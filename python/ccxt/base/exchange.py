# -*- coding: utf-8 -*-

"""Base exchange class"""

# -----------------------------------------------------------------------------

__version__ = '4.4.91'

# -----------------------------------------------------------------------------

from ccxt.base.errors import ExchangeError
from ccxt.base.errors import NetworkError
from ccxt.base.errors import NotSupported
from ccxt.base.errors import AuthenticationError
from ccxt.base.errors import DDoSProtection
from ccxt.base.errors import RequestTimeout
from ccxt.base.errors import ExchangeNotAvailable
from ccxt.base.errors import InvalidAddress
from ccxt.base.errors import InvalidOrder
from ccxt.base.errors import ArgumentsRequired
from ccxt.base.errors import BadSymbol
from ccxt.base.errors import NullResponse
from ccxt.base.errors import RateLimitExceeded
from ccxt.base.errors import OperationFailed
from ccxt.base.errors import BadRequest
from ccxt.base.errors import BadResponse
from ccxt.base.errors import InvalidProxySettings
from ccxt.base.errors import UnsubscribeError

# -----------------------------------------------------------------------------

from ccxt.base.decimal_to_precision import decimal_to_precision
from ccxt.base.decimal_to_precision import DECIMAL_PLACES, TICK_SIZE, NO_PADDING, TRUNCATE, ROUND, ROUND_UP, ROUND_DOWN, SIGNIFICANT_DIGITS
from ccxt.base.decimal_to_precision import number_to_string
from ccxt.base.precise import Precise
from ccxt.base.types import ConstructorArgs, BalanceAccount, Currency, IndexType, OrderSide, OrderType, Trade, OrderRequest, Market, MarketType, Str, Num, Strings, CancellationRequest, Bool

# -----------------------------------------------------------------------------

# rsa jwt signing
from cryptography.hazmat import backends
from cryptography.hazmat.primitives import hashes
from cryptography.hazmat.primitives.asymmetric import padding, ed25519
# from cryptography.hazmat.primitives.asymmetric.utils import decode_dss_signature
from cryptography.hazmat.primitives.serialization import load_pem_private_key

# -----------------------------------------------------------------------------

# ecdsa signing
from ccxt.static_dependencies import ecdsa
from ccxt.static_dependencies import keccak

# eddsa signing
try:
    import axolotl_curve25519 as eddsa
except ImportError:
    eddsa = None

# eth signing
from ccxt.static_dependencies.ethereum import abi
from ccxt.static_dependencies.ethereum import account
from ccxt.static_dependencies.msgpack import packb

# starknet
from ccxt.static_dependencies.starknet.ccxt_utils import get_private_key_from_eth_signature
from ccxt.static_dependencies.starknet.hash.address import compute_address
from ccxt.static_dependencies.starknet.hash.selector import get_selector_from_name
from ccxt.static_dependencies.starknet.hash.utils import message_signature, private_to_stark_key
from ccxt.static_dependencies.starknet.utils.typed_data import TypedData as TypedDataDataclass
try:
    import apexpro.zklink_sdk as zklink_sdk
except ImportError:
    zklink_sdk = None

# -----------------------------------------------------------------------------

__all__ = [
    'Exchange',
]

# -----------------------------------------------------------------------------

import types
import logging
import base64
import binascii
import calendar
import collections
import datetime
from email.utils import parsedate
# import functools
import gzip
import hashlib
import hmac
import io

# load orjson if available, otherwise default to json
orjson = None
try:
    import orjson as orjson
except ImportError:
    pass

import json
import math
import random
from numbers import Number
import re
from requests import Session
from requests.utils import default_user_agent
from requests.exceptions import HTTPError, Timeout, TooManyRedirects, RequestException, ConnectionError as requestsConnectionError
# import socket
from ssl import SSLError
# import sys
import time
import uuid
import zlib
from decimal import Decimal
from time import mktime
from wsgiref.handlers import format_date_time
import urllib.parse as _urlencode
from typing import Any, List
from ccxt.base.types import Int

# -----------------------------------------------------------------------------

class SafeJSONEncoder(json.JSONEncoder):
    def default(self, obj):
        if isinstance(obj, Exception):
            return {"name": obj.__class__.__name__}
        try:
            return super().default(obj)
        except TypeError:
            return f"TypeError: Object of type {type(obj).__name__} is not JSON serializable"

class Exchange(object):
    """Base exchange class"""
    id = None
    name = None
    countries = None
    version = None
    certified = False  # if certified by the CCXT dev team
    pro = False  # if it is integrated with CCXT Pro for WebSocket support
    alias = False  # whether this exchange is an alias to another exchange
    # rate limiter settings
    enableRateLimit = True
    rateLimit = 2000  # milliseconds = seconds * 1000
    timeout = 10000   # milliseconds = seconds * 1000
    asyncio_loop = None
    aiohttp_proxy = None
    ssl_context = None
    trust_env = False
    aiohttp_trust_env = False
    requests_trust_env = False
    session = None  # Session () by default
    tcp_connector = None  # aiohttp.TCPConnector
    aiohttp_socks_connector = None
    socks_proxy_sessions = None
    verify = True  # SSL verification
    validateServerSsl = True
    validateClientSsl = False
    logger = None  # logging.getLogger(__name__) by default
    verbose = False
    markets = None
    symbols = None
    codes = None
    timeframes = {}
    tokenBucket = None

    fees = {
        'trading': {
            'tierBased': None,
            'percentage': None,
            'taker': None,
            'maker': None,
        },
        'funding': {
            'tierBased': None,
            'percentage': None,
            'withdraw': {},
            'deposit': {},
        },
    }
    loaded_fees = {
        'trading': {
            'percentage': True,
        },
        'funding': {
            'withdraw': {},
            'deposit': {},
        },
    }
    ids = None
    urls = None
    api = None
    parseJsonResponse = True
    throttler = None

    # PROXY & USER-AGENTS (see "examples/proxy-usage" file for explanation)
    proxy = None  # for backwards compatibility
    proxyUrl = None
    proxy_url = None
    proxyUrlCallback = None
    proxy_url_callback = None
    httpProxy = None
    http_proxy = None
    httpProxyCallback = None
    http_proxy_callback = None
    httpsProxy = None
    https_proxy = None
    httpsProxyCallback = None
    https_proxy_callback = None
    socksProxy = None
    socks_proxy = None
    socksProxyCallback = None
    socks_proxy_callback = None
    userAgent = None
    user_agent = None
    wsProxy = None
    ws_proxy = None
    wssProxy = None
    wss_proxy = None
    wsSocksProxy = None
    ws_socks_proxy = None
    #
    userAgents = {
        'chrome': 'Mozilla/5.0 (Windows NT 10.0; Win64; x64) AppleWebKit/537.36 (KHTML, like Gecko) Chrome/62.0.3202.94 Safari/537.36',
        'chrome39': 'Mozilla/5.0 (Windows NT 6.1; WOW64) AppleWebKit/537.36 (KHTML, like Gecko) Chrome/39.0.2171.71 Safari/537.36',
        'chrome100': 'Mozilla/5.0 (Macintosh; Intel Mac OS X 10_15_7) AppleWebKit/537.36 (KHTML, like Gecko) Chrome/100.0.4896.75 Safari/537.36',
    }
    headers = None
    origin = '*'  # CORS origin
    MAX_VALUE = float('inf')
    #
    proxies = None

    hostname = None  # in case of inaccessibility of the "main" domain
    apiKey = ''
    secret = ''
    password = ''
    uid = ''
    accountId = None
    privateKey = ''  # a "0x"-prefixed hexstring private key for a wallet
    walletAddress = ''  # the wallet address "0x"-prefixed hexstring
    token = ''  # reserved for HTTP auth in some cases
    twofa = None
    markets_by_id = None
    currencies_by_id = None

    precision = None
    exceptions = None
    limits = {
        'leverage': {
            'min': None,
            'max': None,
        },
        'amount': {
            'min': None,
            'max': None,
        },
        'price': {
            'min': None,
            'max': None,
        },
        'cost': {
            'min': None,
            'max': None,
        },
    }

    httpExceptions = {
        '422': ExchangeError,
        '418': DDoSProtection,
        '429': RateLimitExceeded,
        '404': ExchangeNotAvailable,
        '409': ExchangeNotAvailable,
        '410': ExchangeNotAvailable,
        '451': ExchangeNotAvailable,
        '500': ExchangeNotAvailable,
        '501': ExchangeNotAvailable,
        '502': ExchangeNotAvailable,
        '520': ExchangeNotAvailable,
        '521': ExchangeNotAvailable,
        '522': ExchangeNotAvailable,
        '525': ExchangeNotAvailable,
        '526': ExchangeNotAvailable,
        '400': ExchangeNotAvailable,
        '403': ExchangeNotAvailable,
        '405': ExchangeNotAvailable,
        '503': ExchangeNotAvailable,
        '530': ExchangeNotAvailable,
        '408': RequestTimeout,
        '504': RequestTimeout,
        '401': AuthenticationError,
        '407': AuthenticationError,
        '511': AuthenticationError,
    }
    balance = None
    liquidations = None
    orderbooks = None
    orders = None
    triggerOrders = None
    myLiquidations = None
    myTrades = None
    trades = None
    transactions = None
    ohlcvs = None
    tickers = None
    fundingRates = None
    bidsasks = None
    base_currencies = None
    quote_currencies = None
    currencies = None

    options = None  # Python does not allow to define properties in run-time with setattr
    isSandboxModeEnabled = False
    accounts = None
    positions = None

    stream = None
    status = None

    requiredCredentials = {
        'apiKey': True,
        'secret': True,
        'uid': False,
        'accountId': False,
        'login': False,
        'password': False,
        'twofa': False,  # 2-factor authentication (one-time password key)
        'privateKey': False,  # a "0x"-prefixed hexstring private key for a wallet
        'walletAddress': False,  # the wallet address "0x"-prefixed hexstring
        'token': False,  # reserved for HTTP auth in some cases
    }

    # API method metainfo
    has = {}
    features = {}
    precisionMode = DECIMAL_PLACES
    paddingMode = NO_PADDING
    minFundingAddressLength = 1  # used in check_address
    substituteCommonCurrencyCodes = True
    quoteJsonNumbers = True
    number: Num = float  # or str (a pointer to a class)
    handleContentTypeApplicationZip = False
    # whether fees should be summed by currency code
    reduceFees = True
    lastRestRequestTimestamp = 0
    lastRestPollTimestamp = 0
    restRequestQueue = None
    restPollerLoopIsRunning = False
    rateLimitTokens = 16
    rateLimitMaxTokens = 16
    rateLimitUpdateTime = 0
    enableLastHttpResponse = True
    enableLastJsonResponse = False
    enableLastResponseHeaders = True
    last_http_response = None
    last_json_response = None
    last_response_headers = None
    last_request_body = None
    last_request_url = None
    last_request_headers = None

    requiresEddsa = False
    base58_encoder = None
    base58_decoder = None
    # no lower case l or upper case I, O
    base58_alphabet = '123456789ABCDEFGHJKLMNPQRSTUVWXYZabcdefghijkmnopqrstuvwxyz'

    commonCurrencies = {
        'XBT': 'BTC',
        'BCC': 'BCH',
        'BCHSV': 'BSV',
    }
    synchronous = True

    def __init__(self, config: ConstructorArgs = {}):
        self.aiohttp_trust_env = self.aiohttp_trust_env or self.trust_env
        self.requests_trust_env = self.requests_trust_env or self.trust_env

        self.precision = dict() if self.precision is None else self.precision
        self.limits = dict() if self.limits is None else self.limits
        self.exceptions = dict() if self.exceptions is None else self.exceptions
        self.headers = dict() if self.headers is None else self.headers
        self.balance = dict() if self.balance is None else self.balance
        self.orderbooks = dict() if self.orderbooks is None else self.orderbooks
        self.fundingRates = dict() if self.fundingRates is None else self.fundingRates
        self.tickers = dict() if self.tickers is None else self.tickers
        self.bidsasks = dict() if self.bidsasks is None else self.bidsasks
        self.trades = dict() if self.trades is None else self.trades
        self.transactions = dict() if self.transactions is None else self.transactions
        self.ohlcvs = dict() if self.ohlcvs is None else self.ohlcvs
        self.liquidations = dict() if self.liquidations is None else self.liquidations
        self.myLiquidations = dict() if self.myLiquidations is None else self.myLiquidations
        self.currencies = dict() if self.currencies is None else self.currencies
        self.options = self.get_default_options() if self.options is None else self.options  # Python does not allow to define properties in run-time with setattr
        self.decimal_to_precision = decimal_to_precision
        self.number_to_string = number_to_string

        # version = '.'.join(map(str, sys.version_info[:3]))
        # self.userAgent = {
        #     'User-Agent': 'ccxt/' + __version__ + ' (+https://github.com/ccxt/ccxt) Python/' + version
        # }

        self.origin = self.uuid()
        self.userAgent = default_user_agent()

        settings = self.deep_extend(self.describe(), config)

        for key in settings:
            if hasattr(self, key) and isinstance(getattr(self, key), dict):
                setattr(self, key, self.deep_extend(getattr(self, key), settings[key]))
            else:
                setattr(self, key, settings[key])

        self.after_construct()

        if self.safe_bool(config, 'sandbox') or self.safe_bool(config, 'testnet'):
            self.set_sandbox_mode(True)

        # convert all properties from underscore notation foo_bar to camelcase notation fooBar
        cls = type(self)
        for name in dir(self):
            if name[0] != '_' and name[-1] != '_' and '_' in name:
                parts = name.split('_')
                # fetch_ohlcv → fetchOHLCV (not fetchOhlcv!)
                exceptions = {'ohlcv': 'OHLCV', 'le': 'LE', 'be': 'BE'}
                camelcase = parts[0] + ''.join(exceptions.get(i, self.capitalize(i)) for i in parts[1:])
                attr = getattr(self, name)
                if isinstance(attr, types.MethodType):
                    setattr(cls, camelcase, getattr(cls, name))
                else:
                    if hasattr(self, camelcase):
                        if attr is not None:
                            setattr(self, camelcase, attr)
                    else:
                        setattr(self, camelcase, attr)

        if not self.session and self.synchronous:
            self.session = Session()
            self.session.trust_env = self.requests_trust_env
        self.logger = self.logger if self.logger else logging.getLogger(__name__)

    def __del__(self):
        if self.session:
            try:
                self.session.close()
            except Exception as e:
                pass

    def __repr__(self):
        return 'ccxt.' + ('async_support.' if self.asyncio_loop else '') + self.id + '()'

    def __str__(self):
        return self.name

    def init_throttler(self, cost=None):
        # stub in sync
        pass

    def throttle(self, cost=None):
        now = float(self.milliseconds())
        elapsed = now - self.lastRestRequestTimestamp
        cost = 1 if cost is None else cost
        sleep_time = self.rateLimit * cost
        if elapsed < sleep_time:
            delay = sleep_time - elapsed
            time.sleep(delay / 1000.0)

    @staticmethod
    def gzip_deflate(response, text):
        encoding = response.info().get('Content-Encoding')
        if encoding in ('gzip', 'x-gzip', 'deflate'):
            if encoding == 'deflate':
                return zlib.decompress(text, -zlib.MAX_WBITS)
            else:
                return gzip.GzipFile('', 'rb', 9, io.BytesIO(text)).read()
        return text

    def prepare_request_headers(self, headers=None):
        headers = headers or {}
        if self.session:
            headers.update(self.session.headers)
        headers.update(self.headers)
        userAgent = self.userAgent if self.userAgent is not None else self.user_agent
        if userAgent:
            if type(userAgent) is str:
                headers.update({'User-Agent': userAgent})
            elif (type(userAgent) is dict) and ('User-Agent' in userAgent):
                headers.update(userAgent)
        headers.update({'Accept-Encoding': 'gzip, deflate'})
        return self.set_headers(headers)

    def log(self, *args):
        print(*args)

    def on_rest_response(self, code, reason, url, method, response_headers, response_body, request_headers, request_body):
        return response_body.strip()

    def on_json_response(self, response_body):
        if self.quoteJsonNumbers and orjson is None:
            return json.loads(response_body, parse_float=str, parse_int=str)
        else:
            if orjson:
                return orjson.loads(response_body)
            return json.loads(response_body)

    def fetch(self, url, method='GET', headers=None, body=None):
        """Perform a HTTP request and return decoded JSON data"""

        # ##### PROXY & HEADERS #####
        request_headers = self.prepare_request_headers(headers)
        # proxy-url
        proxyUrl = self.check_proxy_url_settings(url, method, headers, body)
        if proxyUrl is not None:
            request_headers.update({'Origin': self.origin})
            url = proxyUrl + self.url_encoder_for_proxy_url(url)
        # proxy agents
        proxies = None  # set default
        httpProxy, httpsProxy, socksProxy = self.check_proxy_settings(url, method, headers, body)
        if httpProxy:
            proxies = {}
            proxies['http'] = httpProxy
        elif httpsProxy:
            proxies = {}
            proxies['https'] = httpsProxy
        elif socksProxy:
            proxies = {}
            # https://stackoverflow.com/a/15661226/2377343
            proxies['http'] = socksProxy
            proxies['https'] = socksProxy
        proxyAgentSet = proxies is not None
        self.check_conflicting_proxies(proxyAgentSet, proxyUrl)
        # specifically for async-python, there is ".proxies" property maintained
        if (self.proxies is not None):
            if (proxyAgentSet or proxyUrl):
                raise ExchangeError(self.id + ' you have conflicting proxy settings - use either .proxies or http(s)Proxy / socksProxy / proxyUrl')
            proxies = self.proxies
        # log
        if self.verbose:
            self.log("\nfetch Request:", self.id, method, url, "RequestHeaders:", request_headers, "RequestBody:", body)
        self.logger.debug("%s %s, Request: %s %s", method, url, request_headers, body)
        # end of proxies & headers

        request_body = body
        if body:
            body = body.encode()

        self.session.cookies.clear()

        http_response = None
        http_status_code = None
        http_status_text = None
        json_response = None
        try:
            response = self.session.request(
                method,
                url,
                data=body,
                headers=request_headers,
                timeout=(self.timeout / 1000),
                proxies=proxies,
                verify=self.verify and self.validateServerSsl
            )
            # does not try to detect encoding
            response.encoding = 'utf-8'
            headers = response.headers
            http_status_code = response.status_code
            http_status_text = response.reason
            http_response = self.on_rest_response(http_status_code, http_status_text, url, method, headers, response.text, request_headers, request_body)
            json_response = self.parse_json(http_response)
            # FIXME remove last_x_responses from subclasses
            if self.enableLastHttpResponse:
                self.last_http_response = http_response
            if self.enableLastJsonResponse:
                self.last_json_response = json_response
            if self.enableLastResponseHeaders:
                self.last_response_headers = headers
            if self.verbose:
                self.log("\nfetch Response:", self.id, method, url, http_status_code, "ResponseHeaders:", headers, "ResponseBody:", http_response)
            self.logger.debug("%s %s, Response: %s %s %s", method, url, http_status_code, headers, http_response)
            response.raise_for_status()

        except Timeout as e:
            details = ' '.join([self.id, method, url])
            raise RequestTimeout(details) from e

        except TooManyRedirects as e:
            details = ' '.join([self.id, method, url])
            raise ExchangeError(details) from e

        except SSLError as e:
            details = ' '.join([self.id, method, url])
            raise ExchangeError(details) from e

        except HTTPError as e:
            details = ' '.join([self.id, method, url])
            skip_further_error_handling = self.handle_errors(http_status_code, http_status_text, url, method, headers, http_response, json_response, request_headers, request_body)
            if not skip_further_error_handling:
                self.handle_http_status_code(http_status_code, http_status_text, url, method, http_response)
            raise ExchangeError(details) from e

        except requestsConnectionError as e:
            error_string = str(e)
            details = ' '.join([self.id, method, url])
            if 'Read timed out' in error_string:
                raise RequestTimeout(details) from e
            else:
                raise NetworkError(details) from e

        except ConnectionResetError as e:
            error_string = str(e)
            details = ' '.join([self.id, method, url])
            raise NetworkError(details) from e

        except RequestException as e:  # base exception class
            error_string = str(e)
            if ('Missing dependencies for SOCKS support' in error_string):
                raise NotSupported(self.id + ' - to use SOCKS proxy with ccxt, you might need "pysocks" module that can be installed by "pip install pysocks"')
            details = ' '.join([self.id, method, url])
            if any(x in error_string for x in ['ECONNRESET', 'Connection aborted.', 'Connection broken:']):
                raise NetworkError(details) from e
            else:
                raise ExchangeError(details) from e

        self.handle_errors(http_status_code, http_status_text, url, method, headers, http_response, json_response, request_headers, request_body)
        if json_response is not None:
            return json_response
        elif self.is_text_response(headers):
            return http_response
        else:
            if isinstance(response.content, bytes):
                return response.content.decode('utf8')
            return response.content

    def parse_json(self, http_response):
        try:
            if Exchange.is_json_encoded_object(http_response):
                return self.on_json_response(http_response)
        except ValueError:  # superclass of JsonDecodeError (python2)
            pass

    def is_text_response(self, headers):
        # https://github.com/ccxt/ccxt/issues/5302
        content_type = headers.get('Content-Type', '')
        return content_type.startswith('application/json') or content_type.startswith('text/')

    @staticmethod
    def key_exists(dictionary, key):
        if hasattr(dictionary, '__getitem__') and not isinstance(dictionary, str):
            if isinstance(dictionary, list) and type(key) is not int:
                return False
            try:
                value = dictionary[key]
                return value is not None and value != ''
            except LookupError:
                return False
        return False

    @staticmethod
    def safe_float(dictionary, key, default_value=None):
        value = default_value
        try:
            if Exchange.key_exists(dictionary, key):
                value = float(dictionary[key])
        except ValueError as e:
            value = default_value
        return value

    @staticmethod
    def safe_string(dictionary, key, default_value=None):
        return str(dictionary[key]) if Exchange.key_exists(dictionary, key) else default_value

    @staticmethod
    def safe_string_lower(dictionary, key, default_value=None):
        if Exchange.key_exists(dictionary, key):
            return str(dictionary[key]).lower()
        else:
            return default_value.lower() if default_value is not None else default_value

    @staticmethod
    def safe_string_upper(dictionary, key, default_value=None):
        if Exchange.key_exists(dictionary, key):
            return str(dictionary[key]).upper()
        else:
            return default_value.upper() if default_value is not None else default_value

    @staticmethod
    def safe_integer(dictionary, key, default_value=None):
        if not Exchange.key_exists(dictionary, key):
            return default_value
        value = dictionary[key]
        try:
            # needed to avoid breaking on "100.0"
            # https://stackoverflow.com/questions/1094717/convert-a-string-to-integer-with-decimal-in-python#1094721
            return int(float(value))
        except ValueError:
            return default_value
        except TypeError:
            return default_value

    @staticmethod
    def safe_integer_product(dictionary, key, factor, default_value=None):
        if not Exchange.key_exists(dictionary, key):
            return default_value
        value = dictionary[key]
        if isinstance(value, Number):
            return int(value * factor)
        elif isinstance(value, str):
            try:
                return int(float(value) * factor)
            except ValueError:
                pass
        return default_value

    @staticmethod
    def safe_timestamp(dictionary, key, default_value=None):
        return Exchange.safe_integer_product(dictionary, key, 1000, default_value)

    @staticmethod
    def safe_value(dictionary, key, default_value=None):
        return dictionary[key] if Exchange.key_exists(dictionary, key) else default_value

    # we're not using safe_floats with a list argument as we're trying to save some cycles here
    # we're not using safe_float_3 either because those cases are too rare to deserve their own optimization

    @staticmethod
    def safe_float_2(dictionary, key1, key2, default_value=None):
        return Exchange.safe_either(Exchange.safe_float, dictionary, key1, key2, default_value)

    @staticmethod
    def safe_string_2(dictionary, key1, key2, default_value=None):
        return Exchange.safe_either(Exchange.safe_string, dictionary, key1, key2, default_value)

    @staticmethod
    def safe_string_lower_2(dictionary, key1, key2, default_value=None):
        return Exchange.safe_either(Exchange.safe_string_lower, dictionary, key1, key2, default_value)

    @staticmethod
    def safe_string_upper_2(dictionary, key1, key2, default_value=None):
        return Exchange.safe_either(Exchange.safe_string_upper, dictionary, key1, key2, default_value)

    @staticmethod
    def safe_integer_2(dictionary, key1, key2, default_value=None):
        return Exchange.safe_either(Exchange.safe_integer, dictionary, key1, key2, default_value)

    @staticmethod
    def safe_integer_product_2(dictionary, key1, key2, factor, default_value=None):
        value = Exchange.safe_integer_product(dictionary, key1, factor)
        return value if value is not None else Exchange.safe_integer_product(dictionary, key2, factor, default_value)

    @staticmethod
    def safe_timestamp_2(dictionary, key1, key2, default_value=None):
        return Exchange.safe_integer_product_2(dictionary, key1, key2, 1000, default_value)

    @staticmethod
    def safe_value_2(dictionary, key1, key2, default_value=None):
        return Exchange.safe_either(Exchange.safe_value, dictionary, key1, key2, default_value)

    # safe_method_n methods family

    @staticmethod
    def safe_float_n(dictionary, key_list, default_value=None):
        value = Exchange.get_object_value_from_key_list(dictionary, key_list)
        if value is None:
            return default_value
        try:
            value = float(value)
        except ValueError as e:
            value = default_value
        return value

    @staticmethod
    def safe_string_n(dictionary, key_list, default_value=None):
        value = Exchange.get_object_value_from_key_list(dictionary, key_list)
        return str(value) if value is not None else default_value

    @staticmethod
    def safe_string_lower_n(dictionary, key_list, default_value=None):
        value = Exchange.get_object_value_from_key_list(dictionary, key_list)
        if value is not None:
            return str(value).lower()
        elif default_value is None:
            return default_value
        else:
            return default_value.lower()

    @staticmethod
    def safe_string_upper_n(dictionary, key_list, default_value=None):
        value = Exchange.get_object_value_from_key_list(dictionary, key_list)
        if value is not None:
            return str(value).upper()
        elif default_value is None:
            return default_value
        else:
            return default_value.upper()

    @staticmethod
    def safe_integer_n(dictionary, key_list, default_value=None):
        value = Exchange.get_object_value_from_key_list(dictionary, key_list)
        if value is None:
            return default_value
        try:
            # needed to avoid breaking on "100.0"
            # https://stackoverflow.com/questions/1094717/convert-a-string-to-integer-with-decimal-in-python#1094721
            return int(float(value))
        except ValueError:
            return default_value
        except TypeError:
            return default_value

    @staticmethod
    def safe_integer_product_n(dictionary, key_list, factor, default_value=None):
        if dictionary is None:
            return default_value
        value = Exchange.get_object_value_from_key_list(dictionary, key_list)
        if value is None:
            return default_value
        if isinstance(value, Number):
            return int(value * factor)
        elif isinstance(value, str):
            try:
                return int(float(value) * factor)
            except ValueError:
                pass
        return default_value

    @staticmethod
    def safe_timestamp_n(dictionary, key_list, default_value=None):
        return Exchange.safe_integer_product_n(dictionary, key_list, 1000, default_value)

    @staticmethod
    def safe_value_n(dictionary, key_list, default_value=None):
        if dictionary is None:
            return default_value
        value = Exchange.get_object_value_from_key_list(dictionary, key_list)
        return value if value is not None else default_value

    @staticmethod
    def get_object_value_from_key_list(dictionary_or_list, key_list):
        isDataArray = isinstance(dictionary_or_list, list)
        isDataDict = isinstance(dictionary_or_list, dict)
        for key in key_list:
            if isDataDict:
                if key in dictionary_or_list and dictionary_or_list[key] is not None and dictionary_or_list[key] != '':
                    return dictionary_or_list[key]
            elif isDataArray and not isinstance(key, str):
                if (key < len(dictionary_or_list)) and (dictionary_or_list[key] is not None) and (dictionary_or_list[key] != ''):
                    return dictionary_or_list[key]
        return None

    @staticmethod
    def safe_either(method, dictionary, key1, key2, default_value=None):
        """A helper-wrapper for the safe_value_2() family."""
        value = method(dictionary, key1)
        return value if value is not None else method(dictionary, key2, default_value)

    @staticmethod
    def truncate(num, precision=0):
        """Deprecated, use decimal_to_precision instead"""
        if precision > 0:
            decimal_precision = math.pow(10, precision)
            return math.trunc(num * decimal_precision) / decimal_precision
        return int(Exchange.truncate_to_string(num, precision))

    @staticmethod
    def truncate_to_string(num, precision=0):
        """Deprecated, todo: remove references from subclasses"""
        if precision > 0:
            parts = ('{0:.%df}' % precision).format(Decimal(num)).split('.')
            decimal_digits = parts[1][:precision].rstrip('0')
            decimal_digits = decimal_digits if len(decimal_digits) else '0'
            return parts[0] + '.' + decimal_digits
        return ('%d' % num)

    @staticmethod
    def uuid22(length=22):
        return format(random.getrandbits(length * 4), 'x')

    @staticmethod
    def uuid16(length=16):
        return format(random.getrandbits(length * 4), 'x')

    @staticmethod
    def uuid():
        return str(uuid.uuid4())

    @staticmethod
    def uuidv1():
        return str(uuid.uuid1()).replace('-', '')

    @staticmethod
    def capitalize(string):  # first character only, rest characters unchanged
        # the native pythonic .capitalize() method lowercases all other characters
        # which is an unwanted behaviour, therefore we use this custom implementation
        # check it yourself: print('foobar'.capitalize(), 'fooBar'.capitalize())
        if len(string) > 1:
            return "%s%s" % (string[0].upper(), string[1:])
        return string.upper()

    @staticmethod
    def strip(string):
        return string.strip()

    @staticmethod
    def keysort(dictionary):
        return collections.OrderedDict(sorted(dictionary.items(), key=lambda t: t[0]))

    @staticmethod
    def sort(array):
        return sorted(array)

    @staticmethod
    def extend(*args):
        if args is not None:
            result = None
            if type(args[0]) is collections.OrderedDict:
                result = collections.OrderedDict()
            else:
                result = {}
            for arg in args:
                result.update(arg)
            return result
        return {}

    @staticmethod
    def deep_extend(*args):
        result = None
        for arg in args:
            if isinstance(arg, dict):
                if not isinstance(result, dict):
                    result = {}
                for key in arg:
                    result[key] = Exchange.deep_extend(result[key] if key in result else None, arg[key])
            else:
                result = arg
        return result

    @staticmethod
    def filter_by(array, key, value=None):
        array = Exchange.to_array(array)
        return list(filter(lambda x: x[key] == value, array))

    @staticmethod
    def filterBy(array, key, value=None):
        return Exchange.filter_by(array, key, value)

    @staticmethod
    def group_by(array, key):
        result = {}
        array = Exchange.to_array(array)
        array = [entry for entry in array if (key in entry) and (entry[key] is not None)]
        for entry in array:
            if entry[key] not in result:
                result[entry[key]] = []
            result[entry[key]].append(entry)
        return result

    @staticmethod
    def groupBy(array, key):
        return Exchange.group_by(array, key)


    @staticmethod
    def index_by_safe(array, key):
        return Exchange.index_by(array, key)  # wrapper for go

    @staticmethod
    def index_by(array, key):
        result = {}
        if type(array) is dict:
            array = Exchange.keysort(array).values()
        is_int_key = isinstance(key, int)
        for element in array:
            if ((is_int_key and (key < len(element))) or (key in element)) and (element[key] is not None):
                k = element[key]
                result[k] = element
        return result

    @staticmethod
    def sort_by(array, key, descending=False, default=0):
        return sorted(array, key=lambda k: k[key] if k[key] is not None else default, reverse=descending)

    @staticmethod
    def sort_by_2(array, key1, key2, descending=False):
        return sorted(array, key=lambda k: (k[key1] if k[key1] is not None else "", k[key2] if k[key2] is not None else ""), reverse=descending)

    @staticmethod
    def array_concat(a, b):
        return a + b

    @staticmethod
    def in_array(needle, haystack):
        return needle in haystack

    @staticmethod
    def is_empty(object):
        return not object

    @staticmethod
    def extract_params(string):
        return re.findall(r'{([\w-]+)}', string)

    @staticmethod
    def implode_params(string, params):
        if isinstance(params, dict):
            for key in params:
                if not isinstance(params[key], list):
                    string = string.replace('{' + key + '}', str(params[key]))
        return string

    @staticmethod
    def urlencode(params={}, doseq=False, sort=False):
        newParams = params.copy()
        for key, value in params.items():
            if isinstance(value, bool):
                newParams[key] = 'true' if value else 'false'
        return _urlencode.urlencode(newParams, doseq, quote_via=_urlencode.quote)

    @staticmethod
    def urlencode_with_array_repeat(params={}):
        return re.sub(r'%5B\d*%5D', '', Exchange.urlencode(params, True))

    @staticmethod
    def urlencode_nested(params):
        result = {}

        def _encode_params(params, p_key=None):
            encode_params = {}
            if isinstance(params, dict):
                for key in params:
                    encode_key = '{}[{}]'.format(p_key, key)
                    encode_params[encode_key] = params[key]
            elif isinstance(params, (list, tuple)):
                for offset, value in enumerate(params):
                    encode_key = '{}[{}]'.format(p_key, offset)
                    encode_params[encode_key] = value
            else:
                result[p_key] = params
            for key in encode_params:
                value = encode_params[key]
                _encode_params(value, key)
        if isinstance(params, dict):
            for key in params:
                _encode_params(params[key], key)
        return _urlencode.urlencode(result, quote_via=_urlencode.quote)

    @staticmethod
    def rawencode(params={}, sort=False):
        return _urlencode.unquote(Exchange.urlencode(params))

    @staticmethod
    def encode_uri_component(uri, safe="~()*!.'"):
        return _urlencode.quote(uri, safe=safe)

    @staticmethod
    def omit(d, *args):
        if isinstance(d, dict):
            result = d.copy()
            for arg in args:
                if type(arg) is list:
                    for key in arg:
                        if key in result:
                            del result[key]
                else:
                    if arg in result:
                        del result[arg]
            return result
        return d

    @staticmethod
    def unique(array):
        return list(set(array))

    @staticmethod
    def pluck(array, key):
        return [
            element[key]
            for element in array
            if (key in element) and (element[key] is not None)
        ]

    @staticmethod
    def sum(*args):
        return sum([arg for arg in args if isinstance(arg, (float, int))])

    @staticmethod
    def ordered(array):
        return collections.OrderedDict(array)

    @staticmethod
    def aggregate(bidasks):
        ordered = Exchange.ordered({})
        for [price, volume, *_] in bidasks:
            if volume > 0:
                ordered[price] = (ordered[price] if price in ordered else 0) + volume
        result = []
        items = list(ordered.items())
        for price, volume in items:
            result.append([price, volume])
        return result

    @staticmethod
    def sec():
        return Exchange.seconds()

    @staticmethod
    def msec():
        return Exchange.milliseconds()

    @staticmethod
    def usec():
        return Exchange.microseconds()

    @staticmethod
    def seconds():
        return int(time.time())

    @staticmethod
    def milliseconds():
        return int(time.time() * 1000)

    @staticmethod
    def microseconds():
        return int(time.time() * 1000000)

    @staticmethod
    def iso8601(timestamp=None):
        if timestamp is None:
            return timestamp
        if not isinstance(timestamp, int):
            return None
        if int(timestamp) < 0:
            return None

        try:
            utc = datetime.datetime.fromtimestamp(timestamp // 1000, datetime.timezone.utc)
            return utc.strftime('%Y-%m-%dT%H:%M:%S.%f')[:-6] + "{:03d}".format(int(timestamp) % 1000) + 'Z'
        except (TypeError, OverflowError, OSError):
            return None

    @staticmethod
    def rfc2616(self, timestamp=None):
        if timestamp is None:
            ts = datetime.datetime.now()
        else:
            ts = timestamp
        stamp = mktime(ts.timetuple())
        return format_date_time(stamp)

    @staticmethod
    def dmy(timestamp, infix='-'):
        utc_datetime = datetime.datetime.fromtimestamp(int(round(timestamp / 1000)), datetime.timezone.utc)
        return utc_datetime.strftime('%m' + infix + '%d' + infix + '%Y')

    @staticmethod
    def ymd(timestamp, infix='-', fullYear=True):
        year_format = '%Y' if fullYear else '%y'
        utc_datetime = datetime.datetime.fromtimestamp(int(round(timestamp / 1000)), datetime.timezone.utc)
        return utc_datetime.strftime(year_format + infix + '%m' + infix + '%d')

    @staticmethod
    def yymmdd(timestamp, infix=''):
        return Exchange.ymd(timestamp, infix, False)

    @staticmethod
    def yyyymmdd(timestamp, infix='-'):
        return Exchange.ymd(timestamp, infix, True)

    @staticmethod
    def ymdhms(timestamp, infix=' '):
        utc_datetime = datetime.datetime.fromtimestamp(int(round(timestamp / 1000)), datetime.timezone.utc)
        return utc_datetime.strftime('%Y-%m-%d' + infix + '%H:%M:%S')

    @staticmethod
    def parse_date(timestamp=None):
        if timestamp is None:
            return timestamp
        if not isinstance(timestamp, str):
            return None
        if 'GMT' in timestamp:
            try:
                string = ''.join([str(value).zfill(2) for value in parsedate(timestamp)[:6]]) + '.000Z'
                dt = datetime.datetime.strptime(string, "%Y%m%d%H%M%S.%fZ")
                return calendar.timegm(dt.utctimetuple()) * 1000
            except (TypeError, OverflowError, OSError):
                return None
        else:
            return Exchange.parse8601(timestamp)

    @staticmethod
    def parse8601(timestamp=None):
        if timestamp is None:
            return timestamp
        yyyy = '([0-9]{4})-?'
        mm = '([0-9]{2})-?'
        dd = '([0-9]{2})(?:T|[\\s])?'
        h = '([0-9]{2}):?'
        m = '([0-9]{2}):?'
        s = '([0-9]{2})'
        ms = '(\\.[0-9]{1,3})?'
        tz = '(?:(\\+|\\-)([0-9]{2})\\:?([0-9]{2})|Z)?'
        regex = r'' + yyyy + mm + dd + h + m + s + ms + tz
        try:
            match = re.search(regex, timestamp, re.IGNORECASE)
            if match is None:
                return None
            yyyy, mm, dd, h, m, s, ms, sign, hours, minutes = match.groups()
            ms = ms or '.000'
            ms = (ms + '00')[0:4]
            msint = int(ms[1:])
            sign = sign or ''
            sign = int(sign + '1') * -1
            hours = int(hours or 0) * sign
            minutes = int(minutes or 0) * sign
            offset = datetime.timedelta(hours=hours, minutes=minutes)
            string = yyyy + mm + dd + h + m + s + ms + 'Z'
            dt = datetime.datetime.strptime(string, "%Y%m%d%H%M%S.%fZ")
            dt = dt + offset
            return calendar.timegm(dt.utctimetuple()) * 1000 + msint
        except (TypeError, OverflowError, OSError, ValueError):
            return None

    @staticmethod
    def hash(request, algorithm='md5', digest='hex'):
        if algorithm == 'keccak':
            binary = bytes(keccak.SHA3(request))
        else:
            h = hashlib.new(algorithm, request)
            binary = h.digest()
        if digest == 'base64':
            return Exchange.binary_to_base64(binary)
        elif digest == 'hex':
            return Exchange.binary_to_base16(binary)
        return binary

    @staticmethod
    def hmac(request, secret, algorithm=hashlib.sha256, digest='hex'):
        h = hmac.new(secret, request, algorithm)
        binary = h.digest()
        if digest == 'hex':
            return Exchange.binary_to_base16(binary)
        elif digest == 'base64':
            return Exchange.binary_to_base64(binary)
        return binary

    @staticmethod
    def binary_concat(*args):
        result = bytes()
        for arg in args:
            result = result + arg
        return result

    @staticmethod
    def binary_concat_array(array):
        result = bytes()
        for element in array:
            result = result + element
        return result

    @staticmethod
    def urlencode_base64(s):
        return Exchange.decode(base64.urlsafe_b64encode(s)).replace('=', '')

    @staticmethod
    def binary_to_base64(s):
        return Exchange.decode(base64.standard_b64encode(s))

    @staticmethod
    def base64_to_binary(s):
        return base64.standard_b64decode(s)

    @staticmethod
    def string_to_base64(s):
        return Exchange.binary_to_base64(Exchange.encode(s))

    @staticmethod
    def base64_to_string(s):
        return Exchange.decode(base64.b64decode(s))

    @staticmethod
    def jwt(request, secret, algorithm='sha256', is_rsa=False, opts={}):
        algos = {
            'sha256': hashlib.sha256,
            'sha384': hashlib.sha384,
            'sha512': hashlib.sha512,
        }
        alg = ('RS' if is_rsa else 'HS') + algorithm[3:]
        if 'alg' in opts and opts['alg'] is not None:
            alg = opts['alg']
        header_opts = {
            'alg': alg,
            'typ': 'JWT',
        }
        if 'kid' in opts and opts['kid'] is not None:
            header_opts['kid'] = opts['kid']
        if 'nonce' in opts and opts['nonce'] is not None:
            header_opts['nonce'] = opts['nonce']
        header = Exchange.encode(Exchange.json(header_opts))
        encoded_header = Exchange.urlencode_base64(header)
        encoded_data = Exchange.urlencode_base64(Exchange.encode(Exchange.json(request)))
        token = encoded_header + '.' + encoded_data
        algoType = alg[0:2]
        if is_rsa or algoType == 'RS':
            signature = Exchange.base64_to_binary(Exchange.rsa(token, Exchange.decode(secret), algorithm))
        elif algoType == 'ES':
            rawSignature = Exchange.ecdsa(token, secret, 'p256', algorithm)
            signature = Exchange.base16_to_binary(rawSignature['r'].rjust(64, "0") + rawSignature['s'].rjust(64, "0"))
        else:
            signature = Exchange.hmac(Exchange.encode(token), secret, algos[algorithm], 'binary')
        return token + '.' + Exchange.urlencode_base64(signature)

    @staticmethod
    def rsa(request, secret, alg='sha256'):
        algorithms = {
            "sha256": hashes.SHA256(),
            "sha384": hashes.SHA384(),
            "sha512": hashes.SHA512(),
        }
        algorithm = algorithms[alg]
        priv_key = load_pem_private_key(Exchange.encode(secret), None, backends.default_backend())
        return Exchange.binary_to_base64(priv_key.sign(Exchange.encode(request), padding.PKCS1v15(), algorithm))

    @staticmethod
    def eth_abi_encode(types, args):
        return abi.encode(types, args)

    @staticmethod
    def eth_encode_structured_data(domain, messageTypes, message):
        encodedData = account.messages.encode_typed_data(domain, messageTypes, message)
        return Exchange.binary_concat(b"\x19\x01", encodedData.header, encodedData.body)

    @staticmethod
    def retrieve_stark_account (signature, accountClassHash, accountProxyClassHash):
        privateKey = get_private_key_from_eth_signature(signature)
        publicKey = private_to_stark_key(privateKey)
        calldata = [
            int(accountClassHash, 16),
            get_selector_from_name("initialize"),
            2,
            publicKey,
            0,
        ]

        address = compute_address(
            class_hash=int(accountProxyClassHash, 16),
            constructor_calldata=calldata,
            salt=publicKey,
        )
        return {
            'privateKey': privateKey,
            'publicKey': publicKey,
            'address': hex(address)
        }

    @staticmethod
    def starknet_encode_structured_data (domain, messageTypes, messageData, address):
        types = list(messageTypes.keys())
        if len(types) > 1:
            raise NotSupported('starknetEncodeStructuredData only support single type')

        request = {
            'domain': domain,
            'primaryType': types[0],
            'types': Exchange.extend({
                'StarkNetDomain': [
                    {'name': "name", 'type': "felt"},
                    {'name': "chainId", 'type': "felt"},
                    {'name': "version", 'type': "felt"},
                ],
            }, messageTypes),
            'message': messageData,
        }
        typedDataClass = TypedDataDataclass.from_dict(request)
        msgHash = typedDataClass.message_hash(int(address, 16))
        return msgHash

    @staticmethod
    def starknet_sign (hash, pri):
        # // TODO: unify to ecdsa
        r, s = message_signature(hash, pri)
        return Exchange.json([hex(r), hex(s)])

    @staticmethod
    def packb(o):
        return packb(o)

    @staticmethod
    def int_to_base16(num):
        return "%0.2X" % num

    @staticmethod
    def random_bytes(length):
        return format(random.getrandbits(length * 8), 'x')

    @staticmethod
    def ecdsa(request, secret, algorithm='p256', hash=None, fixed_length=False):
        # your welcome - frosty00
        algorithms = {
            'p192': [ecdsa.NIST192p, 'sha256'],
            'p224': [ecdsa.NIST224p, 'sha256'],
            'p256': [ecdsa.NIST256p, 'sha256'],
            'p384': [ecdsa.NIST384p, 'sha384'],
            'p521': [ecdsa.NIST521p, 'sha512'],
            'secp256k1': [ecdsa.SECP256k1, 'sha256'],
        }
        if algorithm not in algorithms:
            raise ArgumentsRequired(algorithm + ' is not a supported algorithm')
        curve_info = algorithms[algorithm]
        hash_function = getattr(hashlib, curve_info[1])
        encoded_request = Exchange.encode(request)
        if hash is not None:
            digest = Exchange.hash(encoded_request, hash, 'binary')
        else:
            digest = base64.b16decode(encoded_request, casefold=True)
        if isinstance(secret, str):
            secret = Exchange.encode(secret)
        if secret.find(b'-----BEGIN EC PRIVATE KEY-----') > -1:
            key = ecdsa.SigningKey.from_pem(secret, hash_function)
        else:
            key = ecdsa.SigningKey.from_string(base64.b16decode(secret,
                                                            casefold=True), curve=curve_info[0])
        r_binary, s_binary, v = key.sign_digest_deterministic(digest, hashfunc=hash_function,
                                                              sigencode=ecdsa.util.sigencode_strings_canonize)
        r_int, s_int = ecdsa.util.sigdecode_strings((r_binary, s_binary), key.privkey.order)
        counter = 0
        minimum_size = (1 << (8 * 31)) - 1
        half_order = key.privkey.order / 2
        while fixed_length and (r_int > half_order or r_int <= minimum_size or s_int <= minimum_size):
            r_binary, s_binary, v = key.sign_digest_deterministic(digest, hashfunc=hash_function,
                                                                  sigencode=ecdsa.util.sigencode_strings_canonize,
                                                                  extra_entropy=Exchange.number_to_le(counter, 32))
            r_int, s_int = ecdsa.util.sigdecode_strings((r_binary, s_binary), key.privkey.order)
            counter += 1
        r, s = Exchange.decode(base64.b16encode(r_binary)).lower(), Exchange.decode(base64.b16encode(s_binary)).lower()
        return {
            'r': r,
            's': s,
            'v': v,
        }

    @staticmethod
    def eddsa(request, secret, curve='ed25519'):
        if isinstance(secret, str):
            secret = Exchange.encode(secret)
        private_key = ed25519.Ed25519PrivateKey.from_private_bytes(secret) if len(secret) == 32 else load_pem_private_key(secret, None)
        return Exchange.binary_to_base64(private_key.sign(request))

    @staticmethod
    def axolotl(request, secret, curve='ed25519'):
        random = b'\x00' * 64
        request = base64.b16decode(request, casefold=True)
        secret = base64.b16decode(secret, casefold=True)
        signature = eddsa.calculateSignature(random, secret, request)
        return Exchange.binary_to_base58(signature)

    @staticmethod
    def json(data, params=None):
        if orjson:
            return orjson.dumps(data).decode('utf-8')
        return json.dumps(data, separators=(',', ':'), cls=SafeJSONEncoder)

    @staticmethod
    def is_json_encoded_object(input):
        return (isinstance(input, str) and
                (len(input) >= 2) and
                ((input[0] == '{') or (input[0] == '[')))

    @staticmethod
    def encode(string):
        return string.encode('utf-8')

    @staticmethod
    def decode(string):
        return string.decode('utf-8')

    @staticmethod
    def to_array(value):
        return list(value.values()) if type(value) is dict else value

    @staticmethod
    def check_required_version(required_version, error=True):
        result = True
        [major1, minor1, patch1] = required_version.split('.')
        [major2, minor2, patch2] = __version__.split('.')
        int_major1 = int(major1)
        int_minor1 = int(minor1)
        int_patch1 = int(patch1)
        int_major2 = int(major2)
        int_minor2 = int(minor2)
        int_patch2 = int(patch2)
        if int_major1 > int_major2:
            result = False
        if int_major1 == int_major2:
            if int_minor1 > int_minor2:
                result = False
            elif int_minor1 == int_minor2 and int_patch1 > int_patch2:
                result = False
        if not result:
            if error:
                raise NotSupported('Your current version of CCXT is ' + __version__ + ', a newer version ' + required_version + ' is required, please, upgrade your version of CCXT')
            else:
                return error
        return result

    def precision_from_string(self, str):
        # support string formats like '1e-4'
        if 'e' in str or 'E' in str:
            numStr = re.sub(r'\d\.?\d*[eE]', '', str)
            return int(numStr) * -1
        # support integer formats (without dot) like '1', '10' etc [Note: bug in decimalToPrecision, so this should not be used atm]
        # if not ('.' in str):
        #     return len(str) * -1
        # default strings like '0.0001'
        parts = re.sub(r'0+$', '', str).split('.')
        return len(parts[1]) if len(parts) > 1 else 0

    def load_markets(self, reload=False, params={}):
        """
        Loads and prepares the markets for trading.

        Args:
            reload (bool): If True, the markets will be reloaded from the exchange.
            params (dict): Additional exchange-specific parameters for the request.

        Returns:
            dict: A dictionary of markets.

        Raises:
            Exception: If the markets cannot be loaded or prepared.

        Notes:
            It ensures that the markets are only loaded once, even if called multiple times.
            If the markets are already loaded and `reload` is False or not provided, it returns the existing markets.
            If a reload is in progress, it waits for completion before returning.
            If an error occurs during loading or preparation, an exception is raised.
        """
        if not reload:
            if self.markets:
                if not self.markets_by_id:
                    return self.set_markets(self.markets)
                return self.markets
        currencies = None
        if self.has['fetchCurrencies'] is True:
            currencies = self.fetch_currencies()
            self.options['cachedCurrencies'] = currencies
        markets = self.fetch_markets(params)
        if 'cachedCurrencies' in self.options:
            del self.options['cachedCurrencies']
        return self.set_markets(markets, currencies)

    def fetch_markets(self, params={}):
        # markets are returned as a list
        # currencies are returned as a dict
        # this is for historical reasons
        # and may be changed for consistency later
        return self.to_array(self.markets)

    def fetch_currencies(self, params={}):
        # markets are returned as a list
        # currencies are returned as a dict
        # this is for historical reasons
        # and may be changed for consistency later
        return self.currencies

    def fetch_fees(self):
        trading = {}
        funding = {}
        if self.has['fetchTradingFees']:
            trading = self.fetch_trading_fees()
        if self.has['fetchFundingFees']:
            funding = self.fetch_funding_fees()
        return {
            'trading': trading,
            'funding': funding,
        }

    @staticmethod
    def parse_timeframe(timeframe):
        amount = int(timeframe[0:-1])
        unit = timeframe[-1]
        if 'y' == unit:
            scale = 60 * 60 * 24 * 365
        elif 'M' == unit:
            scale = 60 * 60 * 24 * 30
        elif 'w' == unit:
            scale = 60 * 60 * 24 * 7
        elif 'd' == unit:
            scale = 60 * 60 * 24
        elif 'h' == unit:
            scale = 60 * 60
        elif 'm' == unit:
            scale = 60
        elif 's' == unit:
            scale = 1
        else:
            raise NotSupported('timeframe unit {} is not supported'.format(unit))
        return amount * scale

    @staticmethod
    def round_timeframe(timeframe, timestamp, direction=ROUND_DOWN):
        ms = Exchange.parse_timeframe(timeframe) * 1000
        # Get offset based on timeframe in milliseconds
        offset = timestamp % ms
        return timestamp - offset + (ms if direction == ROUND_UP else 0)

    def vwap(self, baseVolume, quoteVolume):
        return (quoteVolume / baseVolume) if (quoteVolume is not None) and (baseVolume is not None) and (baseVolume > 0) else None

    def check_required_dependencies(self):
        if self.requiresEddsa and eddsa is None:
            raise NotSupported(self.id + ' Eddsa functionality requires python-axolotl-curve25519, install with `pip install python-axolotl-curve25519==0.4.1.post2`: https://github.com/tgalal/python-axolotl-curve25519')

    def privateKeyToAddress(self, privateKey):
        private_key_bytes = base64.b16decode(Exchange.encode(privateKey), True)
        public_key_bytes = ecdsa.SigningKey.from_string(private_key_bytes, curve=ecdsa.SECP256k1).verifying_key.to_string()
        public_key_hash = keccak.SHA3(public_key_bytes)
        return '0x' + Exchange.decode(base64.b16encode(public_key_hash))[-40:].lower()

    @staticmethod
    def remove0x_prefix(value):
        if value[:2] == '0x':
            return value[2:]
        return value

    @staticmethod
    def totp(key):
        def hex_to_dec(n):
            return int(n, base=16)

        def base32_to_bytes(n):
            missing_padding = len(n) % 8
            padding = 8 - missing_padding if missing_padding > 0 else 0
            padded = n.upper() + ('=' * padding)
            return base64.b32decode(padded)  # throws an error if the key is invalid

        epoch = int(time.time()) // 30
        hmac_res = Exchange.hmac(epoch.to_bytes(8, 'big'), base32_to_bytes(key.replace(' ', '')), hashlib.sha1, 'hex')
        offset = hex_to_dec(hmac_res[-1]) * 2
        otp = str(hex_to_dec(hmac_res[offset: offset + 8]) & 0x7fffffff)
        return otp[-6:]

    @staticmethod
    def number_to_le(n, size):
        return int(n).to_bytes(size, 'little')

    @staticmethod
    def number_to_be(n, size):
        return int(n).to_bytes(size, 'big')

    @staticmethod
    def base16_to_binary(s):
        return base64.b16decode(s, True)

    @staticmethod
    def binary_to_base16(s):
        return Exchange.decode(base64.b16encode(s)).lower()

    def sleep(self, milliseconds):
        return time.sleep(milliseconds / 1000)

    @staticmethod
    def base58_to_binary(s):
        """encodes a base58 string to as a big endian integer"""
        if Exchange.base58_decoder is None:
            Exchange.base58_decoder = {}
            Exchange.base58_encoder = {}
            for i, c in enumerate(Exchange.base58_alphabet):
                Exchange.base58_decoder[c] = i
                Exchange.base58_encoder[i] = c
        result = 0
        for i in range(len(s)):
            result *= 58
            result += Exchange.base58_decoder[s[i]]
        return result.to_bytes((result.bit_length() + 7) // 8, 'big')

    @staticmethod
    def binary_to_base58(b):
        if Exchange.base58_encoder is None:
            Exchange.base58_decoder = {}
            Exchange.base58_encoder = {}
            for i, c in enumerate(Exchange.base58_alphabet):
                Exchange.base58_decoder[c] = i
                Exchange.base58_encoder[i] = c
        result = 0
        # undo decimal_to_bytes
        for byte in b:
            result *= 0x100
            result += byte
        string = []
        while result > 0:
            result, next_character = divmod(result, 58)
            string.append(Exchange.base58_encoder[next_character])
        string.reverse()
        return ''.join(string)

    def parse_number(self, value, default=None):
        if value is None:
            return default
        else:
            try:
                return self.number(value)
            except Exception:
                return default

    def omit_zero(self, string_number):
        try:
            if string_number is None or string_number == '':
                return None
            if float(string_number) == 0:
                return None
            return string_number
        except Exception:
            return string_number

    def check_order_arguments(self, market, type, side, amount, price, params):
        if price is None:
            if type == 'limit':
                raise ArgumentsRequired(self.id + ' create_order() requires a price argument for a limit order')
        if amount <= 0:
            raise InvalidOrder(self.id + ' create_order() amount should be above 0')

    def handle_http_status_code(self, code, reason, url, method, body):
        codeAsString = str(code)
        if codeAsString in self.httpExceptions:
            ErrorClass = self.httpExceptions[codeAsString]
            raise ErrorClass(self.id + ' ' + method + ' ' + url + ' ' + codeAsString + ' ' + reason + ' ' + body)

    @staticmethod
    def crc32(string, signed=False):
        unsigned = binascii.crc32(string.encode('utf8'))
        if signed and (unsigned >= 0x80000000):
            return unsigned - 0x100000000
        else:
            return unsigned

    def clone(self, obj):
        return obj if isinstance(obj, list) else self.extend(obj)

    # def delete_key_from_dictionary(self, dictionary, key):
    #     newDictionary = self.clone(dictionary)
    #     del newDictionary[key]
    #     return newDictionary

    # def set_object_property(obj, prop, value):
    #     obj[prop] = value

    def convert_to_big_int(self, value):
        return int(value) if isinstance(value, str) else value

    def string_to_chars_array(self, value):
        return list(value)

    def value_is_defined(self, value):
        return value is not None

    def array_slice(self, array, first, second=None):
        return array[first:second] if second else array[first:]

    def get_property(self, obj, property, defaultValue=None):
        return getattr(obj, property) if hasattr(obj, property) else defaultValue

    def set_property(self, obj, property, value):
        setattr(obj, property, value)

    def un_camel_case(self, str):
        return re.sub('(?!^)([A-Z]+)', r'_\1', str).lower()

    def fix_stringified_json_members(self, content):
        # when stringified json has members with their values also stringified, like:
        # '{"code":0, "data":{"order":{"orderId":1742968678528512345,"symbol":"BTC-USDT", "takeProfit":"{\"type\":\"TAKE_PROFIT\",\"stopPrice\":43320.1}","reduceOnly":false}}}'
        # we can fix with below manipulations
        # @ts-ignore
        modifiedContent = content.replace('\\', '')
        modifiedContent = modifiedContent.replace('"{', '{')
        modifiedContent = modifiedContent.replace('}"', '}')
        return modifiedContent

    def extend_exchange_options(self, newOptions):
        self.options = self.extend(self.options, newOptions)

    def create_safe_dictionary(self):
        return {}

    def convert_to_safe_dictionary(self, dictionary):
        return dictionary

    def rand_number(self, size):
        return int(''.join([str(random.randint(0, 9)) for _ in range(size)]))

    def binary_length(self, binary):
        return len(binary)

    def get_zk_contract_signature_obj(self, seeds: str, params={}):
        if zklink_sdk is None:
            raise Exception('zklink_sdk is not installed, please do pip3 install apexomni-arm or apexomni-x86-mac or apexomni-x86-windows-linux')

        slotId = self.safe_string(params, 'slotId')
        nonceInt = int(self.remove0x_prefix(self.hash(self.encode(slotId), 'sha256', 'hex')), 16)

        maxUint64 = 18446744073709551615
        maxUint32 = 4294967295

        slotId = (nonceInt % maxUint64) / maxUint32
        nonce = nonceInt % maxUint32
        accountId = int(self.safe_string(params, 'accountId'), 10) % maxUint32

        priceStr = (Decimal(self.safe_string(params, 'price')) * Decimal(10) ** Decimal('18')).quantize(Decimal(0), rounding='ROUND_DOWN')
        sizeStr = (Decimal(self.safe_string(params, 'size')) * Decimal(10) ** Decimal('18')).quantize(Decimal(0), rounding='ROUND_DOWN')

        takerFeeRateStr = (Decimal(self.safe_string(params, 'takerFeeRate')) * Decimal(10000)).quantize(Decimal(0), rounding='ROUND_UP')
        makerFeeRateStr = (Decimal(self.safe_string(params, 'makerFeeRate')) * Decimal(10000)).quantize(Decimal(0), rounding='ROUND_UP')

        builder = zklink_sdk.ContractBuilder(
            int(accountId), int(0), int(slotId), int(nonce), int(self.safe_number(params, 'pairId')),
            sizeStr.__str__(), priceStr.__str__(), self.safe_string(params, 'direction') == "BUY",
            int(takerFeeRateStr), int(makerFeeRateStr), False)


        tx = zklink_sdk.Contract(builder)
        seedsByte = bytes.fromhex(seeds.removeprefix('0x'))
        signerSeed = zklink_sdk.ZkLinkSigner().new_from_seed(seedsByte)
        auth_data = signerSeed.sign_musig(tx.get_bytes())
        signature = auth_data.signature
        return signature

    def get_zk_transfer_signature_obj(self, seeds: str, params={}):
        if zklink_sdk is None:
            raise Exception('zklink_sdk is not installed, please do pip3 install apexomni-arm or apexomni-x86-mac or apexomni-x86-windows-linux')

        nonce = self.safe_string(params, 'nonce', '0')
        if self.safe_bool(params, 'isContract'):
            formattedUint32 = '4294967295'
            formattedNonce = int(self.remove0x_prefix(self.hash(self.encode(nonce), 'sha256', 'hex')), 16)
            nonce = Precise.string_mod(str(formattedNonce), formattedUint32)

        tx_builder = zklink_sdk.TransferBuilder(
            int(self.safe_number(params, 'zkAccountId', 0)),
            self.safe_string(params, 'receiverAddress'),
            int(self.safe_number(params, 'subAccountId', 0)),
            int(self.safe_number(params, 'receiverSubAccountId', 0)),
            int(self.safe_number(params, 'tokenId', 0)),
            self.safe_string(params, 'amount', '0'),
            self.safe_string(params, 'fee', '0'),
            self.parse_to_int(nonce),
            int(self.safe_number(params, 'timestampSeconds', 0))
        )

        tx = zklink_sdk.Transfer(tx_builder)
        seedsByte = bytes.fromhex(seeds.removeprefix('0x'))
        signerSeed = zklink_sdk.ZkLinkSigner().new_from_seed(seedsByte)
        auth_data = signerSeed.sign_musig(tx.get_bytes())
        signature = auth_data.signature
        return signature


    # ########################################################################
    # ########################################################################
    # ########################################################################
    # ########################################################################
    # ########                        ########                        ########
    # ########                        ########                        ########
    # ########                        ########                        ########
    # ########                        ########                        ########
    # ########        ########################        ########################
    # ########        ########################        ########################
    # ########        ########################        ########################
    # ########        ########################        ########################
    # ########                        ########                        ########
    # ########                        ########                        ########
    # ########                        ########                        ########
    # ########                        ########                        ########
    # ########################################################################
    # ########################################################################
    # ########################################################################
    # ########################################################################
    # ########        ########        ########                        ########
    # ########        ########        ########                        ########
    # ########        ########        ########                        ########
    # ########        ########        ########                        ########
    # ################        ########################        ################
    # ################        ########################        ################
    # ################        ########################        ################
    # ################        ########################        ################
    # ########        ########        ################        ################
    # ########        ########        ################        ################
    # ########        ########        ################        ################
    # ########        ########        ################        ################
    # ########################################################################
    # ########################################################################
    # ########################################################################
    # ########################################################################

    # METHODS BELOW THIS LINE ARE TRANSPILED FROM JAVASCRIPT TO PYTHON AND PHP

    def describe(self) -> Any:
        return {
            'id': None,
            'name': None,
            'countries': None,
            'enableRateLimit': True,
            'rateLimit': 2000,  # milliseconds = seconds * 1000
            'timeout': self.timeout,  # milliseconds = seconds * 1000
            'certified': False,  # if certified by the CCXT dev team
            'pro': False,  # if it is integrated with CCXT Pro for WebSocket support
            'alias': False,  # whether self exchange is an alias to another exchange
            'dex': False,
            'has': {
                'publicAPI': True,
                'privateAPI': True,
                'CORS': None,
                'sandbox': None,
                'spot': None,
                'margin': None,
                'swap': None,
                'future': None,
                'option': None,
                'addMargin': None,
                'borrowCrossMargin': None,
                'borrowIsolatedMargin': None,
                'borrowMargin': None,
                'cancelAllOrders': None,
                'cancelAllOrdersWs': None,
                'cancelOrder': True,
                'cancelOrderWs': None,
                'cancelOrders': None,
                'cancelOrdersWs': None,
                'closeAllPositions': None,
                'closePosition': None,
                'createDepositAddress': None,
                'createLimitBuyOrder': None,
                'createLimitBuyOrderWs': None,
                'createLimitOrder': True,
                'createLimitOrderWs': None,
                'createLimitSellOrder': None,
                'createLimitSellOrderWs': None,
                'createMarketBuyOrder': None,
                'createMarketBuyOrderWs': None,
                'createMarketBuyOrderWithCost': None,
                'createMarketBuyOrderWithCostWs': None,
                'createMarketOrder': True,
                'createMarketOrderWs': True,
                'createMarketOrderWithCost': None,
                'createMarketOrderWithCostWs': None,
                'createMarketSellOrder': None,
                'createMarketSellOrderWs': None,
                'createMarketSellOrderWithCost': None,
                'createMarketSellOrderWithCostWs': None,
                'createOrder': True,
                'createOrderWs': None,
                'createOrders': None,
                'createOrderWithTakeProfitAndStopLoss': None,
                'createOrderWithTakeProfitAndStopLossWs': None,
                'createPostOnlyOrder': None,
                'createPostOnlyOrderWs': None,
                'createReduceOnlyOrder': None,
                'createReduceOnlyOrderWs': None,
                'createStopLimitOrder': None,
                'createStopLimitOrderWs': None,
                'createStopLossOrder': None,
                'createStopLossOrderWs': None,
                'createStopMarketOrder': None,
                'createStopMarketOrderWs': None,
                'createStopOrder': None,
                'createStopOrderWs': None,
                'createTakeProfitOrder': None,
                'createTakeProfitOrderWs': None,
                'createTrailingAmountOrder': None,
                'createTrailingAmountOrderWs': None,
                'createTrailingPercentOrder': None,
                'createTrailingPercentOrderWs': None,
                'createTriggerOrder': None,
                'createTriggerOrderWs': None,
                'deposit': None,
                'editOrder': 'emulated',
                'editOrders': None,
                'editOrderWs': None,
                'fetchAccounts': None,
                'fetchBalance': True,
                'fetchBalanceWs': None,
                'fetchBidsAsks': None,
                'fetchBorrowInterest': None,
                'fetchBorrowRate': None,
                'fetchBorrowRateHistories': None,
                'fetchBorrowRateHistory': None,
                'fetchBorrowRates': None,
                'fetchBorrowRatesPerSymbol': None,
                'fetchCanceledAndClosedOrders': None,
                'fetchCanceledOrders': None,
                'fetchClosedOrder': None,
                'fetchClosedOrders': None,
                'fetchClosedOrdersWs': None,
                'fetchConvertCurrencies': None,
                'fetchConvertQuote': None,
                'fetchConvertTrade': None,
                'fetchConvertTradeHistory': None,
                'fetchCrossBorrowRate': None,
                'fetchCrossBorrowRates': None,
                'fetchCurrencies': 'emulated',
                'fetchCurrenciesWs': 'emulated',
                'fetchDeposit': None,
                'fetchDepositAddress': None,
                'fetchDepositAddresses': None,
                'fetchDepositAddressesByNetwork': None,
                'fetchDeposits': None,
                'fetchDepositsWithdrawals': None,
                'fetchDepositsWs': None,
                'fetchDepositWithdrawFee': None,
                'fetchDepositWithdrawFees': None,
                'fetchFundingHistory': None,
                'fetchFundingRate': None,
                'fetchFundingRateHistory': None,
                'fetchFundingInterval': None,
                'fetchFundingIntervals': None,
                'fetchFundingRates': None,
                'fetchGreeks': None,
                'fetchIndexOHLCV': None,
                'fetchIsolatedBorrowRate': None,
                'fetchIsolatedBorrowRates': None,
                'fetchMarginAdjustmentHistory': None,
                'fetchIsolatedPositions': None,
                'fetchL2OrderBook': True,
                'fetchL3OrderBook': None,
                'fetchLastPrices': None,
                'fetchLedger': None,
                'fetchLedgerEntry': None,
                'fetchLeverage': None,
                'fetchLeverages': None,
                'fetchLeverageTiers': None,
                'fetchLiquidations': None,
                'fetchLongShortRatio': None,
                'fetchLongShortRatioHistory': None,
                'fetchMarginMode': None,
                'fetchMarginModes': None,
                'fetchMarketLeverageTiers': None,
                'fetchMarkets': True,
                'fetchMarketsWs': None,
                'fetchMarkOHLCV': None,
                'fetchMyLiquidations': None,
                'fetchMySettlementHistory': None,
                'fetchMyTrades': None,
                'fetchMyTradesWs': None,
                'fetchOHLCV': None,
                'fetchOHLCVWs': None,
                'fetchOpenInterest': None,
                'fetchOpenInterests': None,
                'fetchOpenInterestHistory': None,
                'fetchOpenOrder': None,
                'fetchOpenOrders': None,
                'fetchOpenOrdersWs': None,
                'fetchOption': None,
                'fetchOptionChain': None,
                'fetchOrder': None,
                'fetchOrderBook': True,
                'fetchOrderBooks': None,
                'fetchOrderBookWs': None,
                'fetchOrders': None,
                'fetchOrdersByStatus': None,
                'fetchOrdersWs': None,
                'fetchOrderTrades': None,
                'fetchOrderWs': None,
                'fetchPosition': None,
                'fetchPositionHistory': None,
                'fetchPositionsHistory': None,
                'fetchPositionWs': None,
                'fetchPositionMode': None,
                'fetchPositions': None,
                'fetchPositionsWs': None,
                'fetchPositionsForSymbol': None,
                'fetchPositionsForSymbolWs': None,
                'fetchPositionsRisk': None,
                'fetchPremiumIndexOHLCV': None,
                'fetchSettlementHistory': None,
                'fetchStatus': None,
                'fetchTicker': True,
                'fetchTickerWs': None,
                'fetchTickers': None,
                'fetchMarkPrices': None,
                'fetchTickersWs': None,
                'fetchTime': None,
                'fetchTrades': True,
                'fetchTradesWs': None,
                'fetchTradingFee': None,
                'fetchTradingFees': None,
                'fetchTradingFeesWs': None,
                'fetchTradingLimits': None,
                'fetchTransactionFee': None,
                'fetchTransactionFees': None,
                'fetchTransactions': None,
                'fetchTransfer': None,
                'fetchTransfers': None,
                'fetchUnderlyingAssets': None,
                'fetchVolatilityHistory': None,
                'fetchWithdrawAddresses': None,
                'fetchWithdrawal': None,
                'fetchWithdrawals': None,
                'fetchWithdrawalsWs': None,
                'fetchWithdrawalWhitelist': None,
                'reduceMargin': None,
                'repayCrossMargin': None,
                'repayIsolatedMargin': None,
                'setLeverage': None,
                'setMargin': None,
                'setMarginMode': None,
                'setPositionMode': None,
                'signIn': None,
                'transfer': None,
                'watchBalance': None,
                'watchMyTrades': None,
                'watchOHLCV': None,
                'watchOHLCVForSymbols': None,
                'watchOrderBook': None,
                'watchBidsAsks': None,
                'watchOrderBookForSymbols': None,
                'watchOrders': None,
                'watchOrdersForSymbols': None,
                'watchPosition': None,
                'watchPositions': None,
                'watchStatus': None,
                'watchTicker': None,
                'watchTickers': None,
                'watchTrades': None,
                'watchTradesForSymbols': None,
                'watchLiquidations': None,
                'watchLiquidationsForSymbols': None,
                'watchMyLiquidations': None,
                'watchMyLiquidationsForSymbols': None,
                'withdraw': None,
                'ws': None,
            },
            'urls': {
                'logo': None,
                'api': None,
                'www': None,
                'doc': None,
                'fees': None,
            },
            'api': None,
            'requiredCredentials': {
                'apiKey': True,
                'secret': True,
                'uid': False,
                'accountId': False,
                'login': False,
                'password': False,
                'twofa': False,  # 2-factor authentication(one-time password key)
                'privateKey': False,  # a "0x"-prefixed hexstring private key for a wallet
                'walletAddress': False,  # the wallet address "0x"-prefixed hexstring
                'token': False,  # reserved for HTTP auth in some cases
            },
            'markets': None,  # to be filled manually or by fetchMarkets
            'currencies': {},  # to be filled manually or by fetchMarkets
            'timeframes': None,  # redefine if the exchange has.fetchOHLCV
            'fees': {
                'trading': {
                    'tierBased': None,
                    'percentage': None,
                    'taker': None,
                    'maker': None,
                },
                'funding': {
                    'tierBased': None,
                    'percentage': None,
                    'withdraw': {},
                    'deposit': {},
                },
            },
            'status': {
                'status': 'ok',
                'updated': None,
                'eta': None,
                'url': None,
            },
            'exceptions': None,
            'httpExceptions': {
                '422': ExchangeError,
                '418': DDoSProtection,
                '429': RateLimitExceeded,
                '404': ExchangeNotAvailable,
                '409': ExchangeNotAvailable,
                '410': ExchangeNotAvailable,
                '451': ExchangeNotAvailable,
                '500': ExchangeNotAvailable,
                '501': ExchangeNotAvailable,
                '502': ExchangeNotAvailable,
                '520': ExchangeNotAvailable,
                '521': ExchangeNotAvailable,
                '522': ExchangeNotAvailable,
                '525': ExchangeNotAvailable,
                '526': ExchangeNotAvailable,
                '400': ExchangeNotAvailable,
                '403': ExchangeNotAvailable,
                '405': ExchangeNotAvailable,
                '503': ExchangeNotAvailable,
                '530': ExchangeNotAvailable,
                '408': RequestTimeout,
                '504': RequestTimeout,
                '401': AuthenticationError,
                '407': AuthenticationError,
                '511': AuthenticationError,
            },
            'commonCurrencies': {
                'XBT': 'BTC',
                'BCHSV': 'BSV',
            },
            'precisionMode': TICK_SIZE,
            'paddingMode': NO_PADDING,
            'limits': {
                'leverage': {'min': None, 'max': None},
                'amount': {'min': None, 'max': None},
                'price': {'min': None, 'max': None},
                'cost': {'min': None, 'max': None},
            },
        }

    def safe_bool_n(self, dictionaryOrList, keys: List[IndexType], defaultValue: bool = None):
        """
 @ignore
        safely extract boolean value from dictionary or list
        :returns bool | None:
        """
        value = self.safe_value_n(dictionaryOrList, keys, defaultValue)
        if isinstance(value, bool):
            return value
        return defaultValue

    def safe_bool_2(self, dictionary, key1: IndexType, key2: IndexType, defaultValue: bool = None):
        """
 @ignore
        safely extract boolean value from dictionary or list
        :returns bool | None:
        """
        return self.safe_bool_n(dictionary, [key1, key2], defaultValue)

    def safe_bool(self, dictionary, key: IndexType, defaultValue: bool = None):
        """
 @ignore
        safely extract boolean value from dictionary or list
        :returns bool | None:
        """
        return self.safe_bool_n(dictionary, [key], defaultValue)

    def safe_dict_n(self, dictionaryOrList, keys: List[IndexType], defaultValue: dict = None):
        """
 @ignore
        safely extract a dictionary from dictionary or list
        :returns dict | None:
        """
        value = self.safe_value_n(dictionaryOrList, keys, defaultValue)
        if value is None:
            return defaultValue
        if (isinstance(value, dict)):
            if not isinstance(value, list):
                return value
        return defaultValue

    def safe_dict(self, dictionary, key: IndexType, defaultValue: dict = None):
        """
 @ignore
        safely extract a dictionary from dictionary or list
        :returns dict | None:
        """
        return self.safe_dict_n(dictionary, [key], defaultValue)

    def safe_dict_2(self, dictionary, key1: IndexType, key2: str, defaultValue: dict = None):
        """
 @ignore
        safely extract a dictionary from dictionary or list
        :returns dict | None:
        """
        return self.safe_dict_n(dictionary, [key1, key2], defaultValue)

    def safe_list_n(self, dictionaryOrList, keys: List[IndexType], defaultValue: List[Any] = None):
        """
 @ignore
        safely extract an Array from dictionary or list
        :returns Array | None:
        """
        value = self.safe_value_n(dictionaryOrList, keys, defaultValue)
        if value is None:
            return defaultValue
        if isinstance(value, list):
            return value
        return defaultValue

    def safe_list_2(self, dictionaryOrList, key1: IndexType, key2: str, defaultValue: List[Any] = None):
        """
 @ignore
        safely extract an Array from dictionary or list
        :returns Array | None:
        """
        return self.safe_list_n(dictionaryOrList, [key1, key2], defaultValue)

    def safe_list(self, dictionaryOrList, key: IndexType, defaultValue: List[Any] = None):
        """
 @ignore
        safely extract an Array from dictionary or list
        :returns Array | None:
        """
        return self.safe_list_n(dictionaryOrList, [key], defaultValue)

    def handle_deltas(self, orderbook, deltas):
        for i in range(0, len(deltas)):
            self.handle_delta(orderbook, deltas[i])

    def handle_delta(self, bookside, delta):
        raise NotSupported(self.id + ' handleDelta not supported yet')

    def handle_deltas_with_keys(self, bookSide: Any, deltas, priceKey: IndexType = 0, amountKey: IndexType = 1, countOrIdKey: IndexType = 2):
        for i in range(0, len(deltas)):
            bidAsk = self.parse_bid_ask(deltas[i], priceKey, amountKey, countOrIdKey)
            bookSide.storeArray(bidAsk)

    def get_cache_index(self, orderbook, deltas):
        # return the first index of the cache that can be applied to the orderbook or -1 if not possible
        return -1

    def find_timeframe(self, timeframe, timeframes=None):
        if timeframes is None:
            timeframes = self.timeframes
        keys = list(timeframes.keys())
        for i in range(0, len(keys)):
            key = keys[i]
            if timeframes[key] == timeframe:
                return key
        return None

    def check_proxy_url_settings(self, url: Str = None, method: Str = None, headers=None, body=None):
        usedProxies = []
        proxyUrl = None
        if self.proxyUrl is not None:
            usedProxies.append('proxyUrl')
            proxyUrl = self.proxyUrl
        if self.proxy_url is not None:
            usedProxies.append('proxy_url')
            proxyUrl = self.proxy_url
        if self.proxyUrlCallback is not None:
            usedProxies.append('proxyUrlCallback')
            proxyUrl = self.proxyUrlCallback(url, method, headers, body)
        if self.proxy_url_callback is not None:
            usedProxies.append('proxy_url_callback')
            proxyUrl = self.proxy_url_callback(url, method, headers, body)
        # backwards-compatibility
        if self.proxy is not None:
            usedProxies.append('proxy')
            if callable(self.proxy):
                proxyUrl = self.proxy(url, method, headers, body)
            else:
                proxyUrl = self.proxy
        length = len(usedProxies)
        if length > 1:
            joinedProxyNames = ','.join(usedProxies)
            raise InvalidProxySettings(self.id + ' you have multiple conflicting proxy settings(' + joinedProxyNames + '), please use only one from : proxyUrl, proxy_url, proxyUrlCallback, proxy_url_callback')
        return proxyUrl

    def url_encoder_for_proxy_url(self, targetUrl: str):
        # to be overriden
        includesQuery = targetUrl.find('?') >= 0
        finalUrl = self.encode_uri_component(targetUrl) if includesQuery else targetUrl
        return finalUrl

    def check_proxy_settings(self, url: Str = None, method: Str = None, headers=None, body=None):
        usedProxies = []
        httpProxy = None
        httpsProxy = None
        socksProxy = None
        # httpProxy
        isHttpProxyDefined = self.value_is_defined(self.httpProxy)
        isHttp_proxy_defined = self.value_is_defined(self.http_proxy)
        if isHttpProxyDefined or isHttp_proxy_defined:
            usedProxies.append('httpProxy')
            httpProxy = self.httpProxy if isHttpProxyDefined else self.http_proxy
        ishttpProxyCallbackDefined = self.value_is_defined(self.httpProxyCallback)
        ishttp_proxy_callback_defined = self.value_is_defined(self.http_proxy_callback)
        if ishttpProxyCallbackDefined or ishttp_proxy_callback_defined:
            usedProxies.append('httpProxyCallback')
            httpProxy = self.httpProxyCallback(url, method, headers, body) if ishttpProxyCallbackDefined else self.http_proxy_callback(url, method, headers, body)
        # httpsProxy
        isHttpsProxyDefined = self.value_is_defined(self.httpsProxy)
        isHttps_proxy_defined = self.value_is_defined(self.https_proxy)
        if isHttpsProxyDefined or isHttps_proxy_defined:
            usedProxies.append('httpsProxy')
            httpsProxy = self.httpsProxy if isHttpsProxyDefined else self.https_proxy
        ishttpsProxyCallbackDefined = self.value_is_defined(self.httpsProxyCallback)
        ishttps_proxy_callback_defined = self.value_is_defined(self.https_proxy_callback)
        if ishttpsProxyCallbackDefined or ishttps_proxy_callback_defined:
            usedProxies.append('httpsProxyCallback')
            httpsProxy = self.httpsProxyCallback(url, method, headers, body) if ishttpsProxyCallbackDefined else self.https_proxy_callback(url, method, headers, body)
        # socksProxy
        isSocksProxyDefined = self.value_is_defined(self.socksProxy)
        isSocks_proxy_defined = self.value_is_defined(self.socks_proxy)
        if isSocksProxyDefined or isSocks_proxy_defined:
            usedProxies.append('socksProxy')
            socksProxy = self.socksProxy if isSocksProxyDefined else self.socks_proxy
        issocksProxyCallbackDefined = self.value_is_defined(self.socksProxyCallback)
        issocks_proxy_callback_defined = self.value_is_defined(self.socks_proxy_callback)
        if issocksProxyCallbackDefined or issocks_proxy_callback_defined:
            usedProxies.append('socksProxyCallback')
            socksProxy = self.socksProxyCallback(url, method, headers, body) if issocksProxyCallbackDefined else self.socks_proxy_callback(url, method, headers, body)
        # check
        length = len(usedProxies)
        if length > 1:
            joinedProxyNames = ','.join(usedProxies)
            raise InvalidProxySettings(self.id + ' you have multiple conflicting proxy settings(' + joinedProxyNames + '), please use only one from: httpProxy, httpsProxy, httpProxyCallback, httpsProxyCallback, socksProxy, socksProxyCallback')
        return [httpProxy, httpsProxy, socksProxy]

    def check_ws_proxy_settings(self):
        usedProxies = []
        wsProxy = None
        wssProxy = None
        wsSocksProxy = None
        # ws proxy
        isWsProxyDefined = self.value_is_defined(self.wsProxy)
        is_ws_proxy_defined = self.value_is_defined(self.ws_proxy)
        if isWsProxyDefined or is_ws_proxy_defined:
            usedProxies.append('wsProxy')
            wsProxy = self.wsProxy if (isWsProxyDefined) else self.ws_proxy
        # wss proxy
        isWssProxyDefined = self.value_is_defined(self.wssProxy)
        is_wss_proxy_defined = self.value_is_defined(self.wss_proxy)
        if isWssProxyDefined or is_wss_proxy_defined:
            usedProxies.append('wssProxy')
            wssProxy = self.wssProxy if (isWssProxyDefined) else self.wss_proxy
        # ws socks proxy
        isWsSocksProxyDefined = self.value_is_defined(self.wsSocksProxy)
        is_ws_socks_proxy_defined = self.value_is_defined(self.ws_socks_proxy)
        if isWsSocksProxyDefined or is_ws_socks_proxy_defined:
            usedProxies.append('wsSocksProxy')
            wsSocksProxy = self.wsSocksProxy if (isWsSocksProxyDefined) else self.ws_socks_proxy
        # check
        length = len(usedProxies)
        if length > 1:
            joinedProxyNames = ','.join(usedProxies)
            raise InvalidProxySettings(self.id + ' you have multiple conflicting proxy settings(' + joinedProxyNames + '), please use only one from: wsProxy, wssProxy, wsSocksProxy')
        return [wsProxy, wssProxy, wsSocksProxy]

    def check_conflicting_proxies(self, proxyAgentSet, proxyUrlSet):
        if proxyAgentSet and proxyUrlSet:
            raise InvalidProxySettings(self.id + ' you have multiple conflicting proxy settings, please use only one from : proxyUrl, httpProxy, httpsProxy, socksProxy')

    def check_address(self, address: Str = None):
        if address is None:
            raise InvalidAddress(self.id + ' address is None')
        # check the address is not the same letter like 'aaaaa' nor too short nor has a space
        uniqChars = (self.unique(self.string_to_chars_array(address)))
        length = len(uniqChars)  # py transpiler trick
        if length == 1 or len(address) < self.minFundingAddressLength or address.find(' ') > -1:
            raise InvalidAddress(self.id + ' address is invalid or has less than ' + str(self.minFundingAddressLength) + ' characters: "' + str(address) + '"')
        return address

    def find_message_hashes(self, client, element: str):
        result = []
        messageHashes = list(client.futures.keys())
        for i in range(0, len(messageHashes)):
            messageHash = messageHashes[i]
            if messageHash.find(element) >= 0:
                result.append(messageHash)
        return result

    def filter_by_limit(self, array: List[object], limit: Int = None, key: IndexType = 'timestamp', fromStart: bool = False):
        if self.value_is_defined(limit):
            arrayLength = len(array)
            if arrayLength > 0:
                ascending = True
                if (key in array[0]):
                    first = array[0][key]
                    last = array[arrayLength - 1][key]
                    if first is not None and last is not None:
                        ascending = first <= last  # True if array is sorted in ascending order based on 'timestamp'
                if fromStart:
                    if limit > arrayLength:
                        limit = arrayLength
                    # array = self.array_slice(array, 0, limit) if ascending else self.array_slice(array, -limit)
                    if ascending:
                        array = self.array_slice(array, 0, limit)
                    else:
                        array = self.array_slice(array, -limit)
                else:
                    # array = self.array_slice(array, -limit) if ascending else self.array_slice(array, 0, limit)
                    if ascending:
                        array = self.array_slice(array, -limit)
                    else:
                        array = self.array_slice(array, 0, limit)
        return array

    def filter_by_since_limit(self, array: List[object], since: Int = None, limit: Int = None, key: IndexType = 'timestamp', tail=False):
        sinceIsDefined = self.value_is_defined(since)
        parsedArray = self.to_array(array)
        result = parsedArray
        if sinceIsDefined:
            result = []
            for i in range(0, len(parsedArray)):
                entry = parsedArray[i]
                value = self.safe_value(entry, key)
                if value and (value >= since):
                    result.append(entry)
        if tail and limit is not None:
            return self.array_slice(result, -limit)
        # if the user provided a 'since' argument
        # we want to limit the result starting from the 'since'
        shouldFilterFromStart = not tail and sinceIsDefined
        return self.filter_by_limit(result, limit, key, shouldFilterFromStart)

    def filter_by_value_since_limit(self, array: List[object], field: IndexType, value=None, since: Int = None, limit: Int = None, key='timestamp', tail=False):
        valueIsDefined = self.value_is_defined(value)
        sinceIsDefined = self.value_is_defined(since)
        parsedArray = self.to_array(array)
        result = parsedArray
        # single-pass filter for both symbol and since
        if valueIsDefined or sinceIsDefined:
            result = []
            for i in range(0, len(parsedArray)):
                entry = parsedArray[i]
                entryFiledEqualValue = entry[field] == value
                firstCondition = entryFiledEqualValue if valueIsDefined else True
                entryKeyValue = self.safe_value(entry, key)
                entryKeyGESince = (entryKeyValue) and (since is not None) and (entryKeyValue >= since)
                secondCondition = entryKeyGESince if sinceIsDefined else True
                if firstCondition and secondCondition:
                    result.append(entry)
        if tail and limit is not None:
            return self.array_slice(result, -limit)
        return self.filter_by_limit(result, limit, key, sinceIsDefined)

    def set_sandbox_mode(self, enabled: bool):
        """
        set the sandbox mode for the exchange
        :param boolean enabled: True to enable sandbox mode, False to disable it
        """
        if enabled:
            if 'test' in self.urls:
                if isinstance(self.urls['api'], str):
                    self.urls['apiBackup'] = self.urls['api']
                    self.urls['api'] = self.urls['test']
                else:
                    self.urls['apiBackup'] = self.clone(self.urls['api'])
                    self.urls['api'] = self.clone(self.urls['test'])
            else:
                raise NotSupported(self.id + ' does not have a sandbox URL')
            # set flag
            self.isSandboxModeEnabled = True
        elif 'apiBackup' in self.urls:
            if isinstance(self.urls['api'], str):
                self.urls['api'] = self.urls['apiBackup']
            else:
                self.urls['api'] = self.clone(self.urls['apiBackup'])
            newUrls = self.omit(self.urls, 'apiBackup')
            self.urls = newUrls
            # set flag
            self.isSandboxModeEnabled = False

    def sign(self, path, api: Any = 'public', method='GET', params={}, headers: Any = None, body: Any = None):
        return {}

    def fetch_accounts(self, params={}):
        raise NotSupported(self.id + ' fetchAccounts() is not supported yet')

    def fetch_trades(self, symbol: str, since: Int = None, limit: Int = None, params={}):
        raise NotSupported(self.id + ' fetchTrades() is not supported yet')

    def fetch_trades_ws(self, symbol: str, since: Int = None, limit: Int = None, params={}):
        raise NotSupported(self.id + ' fetchTradesWs() is not supported yet')

    def watch_liquidations(self, symbol: str, since: Int = None, limit: Int = None, params={}):
        if self.has['watchLiquidationsForSymbols']:
            return self.watch_liquidations_for_symbols([symbol], since, limit, params)
        raise NotSupported(self.id + ' watchLiquidations() is not supported yet')

    def subscribe_liquidations(self, symbol: str, callback: Any, synchronous=True, params={}):
        """
        watch the public liquidations of a trading pair
        :param str symbol: unified CCXT market symbol
        :param Function callback: Consumer function to be called with each update
        :param boolean synchronous: if set to True, the callback will wait to finish before passing next message
        :param dict [params]: exchange specific parameters for the bitmex api endpoint
        """
        self.load_markets()
        stream = self.stream
        if callback is not None:
            stream.subscribe('liquidations::' + symbol, callback, synchronous)
        stream.add_watch_function('liquidations', [symbol, None, None, params])
        self.watch_liquidations(symbol, None, None, params)

    def watch_liquidations_for_symbols(self, symbols: List[str], since: Int = None, limit: Int = None, params={}):
        raise NotSupported(self.id + ' watchLiquidationsForSymbols() is not supported yet')

    def subscribe_liquidations_for_symbols(self, symbols: List[str], callback: Any, synchronous=True, params={}):
        """
        watch the public liquidations of trading pairs
        :param str[] symbols: unified CCXT market symbol
        :param Function callback: Consumer function to be called with each update
        :param boolean synchronous: if set to True, the callback will wait to finish before passing next message
        :param dict [params]: exchange specific parameters for the bitmex api endpoint
        """
        self.load_markets()
        symbols = self.market_symbols(symbols, None, True)
        stream = self.stream
        if callback is not None:
            for i in range(0, len(symbols)):
                stream.subscribe('liquidations::' + symbols[i], callback, synchronous)
            if self.is_empty(symbols):
                stream.subscribe('liquidations', callback, synchronous)
        stream.add_watch_function('watchLiquidationsForSymbols', [symbols, None, None, params])
        self.watch_trades_for_symbols(symbols, None, None, params)

    def watch_my_liquidations(self, symbol: str, since: Int = None, limit: Int = None, params={}):
        if self.has['watchMyLiquidationsForSymbols']:
            return self.watch_my_liquidations_for_symbols([symbol], since, limit, params)
        raise NotSupported(self.id + ' watchMyLiquidations() is not supported yet')

    def watch_my_liquidations_for_symbols(self, symbols: List[str], since: Int = None, limit: Int = None, params={}):
        raise NotSupported(self.id + ' watchMyLiquidationsForSymbols() is not supported yet')

    def watch_trades(self, symbol: str, since: Int = None, limit: Int = None, params={}):
        raise NotSupported(self.id + ' watchTrades() is not supported yet')

<<<<<<< HEAD
    def subscribe_trades(self, symbol: str, callback: Any = None, synchronous: bool = True, params={}):
        """
        subscribe callback to be called with each trade
        :param str[] symbols: unified symbol of the market to fetch trades for
        :param Function callback: Consumer function to be called with each update
        :param boolean synchronous: if set to True, the callback will wait to finish before passing next message
        :param dict [params]: extra parameters specific to the exchange API endpoint
        """
        self.load_markets()
        stream = self.stream
        if callback is not None:
            stream.subscribe('trades::' + symbol, callback, synchronous)
        stream.add_watch_function('watchTrades', [symbol, None, None, params])
        self.watch_trades(symbol, None, None, params)
=======
    def un_watch_orders(self, symbol: Str = None, params={}):
        raise NotSupported(self.id + ' unWatchOrders() is not supported yet')
>>>>>>> bd0b9a85

    def un_watch_trades(self, symbol: str, params={}):
        raise NotSupported(self.id + ' unWatchTrades() is not supported yet')

    def watch_trades_for_symbols(self, symbols: List[str], since: Int = None, limit: Int = None, params={}):
        raise NotSupported(self.id + ' watchTradesForSymbols() is not supported yet')

    def subscribe_trades_for_symbols(self, symbols: List[str], callback: Any = None, synchronous: bool = True, params={}):
        """
        subscribe callback to be called with each trade
        :param str[] symbols: unified symbol of the market to fetch trades for
        :param Function callback: Consumer function to be called with each update
        :param boolean synchronous: if set to True, the callback will wait to finish before passing next message
        :param dict [params]: extra parameters specific to the exchange API endpoint
        """
        self.load_markets()
        symbols = self.market_symbols(symbols, None, True)
        stream = self.stream
        if callback is not None:
            for i in range(0, len(symbols)):
                stream.subscribe('trades::' + symbols[i], callback, synchronous)
            if self.is_empty(symbols):
                stream.subscribe('trades', callback, synchronous)
        stream.add_watch_function('watchTradesForSymbols', [symbols, None, None, params])
        self.watch_trades_for_symbols(symbols, None, None, params)

    def un_watch_trades_for_symbols(self, symbols: List[str], params={}):
        raise NotSupported(self.id + ' unWatchTradesForSymbols() is not supported yet')

    def watch_my_trades_for_symbols(self, symbols: List[str], since: Int = None, limit: Int = None, params={}):
        raise NotSupported(self.id + ' watchMyTradesForSymbols() is not supported yet')

    def subscribe_my_trades_for_symbols(self, symbols: List[str], callback: Any = None, synchronous: bool = True, params={}):
        """
        subscribe callback to be called with each user trade
        :param str[] symbols: unified symbol of the market to fetch trades for
        :param Function callback: Consumer function to be called with each update
        :param boolean synchronous: if set to True, the callback will wait to finish before passing next message
        :param dict [params]: extra parameters specific to the exchange API endpoint
        """
        self.load_markets()
        symbols = self.market_symbols(symbols, None, True)
        stream = self.stream
        if callback is not None:
            if self.is_empty(symbols):
                stream.subscribe('myTrades', callback, synchronous)
            else:
                for i in range(0, len(symbols)):
                    stream.subscribe('myTrades::' + symbols[i], callback, synchronous)
        stream.add_watch_function('watchMyTradesForSymbols', [symbols, None, None, params])
        self.watch_my_trades_for_symbols(symbols, None, None, params)

    def watch_orders_for_symbols(self, symbols: List[str], since: Int = None, limit: Int = None, params={}):
        raise NotSupported(self.id + ' watchOrdersForSymbols() is not supported yet')

    def subscribe_orders_for_symbols(self, symbols: List[str], callback: Any = None, synchronous: bool = True, params={}):
        """
        subscribe callback to be called with order
        :param str[] symbols: unified symbol of the market to fetch orders for
        :param Function callback: Consumer function to be called with each update
        :param boolean synchronous: if set to True, the callback will wait to finish before passing next message
        :param dict [params]: extra parameters specific to the exchange API endpoint
        """
        self.load_markets()
        symbols = self.market_symbols(symbols, None, True)
        stream = self.stream
        if callback is not None:
            for i in range(0, len(symbols)):
                stream.subscribe('orders::' + symbols[i], callback, synchronous)
            if self.is_empty(symbols):
                stream.subscribe('orders', callback, synchronous)
        stream.add_watch_function('watchOrdersForSymbols', [symbols, None, None, params])
        self.watch_orders_for_symbols(symbols, None, None, params)

    def watch_ohlcv_for_symbols(self, symbolsAndTimeframes: List[List[str]], since: Int = None, limit: Int = None, params={}):
        raise NotSupported(self.id + ' watchOHLCVForSymbols() is not supported yet')

    def subscribe_ohlcv_for_symbols(self, symbolsAndTimeframes: List[List[str]], callback: Any = None, synchronous: bool = True, params={}):
        """
        subscribe callback to be called with order
        :param str[] symbols: unified symbol of the market to fetch orders for
        :param Function callback: Consumer function to be called with each update
        :param boolean synchronous: if set to True, the callback will wait to finish before passing next message
        :param dict [params]: extra parameters specific to the exchange API endpoint
        """
        self.load_markets()
        stream = self.stream
        if callback is not None:
            for i in range(0, len(symbolsAndTimeframes)):
                symbol = self.symbol(symbolsAndTimeframes[i][0])
                timeframe = symbolsAndTimeframes[i][1]
                stream.subscribe('ohlcvs' + '::' + symbol + '::' + timeframe, callback, synchronous)
            if self.is_empty(symbolsAndTimeframes):
                stream.subscribe('ohlcvs', callback, synchronous)
        stream.add_watch_function('watchOHLCVForSymbols', [symbolsAndTimeframes, None, None, params])
        self.watch_ohlcv_for_symbols(symbolsAndTimeframes, None, None, params)

    def un_watch_ohlcv_for_symbols(self, symbolsAndTimeframes: List[List[str]], params={}):
        raise NotSupported(self.id + ' unWatchOHLCVForSymbols() is not supported yet')

    def watch_order_book_for_symbols(self, symbols: List[str], limit: Int = None, params={}):
        raise NotSupported(self.id + ' watchOrderBookForSymbols() is not supported yet')

    def subscribe_order_book_for_symbols(self, symbols: List[str], callback: Any = None, synchronous: bool = True, params={}):
        """
        subscribes to information on open orders with bid(buy) and ask(sell) prices, volumes and other data
        :param str[] symbols: unified array of symbols
        :param Function callback: function to call when receiving an update
        :param boolean synchronous: if set to True, the callback will wait to finish before passing next message
        :param dict [params]: extra parameters specific to the exchange API endpoint
        :returns dict: A dictionary of `order book structures <https://docs.ccxt.com/#/?id=order-book-structure>` indexed by market symbols
        """
        self.load_markets()
        stream = self.stream
        symbols = self.market_symbols(symbols, None, True)
        if callback is not None:
            for i in range(0, len(symbols)):
                stream.subscribe('orderbooks::' + symbols[i], callback, synchronous)
            if self.is_empty(symbols):
                stream.subscribe('orderbooks', callback, synchronous)
        stream.add_watch_function('watchOrderBookForSymbols', [symbols, None, params])
        self.watch_order_book_for_symbols(symbols, None, params)

    def un_watch_order_book_for_symbols(self, symbols: List[str], params={}):
        raise NotSupported(self.id + ' unWatchOrderBookForSymbols() is not supported yet')

    def fetch_deposit_addresses(self, codes: Strings = None, params={}):
        raise NotSupported(self.id + ' fetchDepositAddresses() is not supported yet')

    def fetch_order_book(self, symbol: str, limit: Int = None, params={}):
        raise NotSupported(self.id + ' fetchOrderBook() is not supported yet')

    def fetch_order_book_ws(self, symbol: str, limit: Int = None, params={}):
        raise NotSupported(self.id + ' fetchOrderBookWs() is not supported yet')

    def fetch_margin_mode(self, symbol: str, params={}):
        if self.has['fetchMarginModes']:
            marginModes = self.fetch_margin_modes([symbol], params)
            return self.safe_dict(marginModes, symbol)
        else:
            raise NotSupported(self.id + ' fetchMarginMode() is not supported yet')

    def fetch_margin_modes(self, symbols: Strings = None, params={}):
        raise NotSupported(self.id + ' fetchMarginModes() is not supported yet')

    def fetch_rest_order_book_safe(self, symbol, limit=None, params={}):
        fetchSnapshotMaxRetries = self.handle_option('watchOrderBook', 'maxRetries', 3)
        for i in range(0, fetchSnapshotMaxRetries):
            try:
                orderBook = self.fetch_order_book(symbol, limit, params)
                return orderBook
            except Exception as e:
                if (i + 1) == fetchSnapshotMaxRetries:
                    raise e
        return None

    def watch_order_book(self, symbol: str, limit: Int = None, params={}):
        raise NotSupported(self.id + ' watchOrderBook() is not supported yet')

    def subscribe_order_book(self, symbol: str, callback: Any = None, synchronous: bool = True, params={}):
        """
        subscribe to information on open orders with bid(buy) and ask(sell) prices, volumes and other data
        :param str symbol: unified symbol of the market to fetch the order book for
        :param Function callback: Consumer function to be called with each update
        :param boolean synchronous: if set to True, the callback will wait to finish before passing next message
        :returns dict: A dictionary of `order book structures <https://docs.ccxt.com/#/?id=order-book-structure>` indexed by market symbols
        """
        self.subscribe_order_book_for_symbols([symbol], callback, synchronous, params)

    def un_watch_order_book(self, symbol: str, params={}):
        raise NotSupported(self.id + ' unWatchOrderBook() is not supported yet')

    def fetch_time(self, params={}):
        raise NotSupported(self.id + ' fetchTime() is not supported yet')

    def fetch_trading_limits(self, symbols: Strings = None, params={}):
        raise NotSupported(self.id + ' fetchTradingLimits() is not supported yet')

    def parse_currency(self, rawCurrency: dict):
        raise NotSupported(self.id + ' parseCurrency() is not supported yet')

    def parse_currencies(self, rawCurrencies):
        result = {}
        arr = self.to_array(rawCurrencies)
        for i in range(0, len(arr)):
            parsed = self.parse_currency(arr[i])
            code = parsed['code']
            result[code] = parsed
        return result

    def parse_market(self, market: dict):
        raise NotSupported(self.id + ' parseMarket() is not supported yet')

    def parse_markets(self, markets):
        result = []
        for i in range(0, len(markets)):
            result.append(self.parse_market(markets[i]))
        return result

    def parse_ticker(self, ticker: dict, market: Market = None):
        raise NotSupported(self.id + ' parseTicker() is not supported yet')

    def parse_deposit_address(self, depositAddress, currency: Currency = None):
        raise NotSupported(self.id + ' parseDepositAddress() is not supported yet')

    def parse_trade(self, trade: dict, market: Market = None):
        raise NotSupported(self.id + ' parseTrade() is not supported yet')

    def parse_transaction(self, transaction: dict, currency: Currency = None):
        raise NotSupported(self.id + ' parseTransaction() is not supported yet')

    def parse_transfer(self, transfer: dict, currency: Currency = None):
        raise NotSupported(self.id + ' parseTransfer() is not supported yet')

    def parse_account(self, account: dict):
        raise NotSupported(self.id + ' parseAccount() is not supported yet')

    def parse_ledger_entry(self, item: dict, currency: Currency = None):
        raise NotSupported(self.id + ' parseLedgerEntry() is not supported yet')

    def parse_order(self, order: dict, market: Market = None):
        raise NotSupported(self.id + ' parseOrder() is not supported yet')

    def fetch_cross_borrow_rates(self, params={}):
        raise NotSupported(self.id + ' fetchCrossBorrowRates() is not supported yet')

    def fetch_isolated_borrow_rates(self, params={}):
        raise NotSupported(self.id + ' fetchIsolatedBorrowRates() is not supported yet')

    def parse_market_leverage_tiers(self, info, market: Market = None):
        raise NotSupported(self.id + ' parseMarketLeverageTiers() is not supported yet')

    def fetch_leverage_tiers(self, symbols: Strings = None, params={}):
        raise NotSupported(self.id + ' fetchLeverageTiers() is not supported yet')

    def parse_position(self, position: dict, market: Market = None):
        raise NotSupported(self.id + ' parsePosition() is not supported yet')

    def parse_funding_rate_history(self, info, market: Market = None):
        raise NotSupported(self.id + ' parseFundingRateHistory() is not supported yet')

    def parse_borrow_interest(self, info: dict, market: Market = None):
        raise NotSupported(self.id + ' parseBorrowInterest() is not supported yet')

    def parse_isolated_borrow_rate(self, info: dict, market: Market = None):
        raise NotSupported(self.id + ' parseIsolatedBorrowRate() is not supported yet')

    def parse_ws_trade(self, trade: dict, market: Market = None):
        raise NotSupported(self.id + ' parseWsTrade() is not supported yet')

    def parse_ws_order(self, order: dict, market: Market = None):
        raise NotSupported(self.id + ' parseWsOrder() is not supported yet')

    def parse_ws_order_trade(self, trade: dict, market: Market = None):
        raise NotSupported(self.id + ' parseWsOrderTrade() is not supported yet')

    def parse_ws_ohlcv(self, ohlcv, market: Market = None):
        return self.parse_ohlcv(ohlcv, market)

    def fetch_funding_rates(self, symbols: Strings = None, params={}):
        raise NotSupported(self.id + ' fetchFundingRates() is not supported yet')

    def fetch_funding_intervals(self, symbols: Strings = None, params={}):
        raise NotSupported(self.id + ' fetchFundingIntervals() is not supported yet')

    def watch_funding_rate(self, symbol: str, params={}):
        raise NotSupported(self.id + ' watchFundingRate() is not supported yet')

    def watch_funding_rates(self, symbols: List[str], params={}):
        raise NotSupported(self.id + ' watchFundingRates() is not supported yet')

    def watch_funding_rates_for_symbols(self, symbols: List[str], params={}):
        return self.watch_funding_rates(symbols, params)

    def transfer(self, code: str, amount: float, fromAccount: str, toAccount: str, params={}):
        raise NotSupported(self.id + ' transfer() is not supported yet')

    def withdraw(self, code: str, amount: float, address: str, tag=None, params={}):
        raise NotSupported(self.id + ' withdraw() is not supported yet')

    def create_deposit_address(self, code: str, params={}):
        raise NotSupported(self.id + ' createDepositAddress() is not supported yet')

    def set_leverage(self, leverage: Int, symbol: Str = None, params={}):
        raise NotSupported(self.id + ' setLeverage() is not supported yet')

    def fetch_leverage(self, symbol: str, params={}):
        if self.has['fetchLeverages']:
            leverages = self.fetch_leverages([symbol], params)
            return self.safe_dict(leverages, symbol)
        else:
            raise NotSupported(self.id + ' fetchLeverage() is not supported yet')

    def fetch_leverages(self, symbols: Strings = None, params={}):
        raise NotSupported(self.id + ' fetchLeverages() is not supported yet')

    def set_position_mode(self, hedged: bool, symbol: Str = None, params={}):
        raise NotSupported(self.id + ' setPositionMode() is not supported yet')

    def add_margin(self, symbol: str, amount: float, params={}):
        raise NotSupported(self.id + ' addMargin() is not supported yet')

    def reduce_margin(self, symbol: str, amount: float, params={}):
        raise NotSupported(self.id + ' reduceMargin() is not supported yet')

    def set_margin(self, symbol: str, amount: float, params={}):
        raise NotSupported(self.id + ' setMargin() is not supported yet')

    def fetch_long_short_ratio(self, symbol: str, timeframe: Str = None, params={}):
        raise NotSupported(self.id + ' fetchLongShortRatio() is not supported yet')

    def fetch_long_short_ratio_history(self, symbol: Str = None, timeframe: Str = None, since: Int = None, limit: Int = None, params={}):
        raise NotSupported(self.id + ' fetchLongShortRatioHistory() is not supported yet')

    def fetch_margin_adjustment_history(self, symbol: Str = None, type: Str = None, since: Num = None, limit: Num = None, params={}):
        """
        fetches the history of margin added or reduced from contract isolated positions
        :param str [symbol]: unified market symbol
        :param str [type]: "add" or "reduce"
        :param int [since]: timestamp in ms of the earliest change to fetch
        :param int [limit]: the maximum amount of changes to fetch
        :param dict params: extra parameters specific to the exchange api endpoint
        :returns dict[]: a list of `margin structures <https://docs.ccxt.com/#/?id=margin-loan-structure>`
        """
        raise NotSupported(self.id + ' fetchMarginAdjustmentHistory() is not supported yet')

    def set_margin_mode(self, marginMode: str, symbol: Str = None, params={}):
        raise NotSupported(self.id + ' setMarginMode() is not supported yet')

    def fetch_deposit_addresses_by_network(self, code: str, params={}):
        raise NotSupported(self.id + ' fetchDepositAddressesByNetwork() is not supported yet')

    def fetch_open_interest_history(self, symbol: str, timeframe='1h', since: Int = None, limit: Int = None, params={}):
        raise NotSupported(self.id + ' fetchOpenInterestHistory() is not supported yet')

    def fetch_open_interest(self, symbol: str, params={}):
        raise NotSupported(self.id + ' fetchOpenInterest() is not supported yet')

    def fetch_open_interests(self, symbols: Strings = None, params={}):
        raise NotSupported(self.id + ' fetchOpenInterests() is not supported yet')

    def sign_in(self, params={}):
        raise NotSupported(self.id + ' signIn() is not supported yet')

    def fetch_payment_methods(self, params={}):
        raise NotSupported(self.id + ' fetchPaymentMethods() is not supported yet')

    def parse_to_int(self, number):
        # Solve Common intmisuse ex: int((since / str(1000)))
        # using a number which is not valid in ts
        stringifiedNumber = self.number_to_string(number)
        convertedNumber = float(stringifiedNumber)
        return int(convertedNumber)

    def parse_to_numeric(self, number):
        stringVersion = self.number_to_string(number)  # self will convert 1.0 and 1 to "1" and 1.1 to "1.1"
        # keep self in mind:
        # in JS: 1 == 1.0 is True;  1 == 1.0 is True
        # in Python: 1 == 1.0 is True
        # in PHP 1 == 1.0 is True, but 1 == 1.0 is False
        if stringVersion.find('.') >= 0:
            return float(stringVersion)
        return int(stringVersion)

    def is_round_number(self, value: float):
        # self method is similar to isInteger, but self is more loyal and does not check for types.
        # i.e. isRoundNumber(1.000) returns True, while isInteger(1.000) returns False
        res = self.parse_to_numeric((value % 1))
        return res == 0

    def safe_number_omit_zero(self, obj: object, key: IndexType, defaultValue: Num = None):
        value = self.safe_string(obj, key)
        final = self.parse_number(self.omit_zero(value))
        return defaultValue if (final is None) else final

    def safe_integer_omit_zero(self, obj: object, key: IndexType, defaultValue: Int = None):
        timestamp = self.safe_integer(obj, key, defaultValue)
        if timestamp is None or timestamp == 0:
            return None
        return timestamp

    def after_construct(self):
        # networks
        self.create_networks_by_id_object()
        self.setup_stream()
        self.features_generator()
        # init predefined markets if any
        if self.markets:
            self.set_markets(self.markets)
        # init the request rate limiter
        self.init_rest_rate_limiter()
        # sanbox mode
        isSandbox = self.safe_bool_2(self.options, 'sandbox', 'testnet', False)
        if isSandbox:
            self.set_sandbox_mode(isSandbox)

    def init_rest_rate_limiter(self):
        if self.rateLimit is None or (self.id is not None and self.rateLimit == -1):
            raise ExchangeError(self.id + '.rateLimit property is not configured')
        refillRate = self.MAX_VALUE
        if self.rateLimit > 0:
            refillRate = 1 / self.rateLimit
        defaultBucket = {
            'delay': 0.001,
            'capacity': 1,
            'cost': 1,
            'maxCapacity': 1000,
            'refillRate': refillRate,
        }
        existingBucket = {} if (self.tokenBucket is None) else self.tokenBucket
        self.tokenBucket = self.extend(defaultBucket, existingBucket)
        self.init_throttler()

    def features_generator(self):
        #
        # in the exchange-specific features can be something like self, where we support 'string' aliases too:
        #
        #     {
        #         'my' : {
        #             'createOrder' : {...},
        #         },
        #         'swap': {
        #             'linear': {
        #                 'extends': my',
        #             },
        #         },
        #     }
        #
        if self.features is None:
            return
        # reconstruct
        initialFeatures = self.features
        self.features = {}
        unifiedMarketTypes = ['spot', 'swap', 'future', 'option']
        subTypes = ['linear', 'inverse']
        # atm only support basic methods, eg: 'createOrder', 'fetchOrder', 'fetchOrders', 'fetchMyTrades'
        for i in range(0, len(unifiedMarketTypes)):
            marketType = unifiedMarketTypes[i]
            # if marketType is not filled for self exchange, don't add that in `features`
            if not (marketType in initialFeatures):
                self.features[marketType] = None
            else:
                if marketType == 'spot':
                    self.features[marketType] = self.features_mapper(initialFeatures, marketType, None)
                else:
                    self.features[marketType] = {}
                    for j in range(0, len(subTypes)):
                        subType = subTypes[j]
                        self.features[marketType][subType] = self.features_mapper(initialFeatures, marketType, subType)

    def features_mapper(self, initialFeatures: Any, marketType: Str, subType: Str = None):
        featuresObj = initialFeatures[marketType][subType] if (subType is not None) else initialFeatures[marketType]
        # if exchange does not have that market-type(eg. future>inverse)
        if featuresObj is None:
            return None
        extendsStr: Str = self.safe_string(featuresObj, 'extends')
        if extendsStr is not None:
            featuresObj = self.omit(featuresObj, 'extends')
            extendObj = self.features_mapper(initialFeatures, extendsStr)
            featuresObj = self.deep_extend(extendObj, featuresObj)
        #
        #  ### corrections  ###
        #
        # createOrder
        if 'createOrder' in featuresObj:
            value = self.safe_dict(featuresObj['createOrder'], 'attachedStopLossTakeProfit')
            featuresObj['createOrder']['stopLoss'] = value
            featuresObj['createOrder']['takeProfit'] = value
            if marketType == 'spot':
                # default 'hedged': False
                featuresObj['createOrder']['hedged'] = False
                # default 'leverage': False
                if not ('leverage' in featuresObj['createOrder']):
                    featuresObj['createOrder']['leverage'] = False
            # default 'GTC' to True
            if self.safe_bool(featuresObj['createOrder']['timeInForce'], 'GTC') is None:
                featuresObj['createOrder']['timeInForce']['GTC'] = True
        # other methods
        keys = list(featuresObj.keys())
        for i in range(0, len(keys)):
            key = keys[i]
            featureBlock = featuresObj[key]
            if not self.in_array(key, ['sandbox']) and featureBlock is not None:
                # default "symbolRequired" to False to all methods(except `createOrder`)
                if not ('symbolRequired' in featureBlock):
                    featureBlock['symbolRequired'] = self.in_array(key, ['createOrder', 'createOrders', 'fetchOHLCV'])
        return featuresObj

    def orderbook_checksum_message(self, symbol: Str):
        return symbol + '  = False'

    def create_networks_by_id_object(self):
        # automatically generate network-id-to-code mappings
        networkIdsToCodesGenerated = self.invert_flat_string_dictionary(self.safe_value(self.options, 'networks', {}))  # invert defined networks dictionary
        self.options['networksById'] = self.extend(networkIdsToCodesGenerated, self.safe_value(self.options, 'networksById', {}))  # support manually overriden "networksById" dictionary too

    def get_default_options(self):
        return {
            'defaultNetworkCodeReplacements': {
                'ETH': {'ERC20': 'ETH'},
                'TRX': {'TRC20': 'TRX'},
                'CRO': {'CRC20': 'CRONOS'},
                'BRC20': {'BRC20': 'BTC'},
            },
        }

    def safe_ledger_entry(self, entry: object, currency: Currency = None):
        currency = self.safe_currency(None, currency)
        direction = self.safe_string(entry, 'direction')
        before = self.safe_string(entry, 'before')
        after = self.safe_string(entry, 'after')
        amount = self.safe_string(entry, 'amount')
        if amount is not None:
            if before is None and after is not None:
                before = Precise.string_sub(after, amount)
            elif before is not None and after is None:
                after = Precise.string_add(before, amount)
        if before is not None and after is not None:
            if direction is None:
                if Precise.string_gt(before, after):
                    direction = 'out'
                if Precise.string_gt(after, before):
                    direction = 'in'
        fee = self.safe_value(entry, 'fee')
        if fee is not None:
            fee['cost'] = self.safe_number(fee, 'cost')
        timestamp = self.safe_integer(entry, 'timestamp')
        info = self.safe_dict(entry, 'info', {})
        return {
            'id': self.safe_string(entry, 'id'),
            'timestamp': timestamp,
            'datetime': self.iso8601(timestamp),
            'direction': direction,
            'account': self.safe_string(entry, 'account'),
            'referenceId': self.safe_string(entry, 'referenceId'),
            'referenceAccount': self.safe_string(entry, 'referenceAccount'),
            'type': self.safe_string(entry, 'type'),
            'currency': currency['code'],
            'amount': self.parse_number(amount),
            'before': self.parse_number(before),
            'after': self.parse_number(after),
            'status': self.safe_string(entry, 'status'),
            'fee': fee,
            'info': info,
        }

    def safe_currency_structure(self, currency: object):
        # derive data from networks: deposit, withdraw, active, fee, limits, precision
        networks = self.safe_dict(currency, 'networks', {})
        keys = list(networks.keys())
        length = len(keys)
        if length != 0:
            for i in range(0, length):
                key = keys[i]
                network = networks[key]
                deposit = self.safe_bool(network, 'deposit')
                currencyDeposit = self.safe_bool(currency, 'deposit')
                if currencyDeposit is None or deposit:
                    currency['deposit'] = deposit
                withdraw = self.safe_bool(network, 'withdraw')
                currencyWithdraw = self.safe_bool(currency, 'withdraw')
                if currencyWithdraw is None or withdraw:
                    currency['withdraw'] = withdraw
                # set network 'active' to False if D or W is disabled
                active = self.safe_bool(network, 'active')
                if active is None:
                    if deposit and withdraw:
                        currency['networks'][key]['active'] = True
                    elif deposit is not None and withdraw is not None:
                        currency['networks'][key]['active'] = False
                active = self.safe_bool(currency['networks'][key], 'active')  # dict might have been updated on above lines, so access directly instead of `network` variable
                currencyActive = self.safe_bool(currency, 'active')
                if currencyActive is None or active:
                    currency['active'] = active
                # find lowest fee(which is more desired)
                fee = self.safe_string(network, 'fee')
                feeMain = self.safe_string(currency, 'fee')
                if feeMain is None or Precise.string_lt(fee, feeMain):
                    currency['fee'] = self.parse_number(fee)
                # find lowest precision(which is more desired)
                precision = self.safe_string(network, 'precision')
                precisionMain = self.safe_string(currency, 'precision')
                if precisionMain is None or Precise.string_gt(precision, precisionMain):
                    currency['precision'] = self.parse_number(precision)
                # limits
                limits = self.safe_dict(network, 'limits')
                limitsMain = self.safe_dict(currency, 'limits')
                if limitsMain is None:
                    currency['limits'] = {}
                # deposits
                limitsDeposit = self.safe_dict(limits, 'deposit')
                limitsDepositMain = self.safe_dict(limitsMain, 'deposit')
                if limitsDepositMain is None:
                    currency['limits']['deposit'] = {}
                limitsDepositMin = self.safe_string(limitsDeposit, 'min')
                limitsDepositMax = self.safe_string(limitsDeposit, 'max')
                limitsDepositMinMain = self.safe_string(limitsDepositMain, 'min')
                limitsDepositMaxMain = self.safe_string(limitsDepositMain, 'max')
                # find min
                if limitsDepositMinMain is None or Precise.string_lt(limitsDepositMin, limitsDepositMinMain):
                    currency['limits']['deposit']['min'] = self.parse_number(limitsDepositMin)
                # find max
                if limitsDepositMaxMain is None or Precise.string_gt(limitsDepositMax, limitsDepositMaxMain):
                    currency['limits']['deposit']['max'] = self.parse_number(limitsDepositMax)
                # withdrawals
                limitsWithdraw = self.safe_dict(limits, 'withdraw')
                limitsWithdrawMain = self.safe_dict(limitsMain, 'withdraw')
                if limitsWithdrawMain is None:
                    currency['limits']['withdraw'] = {}
                limitsWithdrawMin = self.safe_string(limitsWithdraw, 'min')
                limitsWithdrawMax = self.safe_string(limitsWithdraw, 'max')
                limitsWithdrawMinMain = self.safe_string(limitsWithdrawMain, 'min')
                limitsWithdrawMaxMain = self.safe_string(limitsWithdrawMain, 'max')
                # find min
                if limitsWithdrawMinMain is None or Precise.string_lt(limitsWithdrawMin, limitsWithdrawMinMain):
                    currency['limits']['withdraw']['min'] = self.parse_number(limitsWithdrawMin)
                # find max
                if limitsWithdrawMaxMain is None or Precise.string_gt(limitsWithdrawMax, limitsWithdrawMaxMain):
                    currency['limits']['withdraw']['max'] = self.parse_number(limitsWithdrawMax)
        return self.extend({
            'info': None,
            'id': None,
            'numericId': None,
            'code': None,
            'precision': None,
            'type': None,
            'name': None,
            'active': None,
            'deposit': None,
            'withdraw': None,
            'fee': None,
            'fees': {},
            'networks': {},
            'limits': {
                'deposit': {
                    'min': None,
                    'max': None,
                },
                'withdraw': {
                    'min': None,
                    'max': None,
                },
            },
        }, currency)

    def safe_market_structure(self, market: dict = None):
        cleanStructure = {
            'id': None,
            'lowercaseId': None,
            'symbol': None,
            'base': None,
            'quote': None,
            'settle': None,
            'baseId': None,
            'quoteId': None,
            'settleId': None,
            'type': None,
            'spot': None,
            'margin': None,
            'swap': None,
            'future': None,
            'option': None,
            'index': None,
            'active': None,
            'contract': None,
            'linear': None,
            'inverse': None,
            'subType': None,
            'taker': None,
            'maker': None,
            'contractSize': None,
            'expiry': None,
            'expiryDatetime': None,
            'strike': None,
            'optionType': None,
            'precision': {
                'amount': None,
                'price': None,
                'cost': None,
                'base': None,
                'quote': None,
            },
            'limits': {
                'leverage': {
                    'min': None,
                    'max': None,
                },
                'amount': {
                    'min': None,
                    'max': None,
                },
                'price': {
                    'min': None,
                    'max': None,
                },
                'cost': {
                    'min': None,
                    'max': None,
                },
            },
            'marginModes': {
                'cross': None,
                'isolated': None,
            },
            'created': None,
            'info': None,
        }
        if market is not None:
            result = self.extend(cleanStructure, market)
            # set None swap/future/etc
            if result['spot']:
                if result['contract'] is None:
                    result['contract'] = False
                if result['swap'] is None:
                    result['swap'] = False
                if result['future'] is None:
                    result['future'] = False
                if result['option'] is None:
                    result['option'] = False
                if result['index'] is None:
                    result['index'] = False
            return result
        return cleanStructure

    def set_markets(self, markets, currencies=None):
        values = []
        self.markets_by_id = self.create_safe_dictionary()
        # handle marketId conflicts
        # we insert spot markets first
        marketValues = self.sort_by(self.to_array(markets), 'spot', True, True)
        for i in range(0, len(marketValues)):
            value = marketValues[i]
            if value['id'] in self.markets_by_id:
                marketsByIdArray = (self.markets_by_id[value['id']])
                marketsByIdArray.append(value)
                self.markets_by_id[value['id']] = marketsByIdArray
            else:
                self.markets_by_id[value['id']] = [value]
            market = self.deep_extend(self.safe_market_structure(), {
                'precision': self.precision,
                'limits': self.limits,
            }, self.fees['trading'], value)
            if market['linear']:
                market['subType'] = 'linear'
            elif market['inverse']:
                market['subType'] = 'inverse'
            else:
                market['subType'] = None
            values.append(market)
        self.markets = self.index_by(values, 'symbol')
        marketsSortedBySymbol = self.keysort(self.markets)
        marketsSortedById = self.keysort(self.markets_by_id)
        self.symbols = list(marketsSortedBySymbol.keys())
        self.ids = list(marketsSortedById.keys())
        if currencies is not None:
            # currencies is always None when called in constructor but not when called from loadMarkets
            self.currencies = self.deep_extend(self.currencies, currencies)
        else:
            baseCurrencies = []
            quoteCurrencies = []
            for i in range(0, len(values)):
                market = values[i]
                defaultCurrencyPrecision = 8 if (self.precisionMode == DECIMAL_PLACES) else self.parse_number('1e-8')
                marketPrecision = self.safe_dict(market, 'precision', {})
                if 'base' in market:
                    currency = self.safe_currency_structure({
                        'id': self.safe_string_2(market, 'baseId', 'base'),
                        'numericId': self.safe_integer(market, 'baseNumericId'),
                        'code': self.safe_string(market, 'base'),
                        'precision': self.safe_value_2(marketPrecision, 'base', 'amount', defaultCurrencyPrecision),
                    })
                    baseCurrencies.append(currency)
                if 'quote' in market:
                    currency = self.safe_currency_structure({
                        'id': self.safe_string_2(market, 'quoteId', 'quote'),
                        'numericId': self.safe_integer(market, 'quoteNumericId'),
                        'code': self.safe_string(market, 'quote'),
                        'precision': self.safe_value_2(marketPrecision, 'quote', 'price', defaultCurrencyPrecision),
                    })
                    quoteCurrencies.append(currency)
            baseCurrencies = self.sort_by(baseCurrencies, 'code', False, '')
            quoteCurrencies = self.sort_by(quoteCurrencies, 'code', False, '')
            self.baseCurrencies = self.index_by(baseCurrencies, 'code')
            self.quoteCurrencies = self.index_by(quoteCurrencies, 'code')
            allCurrencies = self.array_concat(baseCurrencies, quoteCurrencies)
            groupedCurrencies = self.group_by(allCurrencies, 'code')
            codes = list(groupedCurrencies.keys())
            resultingCurrencies = []
            for i in range(0, len(codes)):
                code = codes[i]
                groupedCurrenciesCode = self.safe_list(groupedCurrencies, code, [])
                highestPrecisionCurrency = self.safe_value(groupedCurrenciesCode, 0)
                for j in range(1, len(groupedCurrenciesCode)):
                    currentCurrency = groupedCurrenciesCode[j]
                    if self.precisionMode == TICK_SIZE:
                        highestPrecisionCurrency = currentCurrency if (currentCurrency['precision'] < highestPrecisionCurrency['precision']) else highestPrecisionCurrency
                    else:
                        highestPrecisionCurrency = currentCurrency if (currentCurrency['precision'] > highestPrecisionCurrency['precision']) else highestPrecisionCurrency
                resultingCurrencies.append(highestPrecisionCurrency)
            sortedCurrencies = self.sort_by(resultingCurrencies, 'code')
            self.currencies = self.deep_extend(self.currencies, self.index_by(sortedCurrencies, 'code'))
        self.currencies_by_id = self.index_by_safe(self.currencies, 'id')
        currenciesSortedByCode = self.keysort(self.currencies)
        self.codes = list(currenciesSortedByCode.keys())
        return self.markets

    def get_describe_for_extended_ws_exchange(self, currentRestInstance: Any, parentRestInstance: Any, wsBaseDescribe: dict):
        extendedRestDescribe = self.deep_extend(parentRestInstance.describe(), currentRestInstance.describe())
        superWithRestDescribe = self.deep_extend(extendedRestDescribe, wsBaseDescribe)
        return superWithRestDescribe

    def safe_balance(self, balance: dict):
        balances = self.omit(balance, ['info', 'timestamp', 'datetime', 'free', 'used', 'total'])
        codes = list(balances.keys())
        balance['free'] = {}
        balance['used'] = {}
        balance['total'] = {}
        debtBalance = {}
        for i in range(0, len(codes)):
            code = codes[i]
            total = self.safe_string(balance[code], 'total')
            free = self.safe_string(balance[code], 'free')
            used = self.safe_string(balance[code], 'used')
            debt = self.safe_string(balance[code], 'debt')
            if (total is None) and (free is not None) and (used is not None):
                total = Precise.string_add(free, used)
            if (free is None) and (total is not None) and (used is not None):
                free = Precise.string_sub(total, used)
            if (used is None) and (total is not None) and (free is not None):
                used = Precise.string_sub(total, free)
            balance[code]['free'] = self.parse_number(free)
            balance[code]['used'] = self.parse_number(used)
            balance[code]['total'] = self.parse_number(total)
            balance['free'][code] = balance[code]['free']
            balance['used'][code] = balance[code]['used']
            balance['total'][code] = balance[code]['total']
            if debt is not None:
                balance[code]['debt'] = self.parse_number(debt)
                debtBalance[code] = balance[code]['debt']
        debtBalanceArray = list(debtBalance.keys())
        length = len(debtBalanceArray)
        if length:
            balance['debt'] = debtBalance
        return balance

    def safe_order(self, order: dict, market: Market = None):
        # parses numbers
        # * it is important pass the trades rawTrades
        amount = self.omit_zero(self.safe_string(order, 'amount'))
        remaining = self.safe_string(order, 'remaining')
        filled = self.safe_string(order, 'filled')
        cost = self.safe_string(order, 'cost')
        average = self.omit_zero(self.safe_string(order, 'average'))
        price = self.omit_zero(self.safe_string(order, 'price'))
        lastTradeTimeTimestamp = self.safe_integer(order, 'lastTradeTimestamp')
        symbol = self.safe_string(order, 'symbol')
        side = self.safe_string(order, 'side')
        status = self.safe_string(order, 'status')
        parseFilled = (filled is None)
        parseCost = (cost is None)
        parseLastTradeTimeTimestamp = (lastTradeTimeTimestamp is None)
        fee = self.safe_value(order, 'fee')
        parseFee = (fee is None)
        parseFees = self.safe_value(order, 'fees') is None
        parseSymbol = symbol is None
        parseSide = side is None
        shouldParseFees = parseFee or parseFees
        fees = self.safe_list(order, 'fees', [])
        trades = []
        isTriggerOrSLTpOrder = ((self.safe_string(order, 'triggerPrice') is not None or (self.safe_string(order, 'stopLossPrice') is not None)) or (self.safe_string(order, 'takeProfitPrice') is not None))
        if parseFilled or parseCost or shouldParseFees:
            rawTrades = self.safe_value(order, 'trades', trades)
            # oldNumber = self.number
            # we parse trades here!
            # i don't think self is needed anymore
            # self.number = str
            firstTrade = self.safe_value(rawTrades, 0)
            # parse trades if they haven't already been parsed
            tradesAreParsed = ((firstTrade is not None) and ('info' in firstTrade) and ('id' in firstTrade))
            if not tradesAreParsed:
                trades = self.parse_trades(rawTrades, market)
            else:
                trades = rawTrades
            # self.number = oldNumber; why parse trades if you read the value using `safeString` ?
            tradesLength = 0
            isArray = isinstance(trades, list)
            if isArray:
                tradesLength = len(trades)
            if isArray and (tradesLength > 0):
                # move properties that are defined in trades up into the order
                if order['symbol'] is None:
                    order['symbol'] = trades[0]['symbol']
                if order['side'] is None:
                    order['side'] = trades[0]['side']
                if order['type'] is None:
                    order['type'] = trades[0]['type']
                if order['id'] is None:
                    order['id'] = trades[0]['order']
                if parseFilled:
                    filled = '0'
                if parseCost:
                    cost = '0'
                for i in range(0, len(trades)):
                    trade = trades[i]
                    tradeAmount = self.safe_string(trade, 'amount')
                    if parseFilled and (tradeAmount is not None):
                        filled = Precise.string_add(filled, tradeAmount)
                    tradeCost = self.safe_string(trade, 'cost')
                    if parseCost and (tradeCost is not None):
                        cost = Precise.string_add(cost, tradeCost)
                    if parseSymbol:
                        symbol = self.safe_string(trade, 'symbol')
                    if parseSide:
                        side = self.safe_string(trade, 'side')
                    tradeTimestamp = self.safe_value(trade, 'timestamp')
                    if parseLastTradeTimeTimestamp and (tradeTimestamp is not None):
                        if lastTradeTimeTimestamp is None:
                            lastTradeTimeTimestamp = tradeTimestamp
                        else:
                            lastTradeTimeTimestamp = max(lastTradeTimeTimestamp, tradeTimestamp)
                    if shouldParseFees:
                        tradeFees = self.safe_value(trade, 'fees')
                        if tradeFees is not None:
                            for j in range(0, len(tradeFees)):
                                tradeFee = tradeFees[j]
                                fees.append(self.extend({}, tradeFee))
                        else:
                            tradeFee = self.safe_value(trade, 'fee')
                            if tradeFee is not None:
                                fees.append(self.extend({}, tradeFee))
        if shouldParseFees:
            reducedFees = self.reduce_fees_by_currency(fees) if self.reduceFees else fees
            reducedLength = len(reducedFees)
            for i in range(0, reducedLength):
                reducedFees[i]['cost'] = self.safe_number(reducedFees[i], 'cost')
                if 'rate' in reducedFees[i]:
                    reducedFees[i]['rate'] = self.safe_number(reducedFees[i], 'rate')
            if not parseFee and (reducedLength == 0):
                # copy fee to avoid modification by reference
                feeCopy = self.deep_extend(fee)
                feeCopy['cost'] = self.safe_number(feeCopy, 'cost')
                if 'rate' in feeCopy:
                    feeCopy['rate'] = self.safe_number(feeCopy, 'rate')
                reducedFees.append(feeCopy)
            order['fees'] = reducedFees
            if parseFee and (reducedLength == 1):
                order['fee'] = reducedFees[0]
        if amount is None:
            # ensure amount = filled + remaining
            if filled is not None and remaining is not None:
                amount = Precise.string_add(filled, remaining)
            elif status == 'closed':
                amount = filled
        if filled is None:
            if amount is not None and remaining is not None:
                filled = Precise.string_sub(amount, remaining)
            elif status == 'closed' and amount is not None:
                filled = amount
        if remaining is None:
            if amount is not None and filled is not None:
                remaining = Precise.string_sub(amount, filled)
            elif status == 'closed':
                remaining = '0'
        # ensure that the average field is calculated correctly
        inverse = self.safe_bool(market, 'inverse', False)
        contractSize = self.number_to_string(self.safe_value(market, 'contractSize', 1))
        # inverse
        # price = filled * contract size / cost
        #
        # linear
        # price = cost / (filled * contract size)
        if average is None:
            if (filled is not None) and (cost is not None) and Precise.string_gt(filled, '0'):
                filledTimesContractSize = Precise.string_mul(filled, contractSize)
                if inverse:
                    average = Precise.string_div(filledTimesContractSize, cost)
                else:
                    average = Precise.string_div(cost, filledTimesContractSize)
        # similarly
        # inverse
        # cost = filled * contract size / price
        #
        # linear
        # cost = filled * contract size * price
        costPriceExists = (average is not None) or (price is not None)
        if parseCost and (filled is not None) and costPriceExists:
            multiplyPrice = None
            if average is None:
                multiplyPrice = price
            else:
                multiplyPrice = average
            # contract trading
            filledTimesContractSize = Precise.string_mul(filled, contractSize)
            if inverse:
                cost = Precise.string_div(filledTimesContractSize, multiplyPrice)
            else:
                cost = Precise.string_mul(filledTimesContractSize, multiplyPrice)
        # support for market orders
        orderType = self.safe_value(order, 'type')
        emptyPrice = (price is None) or Precise.string_equals(price, '0')
        if emptyPrice and (orderType == 'market'):
            price = average
        # we have trades with string values at self point so we will mutate them
        for i in range(0, len(trades)):
            entry = trades[i]
            entry['amount'] = self.safe_number(entry, 'amount')
            entry['price'] = self.safe_number(entry, 'price')
            entry['cost'] = self.safe_number(entry, 'cost')
            tradeFee = self.safe_dict(entry, 'fee', {})
            tradeFee['cost'] = self.safe_number(tradeFee, 'cost')
            if 'rate' in tradeFee:
                tradeFee['rate'] = self.safe_number(tradeFee, 'rate')
            entryFees = self.safe_list(entry, 'fees', [])
            for j in range(0, len(entryFees)):
                entryFees[j]['cost'] = self.safe_number(entryFees[j], 'cost')
            entry['fees'] = entryFees
            entry['fee'] = tradeFee
        timeInForce = self.safe_string(order, 'timeInForce')
        postOnly = self.safe_value(order, 'postOnly')
        # timeInForceHandling
        if timeInForce is None:
            if not isTriggerOrSLTpOrder and (self.safe_string(order, 'type') == 'market'):
                timeInForce = 'IOC'
            # allow postOnly override
            if postOnly:
                timeInForce = 'PO'
        elif postOnly is None:
            # timeInForce is not None here
            postOnly = timeInForce == 'PO'
        timestamp = self.safe_integer(order, 'timestamp')
        lastUpdateTimestamp = self.safe_integer(order, 'lastUpdateTimestamp')
        datetime = self.safe_string(order, 'datetime')
        if datetime is None:
            datetime = self.iso8601(timestamp)
        triggerPrice = self.parse_number(self.safe_string_2(order, 'triggerPrice', 'stopPrice'))
        takeProfitPrice = self.parse_number(self.safe_string(order, 'takeProfitPrice'))
        stopLossPrice = self.parse_number(self.safe_string(order, 'stopLossPrice'))
        return self.extend(order, {
            'id': self.safe_string(order, 'id'),
            'clientOrderId': self.safe_string(order, 'clientOrderId'),
            'timestamp': timestamp,
            'datetime': datetime,
            'symbol': symbol,
            'type': self.safe_string(order, 'type'),
            'side': side,
            'lastTradeTimestamp': lastTradeTimeTimestamp,
            'lastUpdateTimestamp': lastUpdateTimestamp,
            'price': self.parse_number(price),
            'amount': self.parse_number(amount),
            'cost': self.parse_number(cost),
            'average': self.parse_number(average),
            'filled': self.parse_number(filled),
            'remaining': self.parse_number(remaining),
            'timeInForce': timeInForce,
            'postOnly': postOnly,
            'trades': trades,
            'reduceOnly': self.safe_value(order, 'reduceOnly'),
            'stopPrice': triggerPrice,  # ! deprecated, use triggerPrice instead
            'triggerPrice': triggerPrice,
            'takeProfitPrice': takeProfitPrice,
            'stopLossPrice': stopLossPrice,
            'status': status,
            'fee': self.safe_value(order, 'fee'),
        })

    def parse_orders(self, orders: object, market: Market = None, since: Int = None, limit: Int = None, params={}):
        #
        # the value of orders is either a dict or a list
        #
        # dict
        #
        #     {
        #         'id1': {*},
        #         'id2': {*},
        #         'id3': {*},
        #         ...
        #     }
        #
        # list
        #
        #     [
        #         {'id': 'id1', *},
        #         {'id': 'id2', *},
        #         {'id': 'id3', *},
        #         ...
        #     ]
        #
        results = []
        if isinstance(orders, list):
            for i in range(0, len(orders)):
                parsed = self.parse_order(orders[i], market)  # don't inline self call
                order = self.extend(parsed, params)
                results.append(order)
        else:
            ids = list(orders.keys())
            for i in range(0, len(ids)):
                id = ids[i]
                idExtended = self.extend({'id': id}, orders[id])
                parsedOrder = self.parse_order(idExtended, market)  # don't  inline these calls
                order = self.extend(parsedOrder, params)
                results.append(order)
        results = self.sort_by(results, 'timestamp')
        symbol = market['symbol'] if (market is not None) else None
        return self.filter_by_symbol_since_limit(results, symbol, since, limit)

    def calculate_fee(self, symbol: str, type: str, side: str, amount: float, price: float, takerOrMaker='taker', params={}):
        """
        calculates the presumptive fee that would be charged for an order
        :param str symbol: unified market symbol
        :param str type: 'market' or 'limit'
        :param str side: 'buy' or 'sell'
        :param float amount: how much you want to trade, in units of the base currency on most exchanges, or number of contracts
        :param float price: the price for the order to be filled at, in units of the quote currency
        :param str takerOrMaker: 'taker' or 'maker'
        :param dict params:
        :returns dict: contains the rate, the percentage multiplied to the order amount to obtain the fee amount, and cost, the total value of the fee in units of the quote currency, for the order
        """
        if type == 'market' and takerOrMaker == 'maker':
            raise ArgumentsRequired(self.id + ' calculateFee() - you have provided incompatible arguments - "market" type order can not be "maker". Change either the "type" or the "takerOrMaker" argument to calculate the fee.')
        market = self.markets[symbol]
        feeSide = self.safe_string(market, 'feeSide', 'quote')
        useQuote = None
        if feeSide == 'get':
            # the fee is always in the currency you get
            useQuote = side == 'sell'
        elif feeSide == 'give':
            # the fee is always in the currency you give
            useQuote = side == 'buy'
        else:
            # the fee is always in feeSide currency
            useQuote = feeSide == 'quote'
        cost = self.number_to_string(amount)
        key = None
        if useQuote:
            priceString = self.number_to_string(price)
            cost = Precise.string_mul(cost, priceString)
            key = 'quote'
        else:
            key = 'base'
        # for derivatives, the fee is in 'settle' currency
        if not market['spot']:
            key = 'settle'
        # even if `takerOrMaker` argument was set to 'maker', for 'market' orders we should forcefully override it to 'taker'
        if type == 'market':
            takerOrMaker = 'taker'
        rate = self.safe_string(market, takerOrMaker)
        cost = Precise.string_mul(cost, rate)
        return {
            'type': takerOrMaker,
            'currency': market[key],
            'rate': self.parse_number(rate),
            'cost': self.parse_number(cost),
        }

    def safe_liquidation(self, liquidation: dict, market: Market = None):
        contracts = self.safe_string(liquidation, 'contracts')
        contractSize = self.safe_string(market, 'contractSize')
        price = self.safe_string(liquidation, 'price')
        baseValue = self.safe_string(liquidation, 'baseValue')
        quoteValue = self.safe_string(liquidation, 'quoteValue')
        if (baseValue is None) and (contracts is not None) and (contractSize is not None) and (price is not None):
            baseValue = Precise.string_mul(contracts, contractSize)
        if (quoteValue is None) and (baseValue is not None) and (price is not None):
            quoteValue = Precise.string_mul(baseValue, price)
        liquidation['contracts'] = self.parse_number(contracts)
        liquidation['contractSize'] = self.parse_number(contractSize)
        liquidation['price'] = self.parse_number(price)
        liquidation['baseValue'] = self.parse_number(baseValue)
        liquidation['quoteValue'] = self.parse_number(quoteValue)
        return liquidation

    def safe_trade(self, trade: dict, market: Market = None):
        amount = self.safe_string(trade, 'amount')
        price = self.safe_string(trade, 'price')
        cost = self.safe_string(trade, 'cost')
        if cost is None:
            # contract trading
            contractSize = self.safe_string(market, 'contractSize')
            multiplyPrice = price
            if contractSize is not None:
                inverse = self.safe_bool(market, 'inverse', False)
                if inverse:
                    multiplyPrice = Precise.string_div('1', price)
                multiplyPrice = Precise.string_mul(multiplyPrice, contractSize)
            cost = Precise.string_mul(multiplyPrice, amount)
        resultFee, resultFees = self.parsed_fee_and_fees(trade)
        trade['fee'] = resultFee
        trade['fees'] = resultFees
        trade['amount'] = self.parse_number(amount)
        trade['price'] = self.parse_number(price)
        trade['cost'] = self.parse_number(cost)
        return trade

    def parsed_fee_and_fees(self, container: Any):
        fee = self.safe_dict(container, 'fee')
        fees = self.safe_list(container, 'fees')
        feeDefined = fee is not None
        feesDefined = fees is not None
        # parsing only if at least one of them is defined
        shouldParseFees = (feeDefined or feesDefined)
        if shouldParseFees:
            if feeDefined:
                fee = self.parse_fee_numeric(fee)
            if not feesDefined:
                # just set it directly, no further processing needed
                fees = [fee]
            # 'fees' were set, so reparse them
            reducedFees = self.reduce_fees_by_currency(fees) if self.reduceFees else fees
            reducedLength = len(reducedFees)
            for i in range(0, reducedLength):
                reducedFees[i] = self.parse_fee_numeric(reducedFees[i])
            fees = reducedFees
            if reducedLength == 1:
                fee = reducedFees[0]
            elif reducedLength == 0:
                fee = None
        # in case `fee & fees` are None, set `fees` array
        if fee is None:
            fee = {
                'cost': None,
                'currency': None,
            }
        if fees is None:
            fees = []
        return [fee, fees]

    def parse_fee_numeric(self, fee: Any):
        fee['cost'] = self.safe_number(fee, 'cost')  # ensure numeric
        if 'rate' in fee:
            fee['rate'] = self.safe_number(fee, 'rate')
        return fee

    def find_nearest_ceiling(self, arr: List[float], providedValue: float):
        #  i.e. findNearestCeiling([10, 30, 50],  23) returns 30
        length = len(arr)
        for i in range(0, length):
            current = arr[i]
            if providedValue <= current:
                return current
        return arr[length - 1]

    def invert_flat_string_dictionary(self, dict):
        reversed = {}
        keys = list(dict.keys())
        for i in range(0, len(keys)):
            key = keys[i]
            value = dict[key]
            if isinstance(value, str):
                reversed[value] = key
        return reversed

    def reduce_fees_by_currency(self, fees):
        #
        # self function takes a list of fee structures having the following format
        #
        #     string = True
        #
        #     [
        #         {'currency': 'BTC', 'cost': '0.1'},
        #         {'currency': 'BTC', 'cost': '0.2'  },
        #         {'currency': 'BTC', 'cost': '0.2', 'rate': '0.00123'},
        #         {'currency': 'BTC', 'cost': '0.4', 'rate': '0.00123'},
        #         {'currency': 'BTC', 'cost': '0.5', 'rate': '0.00456'},
        #         {'currency': 'USDT', 'cost': '12.3456'},
        #     ]
        #
        #     string = False
        #
        #     [
        #         {'currency': 'BTC', 'cost': 0.1},
        #         {'currency': 'BTC', 'cost': 0.2},
        #         {'currency': 'BTC', 'cost': 0.2, 'rate': 0.00123},
        #         {'currency': 'BTC', 'cost': 0.4, 'rate': 0.00123},
        #         {'currency': 'BTC', 'cost': 0.5, 'rate': 0.00456},
        #         {'currency': 'USDT', 'cost': 12.3456},
        #     ]
        #
        # and returns a reduced fee list, where fees are summed per currency and rate(if any)
        #
        #     string = True
        #
        #     [
        #         {'currency': 'BTC', 'cost': '0.4'  },
        #         {'currency': 'BTC', 'cost': '0.6', 'rate': '0.00123'},
        #         {'currency': 'BTC', 'cost': '0.5', 'rate': '0.00456'},
        #         {'currency': 'USDT', 'cost': '12.3456'},
        #     ]
        #
        #     string  = False
        #
        #     [
        #         {'currency': 'BTC', 'cost': 0.3  },
        #         {'currency': 'BTC', 'cost': 0.6, 'rate': 0.00123},
        #         {'currency': 'BTC', 'cost': 0.5, 'rate': 0.00456},
        #         {'currency': 'USDT', 'cost': 12.3456},
        #     ]
        #
        reduced = {}
        for i in range(0, len(fees)):
            fee = fees[i]
            code = self.safe_string(fee, 'currency')
            feeCurrencyCode = code is not code if None else str(i)
            if feeCurrencyCode is not None:
                rate = self.safe_string(fee, 'rate')
                cost = self.safe_string(fee, 'cost')
                if cost is None:
                    # omit None cost, does not make sense, however, don't omit '0' costs, still make sense
                    continue
                if not (feeCurrencyCode in reduced):
                    reduced[feeCurrencyCode] = {}
                rateKey = '' if (rate is None) else rate
                if rateKey in reduced[feeCurrencyCode]:
                    reduced[feeCurrencyCode][rateKey]['cost'] = Precise.string_add(reduced[feeCurrencyCode][rateKey]['cost'], cost)
                else:
                    reduced[feeCurrencyCode][rateKey] = {
                        'currency': code,
                        'cost': cost,
                    }
                    if rate is not None:
                        reduced[feeCurrencyCode][rateKey]['rate'] = rate
        result = []
        feeValues = list(reduced.values())
        for i in range(0, len(feeValues)):
            reducedFeeValues = list(feeValues[i].values())
            result = self.array_concat(result, reducedFeeValues)
        return result

    def safe_ticker(self, ticker: dict, market: Market = None):
        open = self.omit_zero(self.safe_string(ticker, 'open'))
        close = self.omit_zero(self.safe_string(ticker, 'close'))
        last = self.omit_zero(self.safe_string(ticker, 'last'))
        change = self.omit_zero(self.safe_string(ticker, 'change'))
        percentage = self.omit_zero(self.safe_string(ticker, 'percentage'))
        average = self.omit_zero(self.safe_string(ticker, 'average'))
        vwap = self.safe_string(ticker, 'vwap')
        baseVolume = self.safe_string(ticker, 'baseVolume')
        quoteVolume = self.safe_string(ticker, 'quoteVolume')
        if vwap is None:
            vwap = Precise.string_div(self.omit_zero(quoteVolume), baseVolume)
        if (last is not None) and (close is None):
            close = last
        elif (last is None) and (close is not None):
            last = close
        if (last is not None) and (open is not None):
            if change is None:
                change = Precise.string_sub(last, open)
            if average is None:
                precision = 18
                if market is not None and self.is_tick_precision():
                    marketPrecision = self.safe_dict(market, 'precision')
                    precisionPrice = self.safe_string(marketPrecision, 'price')
                    if precisionPrice is not None:
                        precision = self.precision_from_string(precisionPrice)
                average = Precise.string_div(Precise.string_add(last, open), '2', precision)
        if (percentage is None) and (change is not None) and (open is not None) and Precise.string_gt(open, '0'):
            percentage = Precise.string_mul(Precise.string_div(change, open), '100')
        if (change is None) and (percentage is not None) and (open is not None):
            change = Precise.string_div(Precise.string_mul(percentage, open), '100')
        if (open is None) and (last is not None) and (change is not None):
            open = Precise.string_sub(last, change)
        # timestamp and symbol operations don't belong in safeTicker
        # they should be done in the derived classes
        return self.extend(ticker, {
            'bid': self.parse_number(self.omit_zero(self.safe_string(ticker, 'bid'))),
            'bidVolume': self.safe_number(ticker, 'bidVolume'),
            'ask': self.parse_number(self.omit_zero(self.safe_string(ticker, 'ask'))),
            'askVolume': self.safe_number(ticker, 'askVolume'),
            'high': self.parse_number(self.omit_zero(self.safe_string(ticker, 'high'))),
            'low': self.parse_number(self.omit_zero(self.safe_string(ticker, 'low'))),
            'open': self.parse_number(self.omit_zero(open)),
            'close': self.parse_number(self.omit_zero(close)),
            'last': self.parse_number(self.omit_zero(last)),
            'change': self.parse_number(change),
            'percentage': self.parse_number(percentage),
            'average': self.parse_number(average),
            'vwap': self.parse_number(vwap),
            'baseVolume': self.parse_number(baseVolume),
            'quoteVolume': self.parse_number(quoteVolume),
            'previousClose': self.safe_number(ticker, 'previousClose'),
            'indexPrice': self.safe_number(ticker, 'indexPrice'),
            'markPrice': self.safe_number(ticker, 'markPrice'),
        })

    def fetch_borrow_rate(self, code: str, amount: float, params={}):
        raise NotSupported(self.id + ' fetchBorrowRate is deprecated, please use fetchCrossBorrowRate or fetchIsolatedBorrowRate instead')

    def repay_cross_margin(self, code: str, amount: float, params={}):
        raise NotSupported(self.id + ' repayCrossMargin is not support yet')

    def repay_isolated_margin(self, symbol: str, code: str, amount: float, params={}):
        raise NotSupported(self.id + ' repayIsolatedMargin is not support yet')

    def borrow_cross_margin(self, code: str, amount: float, params={}):
        raise NotSupported(self.id + ' borrowCrossMargin is not support yet')

    def borrow_isolated_margin(self, symbol: str, code: str, amount: float, params={}):
        raise NotSupported(self.id + ' borrowIsolatedMargin is not support yet')

    def borrow_margin(self, code: str, amount: float, symbol: Str = None, params={}):
        raise NotSupported(self.id + ' borrowMargin is deprecated, please use borrowCrossMargin or borrowIsolatedMargin instead')

    def repay_margin(self, code: str, amount: float, symbol: Str = None, params={}):
        raise NotSupported(self.id + ' repayMargin is deprecated, please use repayCrossMargin or repayIsolatedMargin instead')

    def fetch_ohlcv(self, symbol: str, timeframe='1m', since: Int = None, limit: Int = None, params={}):
        message = ''
        if self.has['fetchTrades']:
            message = '. If you want to build OHLCV candles from trade executions data, visit https://github.com/ccxt/ccxt/tree/master/examples/ and see "build-ohlcv-bars" file'
        raise NotSupported(self.id + ' fetchOHLCV() is not supported yet' + message)

    def fetch_ohlcv_ws(self, symbol: str, timeframe='1m', since: Int = None, limit: Int = None, params={}):
        message = ''
        if self.has['fetchTradesWs']:
            message = '. If you want to build OHLCV candles from trade executions data, visit https://github.com/ccxt/ccxt/tree/master/examples/ and see "build-ohlcv-bars" file'
        raise NotSupported(self.id + ' fetchOHLCVWs() is not supported yet. Try using fetchOHLCV instead.' + message)

    def watch_ohlcv(self, symbol: str, timeframe='1m', since: Int = None, limit: Int = None, params={}):
        raise NotSupported(self.id + ' watchOHLCV() is not supported yet')

    def subscribe_ohlcv(self, symbol: str, timeframe='1m', callback: Any = None, synchronous: bool = True, params={}):
        """
        watches historical candlestick data containing the open, high, low, and close price, and the volume of a market
        :param str symbol: unified symbol of the market to fetch OHLCV data for
        :param str timeframe: the length of time each candle represents
        :param Function callback: Consumer function to be called with each update
        :param boolean synchronous: if set to True, the callback will wait to finish before passing next message
        :param dict [params]: extra parameters specific to the exchange API endpoint
        :returns int[][]: A list of candles ordered, open, high, low, close, volume
        """
        self.load_markets()
        symbol = self.symbol(symbol)
        stream = self.stream
        if callback is not None:
            stream.subscribe('ohlcvs::' + symbol + '::' + timeframe, callback, synchronous)
        stream.add_watch_function('watchOHLCV', [symbol, timeframe, None, None, params])
        self.watch_ohlcv(symbol, timeframe, None, None, params)

    def convert_trading_view_to_ohlcv(self, ohlcvs: List[List[float]], timestamp='t', open='o', high='h', low='l', close='c', volume='v', ms=False):
        result = []
        timestamps = self.safe_list(ohlcvs, timestamp, [])
        opens = self.safe_list(ohlcvs, open, [])
        highs = self.safe_list(ohlcvs, high, [])
        lows = self.safe_list(ohlcvs, low, [])
        closes = self.safe_list(ohlcvs, close, [])
        volumes = self.safe_list(ohlcvs, volume, [])
        for i in range(0, len(timestamps)):
            result.append([
                self.safe_integer(timestamps, i) if ms else self.safe_timestamp(timestamps, i),
                self.safe_value(opens, i),
                self.safe_value(highs, i),
                self.safe_value(lows, i),
                self.safe_value(closes, i),
                self.safe_value(volumes, i),
            ])
        return result

    def convert_ohlcv_to_trading_view(self, ohlcvs: List[List[float]], timestamp='t', open='o', high='h', low='l', close='c', volume='v', ms=False):
        result = {}
        result[timestamp] = []
        result[open] = []
        result[high] = []
        result[low] = []
        result[close] = []
        result[volume] = []
        for i in range(0, len(ohlcvs)):
            ts = ohlcvs[i][0] if ms else self.parse_to_int(ohlcvs[i][0] / 1000)
            resultTimestamp = result[timestamp]
            resultTimestamp.append(ts)
            resultOpen = result[open]
            resultOpen.append(ohlcvs[i][1])
            resultHigh = result[high]
            resultHigh.append(ohlcvs[i][2])
            resultLow = result[low]
            resultLow.append(ohlcvs[i][3])
            resultClose = result[close]
            resultClose.append(ohlcvs[i][4])
            resultVolume = result[volume]
            resultVolume.append(ohlcvs[i][5])
        return result

    def fetch_web_endpoint(self, method, endpointMethod, returnAsJson, startRegex=None, endRegex=None):
        errorMessage = ''
        options = self.safe_value(self.options, method, {})
        muteOnFailure = self.safe_bool(options, 'webApiMuteFailure', True)
        try:
            # if it was not explicitly disabled, then don't fetch
            if self.safe_bool(options, 'webApiEnable', True) is not True:
                return None
            maxRetries = self.safe_value(options, 'webApiRetries', 10)
            response = None
            retry = 0
            shouldBreak = False
            while(retry < maxRetries):
                try:
                    response = getattr(self, endpointMethod)({})
                    shouldBreak = True
                    break
                except Exception as e:
                    retry = retry + 1
                    if retry == maxRetries:
                        raise e
                if shouldBreak:
                    break  # self is needed because of GO
            content = response
            if startRegex is not None:
                splitted_by_start = content.split(startRegex)
                content = splitted_by_start[1]  # we need second part after start
            if endRegex is not None:
                splitted_by_end = content.split(endRegex)
                content = splitted_by_end[0]  # we need first part after start
            if returnAsJson and (isinstance(content, str)):
                jsoned = self.parse_json(content.strip())  # content should be trimmed before json parsing
                if jsoned:
                    return jsoned  # if parsing was not successfull, exception should be thrown
                else:
                    raise BadResponse('could not parse the response into json')
            else:
                return content
        except Exception as e:
            errorMessage = self.id + ' ' + method + '() failed to fetch correct data from website. Probably webpage markup has been changed, breaking the page custom parser.'
        if muteOnFailure:
            return None
        else:
            raise BadResponse(errorMessage)

    def market_ids(self, symbols: Strings = None):
        if symbols is None:
            return symbols
        result = []
        for i in range(0, len(symbols)):
            result.append(self.market_id(symbols[i]))
        return result

    def currency_ids(self, codes: Strings = None):
        if codes is None:
            return codes
        result = []
        for i in range(0, len(codes)):
            result.append(self.currency_id(codes[i]))
        return result

    def markets_for_symbols(self, symbols: Strings = None):
        if symbols is None:
            return symbols
        result = []
        for i in range(0, len(symbols)):
            result.append(self.market(symbols[i]))
        return result

    def market_symbols(self, symbols: Strings = None, type: Str = None, allowEmpty=True, sameTypeOnly=False, sameSubTypeOnly=False):
        if symbols is None:
            if not allowEmpty:
                raise ArgumentsRequired(self.id + ' empty list of symbols is not supported')
            return symbols
        symbolsLength = len(symbols)
        if symbolsLength == 0:
            if not allowEmpty:
                raise ArgumentsRequired(self.id + ' empty list of symbols is not supported')
            return symbols
        result = []
        marketType = None
        isLinearSubType = None
        for i in range(0, len(symbols)):
            market = self.market(symbols[i])
            if sameTypeOnly and (marketType is not None):
                if market['type'] != marketType:
                    raise BadRequest(self.id + ' symbols must be of the same type, either ' + marketType + ' or ' + market['type'] + '.')
            if sameSubTypeOnly and (isLinearSubType is not None):
                if market['linear'] != isLinearSubType:
                    raise BadRequest(self.id + ' symbols must be of the same subType, either linear or inverse.')
            if type is not None and market['type'] != type:
                raise BadRequest(self.id + ' symbols must be of the same type ' + type + '. If the type is incorrect you can change it in options or the params of the request')
            marketType = market['type']
            if not market['spot']:
                isLinearSubType = market['linear']
            symbol = self.safe_string(market, 'symbol', symbols[i])
            result.append(symbol)
        return result

    def market_codes(self, codes: Strings = None):
        if codes is None:
            return codes
        result = []
        for i in range(0, len(codes)):
            result.append(self.common_currency_code(codes[i]))
        return result

    def parse_bids_asks(self, bidasks, priceKey: IndexType = 0, amountKey: IndexType = 1, countOrIdKey: IndexType = 2):
        bidasks = self.to_array(bidasks)
        result = []
        for i in range(0, len(bidasks)):
            result.append(self.parse_bid_ask(bidasks[i], priceKey, amountKey, countOrIdKey))
        return result

    def fetch_l2_order_book(self, symbol: str, limit: Int = None, params={}):
        orderbook = self.fetch_order_book(symbol, limit, params)
        return self.extend(orderbook, {
            'asks': self.sort_by(self.aggregate(orderbook['asks']), 0),
            'bids': self.sort_by(self.aggregate(orderbook['bids']), 0, True),
        })

    def filter_by_symbol(self, objects, symbol: Str = None):
        if symbol is None:
            return objects
        result = []
        for i in range(0, len(objects)):
            objectSymbol = self.safe_string(objects[i], 'symbol')
            if objectSymbol == symbol:
                result.append(objects[i])
        return result

    def parse_ohlcv(self, ohlcv, market: Market = None) -> list:
        if isinstance(ohlcv, list):
            return [
                self.safe_integer(ohlcv, 0),  # timestamp
                self.safe_number(ohlcv, 1),  # open
                self.safe_number(ohlcv, 2),  # high
                self.safe_number(ohlcv, 3),  # low
                self.safe_number(ohlcv, 4),  # close
                self.safe_number(ohlcv, 5),  # volume
            ]
        return ohlcv

    def network_code_to_id(self, networkCode: str, currencyCode: Str = None):
        """
 @ignore
        tries to convert the provided networkCode(which is expected to be an unified network code) to a network id. In order to achieve self, derived class needs to have 'options->networks' defined.
        :param str networkCode: unified network code
        :param str currencyCode: unified currency code, but self argument is not required by default, unless there is an exchange(like huobi) that needs an override of the method to be able to pass currencyCode argument additionally
        :returns str|None: exchange-specific network id
        """
        if networkCode is None:
            return None
        networkIdsByCodes = self.safe_value(self.options, 'networks', {})
        networkId = self.safe_string(networkIdsByCodes, networkCode)
        # for example, if 'ETH' is passed for networkCode, but 'ETH' key not defined in `options->networks` object
        if networkId is None:
            if currencyCode is None:
                currencies = list(self.currencies.values())
                for i in range(0, len(currencies)):
                    currency = currencies[i]
                    networks = self.safe_dict(currency, 'networks')
                    network = self.safe_dict(networks, networkCode)
                    networkId = self.safe_string(network, 'id')
                    if networkId is not None:
                        break
            else:
                # if currencyCode was provided, then we try to find if that currencyCode has a replacement(i.e. ERC20 for ETH) or is in the currency
                defaultNetworkCodeReplacements = self.safe_value(self.options, 'defaultNetworkCodeReplacements', {})
                if currencyCode in defaultNetworkCodeReplacements:
                    # if there is a replacement for the passed networkCode, then we use it to find network-id in `options->networks` object
                    replacementObject = defaultNetworkCodeReplacements[currencyCode]  # i.e. {'ERC20': 'ETH'}
                    keys = list(replacementObject.keys())
                    for i in range(0, len(keys)):
                        key = keys[i]
                        value = replacementObject[key]
                        # if value matches to provided unified networkCode, then we use it's key to find network-id in `options->networks` object
                        if value == networkCode:
                            networkId = self.safe_string(networkIdsByCodes, key)
                            break
                else:
                    # serach for network inside currency
                    currency = self.safe_dict(self.currencies, currencyCode)
                    networks = self.safe_dict(currency, 'networks')
                    network = self.safe_dict(networks, networkCode)
                    networkId = self.safe_string(network, 'id')
            # if it wasn't found, we just set the provided value to network-id
            if networkId is None:
                networkId = networkCode
        return networkId

    def network_id_to_code(self, networkId: Str = None, currencyCode: Str = None):
        """
 @ignore
        tries to convert the provided exchange-specific networkId to an unified network Code. In order to achieve self, derived class needs to have "options['networksById']" defined.
        :param str networkId: exchange specific network id/title, like: TRON, Trc-20, usdt-erc20, etc
        :param str|None currencyCode: unified currency code, but self argument is not required by default, unless there is an exchange(like huobi) that needs an override of the method to be able to pass currencyCode argument additionally
        :returns str|None: unified network code
        """
        if networkId is None:
            return None
        networkCodesByIds = self.safe_dict(self.options, 'networksById', {})
        networkCode = self.safe_string(networkCodesByIds, networkId, networkId)
        # replace mainnet network-codes(i.e. ERC20->ETH)
        if currencyCode is not None:
            defaultNetworkCodeReplacements = self.safe_dict(self.options, 'defaultNetworkCodeReplacements', {})
            if currencyCode in defaultNetworkCodeReplacements:
                replacementObject = self.safe_dict(defaultNetworkCodeReplacements, currencyCode, {})
                networkCode = self.safe_string(replacementObject, networkCode, networkCode)
        return networkCode

    def handle_network_code_and_params(self, params):
        networkCodeInParams = self.safe_string_2(params, 'networkCode', 'network')
        if networkCodeInParams is not None:
            params = self.omit(params, ['networkCode', 'network'])
        # if it was not defined by user, we should not set it from 'defaultNetworks', because handleNetworkCodeAndParams is for only request-side and thus we do not fill it with anything. We can only use 'defaultNetworks' after parsing response-side
        return [networkCodeInParams, params]

    def default_network_code(self, currencyCode: str):
        defaultNetworkCode = None
        defaultNetworks = self.safe_dict(self.options, 'defaultNetworks', {})
        if currencyCode in defaultNetworks:
            # if currency had set its network in "defaultNetworks", use it
            defaultNetworkCode = defaultNetworks[currencyCode]
        else:
            # otherwise, try to use the global-scope 'defaultNetwork' value(even if that network is not supported by currency, it doesn't make any problem, self will be just used "at first" if currency supports self network at all)
            defaultNetwork = self.safe_string(self.options, 'defaultNetwork')
            if defaultNetwork is not None:
                defaultNetworkCode = defaultNetwork
        return defaultNetworkCode

    def select_network_code_from_unified_networks(self, currencyCode, networkCode, indexedNetworkEntries):
        return self.select_network_key_from_networks(currencyCode, networkCode, indexedNetworkEntries, True)

    def select_network_id_from_raw_networks(self, currencyCode, networkCode, indexedNetworkEntries):
        return self.select_network_key_from_networks(currencyCode, networkCode, indexedNetworkEntries, False)

    def select_network_key_from_networks(self, currencyCode, networkCode, indexedNetworkEntries, isIndexedByUnifiedNetworkCode=False):
        # self method is used against raw & unparse network entries, which are just indexed by network id
        chosenNetworkId = None
        availableNetworkIds = list(indexedNetworkEntries.keys())
        responseNetworksLength = len(availableNetworkIds)
        if networkCode is not None:
            if responseNetworksLength == 0:
                raise NotSupported(self.id + ' - ' + networkCode + ' network did not return any result for ' + currencyCode)
            else:
                # if networkCode was provided by user, we should check it after response, referenced exchange doesn't support network-code during request
                networkIdOrCode = networkCode if isIndexedByUnifiedNetworkCode else self.network_code_to_id(networkCode, currencyCode)
                if networkIdOrCode in indexedNetworkEntries:
                    chosenNetworkId = networkIdOrCode
                else:
                    raise NotSupported(self.id + ' - ' + networkIdOrCode + ' network was not found for ' + currencyCode + ', use one of ' + ', '.join(availableNetworkIds))
        else:
            if responseNetworksLength == 0:
                raise NotSupported(self.id + ' - no networks were returned for ' + currencyCode)
            else:
                # if networkCode was not provided by user, then we try to use the default network(if it was defined in "defaultNetworks"), otherwise, we just return the first network entry
                defaultNetworkCode = self.default_network_code(currencyCode)
                defaultNetworkId = defaultNetworkCode if isIndexedByUnifiedNetworkCode else self.network_code_to_id(defaultNetworkCode, currencyCode)
                if defaultNetworkId in indexedNetworkEntries:
                    return defaultNetworkId
                raise NotSupported(self.id + ' - can not determine the default network, please pass param["network"] one from : ' + ', '.join(availableNetworkIds))
        return chosenNetworkId

    def safe_number_2(self, dictionary: object, key1: IndexType, key2: IndexType, d=None):
        value = self.safe_string_2(dictionary, key1, key2)
        return self.parse_number(value, d)

    def parse_order_book(self, orderbook: object, symbol: str, timestamp: Int = None, bidsKey='bids', asksKey='asks', priceKey: IndexType = 0, amountKey: IndexType = 1, countOrIdKey: IndexType = 2):
        bids = self.parse_bids_asks(self.safe_value(orderbook, bidsKey, []), priceKey, amountKey, countOrIdKey)
        asks = self.parse_bids_asks(self.safe_value(orderbook, asksKey, []), priceKey, amountKey, countOrIdKey)
        return {
            'symbol': symbol,
            'bids': self.sort_by(bids, 0, True),
            'asks': self.sort_by(asks, 0),
            'timestamp': timestamp,
            'datetime': self.iso8601(timestamp),
            'nonce': None,
        }

    def parse_ohlcvs(self, ohlcvs: List[object], market: Any = None, timeframe: str = '1m', since: Int = None, limit: Int = None, tail: Bool = False):
        results = []
        for i in range(0, len(ohlcvs)):
            results.append(self.parse_ohlcv(ohlcvs[i], market))
        sorted = self.sort_by(results, 0)
        return self.filter_by_since_limit(sorted, since, limit, 0, tail)

    def parse_leverage_tiers(self, response: Any, symbols: List[str] = None, marketIdKey=None):
        # marketIdKey should only be None when response is a dictionary
        symbols = self.market_symbols(symbols)
        tiers = {}
        symbolsLength = 0
        if symbols is not None:
            symbolsLength = len(symbols)
        noSymbols = (symbols is None) or (symbolsLength == 0)
        if isinstance(response, list):
            for i in range(0, len(response)):
                item = response[i]
                id = self.safe_string(item, marketIdKey)
                market = self.safe_market(id, None, None, 'swap')
                symbol = market['symbol']
                contract = self.safe_bool(market, 'contract', False)
                if contract and (noSymbols or self.in_array(symbol, symbols)):
                    tiers[symbol] = self.parse_market_leverage_tiers(item, market)
        else:
            keys = list(response.keys())
            for i in range(0, len(keys)):
                marketId = keys[i]
                item = response[marketId]
                market = self.safe_market(marketId, None, None, 'swap')
                symbol = market['symbol']
                contract = self.safe_bool(market, 'contract', False)
                if contract and (noSymbols or self.in_array(symbol, symbols)):
                    tiers[symbol] = self.parse_market_leverage_tiers(item, market)
        return tiers

    def load_trading_limits(self, symbols: Strings = None, reload=False, params={}):
        if self.has['fetchTradingLimits']:
            if reload or not ('limitsLoaded' in self.options):
                response = self.fetch_trading_limits(symbols)
                for i in range(0, len(symbols)):
                    symbol = symbols[i]
                    self.markets[symbol] = self.deep_extend(self.markets[symbol], response[symbol])
                self.options['limitsLoaded'] = self.milliseconds()
        return self.markets

    def safe_position(self, position: dict):
        # simplified version of: /pull/12765/
        unrealizedPnlString = self.safe_string(position, 'unrealisedPnl')
        initialMarginString = self.safe_string(position, 'initialMargin')
        #
        # PERCENTAGE
        #
        percentage = self.safe_value(position, 'percentage')
        if (percentage is None) and (unrealizedPnlString is not None) and (initialMarginString is not None):
            # was done in all implementations( aax, btcex, bybit, deribit, ftx, gate, kucoinfutures, phemex )
            percentageString = Precise.string_mul(Precise.string_div(unrealizedPnlString, initialMarginString, 4), '100')
            position['percentage'] = self.parse_number(percentageString)
        # if contractSize is None get from market
        contractSize = self.safe_number(position, 'contractSize')
        symbol = self.safe_string(position, 'symbol')
        market = None
        if symbol is not None:
            market = self.safe_value(self.markets, symbol)
        if contractSize is None and market is not None:
            contractSize = self.safe_number(market, 'contractSize')
            position['contractSize'] = contractSize
        return position

    def parse_positions(self, positions: List[Any], symbols: List[str] = None, params={}):
        symbols = self.market_symbols(symbols)
        positions = self.to_array(positions)
        result = []
        for i in range(0, len(positions)):
            position = self.extend(self.parse_position(positions[i], None), params)
            result.append(position)
        return self.filter_by_array_positions(result, 'symbol', symbols, False)

    def parse_accounts(self, accounts: List[Any], params={}):
        accounts = self.to_array(accounts)
        result = []
        for i in range(0, len(accounts)):
            account = self.extend(self.parse_account(accounts[i]), params)
            result.append(account)
        return result

    def parse_trades(self, trades: List[Any], market: Market = None, since: Int = None, limit: Int = None, params={}):
        trades = self.to_array(trades)
        result = []
        for i in range(0, len(trades)):
            trade = self.extend(self.parse_trade(trades[i], market), params)
            result.append(trade)
        result = self.sort_by_2(result, 'timestamp', 'id')
        symbol = market['symbol'] if (market is not None) else None
        return self.filter_by_symbol_since_limit(result, symbol, since, limit)

    def parse_transactions(self, transactions: List[Any], currency: Currency = None, since: Int = None, limit: Int = None, params={}):
        transactions = self.to_array(transactions)
        result = []
        for i in range(0, len(transactions)):
            transaction = self.extend(self.parse_transaction(transactions[i], currency), params)
            result.append(transaction)
        result = self.sort_by(result, 'timestamp')
        code = currency['code'] if (currency is not None) else None
        return self.filter_by_currency_since_limit(result, code, since, limit)

    def parse_transfers(self, transfers: List[Any], currency: Currency = None, since: Int = None, limit: Int = None, params={}):
        transfers = self.to_array(transfers)
        result = []
        for i in range(0, len(transfers)):
            transfer = self.extend(self.parse_transfer(transfers[i], currency), params)
            result.append(transfer)
        result = self.sort_by(result, 'timestamp')
        code = currency['code'] if (currency is not None) else None
        return self.filter_by_currency_since_limit(result, code, since, limit)

    def parse_ledger(self, data, currency: Currency = None, since: Int = None, limit: Int = None, params={}):
        result = []
        arrayData = self.to_array(data)
        for i in range(0, len(arrayData)):
            itemOrItems = self.parse_ledger_entry(arrayData[i], currency)
            if isinstance(itemOrItems, list):
                for j in range(0, len(itemOrItems)):
                    result.append(self.extend(itemOrItems[j], params))
            else:
                result.append(self.extend(itemOrItems, params))
        result = self.sort_by(result, 'timestamp')
        code = currency['code'] if (currency is not None) else None
        return self.filter_by_currency_since_limit(result, code, since, limit)

    def nonce(self):
        return self.seconds()

    def set_headers(self, headers):
        return headers

    def currency_id(self, code: str):
        currency = self.safe_dict(self.currencies, code)
        if currency is None:
            currency = self.safe_currency(code)
        if currency is not None:
            return currency['id']
        return code

    def market_id(self, symbol: str):
        market = self.market(symbol)
        if market is not None:
            return market['id']
        return symbol

    def symbol(self, symbol: str):
        market = self.market(symbol)
        return self.safe_string(market, 'symbol', symbol)

    def handle_param_string(self, params: object, paramName: str, defaultValue: Str = None):
        value = self.safe_string(params, paramName, defaultValue)
        if value is not None:
            params = self.omit(params, paramName)
        return [value, params]

    def handle_param_string_2(self, params: object, paramName1: str, paramName2: str, defaultValue: Str = None):
        value = self.safe_string_2(params, paramName1, paramName2, defaultValue)
        if value is not None:
            params = self.omit(params, [paramName1, paramName2])
        return [value, params]

    def handle_param_integer(self, params: object, paramName: str, defaultValue: Int = None):
        value = self.safe_integer(params, paramName, defaultValue)
        if value is not None:
            params = self.omit(params, paramName)
        return [value, params]

    def handle_param_integer_2(self, params: object, paramName1: str, paramName2: str, defaultValue: Int = None):
        value = self.safe_integer_2(params, paramName1, paramName2, defaultValue)
        if value is not None:
            params = self.omit(params, [paramName1, paramName2])
        return [value, params]

    def handle_param_bool(self, params: object, paramName: str, defaultValue: Bool = None):
        value = self.safe_bool(params, paramName, defaultValue)
        if value is not None:
            params = self.omit(params, paramName)
        return [value, params]

    def handle_param_bool_2(self, params: object, paramName1: str, paramName2: str, defaultValue: Bool = None):
        value = self.safe_bool_2(params, paramName1, paramName2, defaultValue)
        if value is not None:
            params = self.omit(params, [paramName1, paramName2])
        return [value, params]

    def handle_request_network(self, params: dict, request: dict, exchangeSpecificKey: str, currencyCode: Str = None, isRequired: bool = False):
        """
        :param dict params: - extra parameters
        :param dict request: - existing dictionary of request
        :param str exchangeSpecificKey: - the key for chain id to be set in request
        :param dict currencyCode: - (optional) existing dictionary of request
        :param boolean isRequired: - (optional) whether that param is required to be present
        :returns dict[]: - returns [request, params] where request is the modified request object and params is the modified params object
        """
        networkCode = None
        networkCode, params = self.handle_network_code_and_params(params)
        if networkCode is not None:
            request[exchangeSpecificKey] = self.network_code_to_id(networkCode, currencyCode)
        elif isRequired:
            raise ArgumentsRequired(self.id + ' - "network" param is required for self request')
        return [request, params]

    def resolve_path(self, path, params):
        return [
            self.implode_params(path, params),
            self.omit(params, self.extract_params(path)),
        ]

    def get_list_from_object_values(self, objects, key: IndexType):
        newArray = objects
        if not isinstance(objects, list):
            newArray = self.to_array(objects)
        results = []
        for i in range(0, len(newArray)):
            results.append(newArray[i][key])
        return results

    def get_symbols_for_market_type(self, marketType: Str = None, subType: Str = None, symbolWithActiveStatus: bool = True, symbolWithUnknownStatus: bool = True):
        filteredMarkets = self.markets
        if marketType is not None:
            filteredMarkets = self.filter_by(filteredMarkets, 'type', marketType)
        if subType is not None:
            self.check_required_argument('getSymbolsForMarketType', subType, 'subType', ['linear', 'inverse', 'quanto'])
            filteredMarkets = self.filter_by(filteredMarkets, 'subType', subType)
        activeStatuses = []
        if symbolWithActiveStatus:
            activeStatuses.append(True)
        if symbolWithUnknownStatus:
            activeStatuses.append(None)
        filteredMarkets = self.filter_by_array(filteredMarkets, 'active', activeStatuses, False)
        return self.get_list_from_object_values(filteredMarkets, 'symbol')

    def filter_by_array(self, objects, key: IndexType, values=None, indexed=True):
        objects = self.to_array(objects)
        # return all of them if no values were passed
        if values is None or not values:
            # return self.index_by(objects, key) if indexed else objects
            if indexed:
                return self.index_by(objects, key)
            else:
                return objects
        results = []
        for i in range(0, len(objects)):
            if self.in_array(objects[i][key], values):
                results.append(objects[i])
        # return self.index_by(results, key) if indexed else results
        if indexed:
            return self.index_by(results, key)
        return results

    def fetch2(self, path, api: Any = 'public', method='GET', params={}, headers: Any = None, body: Any = None, config={}):
        if self.enableRateLimit:
            cost = self.calculate_rate_limiter_cost(api, method, path, params, config)
            self.throttle(cost)
        retries = None
        retries, params = self.handle_option_and_params(params, path, 'maxRetriesOnFailure', 0)
        retryDelay = None
        retryDelay, params = self.handle_option_and_params(params, path, 'maxRetriesOnFailureDelay', 0)
        self.lastRestRequestTimestamp = self.milliseconds()
        request = self.sign(path, api, method, params, headers, body)
        self.last_request_headers = request['headers']
        self.last_request_body = request['body']
        self.last_request_url = request['url']
        for i in range(0, retries + 1):
            try:
                return self.fetch(request['url'], request['method'], request['headers'], request['body'])
            except Exception as e:
                if isinstance(e, OperationFailed):
                    if i < retries:
                        if self.verbose:
                            self.log('Request failed with the error: ' + str(e) + ', retrying ' + (i + str(1)) + ' of ' + str(retries) + '*')
                        if (retryDelay is not None) and (retryDelay != 0):
                            self.sleep(retryDelay)
                    else:
                        raise e
                else:
                    raise e
        return None  # self line is never reached, but exists for c# value return requirement

    def request(self, path, api: Any = 'public', method='GET', params={}, headers: Any = None, body: Any = None, config={}):
        return self.fetch2(path, api, method, params, headers, body, config)

    def load_accounts(self, reload=False, params={}):
        if reload:
            self.accounts = self.fetch_accounts(params)
        else:
            if self.accounts:
                return self.accounts
            else:
                self.accounts = self.fetch_accounts(params)
        self.accountsById = self.index_by(self.accounts, 'id')
        return self.accounts

    def build_ohlcvc(self, trades: List[Trade], timeframe: str = '1m', since: float = 0, limit: float = 2147483647):
        # given a sorted arrays of trades(recent last) and a timeframe builds an array of OHLCV candles
        # note, default limit value(2147483647) is max int32 value
        ms = self.parse_timeframe(timeframe) * 1000
        ohlcvs = []
        i_timestamp = 0
        # open = 1
        i_high = 2
        i_low = 3
        i_close = 4
        i_volume = 5
        i_count = 6
        tradesLength = len(trades)
        oldest = min(tradesLength, limit)
        for i in range(0, oldest):
            trade = trades[i]
            ts = trade['timestamp']
            if ts < since:
                continue
            openingTime = int(math.floor(ts / ms)) * ms  # shift to the edge of m/h/d(but not M)
            if openingTime < since:  # we don't need bars, that have opening time earlier than requested
                continue
            ohlcv_length = len(ohlcvs)
            candle = ohlcv_length - 1
            if (candle == -1) or (openingTime >= self.sum(ohlcvs[candle][i_timestamp], ms)):
                # moved to a new timeframe -> create a new candle from opening trade
                ohlcvs.append([
                    openingTime,  # timestamp
                    trade['price'],  # O
                    trade['price'],  # H
                    trade['price'],  # L
                    trade['price'],  # C
                    trade['amount'],  # V
                    1,  # count
                ])
            else:
                # still processing the same timeframe -> update opening trade
                ohlcvs[candle][i_high] = max(ohlcvs[candle][i_high], trade['price'])
                ohlcvs[candle][i_low] = min(ohlcvs[candle][i_low], trade['price'])
                ohlcvs[candle][i_close] = trade['price']
                ohlcvs[candle][i_volume] = self.sum(ohlcvs[candle][i_volume], trade['amount'])
                ohlcvs[candle][i_count] = self.sum(ohlcvs[candle][i_count], 1)
        return ohlcvs

    def parse_trading_view_ohlcv(self, ohlcvs, market=None, timeframe='1m', since: Int = None, limit: Int = None):
        result = self.convert_trading_view_to_ohlcv(ohlcvs)
        return self.parse_ohlcvs(result, market, timeframe, since, limit)

    def edit_limit_buy_order(self, id: str, symbol: str, amount: float, price: Num = None, params={}):
        return self.edit_limit_order(id, symbol, 'buy', amount, price, params)

    def edit_limit_sell_order(self, id: str, symbol: str, amount: float, price: Num = None, params={}):
        return self.edit_limit_order(id, symbol, 'sell', amount, price, params)

    def edit_limit_order(self, id: str, symbol: str, side: OrderSide, amount: float, price: Num = None, params={}):
        return self.edit_order(id, symbol, 'limit', side, amount, price, params)

    def edit_order(self, id: str, symbol: str, type: OrderType, side: OrderSide, amount: Num = None, price: Num = None, params={}):
        self.cancel_order(id, symbol)
        return self.create_order(symbol, type, side, amount, price, params)

    def edit_order_ws(self, id: str, symbol: str, type: OrderType, side: OrderSide, amount: Num = None, price: Num = None, params={}):
        self.cancel_order_ws(id, symbol)
        return self.create_order_ws(symbol, type, side, amount, price, params)

    def fetch_position(self, symbol: str, params={}):
        raise NotSupported(self.id + ' fetchPosition() is not supported yet')

    def fetch_position_ws(self, symbol: str, params={}):
        raise NotSupported(self.id + ' fetchPositionWs() is not supported yet')

    def watch_position(self, symbol: Str = None, params={}):
        raise NotSupported(self.id + ' watchPosition() is not supported yet')

    def subscribe_position(self, symbol: str, callback: Any = None, synchronous: bool = True, params={}):
        self.load_markets()
        symbol = self.symbol(symbol)
        stream = self.stream
        if callback is not None:
            stream.subscribe('positions::' + symbol, callback, synchronous)
        stream.add_watch_function('watchPosition', [symbol, None, params])
        self.watch_position(symbol, params)

    def watch_positions(self, symbols: Strings = None, since: Int = None, limit: Int = None, params={}):
        raise NotSupported(self.id + ' watchPositions() is not supported yet')

    def subscribe_positions(self, symbols: List[str] = None, callback: Any = None, synchronous: bool = True, params={}):
        self.load_markets()
        symbols = self.market_symbols(symbols, None, True)
        if callback is not None:
            stream = self.stream
            if self.is_empty(symbols):
                stream.subscribe('positions', callback, synchronous)
            else:
                for i in range(0, len(symbols)):
                    stream.subscribe('positions::' + symbols[i], callback, synchronous)
        self.watch_positions(symbols, None, None, params)

    def watch_position_for_symbols(self, symbols: Strings = None, since: Int = None, limit: Int = None, params={}):
        return self.watch_positions(symbols, since, limit, params)

    def subscribe_position_for_symbols(self, symbols: List[str] = None, callback: Any = None, synchronous: bool = True, params={}):
        self.subscribe_positions(symbols, callback, synchronous, params)

    def fetch_positions_for_symbol(self, symbol: str, params={}):
        """
        fetches all open positions for specific symbol, unlike fetchPositions(which is designed to work with multiple symbols) so self method might be preffered for one-market position, because of less rate-limit consumption and speed
        :param str symbol: unified market symbol
        :param dict params: extra parameters specific to the endpoint
        :returns dict[]: a list of `position structure <https://docs.ccxt.com/#/?id=position-structure>` with maximum 3 items - possible one position for "one-way" mode, and possible two positions(long & short) for "two-way"(a.k.a. hedge) mode
        """
        raise NotSupported(self.id + ' fetchPositionsForSymbol() is not supported yet')

    def fetch_positions_for_symbol_ws(self, symbol: str, params={}):
        """
        fetches all open positions for specific symbol, unlike fetchPositions(which is designed to work with multiple symbols) so self method might be preffered for one-market position, because of less rate-limit consumption and speed
        :param str symbol: unified market symbol
        :param dict params: extra parameters specific to the endpoint
        :returns dict[]: a list of `position structure <https://docs.ccxt.com/#/?id=position-structure>` with maximum 3 items - possible one position for "one-way" mode, and possible two positions(long & short) for "two-way"(a.k.a. hedge) mode
        """
        raise NotSupported(self.id + ' fetchPositionsForSymbol() is not supported yet')

    def fetch_positions(self, symbols: Strings = None, params={}):
        raise NotSupported(self.id + ' fetchPositions() is not supported yet')

    def fetch_positions_ws(self, symbols: Strings = None, params={}):
        raise NotSupported(self.id + ' fetchPositions() is not supported yet')

    def fetch_positions_risk(self, symbols: Strings = None, params={}):
        raise NotSupported(self.id + ' fetchPositionsRisk() is not supported yet')

    def fetch_bids_asks(self, symbols: Strings = None, params={}):
        raise NotSupported(self.id + ' fetchBidsAsks() is not supported yet')

    def fetch_borrow_interest(self, code: Str = None, symbol: Str = None, since: Int = None, limit: Int = None, params={}):
        raise NotSupported(self.id + ' fetchBorrowInterest() is not supported yet')

    def fetch_ledger(self, code: Str = None, since: Int = None, limit: Int = None, params={}):
        raise NotSupported(self.id + ' fetchLedger() is not supported yet')

    def fetch_ledger_entry(self, id: str, code: Str = None, params={}):
        raise NotSupported(self.id + ' fetchLedgerEntry() is not supported yet')

    def parse_bid_ask(self, bidask, priceKey: IndexType = 0, amountKey: IndexType = 1, countOrIdKey: IndexType = 2):
        price = self.safe_number(bidask, priceKey)
        amount = self.safe_number(bidask, amountKey)
        countOrId = self.safe_integer(bidask, countOrIdKey)
        bidAsk = [price, amount]
        if countOrId is not None:
            bidAsk.append(countOrId)
        return bidAsk

    def safe_currency(self, currencyId: Str, currency: Currency = None):
        if (currencyId is None) and (currency is not None):
            return currency
        if (self.currencies_by_id is not None) and (currencyId in self.currencies_by_id) and (self.currencies_by_id[currencyId] is not None):
            return self.currencies_by_id[currencyId]
        code = currencyId
        if currencyId is not None:
            code = self.common_currency_code(currencyId.upper())
        return self.safe_currency_structure({
            'id': currencyId,
            'code': code,
            'precision': None,
        })

    def safe_market(self, marketId: Str = None, market: Market = None, delimiter: Str = None, marketType: Str = None):
        result = self.safe_market_structure({
            'symbol': marketId,
            'marketId': marketId,
        })
        if marketId is not None:
            if (self.markets_by_id is not None) and (marketId in self.markets_by_id):
                markets = self.markets_by_id[marketId]
                numMarkets = len(markets)
                if numMarkets == 1:
                    return markets[0]
                else:
                    if marketType is None:
                        if market is None:
                            raise ArgumentsRequired(self.id + ' safeMarket() requires a fourth argument for ' + marketId + ' to disambiguate between different markets with the same market id')
                        else:
                            marketType = market['type']
                    for i in range(0, len(markets)):
                        currentMarket = markets[i]
                        if currentMarket[marketType]:
                            return currentMarket
            elif delimiter is not None and delimiter != '':
                parts = marketId.split(delimiter)
                partsLength = len(parts)
                if partsLength == 2:
                    result['baseId'] = self.safe_string(parts, 0)
                    result['quoteId'] = self.safe_string(parts, 1)
                    result['base'] = self.safe_currency_code(result['baseId'])
                    result['quote'] = self.safe_currency_code(result['quoteId'])
                    result['symbol'] = result['base'] + '/' + result['quote']
                    return result
                else:
                    return result
        if market is not None:
            return market
        return result

    def check_required_credentials(self, error=True):
        """
 @ignore
        :param boolean error: raise an error that a credential is required if True
        :returns boolean: True if all required credentials have been set, otherwise False or an error is thrown is param error=true
        """
        keys = list(self.requiredCredentials.keys())
        for i in range(0, len(keys)):
            key = keys[i]
            if self.requiredCredentials[key] and not getattr(self, key):
                if error:
                    raise AuthenticationError(self.id + ' requires "' + key + '" credential')
                else:
                    return False
        return True

    def oath(self):
        if self.twofa is not None:
            return self.totp(self.twofa)
        else:
            raise ExchangeError(self.id + ' exchange.twofa has not been set for 2FA Two-Factor Authentication')

    def fetch_balance(self, params={}):
        raise NotSupported(self.id + ' fetchBalance() is not supported yet')

    def fetch_balance_ws(self, params={}):
        raise NotSupported(self.id + ' fetchBalanceWs() is not supported yet')

    def parse_balance(self, response):
        raise NotSupported(self.id + ' parseBalance() is not supported yet')

    def watch_balance(self, params={}):
        raise NotSupported(self.id + ' watchBalance() is not supported yet')

    def subscribe_balance(self, callback: Any = None, synchronous: bool = True, params={}):
        stream = self.stream
        if callback is not None:
            stream.subscribe('balances', callback, synchronous)
        stream.add_watch_function('watchBalance', [params])
        self.watch_balance(params)

    def fetch_partial_balance(self, part, params={}):
        balance = self.fetch_balance(params)
        return balance[part]

    def fetch_free_balance(self, params={}):
        return self.fetch_partial_balance('free', params)

    def fetch_used_balance(self, params={}):
        return self.fetch_partial_balance('used', params)

    def fetch_total_balance(self, params={}):
        return self.fetch_partial_balance('total', params)

    def fetch_status(self, params={}):
        raise NotSupported(self.id + ' fetchStatus() is not supported yet')

    def fetch_transaction_fee(self, code: str, params={}):
        if not self.has['fetchTransactionFees']:
            raise NotSupported(self.id + ' fetchTransactionFee() is not supported yet')
        return self.fetch_transaction_fees([code], params)

    def fetch_transaction_fees(self, codes: Strings = None, params={}):
        raise NotSupported(self.id + ' fetchTransactionFees() is not supported yet')

    def fetch_deposit_withdraw_fees(self, codes: Strings = None, params={}):
        raise NotSupported(self.id + ' fetchDepositWithdrawFees() is not supported yet')

    def fetch_deposit_withdraw_fee(self, code: str, params={}):
        if not self.has['fetchDepositWithdrawFees']:
            raise NotSupported(self.id + ' fetchDepositWithdrawFee() is not supported yet')
        fees = self.fetch_deposit_withdraw_fees([code], params)
        return self.safe_value(fees, code)

    def get_supported_mapping(self, key, mapping={}):
        if key in mapping:
            return mapping[key]
        else:
            raise NotSupported(self.id + ' ' + key + ' does not have a value in mapping')

    def fetch_cross_borrow_rate(self, code: str, params={}):
        self.load_markets()
        if not self.has['fetchBorrowRates']:
            raise NotSupported(self.id + ' fetchCrossBorrowRate() is not supported yet')
        borrowRates = self.fetch_cross_borrow_rates(params)
        rate = self.safe_value(borrowRates, code)
        if rate is None:
            raise ExchangeError(self.id + ' fetchCrossBorrowRate() could not find the borrow rate for currency code ' + code)
        return rate

    def fetch_isolated_borrow_rate(self, symbol: str, params={}):
        self.load_markets()
        if not self.has['fetchBorrowRates']:
            raise NotSupported(self.id + ' fetchIsolatedBorrowRate() is not supported yet')
        borrowRates = self.fetch_isolated_borrow_rates(params)
        rate = self.safe_dict(borrowRates, symbol)
        if rate is None:
            raise ExchangeError(self.id + ' fetchIsolatedBorrowRate() could not find the borrow rate for market symbol ' + symbol)
        return rate

    def handle_option_and_params(self, params: object, methodName: str, optionName: str, defaultValue=None):
        # This method can be used to obtain method specific properties, i.e: self.handle_option_and_params(params, 'fetchPosition', 'marginMode', 'isolated')
        defaultOptionName = 'default' + self.capitalize(optionName)  # we also need to check the 'defaultXyzWhatever'
        # check if params contain the key
        value = self.safe_value_2(params, optionName, defaultOptionName)
        if value is not None:
            params = self.omit(params, [optionName, defaultOptionName])
        else:
            # handle routed methods like "watchTrades > watchTradesForSymbols"(or "watchTicker > watchTickers")
            methodName, params = self.handle_param_string(params, 'callerMethodName', methodName)
            # check if exchange has properties for self method
            exchangeWideMethodOptions = self.safe_value(self.options, methodName)
            if exchangeWideMethodOptions is not None:
                # check if the option is defined inside self method's props
                value = self.safe_value_2(exchangeWideMethodOptions, optionName, defaultOptionName)
            if value is None:
                # if it's still None, check if global exchange-wide option exists
                value = self.safe_value_2(self.options, optionName, defaultOptionName)
            # if it's still None, use the default value
            value = value if (value is not None) else defaultValue
        return [value, params]

    def handle_option_and_params_2(self, params: object, methodName1: str, optionName1: str, optionName2: str, defaultValue=None):
        value = None
        value, params = self.handle_option_and_params(params, methodName1, optionName1)
        if value is not None:
            # omit optionName2 too from params
            params = self.omit(params, optionName2)
            return [value, params]
        # if still None, try optionName2
        value2 = None
        value2, params = self.handle_option_and_params(params, methodName1, optionName2, defaultValue)
        return [value2, params]

    def handle_option(self, methodName: str, optionName: str, defaultValue=None):
        res = self.handle_option_and_params({}, methodName, optionName, defaultValue)
        return self.safe_value(res, 0)

    def handle_market_type_and_params(self, methodName: str, market: Market = None, params={}, defaultValue=None):
        """
 @ignore
 @param methodName the method calling handleMarketTypeAndParams
        :param Market market:
        :param dict params:
        :param str [params.type]: type assigned by user
        :param str [params.defaultType]: same.type
        :param str [defaultValue]: assigned programatically in the method calling handleMarketTypeAndParams
        :returns [str, dict]: the market type and params with type and defaultType omitted
        """
        # type from param
        type = self.safe_string_2(params, 'defaultType', 'type')
        if type is not None:
            params = self.omit(params, ['defaultType', 'type'])
            return [type, params]
        # type from market
        if market is not None:
            return [market['type'], params]
        # type from default-argument
        if defaultValue is not None:
            return [defaultValue, params]
        methodOptions = self.safe_dict(self.options, methodName)
        if methodOptions is not None:
            if isinstance(methodOptions, str):
                return [methodOptions, params]
            else:
                typeFromMethod = self.safe_string_2(methodOptions, 'defaultType', 'type')
                if typeFromMethod is not None:
                    return [typeFromMethod, params]
        defaultType = self.safe_string_2(self.options, 'defaultType', 'type', 'spot')
        return [defaultType, params]

    def handle_sub_type_and_params(self, methodName: str, market=None, params={}, defaultValue=None):
        subType = None
        # if set in params, it takes precedence
        subTypeInParams = self.safe_string_2(params, 'subType', 'defaultSubType')
        # avoid omitting if it's not present
        if subTypeInParams is not None:
            subType = subTypeInParams
            params = self.omit(params, ['subType', 'defaultSubType'])
        else:
            # at first, check from market object
            if market is not None:
                if market['linear']:
                    subType = 'linear'
                elif market['inverse']:
                    subType = 'inverse'
            # if it was not defined in market object
            if subType is None:
                values = self.handle_option_and_params({}, methodName, 'subType', defaultValue)  # no need to re-test params here
                subType = values[0]
        return [subType, params]

    def handle_margin_mode_and_params(self, methodName: str, params={}, defaultValue=None):
        """
 @ignore
        :param dict [params]: extra parameters specific to the exchange API endpoint
        :returns Array: the marginMode in lowercase by params["marginMode"], params["defaultMarginMode"] self.options["marginMode"] or self.options["defaultMarginMode"]
        """
        return self.handle_option_and_params(params, methodName, 'marginMode', defaultValue)

    def throw_exactly_matched_exception(self, exact, string, message):
        if string is None:
            return
        if string in exact:
            raise exact[string](message)

    def throw_broadly_matched_exception(self, broad, string, message):
        broadKey = self.find_broadly_matched_key(broad, string)
        if broadKey is not None:
            raise broad[broadKey](message)

    def find_broadly_matched_key(self, broad, string):
        # a helper for matching error strings exactly vs broadly
        keys = list(broad.keys())
        for i in range(0, len(keys)):
            key = keys[i]
            if string is not None:  # #issues/12698
                if string.find(key) >= 0:
                    return key
        return None

    def handle_errors(self, statusCode: int, statusText: str, url: str, method: str, responseHeaders: dict, responseBody: str, response, requestHeaders, requestBody):
        # it is a stub method that must be overrided in the derived exchange classes
        # raise NotSupported(self.id + ' handleErrors() not implemented yet')
        return None

    def calculate_rate_limiter_cost(self, api, method, path, params, config={}):
        return self.safe_value(config, 'cost', 1)

    def fetch_ticker(self, symbol: str, params={}):
        if self.has['fetchTickers']:
            self.load_markets()
            market = self.market(symbol)
            symbol = market['symbol']
            tickers = self.fetch_tickers([symbol], params)
            ticker = self.safe_dict(tickers, symbol)
            if ticker is None:
                raise NullResponse(self.id + ' fetchTickers() could not find a ticker for ' + symbol)
            else:
                return ticker
        else:
            raise NotSupported(self.id + ' fetchTicker() is not supported yet')

    def fetch_mark_price(self, symbol: str, params={}):
        if self.has['fetchMarkPrices']:
            self.load_markets()
            market = self.market(symbol)
            symbol = market['symbol']
            tickers = self.fetch_mark_prices([symbol], params)
            ticker = self.safe_dict(tickers, symbol)
            if ticker is None:
                raise NullResponse(self.id + ' fetchMarkPrices() could not find a ticker for ' + symbol)
            else:
                return ticker
        else:
            raise NotSupported(self.id + ' fetchMarkPrices() is not supported yet')

    def fetch_ticker_ws(self, symbol: str, params={}):
        if self.has['fetchTickersWs']:
            self.load_markets()
            market = self.market(symbol)
            symbol = market['symbol']
            tickers = self.fetch_tickers_ws([symbol], params)
            ticker = self.safe_dict(tickers, symbol)
            if ticker is None:
                raise NullResponse(self.id + ' fetchTickerWs() could not find a ticker for ' + symbol)
            else:
                return ticker
        else:
            raise NotSupported(self.id + ' fetchTickerWs() is not supported yet')

    def watch_ticker(self, symbol: str, params={}):
        raise NotSupported(self.id + ' watchTicker() is not supported yet')

    def subscribe_ticker(self, symbol: str, callback: Any = None, synchronous: bool = True, params={}):
        """
        subscribe to watchTicker
        :param str symbol: unified symbol of the market to watch ticker
        :param Function callback: function to call when receiving an update
        :param boolean synchronous: if set to True, the callback will wait to finish before passing next message
        :param dict [params]: extra parameters specific to the exchange API endpoint
        """
        self.load_markets()
        symbol = self.symbol(symbol)
        stream = self.stream
        if callback is not None:
            stream.subscribe('tickers::' + symbol, callback, synchronous)
        stream.add_watch_function('watchTicker', [symbol, params])
        self.watch_ticker(symbol, params)

    def fetch_tickers(self, symbols: Strings = None, params={}):
        raise NotSupported(self.id + ' fetchTickers() is not supported yet')

    def fetch_mark_prices(self, symbols: Strings = None, params={}):
        raise NotSupported(self.id + ' fetchMarkPrices() is not supported yet')

    def fetch_tickers_ws(self, symbols: Strings = None, params={}):
        raise NotSupported(self.id + ' fetchTickers() is not supported yet')

    def fetch_order_books(self, symbols: Strings = None, limit: Int = None, params={}):
        raise NotSupported(self.id + ' fetchOrderBooks() is not supported yet')

    def watch_bids_asks(self, symbols: Strings = None, params={}):
        raise NotSupported(self.id + ' watchBidsAsks() is not supported yet')

    def watch_tickers(self, symbols: Strings = None, params={}):
        raise NotSupported(self.id + ' watchTickers() is not supported yet')

    def subscribe_tickers(self, symbols: List[str] = None, callback: Any = None, synchronous: bool = True, params={}):
        """
        subscribe to watchTickers
        :param str[] symbols: unified symbols of the market to watch tickers
        :param Function callback: function to call when receiving an update
        :param boolean synchronous: if set to True, the callback will wait to finish before passing next message
        :param dict [params]: extra parameters specific to the exchange API endpoint
        """
        self.load_markets()
        symbols = self.market_symbols(symbols, None, True)
        stream = self.stream
        if callback is not None:
            if self.is_empty(symbols):
                stream.subscribe('tickers', callback, synchronous)
            else:
                for i in range(0, len(symbols)):
                    stream.subscribe('tickers::' + symbols[i], callback, synchronous)
        stream.add_watch_function('watchTickers', [symbols, params])
        self.watch_tickers(symbols, params)

    def un_watch_tickers(self, symbols: Strings = None, params={}):
        raise NotSupported(self.id + ' unWatchTickers() is not supported yet')

    def fetch_order(self, id: str, symbol: Str = None, params={}):
        raise NotSupported(self.id + ' fetchOrder() is not supported yet')

    def fetch_order_ws(self, id: str, symbol: Str = None, params={}):
        raise NotSupported(self.id + ' fetchOrderWs() is not supported yet')

    def fetch_order_status(self, id: str, symbol: Str = None, params={}):
        # TODO: TypeScript: change method signature by replacing
        # Promise<string> with Promise<Order['status']>.
        order = self.fetch_order(id, symbol, params)
        return order['status']

    def fetch_unified_order(self, order, params={}):
        return self.fetch_order(self.safe_string(order, 'id'), self.safe_string(order, 'symbol'), params)

    def create_order(self, symbol: str, type: OrderType, side: OrderSide, amount: float, price: Num = None, params={}):
        raise NotSupported(self.id + ' createOrder() is not supported yet')

    def create_convert_trade(self, id: str, fromCode: str, toCode: str, amount: Num = None, params={}):
        raise NotSupported(self.id + ' createConvertTrade() is not supported yet')

    def fetch_convert_trade(self, id: str, code: Str = None, params={}):
        raise NotSupported(self.id + ' fetchConvertTrade() is not supported yet')

    def fetch_convert_trade_history(self, code: Str = None, since: Int = None, limit: Int = None, params={}):
        raise NotSupported(self.id + ' fetchConvertTradeHistory() is not supported yet')

    def fetch_position_mode(self, symbol: Str = None, params={}):
        raise NotSupported(self.id + ' fetchPositionMode() is not supported yet')

    def create_trailing_amount_order(self, symbol: str, type: OrderType, side: OrderSide, amount: float, price: Num = None, trailingAmount=None, trailingTriggerPrice=None, params={}):
        """
        create a trailing order by providing the symbol, type, side, amount, price and trailingAmount
        :param str symbol: unified symbol of the market to create an order in
        :param str type: 'market' or 'limit'
        :param str side: 'buy' or 'sell'
        :param float amount: how much you want to trade in units of the base currency, or number of contracts
        :param float [price]: the price for the order to be filled at, in units of the quote currency, ignored in market orders
        :param float trailingAmount: the quote amount to trail away from the current market price
        :param float [trailingTriggerPrice]: the price to activate a trailing order, default uses the price argument
        :param dict [params]: extra parameters specific to the exchange API endpoint
        :returns dict: an `order structure <https://docs.ccxt.com/#/?id=order-structure>`
        """
        if trailingAmount is None:
            raise ArgumentsRequired(self.id + ' createTrailingAmountOrder() requires a trailingAmount argument')
        params['trailingAmount'] = trailingAmount
        if trailingTriggerPrice is not None:
            params['trailingTriggerPrice'] = trailingTriggerPrice
        if self.has['createTrailingAmountOrder']:
            return self.create_order(symbol, type, side, amount, price, params)
        raise NotSupported(self.id + ' createTrailingAmountOrder() is not supported yet')

    def create_trailing_amount_order_ws(self, symbol: str, type: OrderType, side: OrderSide, amount: float, price: Num = None, trailingAmount=None, trailingTriggerPrice=None, params={}):
        """
        create a trailing order by providing the symbol, type, side, amount, price and trailingAmount
        :param str symbol: unified symbol of the market to create an order in
        :param str type: 'market' or 'limit'
        :param str side: 'buy' or 'sell'
        :param float amount: how much you want to trade in units of the base currency, or number of contracts
        :param float [price]: the price for the order to be filled at, in units of the quote currency, ignored in market orders
        :param float trailingAmount: the quote amount to trail away from the current market price
        :param float [trailingTriggerPrice]: the price to activate a trailing order, default uses the price argument
        :param dict [params]: extra parameters specific to the exchange API endpoint
        :returns dict: an `order structure <https://docs.ccxt.com/#/?id=order-structure>`
        """
        if trailingAmount is None:
            raise ArgumentsRequired(self.id + ' createTrailingAmountOrderWs() requires a trailingAmount argument')
        params['trailingAmount'] = trailingAmount
        if trailingTriggerPrice is not None:
            params['trailingTriggerPrice'] = trailingTriggerPrice
        if self.has['createTrailingAmountOrderWs']:
            return self.create_order_ws(symbol, type, side, amount, price, params)
        raise NotSupported(self.id + ' createTrailingAmountOrderWs() is not supported yet')

    def create_trailing_percent_order(self, symbol: str, type: OrderType, side: OrderSide, amount: float, price: Num = None, trailingPercent=None, trailingTriggerPrice=None, params={}):
        """
        create a trailing order by providing the symbol, type, side, amount, price and trailingPercent
        :param str symbol: unified symbol of the market to create an order in
        :param str type: 'market' or 'limit'
        :param str side: 'buy' or 'sell'
        :param float amount: how much you want to trade in units of the base currency, or number of contracts
        :param float [price]: the price for the order to be filled at, in units of the quote currency, ignored in market orders
        :param float trailingPercent: the percent to trail away from the current market price
        :param float [trailingTriggerPrice]: the price to activate a trailing order, default uses the price argument
        :param dict [params]: extra parameters specific to the exchange API endpoint
        :returns dict: an `order structure <https://docs.ccxt.com/#/?id=order-structure>`
        """
        if trailingPercent is None:
            raise ArgumentsRequired(self.id + ' createTrailingPercentOrder() requires a trailingPercent argument')
        params['trailingPercent'] = trailingPercent
        if trailingTriggerPrice is not None:
            params['trailingTriggerPrice'] = trailingTriggerPrice
        if self.has['createTrailingPercentOrder']:
            return self.create_order(symbol, type, side, amount, price, params)
        raise NotSupported(self.id + ' createTrailingPercentOrder() is not supported yet')

    def create_trailing_percent_order_ws(self, symbol: str, type: OrderType, side: OrderSide, amount: float, price: Num = None, trailingPercent=None, trailingTriggerPrice=None, params={}):
        """
        create a trailing order by providing the symbol, type, side, amount, price and trailingPercent
        :param str symbol: unified symbol of the market to create an order in
        :param str type: 'market' or 'limit'
        :param str side: 'buy' or 'sell'
        :param float amount: how much you want to trade in units of the base currency, or number of contracts
        :param float [price]: the price for the order to be filled at, in units of the quote currency, ignored in market orders
        :param float trailingPercent: the percent to trail away from the current market price
        :param float [trailingTriggerPrice]: the price to activate a trailing order, default uses the price argument
        :param dict [params]: extra parameters specific to the exchange API endpoint
        :returns dict: an `order structure <https://docs.ccxt.com/#/?id=order-structure>`
        """
        if trailingPercent is None:
            raise ArgumentsRequired(self.id + ' createTrailingPercentOrderWs() requires a trailingPercent argument')
        params['trailingPercent'] = trailingPercent
        if trailingTriggerPrice is not None:
            params['trailingTriggerPrice'] = trailingTriggerPrice
        if self.has['createTrailingPercentOrderWs']:
            return self.create_order_ws(symbol, type, side, amount, price, params)
        raise NotSupported(self.id + ' createTrailingPercentOrderWs() is not supported yet')

    def create_market_order_with_cost(self, symbol: str, side: OrderSide, cost: float, params={}):
        """
        create a market order by providing the symbol, side and cost
        :param str symbol: unified symbol of the market to create an order in
        :param str side: 'buy' or 'sell'
        :param float cost: how much you want to trade in units of the quote currency
        :param dict [params]: extra parameters specific to the exchange API endpoint
        :returns dict: an `order structure <https://docs.ccxt.com/#/?id=order-structure>`
        """
        if self.has['createMarketOrderWithCost'] or (self.has['createMarketBuyOrderWithCost'] and self.has['createMarketSellOrderWithCost']):
            return self.create_order(symbol, 'market', side, cost, 1, params)
        raise NotSupported(self.id + ' createMarketOrderWithCost() is not supported yet')

    def create_market_buy_order_with_cost(self, symbol: str, cost: float, params={}):
        """
        create a market buy order by providing the symbol and cost
        :param str symbol: unified symbol of the market to create an order in
        :param float cost: how much you want to trade in units of the quote currency
        :param dict [params]: extra parameters specific to the exchange API endpoint
        :returns dict: an `order structure <https://docs.ccxt.com/#/?id=order-structure>`
        """
        if self.options['createMarketBuyOrderRequiresPrice'] or self.has['createMarketBuyOrderWithCost']:
            return self.create_order(symbol, 'market', 'buy', cost, 1, params)
        raise NotSupported(self.id + ' createMarketBuyOrderWithCost() is not supported yet')

    def create_market_sell_order_with_cost(self, symbol: str, cost: float, params={}):
        """
        create a market sell order by providing the symbol and cost
        :param str symbol: unified symbol of the market to create an order in
        :param float cost: how much you want to trade in units of the quote currency
        :param dict [params]: extra parameters specific to the exchange API endpoint
        :returns dict: an `order structure <https://docs.ccxt.com/#/?id=order-structure>`
        """
        if self.options['createMarketSellOrderRequiresPrice'] or self.has['createMarketSellOrderWithCost']:
            return self.create_order(symbol, 'market', 'sell', cost, 1, params)
        raise NotSupported(self.id + ' createMarketSellOrderWithCost() is not supported yet')

    def create_market_order_with_cost_ws(self, symbol: str, side: OrderSide, cost: float, params={}):
        """
        create a market order by providing the symbol, side and cost
        :param str symbol: unified symbol of the market to create an order in
        :param str side: 'buy' or 'sell'
        :param float cost: how much you want to trade in units of the quote currency
        :param dict [params]: extra parameters specific to the exchange API endpoint
        :returns dict: an `order structure <https://docs.ccxt.com/#/?id=order-structure>`
        """
        if self.has['createMarketOrderWithCostWs'] or (self.has['createMarketBuyOrderWithCostWs'] and self.has['createMarketSellOrderWithCostWs']):
            return self.create_order_ws(symbol, 'market', side, cost, 1, params)
        raise NotSupported(self.id + ' createMarketOrderWithCostWs() is not supported yet')

    def create_trigger_order(self, symbol: str, type: OrderType, side: OrderSide, amount: float, price: Num = None, triggerPrice: Num = None, params={}):
        """
        create a trigger stop order(type 1)
        :param str symbol: unified symbol of the market to create an order in
        :param str type: 'market' or 'limit'
        :param str side: 'buy' or 'sell'
        :param float amount: how much you want to trade in units of the base currency or the number of contracts
        :param float [price]: the price to fulfill the order, in units of the quote currency, ignored in market orders
        :param float triggerPrice: the price to trigger the stop order, in units of the quote currency
        :param dict [params]: extra parameters specific to the exchange API endpoint
        :returns dict: an `order structure <https://docs.ccxt.com/#/?id=order-structure>`
        """
        if triggerPrice is None:
            raise ArgumentsRequired(self.id + ' createTriggerOrder() requires a triggerPrice argument')
        params['triggerPrice'] = triggerPrice
        if self.has['createTriggerOrder']:
            return self.create_order(symbol, type, side, amount, price, params)
        raise NotSupported(self.id + ' createTriggerOrder() is not supported yet')

    def create_trigger_order_ws(self, symbol: str, type: OrderType, side: OrderSide, amount: float, price: Num = None, triggerPrice: Num = None, params={}):
        """
        create a trigger stop order(type 1)
        :param str symbol: unified symbol of the market to create an order in
        :param str type: 'market' or 'limit'
        :param str side: 'buy' or 'sell'
        :param float amount: how much you want to trade in units of the base currency or the number of contracts
        :param float [price]: the price to fulfill the order, in units of the quote currency, ignored in market orders
        :param float triggerPrice: the price to trigger the stop order, in units of the quote currency
        :param dict [params]: extra parameters specific to the exchange API endpoint
        :returns dict: an `order structure <https://docs.ccxt.com/#/?id=order-structure>`
        """
        if triggerPrice is None:
            raise ArgumentsRequired(self.id + ' createTriggerOrderWs() requires a triggerPrice argument')
        params['triggerPrice'] = triggerPrice
        if self.has['createTriggerOrderWs']:
            return self.create_order_ws(symbol, type, side, amount, price, params)
        raise NotSupported(self.id + ' createTriggerOrderWs() is not supported yet')

    def create_stop_loss_order(self, symbol: str, type: OrderType, side: OrderSide, amount: float, price: Num = None, stopLossPrice: Num = None, params={}):
        """
        create a trigger stop loss order(type 2)
        :param str symbol: unified symbol of the market to create an order in
        :param str type: 'market' or 'limit'
        :param str side: 'buy' or 'sell'
        :param float amount: how much you want to trade in units of the base currency or the number of contracts
        :param float [price]: the price to fulfill the order, in units of the quote currency, ignored in market orders
        :param float stopLossPrice: the price to trigger the stop loss order, in units of the quote currency
        :param dict [params]: extra parameters specific to the exchange API endpoint
        :returns dict: an `order structure <https://docs.ccxt.com/#/?id=order-structure>`
        """
        if stopLossPrice is None:
            raise ArgumentsRequired(self.id + ' createStopLossOrder() requires a stopLossPrice argument')
        params['stopLossPrice'] = stopLossPrice
        if self.has['createStopLossOrder']:
            return self.create_order(symbol, type, side, amount, price, params)
        raise NotSupported(self.id + ' createStopLossOrder() is not supported yet')

    def create_stop_loss_order_ws(self, symbol: str, type: OrderType, side: OrderSide, amount: float, price: Num = None, stopLossPrice: Num = None, params={}):
        """
        create a trigger stop loss order(type 2)
        :param str symbol: unified symbol of the market to create an order in
        :param str type: 'market' or 'limit'
        :param str side: 'buy' or 'sell'
        :param float amount: how much you want to trade in units of the base currency or the number of contracts
        :param float [price]: the price to fulfill the order, in units of the quote currency, ignored in market orders
        :param float stopLossPrice: the price to trigger the stop loss order, in units of the quote currency
        :param dict [params]: extra parameters specific to the exchange API endpoint
        :returns dict: an `order structure <https://docs.ccxt.com/#/?id=order-structure>`
        """
        if stopLossPrice is None:
            raise ArgumentsRequired(self.id + ' createStopLossOrderWs() requires a stopLossPrice argument')
        params['stopLossPrice'] = stopLossPrice
        if self.has['createStopLossOrderWs']:
            return self.create_order_ws(symbol, type, side, amount, price, params)
        raise NotSupported(self.id + ' createStopLossOrderWs() is not supported yet')

    def create_take_profit_order(self, symbol: str, type: OrderType, side: OrderSide, amount: float, price: Num = None, takeProfitPrice: Num = None, params={}):
        """
        create a trigger take profit order(type 2)
        :param str symbol: unified symbol of the market to create an order in
        :param str type: 'market' or 'limit'
        :param str side: 'buy' or 'sell'
        :param float amount: how much you want to trade in units of the base currency or the number of contracts
        :param float [price]: the price to fulfill the order, in units of the quote currency, ignored in market orders
        :param float takeProfitPrice: the price to trigger the take profit order, in units of the quote currency
        :param dict [params]: extra parameters specific to the exchange API endpoint
        :returns dict: an `order structure <https://docs.ccxt.com/#/?id=order-structure>`
        """
        if takeProfitPrice is None:
            raise ArgumentsRequired(self.id + ' createTakeProfitOrder() requires a takeProfitPrice argument')
        params['takeProfitPrice'] = takeProfitPrice
        if self.has['createTakeProfitOrder']:
            return self.create_order(symbol, type, side, amount, price, params)
        raise NotSupported(self.id + ' createTakeProfitOrder() is not supported yet')

    def create_take_profit_order_ws(self, symbol: str, type: OrderType, side: OrderSide, amount: float, price: Num = None, takeProfitPrice: Num = None, params={}):
        """
        create a trigger take profit order(type 2)
        :param str symbol: unified symbol of the market to create an order in
        :param str type: 'market' or 'limit'
        :param str side: 'buy' or 'sell'
        :param float amount: how much you want to trade in units of the base currency or the number of contracts
        :param float [price]: the price to fulfill the order, in units of the quote currency, ignored in market orders
        :param float takeProfitPrice: the price to trigger the take profit order, in units of the quote currency
        :param dict [params]: extra parameters specific to the exchange API endpoint
        :returns dict: an `order structure <https://docs.ccxt.com/#/?id=order-structure>`
        """
        if takeProfitPrice is None:
            raise ArgumentsRequired(self.id + ' createTakeProfitOrderWs() requires a takeProfitPrice argument')
        params['takeProfitPrice'] = takeProfitPrice
        if self.has['createTakeProfitOrderWs']:
            return self.create_order_ws(symbol, type, side, amount, price, params)
        raise NotSupported(self.id + ' createTakeProfitOrderWs() is not supported yet')

    def create_order_with_take_profit_and_stop_loss(self, symbol: str, type: OrderType, side: OrderSide, amount: float, price: Num = None, takeProfit: Num = None, stopLoss: Num = None, params={}):
        """
        create an order with a stop loss or take profit attached(type 3)
        :param str symbol: unified symbol of the market to create an order in
        :param str type: 'market' or 'limit'
        :param str side: 'buy' or 'sell'
        :param float amount: how much you want to trade in units of the base currency or the number of contracts
        :param float [price]: the price to fulfill the order, in units of the quote currency, ignored in market orders
        :param float [takeProfit]: the take profit price, in units of the quote currency
        :param float [stopLoss]: the stop loss price, in units of the quote currency
        :param dict [params]: extra parameters specific to the exchange API endpoint
        :param str [params.takeProfitType]: *not available on all exchanges* 'limit' or 'market'
        :param str [params.stopLossType]: *not available on all exchanges* 'limit' or 'market'
        :param str [params.takeProfitPriceType]: *not available on all exchanges* 'last', 'mark' or 'index'
        :param str [params.stopLossPriceType]: *not available on all exchanges* 'last', 'mark' or 'index'
        :param float [params.takeProfitLimitPrice]: *not available on all exchanges* limit price for a limit take profit order
        :param float [params.stopLossLimitPrice]: *not available on all exchanges* stop loss for a limit stop loss order
        :param float [params.takeProfitAmount]: *not available on all exchanges* the amount for a take profit
        :param float [params.stopLossAmount]: *not available on all exchanges* the amount for a stop loss
        :returns dict: an `order structure <https://docs.ccxt.com/#/?id=order-structure>`
        """
        params = self.set_take_profit_and_stop_loss_params(symbol, type, side, amount, price, takeProfit, stopLoss, params)
        if self.has['createOrderWithTakeProfitAndStopLoss']:
            return self.create_order(symbol, type, side, amount, price, params)
        raise NotSupported(self.id + ' createOrderWithTakeProfitAndStopLoss() is not supported yet')

    def set_take_profit_and_stop_loss_params(self, symbol: str, type: OrderType, side: OrderSide, amount: float, price: Num = None, takeProfit: Num = None, stopLoss: Num = None, params={}):
        if (takeProfit is None) and (stopLoss is None):
            raise ArgumentsRequired(self.id + ' createOrderWithTakeProfitAndStopLoss() requires either a takeProfit or stopLoss argument')
        if takeProfit is not None:
            params['takeProfit'] = {
                'triggerPrice': takeProfit,
            }
        if stopLoss is not None:
            params['stopLoss'] = {
                'triggerPrice': stopLoss,
            }
        takeProfitType = self.safe_string(params, 'takeProfitType')
        takeProfitPriceType = self.safe_string(params, 'takeProfitPriceType')
        takeProfitLimitPrice = self.safe_string(params, 'takeProfitLimitPrice')
        takeProfitAmount = self.safe_string(params, 'takeProfitAmount')
        stopLossType = self.safe_string(params, 'stopLossType')
        stopLossPriceType = self.safe_string(params, 'stopLossPriceType')
        stopLossLimitPrice = self.safe_string(params, 'stopLossLimitPrice')
        stopLossAmount = self.safe_string(params, 'stopLossAmount')
        if takeProfitType is not None:
            params['takeProfit']['type'] = takeProfitType
        if takeProfitPriceType is not None:
            params['takeProfit']['priceType'] = takeProfitPriceType
        if takeProfitLimitPrice is not None:
            params['takeProfit']['price'] = self.parse_to_numeric(takeProfitLimitPrice)
        if takeProfitAmount is not None:
            params['takeProfit']['amount'] = self.parse_to_numeric(takeProfitAmount)
        if stopLossType is not None:
            params['stopLoss']['type'] = stopLossType
        if stopLossPriceType is not None:
            params['stopLoss']['priceType'] = stopLossPriceType
        if stopLossLimitPrice is not None:
            params['stopLoss']['price'] = self.parse_to_numeric(stopLossLimitPrice)
        if stopLossAmount is not None:
            params['stopLoss']['amount'] = self.parse_to_numeric(stopLossAmount)
        params = self.omit(params, ['takeProfitType', 'takeProfitPriceType', 'takeProfitLimitPrice', 'takeProfitAmount', 'stopLossType', 'stopLossPriceType', 'stopLossLimitPrice', 'stopLossAmount'])
        return params

    def create_order_with_take_profit_and_stop_loss_ws(self, symbol: str, type: OrderType, side: OrderSide, amount: float, price: Num = None, takeProfit: Num = None, stopLoss: Num = None, params={}):
        """
        create an order with a stop loss or take profit attached(type 3)
        :param str symbol: unified symbol of the market to create an order in
        :param str type: 'market' or 'limit'
        :param str side: 'buy' or 'sell'
        :param float amount: how much you want to trade in units of the base currency or the number of contracts
        :param float [price]: the price to fulfill the order, in units of the quote currency, ignored in market orders
        :param float [takeProfit]: the take profit price, in units of the quote currency
        :param float [stopLoss]: the stop loss price, in units of the quote currency
        :param dict [params]: extra parameters specific to the exchange API endpoint
        :param str [params.takeProfitType]: *not available on all exchanges* 'limit' or 'market'
        :param str [params.stopLossType]: *not available on all exchanges* 'limit' or 'market'
        :param str [params.takeProfitPriceType]: *not available on all exchanges* 'last', 'mark' or 'index'
        :param str [params.stopLossPriceType]: *not available on all exchanges* 'last', 'mark' or 'index'
        :param float [params.takeProfitLimitPrice]: *not available on all exchanges* limit price for a limit take profit order
        :param float [params.stopLossLimitPrice]: *not available on all exchanges* stop loss for a limit stop loss order
        :param float [params.takeProfitAmount]: *not available on all exchanges* the amount for a take profit
        :param float [params.stopLossAmount]: *not available on all exchanges* the amount for a stop loss
        :returns dict: an `order structure <https://docs.ccxt.com/#/?id=order-structure>`
        """
        params = self.set_take_profit_and_stop_loss_params(symbol, type, side, amount, price, takeProfit, stopLoss, params)
        if self.has['createOrderWithTakeProfitAndStopLossWs']:
            return self.create_order_ws(symbol, type, side, amount, price, params)
        raise NotSupported(self.id + ' createOrderWithTakeProfitAndStopLossWs() is not supported yet')

    def create_orders(self, orders: List[OrderRequest], params={}):
        raise NotSupported(self.id + ' createOrders() is not supported yet')

    def edit_orders(self, orders: List[OrderRequest], params={}):
        raise NotSupported(self.id + ' editOrders() is not supported yet')

    def create_order_ws(self, symbol: str, type: OrderType, side: OrderSide, amount: float, price: Num = None, params={}):
        raise NotSupported(self.id + ' createOrderWs() is not supported yet')

    def cancel_order(self, id: str, symbol: Str = None, params={}):
        raise NotSupported(self.id + ' cancelOrder() is not supported yet')

    def cancel_order_ws(self, id: str, symbol: Str = None, params={}):
        raise NotSupported(self.id + ' cancelOrderWs() is not supported yet')

    def cancel_orders_ws(self, ids: List[str], symbol: Str = None, params={}):
        raise NotSupported(self.id + ' cancelOrdersWs() is not supported yet')

    def cancel_all_orders(self, symbol: Str = None, params={}):
        raise NotSupported(self.id + ' cancelAllOrders() is not supported yet')

    def cancel_all_orders_after(self, timeout: Int, params={}):
        raise NotSupported(self.id + ' cancelAllOrdersAfter() is not supported yet')

    def cancel_orders_for_symbols(self, orders: List[CancellationRequest], params={}):
        raise NotSupported(self.id + ' cancelOrdersForSymbols() is not supported yet')

    def cancel_all_orders_ws(self, symbol: Str = None, params={}):
        raise NotSupported(self.id + ' cancelAllOrdersWs() is not supported yet')

    def cancel_unified_order(self, order, params={}):
        return self.cancel_order(self.safe_string(order, 'id'), self.safe_string(order, 'symbol'), params)

    def fetch_orders(self, symbol: Str = None, since: Int = None, limit: Int = None, params={}):
        if self.has['fetchOpenOrders'] and self.has['fetchClosedOrders']:
            raise NotSupported(self.id + ' fetchOrders() is not supported yet, consider using fetchOpenOrders() and fetchClosedOrders() instead')
        raise NotSupported(self.id + ' fetchOrders() is not supported yet')

    def fetch_orders_ws(self, symbol: Str = None, since: Int = None, limit: Int = None, params={}):
        raise NotSupported(self.id + ' fetchOrdersWs() is not supported yet')

    def fetch_order_trades(self, id: str, symbol: Str = None, since: Int = None, limit: Int = None, params={}):
        raise NotSupported(self.id + ' fetchOrderTrades() is not supported yet')

    def watch_orders(self, symbol: Str = None, since: Int = None, limit: Int = None, params={}):
        raise NotSupported(self.id + ' watchOrders() is not supported yet')

    def subscribe_raw(self, callback: Any, synchronous: bool = True):
        """
        subscribe to all raw messages received from websocket
        :param Function callback: function to call when receiving an update
        :param boolean synchronous: if set to True, the callback will wait to finish before passing next message
        """
        stream = self.stream
        stream.subscribe('raw', callback, synchronous)

    def subscribe_errors(self, callback: Any, synchronous: bool = True):
        """
        subscribe to all errors thrown by stream
        :param Function callback: function to call when receiving an update
        :param boolean synchronous: if set to True, the callback will wait to finish before passing next message
        """
        stream = self.stream
        stream.subscribe('errors', callback, synchronous)

    def subscribe_orders(self, symbol: str = None, callback: Any = None, synchronous: bool = True, params={}):
        """
        subscribes information on multiple orders made by the user
        :param str symbol: unified market symbol of the market the orders were made in
        :param Function callback: function to call when receiving an update
        :param boolean synchronous: if set to True, the callback will wait to finish before passing next message
        :param dict [params]: extra parameters specific to the exchange API endpoint
        """
        self.load_markets()
        symbol = self.symbol(symbol)
        stream = self.stream
        if callback is not None:
            if symbol is None:
                stream.subscribe('orders', callback, synchronous)
            else:
                stream.subscribe('orders::' + symbol, callback, synchronous)
        stream.add_watch_function('watchOrders', [symbol, None, None, params])
        self.watch_orders(symbol, None, None, params)

    def fetch_open_orders(self, symbol: Str = None, since: Int = None, limit: Int = None, params={}):
        if self.has['fetchOrders']:
            orders = self.fetch_orders(symbol, since, limit, params)
            return self.filter_by(orders, 'status', 'open')
        raise NotSupported(self.id + ' fetchOpenOrders() is not supported yet')

    def fetch_open_orders_ws(self, symbol: Str = None, since: Int = None, limit: Int = None, params={}):
        if self.has['fetchOrdersWs']:
            orders = self.fetch_orders_ws(symbol, since, limit, params)
            return self.filter_by(orders, 'status', 'open')
        raise NotSupported(self.id + ' fetchOpenOrdersWs() is not supported yet')

    def fetch_closed_orders(self, symbol: Str = None, since: Int = None, limit: Int = None, params={}):
        if self.has['fetchOrders']:
            orders = self.fetch_orders(symbol, since, limit, params)
            return self.filter_by(orders, 'status', 'closed')
        raise NotSupported(self.id + ' fetchClosedOrders() is not supported yet')

    def fetch_canceled_and_closed_orders(self, symbol: Str = None, since: Int = None, limit: Int = None, params={}):
        raise NotSupported(self.id + ' fetchCanceledAndClosedOrders() is not supported yet')

    def fetch_closed_orders_ws(self, symbol: Str = None, since: Int = None, limit: Int = None, params={}):
        if self.has['fetchOrdersWs']:
            orders = self.fetch_orders_ws(symbol, since, limit, params)
            return self.filter_by(orders, 'status', 'closed')
        raise NotSupported(self.id + ' fetchClosedOrdersWs() is not supported yet')

    def fetch_my_trades(self, symbol: Str = None, since: Int = None, limit: Int = None, params={}):
        raise NotSupported(self.id + ' fetchMyTrades() is not supported yet')

    def fetch_my_liquidations(self, symbol: Str = None, since: Int = None, limit: Int = None, params={}):
        raise NotSupported(self.id + ' fetchMyLiquidations() is not supported yet')

    def fetch_liquidations(self, symbol: str, since: Int = None, limit: Int = None, params={}):
        raise NotSupported(self.id + ' fetchLiquidations() is not supported yet')

    def fetch_my_trades_ws(self, symbol: Str = None, since: Int = None, limit: Int = None, params={}):
        raise NotSupported(self.id + ' fetchMyTradesWs() is not supported yet')

    def watch_my_trades(self, symbol: Str = None, since: Int = None, limit: Int = None, params={}):
        raise NotSupported(self.id + ' watchMyTrades() is not supported yet')

    def subscribe_my_trades(self, symbol: str = None, callback: Any = None, synchronous: bool = True, params={}):
        """
        watches information on multiple trades made by the user
        :param str symbol: unified market symbol of the market orders were made in
        :param Function callback: function to call when receiving an update
        :param boolean synchronous: if set to True, the callback will wait to finish before passing next message
        :param dict [params]: extra parameters specific to the exchange API endpoint
        """
        self.load_markets()
        symbol = self.symbol(symbol)
        stream = self.stream
        if callback is not None:
            stream.subscribe('myTrades::' + symbol, callback, synchronous)
        stream.add_watch_function('watchMyTrades', [symbol, None, None, params])
        self.watch_my_trades(symbol, None, None, params)

    def fetch_greeks(self, symbol: str, params={}):
        raise NotSupported(self.id + ' fetchGreeks() is not supported yet')

    def fetch_option_chain(self, code: str, params={}):
        raise NotSupported(self.id + ' fetchOptionChain() is not supported yet')

    def fetch_option(self, symbol: str, params={}):
        raise NotSupported(self.id + ' fetchOption() is not supported yet')

    def fetch_convert_quote(self, fromCode: str, toCode: str, amount: Num = None, params={}):
        raise NotSupported(self.id + ' fetchConvertQuote() is not supported yet')

    def fetch_deposits_withdrawals(self, code: Str = None, since: Int = None, limit: Int = None, params={}):
        """
        fetch history of deposits and withdrawals
        :param str [code]: unified currency code for the currency of the deposit/withdrawals, default is None
        :param int [since]: timestamp in ms of the earliest deposit/withdrawal, default is None
        :param int [limit]: max number of deposit/withdrawals to return, default is None
        :param dict [params]: extra parameters specific to the exchange API endpoint
        :returns dict: a list of `transaction structures <https://docs.ccxt.com/#/?id=transaction-structure>`
        """
        raise NotSupported(self.id + ' fetchDepositsWithdrawals() is not supported yet')

    def fetch_deposits(self, symbol: Str = None, since: Int = None, limit: Int = None, params={}):
        raise NotSupported(self.id + ' fetchDeposits() is not supported yet')

    def fetch_withdrawals(self, symbol: Str = None, since: Int = None, limit: Int = None, params={}):
        raise NotSupported(self.id + ' fetchWithdrawals() is not supported yet')

    def fetch_deposits_ws(self, code: Str = None, since: Int = None, limit: Int = None, params={}):
        raise NotSupported(self.id + ' fetchDepositsWs() is not supported yet')

    def fetch_withdrawals_ws(self, code: Str = None, since: Int = None, limit: Int = None, params={}):
        raise NotSupported(self.id + ' fetchWithdrawalsWs() is not supported yet')

    def fetch_funding_rate_history(self, symbol: Str = None, since: Int = None, limit: Int = None, params={}):
        raise NotSupported(self.id + ' fetchFundingRateHistory() is not supported yet')

    def fetch_funding_history(self, symbol: Str = None, since: Int = None, limit: Int = None, params={}):
        raise NotSupported(self.id + ' fetchFundingHistory() is not supported yet')

    def close_position(self, symbol: str, side: OrderSide = None, params={}):
        raise NotSupported(self.id + ' closePosition() is not supported yet')

    def close_all_positions(self, params={}):
        raise NotSupported(self.id + ' closeAllPositions() is not supported yet')

    def fetch_l3_order_book(self, symbol: str, limit: Int = None, params={}):
        raise BadRequest(self.id + ' fetchL3OrderBook() is not supported yet')

    def parse_last_price(self, price, market: Market = None):
        raise NotSupported(self.id + ' parseLastPrice() is not supported yet')

    def fetch_deposit_address(self, code: str, params={}):
        if self.has['fetchDepositAddresses']:
            depositAddresses = self.fetch_deposit_addresses([code], params)
            depositAddress = self.safe_value(depositAddresses, code)
            if depositAddress is None:
                raise InvalidAddress(self.id + ' fetchDepositAddress() could not find a deposit address for ' + code + ', make sure you have created a corresponding deposit address in your wallet on the exchange website')
            else:
                return depositAddress
        elif self.has['fetchDepositAddressesByNetwork']:
            network = self.safe_string(params, 'network')
            params = self.omit(params, 'network')
            addressStructures = self.fetch_deposit_addresses_by_network(code, params)
            if network is not None:
                return self.safe_dict(addressStructures, network)
            else:
                keys = list(addressStructures.keys())
                key = self.safe_string(keys, 0)
                return self.safe_dict(addressStructures, key)
        else:
            raise NotSupported(self.id + ' fetchDepositAddress() is not supported yet')

    def account(self) -> BalanceAccount:
        return {
            'free': None,
            'used': None,
            'total': None,
        }

    def common_currency_code(self, code: str):
        if not self.substituteCommonCurrencyCodes:
            return code
        return self.safe_string(self.commonCurrencies, code, code)

    def currency(self, code: str):
        if self.currencies is None:
            raise ExchangeError(self.id + ' currencies not loaded')
        if isinstance(code, str):
            if code in self.currencies:
                return self.currencies[code]
            elif code in self.currencies_by_id:
                return self.currencies_by_id[code]
        raise ExchangeError(self.id + ' does not have currency code ' + code)

    def market(self, symbol: str):
        if self.markets is None:
            raise ExchangeError(self.id + ' markets not loaded')
        if symbol in self.markets:
            return self.markets[symbol]
        elif symbol in self.markets_by_id:
            markets = self.markets_by_id[symbol]
            defaultType = self.safe_string_2(self.options, 'defaultType', 'defaultSubType', 'spot')
            for i in range(0, len(markets)):
                market = markets[i]
                if market[defaultType]:
                    return market
            return markets[0]
        elif (symbol.endswith('-C')) or (symbol.endswith('-P')) or (symbol.startswith('C-')) or (symbol.startswith('P-')):
            return self.create_expired_option_market(symbol)
        raise BadSymbol(self.id + ' does not have market symbol ' + symbol)

    def create_expired_option_market(self, symbol: str):
        raise NotSupported(self.id + ' createExpiredOptionMarket() is not supported yet')

    def is_leveraged_currency(self, currencyCode, checkBaseCoin: Bool = False, existingCurrencies: dict = None):
        leverageSuffixes = [
            '2L', '2S', '3L', '3S', '4L', '4S', '5L', '5S',  # Leveraged Tokens(LT)
            'UP', 'DOWN',  # exchange-specific(e.g. BLVT)
            'BULL', 'BEAR',  # similar
        ]
        for i in range(0, len(leverageSuffixes)):
            leverageSuffix = leverageSuffixes[i]
            if currencyCode.endswith(leverageSuffix):
                if not checkBaseCoin:
                    return True
                else:
                    # check if base currency is inside dict
                    baseCurrencyCode = currencyCode.replace(leverageSuffix, '')
                    if baseCurrencyCode in existingCurrencies:
                        return True
        return False

    def handle_withdraw_tag_and_params(self, tag, params):
        if (tag is not None) and (isinstance(tag, dict)):
            params = self.extend(tag, params)
            tag = None
        if tag is None:
            tag = self.safe_string(params, 'tag')
            if tag is not None:
                params = self.omit(params, 'tag')
        return [tag, params]

    def create_limit_order(self, symbol: str, side: OrderSide, amount: float, price: float, params={}):
        return self.create_order(symbol, 'limit', side, amount, price, params)

    def create_limit_order_ws(self, symbol: str, side: OrderSide, amount: float, price: float, params={}):
        return self.create_order_ws(symbol, 'limit', side, amount, price, params)

    def create_market_order(self, symbol: str, side: OrderSide, amount: float, price: Num = None, params={}):
        return self.create_order(symbol, 'market', side, amount, price, params)

    def create_market_order_ws(self, symbol: str, side: OrderSide, amount: float, price: Num = None, params={}):
        return self.create_order_ws(symbol, 'market', side, amount, price, params)

    def create_limit_buy_order(self, symbol: str, amount: float, price: float, params={}):
        return self.create_order(symbol, 'limit', 'buy', amount, price, params)

    def create_limit_buy_order_ws(self, symbol: str, amount: float, price: float, params={}):
        return self.create_order_ws(symbol, 'limit', 'buy', amount, price, params)

    def create_limit_sell_order(self, symbol: str, amount: float, price: float, params={}):
        return self.create_order(symbol, 'limit', 'sell', amount, price, params)

    def create_limit_sell_order_ws(self, symbol: str, amount: float, price: float, params={}):
        return self.create_order_ws(symbol, 'limit', 'sell', amount, price, params)

    def create_market_buy_order(self, symbol: str, amount: float, params={}):
        return self.create_order(symbol, 'market', 'buy', amount, None, params)

    def create_market_buy_order_ws(self, symbol: str, amount: float, params={}):
        return self.create_order_ws(symbol, 'market', 'buy', amount, None, params)

    def create_market_sell_order(self, symbol: str, amount: float, params={}):
        return self.create_order(symbol, 'market', 'sell', amount, None, params)

    def create_market_sell_order_ws(self, symbol: str, amount: float, params={}):
        return self.create_order_ws(symbol, 'market', 'sell', amount, None, params)

    def cost_to_precision(self, symbol: str, cost):
        if cost is None:
            return None
        market = self.market(symbol)
        return self.decimal_to_precision(cost, TRUNCATE, market['precision']['price'], self.precisionMode, self.paddingMode)

    def price_to_precision(self, symbol: str, price):
        if price is None:
            return None
        market = self.market(symbol)
        result = self.decimal_to_precision(price, ROUND, market['precision']['price'], self.precisionMode, self.paddingMode)
        if result == '0':
            raise InvalidOrder(self.id + ' price of ' + market['symbol'] + ' must be greater than minimum price precision of ' + self.number_to_string(market['precision']['price']))
        return result

    def amount_to_precision(self, symbol: str, amount):
        if amount is None:
            return None
        market = self.market(symbol)
        result = self.decimal_to_precision(amount, TRUNCATE, market['precision']['amount'], self.precisionMode, self.paddingMode)
        if result == '0':
            raise InvalidOrder(self.id + ' amount of ' + market['symbol'] + ' must be greater than minimum amount precision of ' + self.number_to_string(market['precision']['amount']))
        return result

    def fee_to_precision(self, symbol: str, fee):
        if fee is None:
            return None
        market = self.market(symbol)
        return self.decimal_to_precision(fee, ROUND, market['precision']['price'], self.precisionMode, self.paddingMode)

    def currency_to_precision(self, code: str, fee, networkCode=None):
        currency = self.currencies[code]
        precision = self.safe_value(currency, 'precision')
        if networkCode is not None:
            networks = self.safe_dict(currency, 'networks', {})
            networkItem = self.safe_dict(networks, networkCode, {})
            precision = self.safe_value(networkItem, 'precision', precision)
        if precision is None:
            return self.force_string(fee)
        else:
            roundingMode = self.safe_integer(self.options, 'currencyToPrecisionRoundingMode', ROUND)
            return self.decimal_to_precision(fee, roundingMode, precision, self.precisionMode, self.paddingMode)

    def force_string(self, value):
        if not isinstance(value, str):
            return self.number_to_string(value)
        return value

    def is_tick_precision(self):
        return self.precisionMode == TICK_SIZE

    def is_decimal_precision(self):
        return self.precisionMode == DECIMAL_PLACES

    def is_significant_precision(self):
        return self.precisionMode == SIGNIFICANT_DIGITS

    def safe_number(self, obj, key: IndexType, defaultNumber: Num = None):
        value = self.safe_string(obj, key)
        return self.parse_number(value, defaultNumber)

    def safe_number_n(self, obj: object, arr: List[IndexType], defaultNumber: Num = None):
        value = self.safe_string_n(obj, arr)
        return self.parse_number(value, defaultNumber)

    def parse_precision(self, precision: str):
        """
 @ignore
        :param str precision: The number of digits to the right of the decimal
        :returns str: a string number equal to 1e-precision
        """
        if precision is None:
            return None
        precisionNumber = int(precision)
        if precisionNumber == 0:
            return '1'
        parsedPrecision = '0.'
        for i in range(0, precisionNumber - 1):
            parsedPrecision = parsedPrecision + '0'
        return parsedPrecision + '1'

    def integer_precision_to_amount(self, precision: Str):
        """
 @ignore
        handles positive & negative numbers too. parsePrecision() does not handle negative numbers, but self method handles
        :param str precision: The number of digits to the right of the decimal
        :returns str: a string number equal to 1e-precision
        """
        if precision is None:
            return None
        if Precise.string_ge(precision, '0'):
            return self.parse_precision(precision)
        else:
            positivePrecisionString = Precise.string_abs(precision)
            positivePrecision = int(positivePrecisionString)
            parsedPrecision = '1'
            for i in range(0, positivePrecision - 1):
                parsedPrecision = parsedPrecision + '0'
            return parsedPrecision + '0'

    def load_time_difference(self, params={}):
        serverTime = self.fetch_time(params)
        after = self.milliseconds()
        self.options['timeDifference'] = after - serverTime
        return self.options['timeDifference']

    def implode_hostname(self, url: str):
        return self.implode_params(url, {'hostname': self.hostname})

    def fetch_market_leverage_tiers(self, symbol: str, params={}):
        if self.has['fetchLeverageTiers']:
            market = self.market(symbol)
            if not market['contract']:
                raise BadSymbol(self.id + ' fetchMarketLeverageTiers() supports contract markets only')
            tiers = self.fetch_leverage_tiers([symbol])
            return self.safe_value(tiers, symbol)
        else:
            raise NotSupported(self.id + ' fetchMarketLeverageTiers() is not supported yet')

    def create_post_only_order(self, symbol: str, type: OrderType, side: OrderSide, amount: float, price: Num = None, params={}):
        if not self.has['createPostOnlyOrder']:
            raise NotSupported(self.id + ' createPostOnlyOrder() is not supported yet')
        query = self.extend(params, {'postOnly': True})
        return self.create_order(symbol, type, side, amount, price, query)

    def create_post_only_order_ws(self, symbol: str, type: OrderType, side: OrderSide, amount: float, price: Num = None, params={}):
        if not self.has['createPostOnlyOrderWs']:
            raise NotSupported(self.id + ' createPostOnlyOrderWs() is not supported yet')
        query = self.extend(params, {'postOnly': True})
        return self.create_order_ws(symbol, type, side, amount, price, query)

    def create_reduce_only_order(self, symbol: str, type: OrderType, side: OrderSide, amount: float, price: Num = None, params={}):
        if not self.has['createReduceOnlyOrder']:
            raise NotSupported(self.id + ' createReduceOnlyOrder() is not supported yet')
        query = self.extend(params, {'reduceOnly': True})
        return self.create_order(symbol, type, side, amount, price, query)

    def create_reduce_only_order_ws(self, symbol: str, type: OrderType, side: OrderSide, amount: float, price: Num = None, params={}):
        if not self.has['createReduceOnlyOrderWs']:
            raise NotSupported(self.id + ' createReduceOnlyOrderWs() is not supported yet')
        query = self.extend(params, {'reduceOnly': True})
        return self.create_order_ws(symbol, type, side, amount, price, query)

    def create_stop_order(self, symbol: str, type: OrderType, side: OrderSide, amount: float, price: Num = None, triggerPrice: Num = None, params={}):
        if not self.has['createStopOrder']:
            raise NotSupported(self.id + ' createStopOrder() is not supported yet')
        if triggerPrice is None:
            raise ArgumentsRequired(self.id + ' create_stop_order() requires a stopPrice argument')
        query = self.extend(params, {'stopPrice': triggerPrice})
        return self.create_order(symbol, type, side, amount, price, query)

    def create_stop_order_ws(self, symbol: str, type: OrderType, side: OrderSide, amount: float, price: Num = None, triggerPrice: Num = None, params={}):
        if not self.has['createStopOrderWs']:
            raise NotSupported(self.id + ' createStopOrderWs() is not supported yet')
        if triggerPrice is None:
            raise ArgumentsRequired(self.id + ' createStopOrderWs() requires a stopPrice argument')
        query = self.extend(params, {'stopPrice': triggerPrice})
        return self.create_order_ws(symbol, type, side, amount, price, query)

    def create_stop_limit_order(self, symbol: str, side: OrderSide, amount: float, price: float, triggerPrice: float, params={}):
        if not self.has['createStopLimitOrder']:
            raise NotSupported(self.id + ' createStopLimitOrder() is not supported yet')
        query = self.extend(params, {'stopPrice': triggerPrice})
        return self.create_order(symbol, 'limit', side, amount, price, query)

    def create_stop_limit_order_ws(self, symbol: str, side: OrderSide, amount: float, price: float, triggerPrice: float, params={}):
        if not self.has['createStopLimitOrderWs']:
            raise NotSupported(self.id + ' createStopLimitOrderWs() is not supported yet')
        query = self.extend(params, {'stopPrice': triggerPrice})
        return self.create_order_ws(symbol, 'limit', side, amount, price, query)

    def create_stop_market_order(self, symbol: str, side: OrderSide, amount: float, triggerPrice: float, params={}):
        if not self.has['createStopMarketOrder']:
            raise NotSupported(self.id + ' createStopMarketOrder() is not supported yet')
        query = self.extend(params, {'stopPrice': triggerPrice})
        return self.create_order(symbol, 'market', side, amount, None, query)

    def create_stop_market_order_ws(self, symbol: str, side: OrderSide, amount: float, triggerPrice: float, params={}):
        if not self.has['createStopMarketOrderWs']:
            raise NotSupported(self.id + ' createStopMarketOrderWs() is not supported yet')
        query = self.extend(params, {'stopPrice': triggerPrice})
        return self.create_order_ws(symbol, 'market', side, amount, None, query)

    def safe_currency_code(self, currencyId: Str, currency: Currency = None):
        currency = self.safe_currency(currencyId, currency)
        return currency['code']

    def filter_by_symbol_since_limit(self, array, symbol: Str = None, since: Int = None, limit: Int = None, tail=False):
        return self.filter_by_value_since_limit(array, 'symbol', symbol, since, limit, 'timestamp', tail)

    def filter_by_currency_since_limit(self, array, code=None, since: Int = None, limit: Int = None, tail=False):
        return self.filter_by_value_since_limit(array, 'currency', code, since, limit, 'timestamp', tail)

    def filter_by_symbols_since_limit(self, array, symbols: List[str] = None, since: Int = None, limit: Int = None, tail=False):
        result = self.filter_by_array(array, 'symbol', symbols, False)
        return self.filter_by_since_limit(result, since, limit, 'timestamp', tail)

    def parse_last_prices(self, pricesData, symbols: List[str] = None, params={}):
        #
        # the value of tickers is either a dict or a list
        #
        # dict
        #
        #     {
        #         'marketId1': {*},
        #         'marketId2': {*},
        #         ...
        #     }
        #
        # list
        #
        #     [
        #         {'market': 'marketId1', *},
        #         {'market': 'marketId2', *},
        #         ...
        #     ]
        #
        results = []
        if isinstance(pricesData, list):
            for i in range(0, len(pricesData)):
                priceData = self.extend(self.parse_last_price(pricesData[i]), params)
                results.append(priceData)
        else:
            marketIds = list(pricesData.keys())
            for i in range(0, len(marketIds)):
                marketId = marketIds[i]
                market = self.safe_market(marketId)
                priceData = self.extend(self.parse_last_price(pricesData[marketId], market), params)
                results.append(priceData)
        symbols = self.market_symbols(symbols)
        return self.filter_by_array(results, 'symbol', symbols)

    def parse_tickers(self, tickers, symbols: Strings = None, params={}):
        #
        # the value of tickers is either a dict or a list
        #
        #
        # dict
        #
        #     {
        #         'marketId1': {*},
        #         'marketId2': {*},
        #         'marketId3': {*},
        #         ...
        #     }
        #
        # list
        #
        #     [
        #         {'market': 'marketId1', *},
        #         {'market': 'marketId2', *},
        #         {'market': 'marketId3', *},
        #         ...
        #     ]
        #
        results = []
        if isinstance(tickers, list):
            for i in range(0, len(tickers)):
                parsedTicker = self.parse_ticker(tickers[i])
                ticker = self.extend(parsedTicker, params)
                results.append(ticker)
        else:
            marketIds = list(tickers.keys())
            for i in range(0, len(marketIds)):
                marketId = marketIds[i]
                market = self.safe_market(marketId)
                parsed = self.parse_ticker(tickers[marketId], market)
                ticker = self.extend(parsed, params)
                results.append(ticker)
        symbols = self.market_symbols(symbols)
        return self.filter_by_array(results, 'symbol', symbols)

    def parse_deposit_addresses(self, addresses, codes: Strings = None, indexed=True, params={}):
        result = []
        for i in range(0, len(addresses)):
            address = self.extend(self.parse_deposit_address(addresses[i]), params)
            result.append(address)
        if codes is not None:
            result = self.filter_by_array(result, 'currency', codes, False)
        if indexed:
            result = self.filter_by_array(result, 'currency', None, indexed)
        return result

    def parse_borrow_interests(self, response, market: Market = None):
        interests = []
        for i in range(0, len(response)):
            row = response[i]
            interests.append(self.parse_borrow_interest(row, market))
        return interests

    def parse_borrow_rate(self, info, currency: Currency = None):
        raise NotSupported(self.id + ' parseBorrowRate() is not supported yet')

    def parse_borrow_rate_history(self, response, code: Str, since: Int, limit: Int):
        result = []
        for i in range(0, len(response)):
            item = response[i]
            borrowRate = self.parse_borrow_rate(item)
            result.append(borrowRate)
        sorted = self.sort_by(result, 'timestamp')
        return self.filter_by_currency_since_limit(sorted, code, since, limit)

    def parse_isolated_borrow_rates(self, info: Any):
        result = {}
        for i in range(0, len(info)):
            item = info[i]
            borrowRate = self.parse_isolated_borrow_rate(item)
            symbol = self.safe_string(borrowRate, 'symbol')
            result[symbol] = borrowRate
        return result

    def parse_funding_rate_histories(self, response, market=None, since: Int = None, limit: Int = None):
        rates = []
        for i in range(0, len(response)):
            entry = response[i]
            rates.append(self.parse_funding_rate_history(entry, market))
        sorted = self.sort_by(rates, 'timestamp')
        symbol = None if (market is None) else market['symbol']
        return self.filter_by_symbol_since_limit(sorted, symbol, since, limit)

    def safe_symbol(self, marketId: Str, market: Market = None, delimiter: Str = None, marketType: Str = None):
        market = self.safe_market(marketId, market, delimiter, marketType)
        return market['symbol']

    def parse_funding_rate(self, contract: str, market: Market = None):
        raise NotSupported(self.id + ' parseFundingRate() is not supported yet')

    def parse_funding_rates(self, response, symbols: Strings = None):
        fundingRates = {}
        for i in range(0, len(response)):
            entry = response[i]
            parsed = self.parse_funding_rate(entry)
            fundingRates[parsed['symbol']] = parsed
        return self.filter_by_array(fundingRates, 'symbol', symbols)

    def parse_long_short_ratio(self, info: dict, market: Market = None):
        raise NotSupported(self.id + ' parseLongShortRatio() is not supported yet')

    def parse_long_short_ratio_history(self, response, market=None, since: Int = None, limit: Int = None):
        rates = []
        for i in range(0, len(response)):
            entry = response[i]
            rates.append(self.parse_long_short_ratio(entry, market))
        sorted = self.sort_by(rates, 'timestamp')
        symbol = None if (market is None) else market['symbol']
        return self.filter_by_symbol_since_limit(sorted, symbol, since, limit)

    def handle_trigger_direction_and_params(self, params, exchangeSpecificKey: Str = None, allowEmpty: Bool = False):
        """
 @ignore
        :returns [str, dict]: the trigger-direction value and omited params
        """
        triggerDirection = self.safe_string(params, 'triggerDirection')
        exchangeSpecificDefined = (exchangeSpecificKey is not None) and (exchangeSpecificKey in params)
        if triggerDirection is not None:
            params = self.omit(params, 'triggerDirection')
        # raise exception if:
        # A) if provided value is not unified(support old "up/down" strings too)
        # B) if exchange specific "trigger direction key"(eg. "stopPriceSide") was not provided
        if not self.in_array(triggerDirection, ['ascending', 'descending', 'up', 'down', 'above', 'below']) and not exchangeSpecificDefined and not allowEmpty:
            raise ArgumentsRequired(self.id + ' createOrder() : trigger orders require params["triggerDirection"] to be either "ascending" or "descending"')
        # if old format was provided, overwrite to new
        if triggerDirection == 'up' or triggerDirection == 'above':
            triggerDirection = 'ascending'
        elif triggerDirection == 'down' or triggerDirection == 'below':
            triggerDirection = 'descending'
        return [triggerDirection, params]

    def handle_trigger_and_params(self, params):
        isTrigger = self.safe_bool_2(params, 'trigger', 'stop')
        if isTrigger:
            params = self.omit(params, ['trigger', 'stop'])
        return [isTrigger, params]

    def is_trigger_order(self, params):
        # for backwards compatibility
        return self.handle_trigger_and_params(params)

    def is_post_only(self, isMarketOrder: bool, exchangeSpecificParam, params={}):
        """
 @ignore
        :param str type: Order type
        :param boolean exchangeSpecificParam: exchange specific postOnly
        :param dict [params]: exchange specific params
        :returns boolean: True if a post only order, False otherwise
        """
        timeInForce = self.safe_string_upper(params, 'timeInForce')
        postOnly = self.safe_bool_2(params, 'postOnly', 'post_only', False)
        # we assume timeInForce is uppercase from safeStringUpper(params, 'timeInForce')
        ioc = timeInForce == 'IOC'
        fok = timeInForce == 'FOK'
        timeInForcePostOnly = timeInForce == 'PO'
        postOnly = postOnly or timeInForcePostOnly or exchangeSpecificParam
        if postOnly:
            if ioc or fok:
                raise InvalidOrder(self.id + ' postOnly orders cannot have timeInForce equal to ' + timeInForce)
            elif isMarketOrder:
                raise InvalidOrder(self.id + ' market orders cannot be postOnly')
            else:
                return True
        else:
            return False

    def handle_post_only(self, isMarketOrder: bool, exchangeSpecificPostOnlyOption: bool, params: Any = {}):
        """
 @ignore
        :param str type: Order type
        :param boolean exchangeSpecificBoolean: exchange specific postOnly
        :param dict [params]: exchange specific params
        :returns Array:
        """
        timeInForce = self.safe_string_upper(params, 'timeInForce')
        postOnly = self.safe_bool(params, 'postOnly', False)
        ioc = timeInForce == 'IOC'
        fok = timeInForce == 'FOK'
        po = timeInForce == 'PO'
        postOnly = postOnly or po or exchangeSpecificPostOnlyOption
        if postOnly:
            if ioc or fok:
                raise InvalidOrder(self.id + ' postOnly orders cannot have timeInForce equal to ' + timeInForce)
            elif isMarketOrder:
                raise InvalidOrder(self.id + ' market orders cannot be postOnly')
            else:
                if po:
                    params = self.omit(params, 'timeInForce')
                params = self.omit(params, 'postOnly')
                return [True, params]
        return [False, params]

    def fetch_last_prices(self, symbols: Strings = None, params={}):
        raise NotSupported(self.id + ' fetchLastPrices() is not supported yet')

    def fetch_trading_fees(self, params={}):
        raise NotSupported(self.id + ' fetchTradingFees() is not supported yet')

    def fetch_trading_fees_ws(self, params={}):
        raise NotSupported(self.id + ' fetchTradingFeesWs() is not supported yet')

    def fetch_trading_fee(self, symbol: str, params={}):
        if not self.has['fetchTradingFees']:
            raise NotSupported(self.id + ' fetchTradingFee() is not supported yet')
        fees = self.fetch_trading_fees(params)
        return self.safe_dict(fees, symbol)

    def fetch_convert_currencies(self, params={}):
        raise NotSupported(self.id + ' fetchConvertCurrencies() is not supported yet')

    def parse_open_interest(self, interest, market: Market = None):
        raise NotSupported(self.id + ' parseOpenInterest() is not supported yet')

    def parse_open_interests(self, response, symbols: Strings = None):
        result = {}
        for i in range(0, len(response)):
            entry = response[i]
            parsed = self.parse_open_interest(entry)
            result[parsed['symbol']] = parsed
        return self.filter_by_array(result, 'symbol', symbols)

    def parse_open_interests_history(self, response, market=None, since: Int = None, limit: Int = None):
        interests = []
        for i in range(0, len(response)):
            entry = response[i]
            interest = self.parse_open_interest(entry, market)
            interests.append(interest)
        sorted = self.sort_by(interests, 'timestamp')
        symbol = self.safe_string(market, 'symbol')
        return self.filter_by_symbol_since_limit(sorted, symbol, since, limit)

    def fetch_funding_rate(self, symbol: str, params={}):
        if self.has['fetchFundingRates']:
            self.load_markets()
            market = self.market(symbol)
            symbol = market['symbol']
            if not market['contract']:
                raise BadSymbol(self.id + ' fetchFundingRate() supports contract markets only')
            rates = self.fetch_funding_rates([symbol], params)
            rate = self.safe_value(rates, symbol)
            if rate is None:
                raise NullResponse(self.id + ' fetchFundingRate() returned no data for ' + symbol)
            else:
                return rate
        else:
            raise NotSupported(self.id + ' fetchFundingRate() is not supported yet')

    def fetch_funding_interval(self, symbol: str, params={}):
        if self.has['fetchFundingIntervals']:
            self.load_markets()
            market = self.market(symbol)
            symbol = market['symbol']
            if not market['contract']:
                raise BadSymbol(self.id + ' fetchFundingInterval() supports contract markets only')
            rates = self.fetch_funding_intervals([symbol], params)
            rate = self.safe_value(rates, symbol)
            if rate is None:
                raise NullResponse(self.id + ' fetchFundingInterval() returned no data for ' + symbol)
            else:
                return rate
        else:
            raise NotSupported(self.id + ' fetchFundingInterval() is not supported yet')

    def fetch_mark_ohlcv(self, symbol, timeframe='1m', since: Int = None, limit: Int = None, params={}):
        """
        fetches historical mark price candlestick data containing the open, high, low, and close price of a market
        :param str symbol: unified symbol of the market to fetch OHLCV data for
        :param str timeframe: the length of time each candle represents
        :param int [since]: timestamp in ms of the earliest candle to fetch
        :param int [limit]: the maximum amount of candles to fetch
        :param dict [params]: extra parameters specific to the exchange API endpoint
        :returns float[][]: A list of candles ordered, open, high, low, close, None
        """
        if self.has['fetchMarkOHLCV']:
            request: dict = {
                'price': 'mark',
            }
            return self.fetch_ohlcv(symbol, timeframe, since, limit, self.extend(request, params))
        else:
            raise NotSupported(self.id + ' fetchMarkOHLCV() is not supported yet')

    def fetch_index_ohlcv(self, symbol: str, timeframe='1m', since: Int = None, limit: Int = None, params={}):
        """
        fetches historical index price candlestick data containing the open, high, low, and close price of a market
        :param str symbol: unified symbol of the market to fetch OHLCV data for
        :param str timeframe: the length of time each candle represents
        :param int [since]: timestamp in ms of the earliest candle to fetch
        :param int [limit]: the maximum amount of candles to fetch
        :param dict [params]: extra parameters specific to the exchange API endpoint
 @returns {} A list of candles ordered, open, high, low, close, None
        """
        if self.has['fetchIndexOHLCV']:
            request: dict = {
                'price': 'index',
            }
            return self.fetch_ohlcv(symbol, timeframe, since, limit, self.extend(request, params))
        else:
            raise NotSupported(self.id + ' fetchIndexOHLCV() is not supported yet')

    def fetch_premium_index_ohlcv(self, symbol: str, timeframe='1m', since: Int = None, limit: Int = None, params={}):
        """
        fetches historical premium index price candlestick data containing the open, high, low, and close price of a market
        :param str symbol: unified symbol of the market to fetch OHLCV data for
        :param str timeframe: the length of time each candle represents
        :param int [since]: timestamp in ms of the earliest candle to fetch
        :param int [limit]: the maximum amount of candles to fetch
        :param dict [params]: extra parameters specific to the exchange API endpoint
        :returns float[][]: A list of candles ordered, open, high, low, close, None
        """
        if self.has['fetchPremiumIndexOHLCV']:
            request: dict = {
                'price': 'premiumIndex',
            }
            return self.fetch_ohlcv(symbol, timeframe, since, limit, self.extend(request, params))
        else:
            raise NotSupported(self.id + ' fetchPremiumIndexOHLCV() is not supported yet')

    def handle_time_in_force(self, params={}):
        """
 @ignore
 Must add timeInForce to self.options to use self method
        :returns str: returns the exchange specific value for timeInForce
        """
        timeInForce = self.safe_string_upper(params, 'timeInForce')  # supported values GTC, IOC, PO
        if timeInForce is not None:
            exchangeValue = self.safe_string(self.options['timeInForce'], timeInForce)
            if exchangeValue is None:
                raise ExchangeError(self.id + ' does not support timeInForce "' + timeInForce + '"')
            return exchangeValue
        return None

    def convert_type_to_account(self, account):
        """
 @ignore
 Must add accountsByType to self.options to use self method
        :param str account: key for account name in self.options['accountsByType']
        :returns: the exchange specific account name or the isolated margin id for transfers
        """
        accountsByType = self.safe_dict(self.options, 'accountsByType', {})
        lowercaseAccount = account.lower()
        if lowercaseAccount in accountsByType:
            return accountsByType[lowercaseAccount]
        elif (account in self.markets) or (account in self.markets_by_id):
            market = self.market(account)
            return market['id']
        else:
            return account

    def check_required_argument(self, methodName: str, argument, argumentName, options=[]):
        """
 @ignore
        :param str methodName: the name of the method that the argument is being checked for
        :param str argument: the argument's actual value provided
        :param str argumentName: the name of the argument being checked(for logging purposes)
        :param str[] options: a list of options that the argument can be
        :returns None:
        """
        optionsLength = len(options)
        if (argument is None) or ((optionsLength > 0) and (not(self.in_array(argument, options)))):
            messageOptions = ', '.join(options)
            message = self.id + ' ' + methodName + '() requires a ' + argumentName + ' argument'
            if messageOptions != '':
                message += ', one of ' + '(' + messageOptions + ')'
            raise ArgumentsRequired(message)

    def check_required_margin_argument(self, methodName: str, symbol: Str, marginMode: str):
        """
 @ignore
        :param str symbol: unified symbol of the market
        :param str methodName: name of the method that requires a symbol
        :param str marginMode: is either 'isolated' or 'cross'
        """
        if (marginMode == 'isolated') and (symbol is None):
            raise ArgumentsRequired(self.id + ' ' + methodName + '() requires a symbol argument for isolated margin')
        elif (marginMode == 'cross') and (symbol is not None):
            raise ArgumentsRequired(self.id + ' ' + methodName + '() cannot have a symbol argument for cross margin')

    def parse_deposit_withdraw_fees(self, response, codes: Strings = None, currencyIdKey=None):
        """
 @ignore
        :param object[]|dict response: unparsed response from the exchange
        :param str[]|None codes: the unified currency codes to fetch transactions fees for, returns all currencies when None
        :param str currencyIdKey: *should only be None when response is a dictionary* the object key that corresponds to the currency id
        :returns dict: objects with withdraw and deposit fees, indexed by currency codes
        """
        depositWithdrawFees = {}
        isArray = isinstance(response, list)
        responseKeys = response
        if not isArray:
            responseKeys = list(response.keys())
        for i in range(0, len(responseKeys)):
            entry = responseKeys[i]
            dictionary = entry if isArray else response[entry]
            currencyId = self.safe_string(dictionary, currencyIdKey) if isArray else entry
            currency = self.safe_currency(currencyId)
            code = self.safe_string(currency, 'code')
            if (codes is None) or (self.in_array(code, codes)):
                depositWithdrawFees[code] = self.parse_deposit_withdraw_fee(dictionary, currency)
        return depositWithdrawFees

    def parse_deposit_withdraw_fee(self, fee, currency: Currency = None):
        raise NotSupported(self.id + ' parseDepositWithdrawFee() is not supported yet')

    def deposit_withdraw_fee(self, info):
        return {
            'info': info,
            'withdraw': {
                'fee': None,
                'percentage': None,
            },
            'deposit': {
                'fee': None,
                'percentage': None,
            },
            'networks': {},
        }

    def assign_default_deposit_withdraw_fees(self, fee, currency=None):
        """
 @ignore
        Takes a depositWithdrawFee structure and assigns the default values for withdraw and deposit
        :param dict fee: A deposit withdraw fee structure
        :param dict currency: A currency structure, the response from self.currency()
        :returns dict: A deposit withdraw fee structure
        """
        networkKeys = list(fee['networks'].keys())
        numNetworks = len(networkKeys)
        if numNetworks == 1:
            fee['withdraw'] = fee['networks'][networkKeys[0]]['withdraw']
            fee['deposit'] = fee['networks'][networkKeys[0]]['deposit']
            return fee
        currencyCode = self.safe_string(currency, 'code')
        for i in range(0, numNetworks):
            network = networkKeys[i]
            if network == currencyCode:
                fee['withdraw'] = fee['networks'][networkKeys[i]]['withdraw']
                fee['deposit'] = fee['networks'][networkKeys[i]]['deposit']
        return fee

    def parse_income(self, info, market: Market = None):
        raise NotSupported(self.id + ' parseIncome() is not supported yet')

    def parse_incomes(self, incomes, market=None, since: Int = None, limit: Int = None):
        """
 @ignore
        parses funding fee info from exchange response
        :param dict[] incomes: each item describes once instance of currency being received or paid
        :param dict market: ccxt market
        :param int [since]: when defined, the response items are filtered to only include items after self timestamp
        :param int [limit]: limits the number of items in the response
        :returns dict[]: an array of `funding history structures <https://docs.ccxt.com/#/?id=funding-history-structure>`
        """
        result = []
        for i in range(0, len(incomes)):
            entry = incomes[i]
            parsed = self.parse_income(entry, market)
            result.append(parsed)
        sorted = self.sort_by(result, 'timestamp')
        symbol = self.safe_string(market, 'symbol')
        return self.filter_by_symbol_since_limit(sorted, symbol, since, limit)

    def get_market_from_symbols(self, symbols: Strings = None):
        if symbols is None:
            return None
        firstMarket = self.safe_string(symbols, 0)
        market = self.market(firstMarket)
        return market

    def parse_ws_ohlcvs(self, ohlcvs: List[object], market: Any = None, timeframe: str = '1m', since: Int = None, limit: Int = None):
        results = []
        for i in range(0, len(ohlcvs)):
            results.append(self.parse_ws_ohlcv(ohlcvs[i], market))
        return results

    def fetch_transactions(self, code: Str = None, since: Int = None, limit: Int = None, params={}):
        """
 @deprecated
        *DEPRECATED* use fetchDepositsWithdrawals instead
        :param str code: unified currency code for the currency of the deposit/withdrawals, default is None
        :param int [since]: timestamp in ms of the earliest deposit/withdrawal, default is None
        :param int [limit]: max number of deposit/withdrawals to return, default is None
        :param dict [params]: extra parameters specific to the exchange API endpoint
        :returns dict: a list of `transaction structures <https://docs.ccxt.com/#/?id=transaction-structure>`
        """
        if self.has['fetchDepositsWithdrawals']:
            return self.fetch_deposits_withdrawals(code, since, limit, params)
        else:
            raise NotSupported(self.id + ' fetchTransactions() is not supported yet')

    def filter_by_array_positions(self, objects, key: IndexType, values=None, indexed=True):
        """
 @ignore
        Typed wrapper for filterByArray that returns a list of positions
        """
        return self.filter_by_array(objects, key, values, indexed)

    def filter_by_array_tickers(self, objects, key: IndexType, values=None, indexed=True):
        """
 @ignore
        Typed wrapper for filterByArray that returns a dictionary of tickers
        """
        return self.filter_by_array(objects, key, values, indexed)

    def create_stream_ohlcv(self, symbol: Str, timeframe: Str, data):
        return {
            'symbol': symbol,
            'timeframe': timeframe,
            'ohlcv': data,
        }

    def create_ohlcv_object(self, symbol: str, timeframe: str, data):
        res = {}
        res[symbol] = {}
        res[symbol][timeframe] = data
        return res

    def handle_max_entries_per_request_and_params(self, method: str, maxEntriesPerRequest: Int = None, params={}):
        newMaxEntriesPerRequest = None
        newMaxEntriesPerRequest, params = self.handle_option_and_params(params, method, 'maxEntriesPerRequest')
        if (newMaxEntriesPerRequest is not None) and (newMaxEntriesPerRequest != maxEntriesPerRequest):
            maxEntriesPerRequest = newMaxEntriesPerRequest
        if maxEntriesPerRequest is None:
            maxEntriesPerRequest = 1000  # default to 1000
        return [maxEntriesPerRequest, params]

    def fetch_paginated_call_dynamic(self, method: str, symbol: Str = None, since: Int = None, limit: Int = None, params={}, maxEntriesPerRequest: Int = None, removeRepeated=True):
        maxCalls = None
        maxCalls, params = self.handle_option_and_params(params, method, 'paginationCalls', 10)
        maxRetries = None
        maxRetries, params = self.handle_option_and_params(params, method, 'maxRetries', 3)
        paginationDirection = None
        paginationDirection, params = self.handle_option_and_params(params, method, 'paginationDirection', 'backward')
        paginationTimestamp = None
        removeRepeatedOption = removeRepeated
        removeRepeatedOption, params = self.handle_option_and_params(params, method, 'removeRepeated', removeRepeated)
        calls = 0
        result = []
        errors = 0
        until = self.safe_integer_2(params, 'untill', 'till')  # do not omit it from params here
        maxEntriesPerRequest, params = self.handle_max_entries_per_request_and_params(method, maxEntriesPerRequest, params)
        if (paginationDirection == 'forward'):
            if since is None:
                raise ArgumentsRequired(self.id + ' pagination requires a since argument when paginationDirection set to forward')
            paginationTimestamp = since
        while((calls < maxCalls)):
            calls += 1
            try:
                if paginationDirection == 'backward':
                    # do it backwards, starting from the last
                    # UNTIL filtering is required in order to work
                    if paginationTimestamp is not None:
                        params['until'] = paginationTimestamp - 1
                    response = getattr(self, method)(symbol, None, maxEntriesPerRequest, params)
                    responseLength = len(response)
                    if self.verbose:
                        backwardMessage = 'Dynamic pagination call ' + self.number_to_string(calls) + ' method ' + method + ' response length ' + self.number_to_string(responseLength)
                        if paginationTimestamp is not None:
                            backwardMessage += ' timestamp ' + self.number_to_string(paginationTimestamp)
                        self.log(backwardMessage)
                    if responseLength == 0:
                        break
                    errors = 0
                    result = self.array_concat(result, response)
                    firstElement = self.safe_value(response, 0)
                    paginationTimestamp = self.safe_integer_2(firstElement, 'timestamp', 0)
                    if (since is not None) and (paginationTimestamp <= since):
                        break
                else:
                    # do it forwards, starting from the since
                    response = getattr(self, method)(symbol, paginationTimestamp, maxEntriesPerRequest, params)
                    responseLength = len(response)
                    if self.verbose:
                        forwardMessage = 'Dynamic pagination call ' + self.number_to_string(calls) + ' method ' + method + ' response length ' + self.number_to_string(responseLength)
                        if paginationTimestamp is not None:
                            forwardMessage += ' timestamp ' + self.number_to_string(paginationTimestamp)
                        self.log(forwardMessage)
                    if responseLength == 0:
                        break
                    errors = 0
                    result = self.array_concat(result, response)
                    last = self.safe_value(response, responseLength - 1)
                    paginationTimestamp = self.safe_integer(last, 'timestamp') + 1
                    if (until is not None) and (paginationTimestamp >= until):
                        break
            except Exception as e:
                errors += 1
                if errors > maxRetries:
                    raise e
        uniqueResults = result
        if removeRepeatedOption:
            uniqueResults = self.remove_repeated_elements_from_array(result)
        key = 0 if (method == 'fetchOHLCV') else 'timestamp'
        return self.filter_by_since_limit(uniqueResults, since, limit, key)

    def safe_deterministic_call(self, method: str, symbol: Str = None, since: Int = None, limit: Int = None, timeframe: Str = None, params={}):
        maxRetries = None
        maxRetries, params = self.handle_option_and_params(params, method, 'maxRetries', 3)
        errors = 0
        while(errors <= maxRetries):
            try:
                if timeframe and method != 'fetchFundingRateHistory':
                    return getattr(self, method)(symbol, timeframe, since, limit, params)
                else:
                    return getattr(self, method)(symbol, since, limit, params)
            except Exception as e:
                if isinstance(e, RateLimitExceeded):
                    raise e  # if we are rate limited, we should not retry and fail fast
                errors += 1
                if errors > maxRetries:
                    raise e
        return []

    def fetch_paginated_call_deterministic(self, method: str, symbol: Str = None, since: Int = None, limit: Int = None, timeframe: Str = None, params={}, maxEntriesPerRequest=None):
        maxCalls = None
        maxCalls, params = self.handle_option_and_params(params, method, 'paginationCalls', 10)
        maxEntriesPerRequest, params = self.handle_max_entries_per_request_and_params(method, maxEntriesPerRequest, params)
        current = self.milliseconds()
        tasks = []
        time = self.parse_timeframe(timeframe) * 1000
        step = time * maxEntriesPerRequest
        currentSince = current - (maxCalls * step) - 1
        if since is not None:
            currentSince = max(currentSince, since)
        else:
            currentSince = max(currentSince, 1241440531000)  # avoid timestamps older than 2009
        until = self.safe_integer_2(params, 'until', 'till')  # do not omit it here
        if until is not None:
            requiredCalls = int(math.ceil((until - since)) / step)
            if requiredCalls > maxCalls:
                raise BadRequest(self.id + ' the number of required calls is greater than the max number of calls allowed, either increase the paginationCalls or decrease the since-until gap. Current paginationCalls limit is ' + str(maxCalls) + ' required calls is ' + str(requiredCalls))
        for i in range(0, maxCalls):
            if (until is not None) and (currentSince >= until):
                break
            if currentSince >= current:
                break
            tasks.append(self.safe_deterministic_call(method, symbol, currentSince, maxEntriesPerRequest, timeframe, params))
            currentSince = self.sum(currentSince, step) - 1
        results = tasks
        result = []
        for i in range(0, len(results)):
            result = self.array_concat(result, results[i])
        uniqueResults = self.remove_repeated_elements_from_array(result)
        key = 0 if (method == 'fetchOHLCV') else 'timestamp'
        return self.filter_by_since_limit(uniqueResults, since, limit, key)

    def fetch_paginated_call_cursor(self, method: str, symbol: Str = None, since=None, limit=None, params={}, cursorReceived=None, cursorSent=None, cursorIncrement=None, maxEntriesPerRequest=None):
        maxCalls = None
        maxCalls, params = self.handle_option_and_params(params, method, 'paginationCalls', 10)
        maxRetries = None
        maxRetries, params = self.handle_option_and_params(params, method, 'maxRetries', 3)
        maxEntriesPerRequest, params = self.handle_max_entries_per_request_and_params(method, maxEntriesPerRequest, params)
        cursorValue = None
        i = 0
        errors = 0
        result = []
        timeframe = self.safe_string(params, 'timeframe')
        params = self.omit(params, 'timeframe')  # reading the timeframe from the method arguments to avoid changing the signature
        while(i < maxCalls):
            try:
                if cursorValue is not None:
                    if cursorIncrement is not None:
                        cursorValue = self.parse_to_int(cursorValue) + cursorIncrement
                    params[cursorSent] = cursorValue
                response = None
                if method == 'fetchAccounts':
                    response = getattr(self, method)(params)
                elif method == 'getLeverageTiersPaginated' or method == 'fetchPositions':
                    response = getattr(self, method)(symbol, params)
                elif method == 'fetchOpenInterestHistory':
                    response = getattr(self, method)(symbol, timeframe, since, maxEntriesPerRequest, params)
                else:
                    response = getattr(self, method)(symbol, since, maxEntriesPerRequest, params)
                errors = 0
                responseLength = len(response)
                if self.verbose:
                    cursorString = '' if (cursorValue is None) else cursorValue
                    iteration = (i + 1)
                    cursorMessage = 'Cursor pagination call ' + str(iteration) + ' method ' + method + ' response length ' + str(responseLength) + ' cursor ' + cursorString
                    self.log(cursorMessage)
                if responseLength == 0:
                    break
                result = self.array_concat(result, response)
                last = self.safe_dict(response, responseLength - 1)
                # cursorValue = self.safe_value(last['info'], cursorReceived)
                cursorValue = None  # search for the cursor
                for j in range(0, responseLength):
                    index = responseLength - j - 1
                    entry = self.safe_dict(response, index)
                    info = self.safe_dict(entry, 'info')
                    cursor = self.safe_value(info, cursorReceived)
                    if cursor is not None:
                        cursorValue = cursor
                        break
                if cursorValue is None:
                    break
                lastTimestamp = self.safe_integer(last, 'timestamp')
                if lastTimestamp is not None and lastTimestamp < since:
                    break
            except Exception as e:
                errors += 1
                if errors > maxRetries:
                    raise e
            i += 1
        sorted = self.sort_cursor_paginated_result(result)
        key = 0 if (method == 'fetchOHLCV') else 'timestamp'
        return self.filter_by_since_limit(sorted, since, limit, key)

    def fetch_paginated_call_incremental(self, method: str, symbol: Str = None, since=None, limit=None, params={}, pageKey=None, maxEntriesPerRequest=None):
        maxCalls = None
        maxCalls, params = self.handle_option_and_params(params, method, 'paginationCalls', 10)
        maxRetries = None
        maxRetries, params = self.handle_option_and_params(params, method, 'maxRetries', 3)
        maxEntriesPerRequest, params = self.handle_max_entries_per_request_and_params(method, maxEntriesPerRequest, params)
        i = 0
        errors = 0
        result = []
        while(i < maxCalls):
            try:
                params[pageKey] = i + 1
                response = getattr(self, method)(symbol, since, maxEntriesPerRequest, params)
                errors = 0
                responseLength = len(response)
                if self.verbose:
                    iteration = (i + str(1))
                    incrementalMessage = 'Incremental pagination call ' + iteration + ' method ' + method + ' response length ' + str(responseLength)
                    self.log(incrementalMessage)
                if responseLength == 0:
                    break
                result = self.array_concat(result, response)
            except Exception as e:
                errors += 1
                if errors > maxRetries:
                    raise e
            i += 1
        sorted = self.sort_cursor_paginated_result(result)
        key = 0 if (method == 'fetchOHLCV') else 'timestamp'
        return self.filter_by_since_limit(sorted, since, limit, key)

    def sort_cursor_paginated_result(self, result):
        first = self.safe_value(result, 0)
        if first is not None:
            if 'timestamp' in first:
                return self.sort_by(result, 'timestamp', True)
            if 'id' in first:
                return self.sort_by(result, 'id', True)
        return result

    def remove_repeated_elements_from_array(self, input, fallbackToTimestamp: bool = True):
        uniqueDic = {}
        uniqueResult = []
        for i in range(0, len(input)):
            entry = input[i]
            uniqValue = self.safe_string_n(entry, ['id', 'timestamp', 0]) if fallbackToTimestamp else self.safe_string(entry, 'id')
            if uniqValue is not None and not (uniqValue in uniqueDic):
                uniqueDic[uniqValue] = 1
                uniqueResult.append(entry)
        valuesLength = len(uniqueResult)
        if valuesLength > 0:
            return uniqueResult
        return input

    def remove_repeated_trades_from_array(self, input):
        uniqueResult = {}
        for i in range(0, len(input)):
            entry = input[i]
            id = self.safe_string(entry, 'id')
            if id is None:
                price = self.safe_string(entry, 'price')
                amount = self.safe_string(entry, 'amount')
                timestamp = self.safe_string(entry, 'timestamp')
                side = self.safe_string(entry, 'side')
                # unique trade identifier
                id = 't_' + str(timestamp) + '_' + side + '_' + price + '_' + amount
            if id is not None and not (id in uniqueResult):
                uniqueResult[id] = entry
        values = list(uniqueResult.values())
        return values

    def handle_until_option(self, key: str, request, params, multiplier=1):
        until = self.safe_integer_2(params, 'until', 'till')
        if until is not None:
            request[key] = self.parse_to_int(until * multiplier)
            params = self.omit(params, ['until', 'till'])
        return [request, params]

    def safe_open_interest(self, interest: dict, market: Market = None):
        symbol = self.safe_string(interest, 'symbol')
        if symbol is None:
            symbol = self.safe_string(market, 'symbol')
        return self.extend(interest, {
            'symbol': symbol,
            'baseVolume': self.safe_number(interest, 'baseVolume'),  # deprecated
            'quoteVolume': self.safe_number(interest, 'quoteVolume'),  # deprecated
            'openInterestAmount': self.safe_number(interest, 'openInterestAmount'),
            'openInterestValue': self.safe_number(interest, 'openInterestValue'),
            'timestamp': self.safe_integer(interest, 'timestamp'),
            'datetime': self.safe_string(interest, 'datetime'),
            'info': self.safe_value(interest, 'info'),
        })

    def parse_liquidation(self, liquidation, market: Market = None):
        raise NotSupported(self.id + ' parseLiquidation() is not supported yet')

    def parse_liquidations(self, liquidations: List[dict], market: Market = None, since: Int = None, limit: Int = None):
        """
 @ignore
        parses liquidation info from the exchange response
        :param dict[] liquidations: each item describes an instance of a liquidation event
        :param dict market: ccxt market
        :param int [since]: when defined, the response items are filtered to only include items after self timestamp
        :param int [limit]: limits the number of items in the response
        :returns dict[]: an array of `liquidation structures <https://docs.ccxt.com/#/?id=liquidation-structure>`
        """
        result = []
        for i in range(0, len(liquidations)):
            entry = liquidations[i]
            parsed = self.parse_liquidation(entry, market)
            result.append(parsed)
        sorted = self.sort_by(result, 'timestamp')
        symbol = self.safe_string(market, 'symbol')
        return self.filter_by_symbol_since_limit(sorted, symbol, since, limit)

    def parse_greeks(self, greeks: dict, market: Market = None):
        raise NotSupported(self.id + ' parseGreeks() is not supported yet')

    def parse_option(self, chain: dict, currency: Currency = None, market: Market = None):
        raise NotSupported(self.id + ' parseOption() is not supported yet')

    def parse_option_chain(self, response: List[object], currencyKey: Str = None, symbolKey: Str = None):
        optionStructures = {}
        for i in range(0, len(response)):
            info = response[i]
            currencyId = self.safe_string(info, currencyKey)
            currency = self.safe_currency(currencyId)
            marketId = self.safe_string(info, symbolKey)
            market = self.safe_market(marketId, None, None, 'option')
            optionStructures[market['symbol']] = self.parse_option(info, currency, market)
        return optionStructures

    def parse_margin_modes(self, response: List[object], symbols: List[str] = None, symbolKey: Str = None, marketType: MarketType = None):
        marginModeStructures = {}
        if marketType is None:
            marketType = 'swap'  # default to swap
        for i in range(0, len(response)):
            info = response[i]
            marketId = self.safe_string(info, symbolKey)
            market = self.safe_market(marketId, None, None, marketType)
            if (symbols is None) or self.in_array(market['symbol'], symbols):
                marginModeStructures[market['symbol']] = self.parse_margin_mode(info, market)
        return marginModeStructures

    def parse_margin_mode(self, marginMode: dict, market: Market = None):
        raise NotSupported(self.id + ' parseMarginMode() is not supported yet')

    def parse_leverages(self, response: List[object], symbols: List[str] = None, symbolKey: Str = None, marketType: MarketType = None):
        leverageStructures = {}
        if marketType is None:
            marketType = 'swap'  # default to swap
        for i in range(0, len(response)):
            info = response[i]
            marketId = self.safe_string(info, symbolKey)
            market = self.safe_market(marketId, None, None, marketType)
            if (symbols is None) or self.in_array(market['symbol'], symbols):
                leverageStructures[market['symbol']] = self.parse_leverage(info, market)
        return leverageStructures

    def parse_leverage(self, leverage: dict, market: Market = None):
        raise NotSupported(self.id + ' parseLeverage() is not supported yet')

    def parse_conversions(self, conversions: List[Any], code: Str = None, fromCurrencyKey: Str = None, toCurrencyKey: Str = None, since: Int = None, limit: Int = None, params={}):
        conversions = self.to_array(conversions)
        result = []
        fromCurrency = None
        toCurrency = None
        for i in range(0, len(conversions)):
            entry = conversions[i]
            fromId = self.safe_string(entry, fromCurrencyKey)
            toId = self.safe_string(entry, toCurrencyKey)
            if fromId is not None:
                fromCurrency = self.safe_currency(fromId)
            if toId is not None:
                toCurrency = self.safe_currency(toId)
            conversion = self.extend(self.parse_conversion(entry, fromCurrency, toCurrency), params)
            result.append(conversion)
        sorted = self.sort_by(result, 'timestamp')
        currency = None
        if code is not None:
            currency = self.safe_currency(code)
            code = currency['code']
        if code is None:
            return self.filter_by_since_limit(sorted, since, limit)
        fromConversion = self.filter_by(sorted, 'fromCurrency', code)
        toConversion = self.filter_by(sorted, 'toCurrency', code)
        both = self.array_concat(fromConversion, toConversion)
        return self.filter_by_since_limit(both, since, limit)

    def parse_conversion(self, conversion: dict, fromCurrency: Currency = None, toCurrency: Currency = None):
        raise NotSupported(self.id + ' parseConversion() is not supported yet')

    def convert_expire_date(self, date: str):
        # parse YYMMDD to datetime string
        year = date[0:2]
        month = date[2:4]
        day = date[4:6]
        reconstructedDate = '20' + year + '-' + month + '-' + day + 'T00:00:00Z'
        return reconstructedDate

    def convert_expire_date_to_market_id_date(self, date: str):
        # parse 240119 to 19JAN24
        year = date[0:2]
        monthRaw = date[2:4]
        month = None
        day = date[4:6]
        if monthRaw == '01':
            month = 'JAN'
        elif monthRaw == '02':
            month = 'FEB'
        elif monthRaw == '03':
            month = 'MAR'
        elif monthRaw == '04':
            month = 'APR'
        elif monthRaw == '05':
            month = 'MAY'
        elif monthRaw == '06':
            month = 'JUN'
        elif monthRaw == '07':
            month = 'JUL'
        elif monthRaw == '08':
            month = 'AUG'
        elif monthRaw == '09':
            month = 'SEP'
        elif monthRaw == '10':
            month = 'OCT'
        elif monthRaw == '11':
            month = 'NOV'
        elif monthRaw == '12':
            month = 'DEC'
        reconstructedDate = day + month + year
        return reconstructedDate

    def convert_market_id_expire_date(self, date: str):
        # parse 03JAN24 to 240103
        monthMappping = {
            'JAN': '01',
            'FEB': '02',
            'MAR': '03',
            'APR': '04',
            'MAY': '05',
            'JUN': '06',
            'JUL': '07',
            'AUG': '08',
            'SEP': '09',
            'OCT': '10',
            'NOV': '11',
            'DEC': '12',
        }
        # if exchange omits first zero and provides i.e. '3JAN24' instead of '03JAN24'
        if len(date) == 6:
            date = '0' + date
        year = date[0:2]
        monthName = date[2:5]
        month = self.safe_string(monthMappping, monthName)
        day = date[5:7]
        reconstructedDate = day + month + year
        return reconstructedDate

    def fetch_position_history(self, symbol: str, since: Int = None, limit: Int = None, params={}):
        """
        fetches the history of margin added or reduced from contract isolated positions
        :param str [symbol]: unified market symbol
        :param int [since]: timestamp in ms of the position
        :param int [limit]: the maximum amount of candles to fetch, default=1000
        :param dict params: extra parameters specific to the exchange api endpoint
        :returns dict[]: a list of `position structures <https://docs.ccxt.com/#/?id=position-structure>`
        """
        if self.has['fetchPositionsHistory']:
            positions = self.fetch_positions_history([symbol], since, limit, params)
            return positions
        else:
            raise NotSupported(self.id + ' fetchPositionHistory() is not supported yet')

    def fetch_positions_history(self, symbols: Strings = None, since: Int = None, limit: Int = None, params={}):
        """
        fetches the history of margin added or reduced from contract isolated positions
        :param str [symbol]: unified market symbol
        :param int [since]: timestamp in ms of the position
        :param int [limit]: the maximum amount of candles to fetch, default=1000
        :param dict params: extra parameters specific to the exchange api endpoint
        :returns dict[]: a list of `position structures <https://docs.ccxt.com/#/?id=position-structure>`
        """
        raise NotSupported(self.id + ' fetchPositionsHistory() is not supported yet')

    def parse_margin_modification(self, data: dict, market: Market = None):
        raise NotSupported(self.id + ' parseMarginModification() is not supported yet')

    def parse_margin_modifications(self, response: List[object], symbols: Strings = None, symbolKey: Str = None, marketType: MarketType = None):
        marginModifications = []
        for i in range(0, len(response)):
            info = response[i]
            marketId = self.safe_string(info, symbolKey)
            market = self.safe_market(marketId, None, None, marketType)
            if (symbols is None) or self.in_array(market['symbol'], symbols):
                marginModifications.append(self.parse_margin_modification(info, market))
        return marginModifications

    def fetch_transfer(self, id: str, code: Str = None, params={}):
        """
        fetches a transfer
        :param str id: transfer id
        :param [str] code: unified currency code
        :param dict params: extra parameters specific to the exchange api endpoint
        :returns dict: a `transfer structure <https://docs.ccxt.com/#/?id=transfer-structure>`
        """
        raise NotSupported(self.id + ' fetchTransfer() is not supported yet')

    def fetch_transfers(self, code: Str = None, since: Int = None, limit: Int = None, params={}):
        """
        fetches a transfer
        :param str id: transfer id
        :param int [since]: timestamp in ms of the earliest transfer to fetch
        :param int [limit]: the maximum amount of transfers to fetch
        :param dict params: extra parameters specific to the exchange api endpoint
        :returns dict: a `transfer structure <https://docs.ccxt.com/#/?id=transfer-structure>`
        """
        raise NotSupported(self.id + ' fetchTransfers() is not supported yet')

    def clean_unsubscription(self, client, subHash: str, unsubHash: str):
        if unsubHash in client.subscriptions:
            del client.subscriptions[unsubHash]
        if subHash in client.subscriptions:
            del client.subscriptions[subHash]
        if subHash in client.futures:
            error = UnsubscribeError(self.id + ' ' + subHash)
            client.reject(error, subHash)
        client.resolve(True, unsubHash)

    def clean_cache(self, subscription: dict):
        topic = self.safe_string(subscription, 'topic')
        symbols = self.safe_list(subscription, 'symbols', [])
        symbolsLength = len(symbols)
        if topic == 'ohlcv':
            symbolsAndTimeFrames = self.safe_list(subscription, 'symbolsAndTimeframes', [])
            for i in range(0, len(symbolsAndTimeFrames)):
                symbolAndTimeFrame = symbolsAndTimeFrames[i]
                symbol = self.safe_string(symbolAndTimeFrame, 0)
                timeframe = self.safe_string(symbolAndTimeFrame, 1)
                if (self.ohlcvs is not None) and (symbol in self.ohlcvs):
                    if timeframe in self.ohlcvs[symbol]:
                        del self.ohlcvs[symbol][timeframe]
        elif symbolsLength > 0:
            for i in range(0, len(symbols)):
                symbol = symbols[i]
                if topic == 'trades':
                    if symbol in self.trades:
                        del self.trades[symbol]
                elif topic == 'orderbook':
                    if symbol in self.orderbooks:
                        del self.orderbooks[symbol]
                elif topic == 'ticker':
                    if symbol in self.tickers:
                        del self.tickers[symbol]
        else:
            if topic == 'myTrades' and (self.myTrades is not None):
                # don't reset self.myTrades directly here
                # because in c# we need to use a different object(thread-safe dict)
                keys = list(self.myTrades.keys())
                for i in range(0, len(keys)):
                    key = keys[i]
                    if key in self.myTrades:
                        del self.myTrades[key]
            elif topic == 'orders' and (self.orders is not None):
                orderSymbols = list(self.orders.keys())
                for i in range(0, len(orderSymbols)):
                    orderSymbol = orderSymbols[i]
                    if orderSymbol in self.orders:
                        del self.orders[orderSymbol]
            elif topic == 'ticker' and (self.tickers is not None):
                tickerSymbols = list(self.tickers.keys())
                for i in range(0, len(tickerSymbols)):
                    tickerSymbol = tickerSymbols[i]
                    if tickerSymbol in self.tickers:
                        del self.tickers[tickerSymbol]<|MERGE_RESOLUTION|>--- conflicted
+++ resolved
@@ -2615,7 +2615,6 @@
     def watch_trades(self, symbol: str, since: Int = None, limit: Int = None, params={}):
         raise NotSupported(self.id + ' watchTrades() is not supported yet')
 
-<<<<<<< HEAD
     def subscribe_trades(self, symbol: str, callback: Any = None, synchronous: bool = True, params={}):
         """
         subscribe callback to be called with each trade
@@ -2630,10 +2629,8 @@
             stream.subscribe('trades::' + symbol, callback, synchronous)
         stream.add_watch_function('watchTrades', [symbol, None, None, params])
         self.watch_trades(symbol, None, None, params)
-=======
     def un_watch_orders(self, symbol: Str = None, params={}):
         raise NotSupported(self.id + ' unWatchOrders() is not supported yet')
->>>>>>> bd0b9a85
 
     def un_watch_trades(self, symbol: str, params={}):
         raise NotSupported(self.id + ' unWatchTrades() is not supported yet')
