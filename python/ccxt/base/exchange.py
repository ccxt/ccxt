# -*- coding: utf-8 -*-

"""Base exchange class"""

# -----------------------------------------------------------------------------

__version__ = '1.14.205'

# -----------------------------------------------------------------------------

from ccxt.base.errors import ExchangeError
from ccxt.base.errors import NotSupported
from ccxt.base.errors import AuthenticationError
from ccxt.base.errors import DDoSProtection
from ccxt.base.errors import RequestTimeout
from ccxt.base.errors import ExchangeNotAvailable
from ccxt.base.errors import InvalidAddress

# -----------------------------------------------------------------------------

from ccxt.base.decimal_to_precision import decimal_to_precision
from ccxt.base.decimal_to_precision import DECIMAL_PLACES

# -----------------------------------------------------------------------------

__all__ = [
    'Exchange',
]

# -----------------------------------------------------------------------------

# Python 2 & 3
import logging
import base64
import calendar
import collections
import datetime
from email.utils import parsedate
import functools
import gzip
import hashlib
import hmac
import io
import json
import math
from numbers import Number
import re
from requests import Session
from requests.utils import default_user_agent
from requests.exceptions import HTTPError, Timeout, TooManyRedirects, RequestException
# import socket
from ssl import SSLError
# import sys
import time
import uuid
import zlib
from decimal import Decimal

# -----------------------------------------------------------------------------

try:
    import urllib.parse as _urlencode  # Python 3
except ImportError:
    import urllib as _urlencode        # Python 2

# -----------------------------------------------------------------------------

try:
    basestring  # Python 3
except NameError:
    basestring = str  # Python 2

# -----------------------------------------------------------------------------


class Exchange(object):
    """Base exchange class"""
    id = None
    version = None

    # rate limiter settings
    enableRateLimit = False
    rateLimit = 2000  # milliseconds = seconds * 1000
    timeout = 10000   # milliseconds = seconds * 1000
    asyncio_loop = None
    aiohttp_proxy = None
    session = None  # Session () by default
    logger = None  # logging.getLogger(__name__) by default
    userAgent = None
    userAgents = {
        'chrome': 'Mozilla/5.0 (Windows NT 10.0; Win64; x64) AppleWebKit/537.36 (KHTML, like Gecko) Chrome/62.0.3202.94 Safari/537.36',
        'chrome39': 'Mozilla/5.0 (Windows NT 6.1; WOW64) AppleWebKit/537.36 (KHTML, like Gecko) Chrome/39.0.2171.71 Safari/537.36',
    }
    verbose = False
    markets = None
    symbols = None
    fees = {
        'trading': {
            'fee_loaded': False,
            'percentage': True,  # subclasses should rarely have to redefine this
        },
        'funding': {
            'fee_loaded': False,
            'withdraw': {},
            'deposit': {},
        },
    }
    ids = None
    tickers = None
    api = None
    parseJsonResponse = True
    proxy = ''
    origin = '*'  # CORS origin
    proxies = None
    apiKey = ''
    secret = ''
    password = ''
    uid = ''
    twofa = False
    marketsById = None
    markets_by_id = None
    currencies_by_id = None
    precision = None
    limits = None
    exceptions = None
    headers = None
    balance = None
    orderbooks = None
    orders = None
    trades = None
    currencies = None
    options = None  # Python does not allow to define properties in run-time with setattr

    requiredCredentials = {
        'apiKey': True,
        'secret': True,
        'uid': False,
        'login': False,
        'password': False,
        'twofa': False,  # 2-factor authentication (one-time password key)
    }

    # API method metainfo
    has = {
        'publicAPI': True,
        'privateAPI': True,
        'CORS': False,
        'cancelOrder': True,
        'cancelOrders': False,
        'createDepositAddress': False,
        'createOrder': True,
        'createMarketOrder': True,
        'createLimitOrder': True,
        'deposit': False,
        'editOrder': 'emulated',
        'fetchBalance': True,
        'fetchClosedOrders': False,
        'fetchCurrencies': False,
        'fetchDepositAddress': False,
        'fetchFundingFees': False,
        'fetchL2OrderBook': True,
        'fetchMarkets': True,
        'fetchMyTrades': False,
        'fetchOHLCV': 'emulated',
        'fetchOpenOrders': False,
        'fetchOrder': False,
        'fetchOrderBook': True,
        'fetchOrderBooks': False,
        'fetchOrders': False,
        'fetchTicker': True,
        'fetchTickers': False,
        'fetchTrades': True,
        'fetchTradingFees': False,
        'fetchTradingLimits': False,
        'withdraw': False,
    }

    precisionMode = DECIMAL_PLACES
    minFundingAddressLength = 1  # used in check_address
    substituteCommonCurrencyCodes = True
    lastRestRequestTimestamp = 0
    lastRestPollTimestamp = 0
    restRequestQueue = None
    restPollerLoopIsRunning = False
    rateLimitTokens = 16
    rateLimitMaxTokens = 16
    rateLimitUpdateTime = 0
    last_http_response = None
    last_json_response = None
    last_response_headers = None

    commonCurrencies = {
        'XBT': 'BTC',
        'BCC': 'BCH',
        'DRK': 'DASH',
    }

    def __init__(self, config={}):

        self.precision = {} if self.precision is None else self.precision
        self.limits = {} if self.limits is None else self.limits
        self.exceptions = {} if self.exceptions is None else self.exceptions
        self.headers = {} if self.headers is None else self.headers
        self.balance = {} if self.balance is None else self.balance
        self.orderbooks = {} if self.orderbooks is None else self.orderbooks
        self.orders = {} if self.orders is None else self.orders
        self.trades = {} if self.trades is None else self.trades
        self.currencies = {} if self.currencies is None else self.currencies
        self.options = {} if self.options is None else self.options  # Python does not allow to define properties in run-time with setattr

        self.decimalToPrecision = self.decimal_to_precision = decimal_to_precision

        # version = '.'.join(map(str, sys.version_info[:3]))
        # self.userAgent = {
        #     'User-Agent': 'ccxt/' + __version__ + ' (+https://github.com/ccxt/ccxt) Python/' + version
        # }

        self.userAgent = default_user_agent()

        settings = self.deep_extend(self.describe(), config)

        for key in settings:
            if hasattr(self, key) and isinstance(getattr(self, key), dict):
                setattr(self, key, self.deep_extend(getattr(self, key), settings[key]))
            else:
                setattr(self, key, settings[key])

        if self.api:
            self.define_rest_api(self.api, 'request')

        if self.markets:
            self.set_markets(self.markets)

        # format camel case
        for attr in dir(self):
            if attr[0] != '_'and attr[-1] != '_' and '_' in attr:
                conv = attr.split('_')
                camel_case = conv[0] + ''.join(i[0].upper() + i[1:] for i in conv[1:])
                setattr(self, camel_case, getattr(self, attr))

        self.tokenBucket = self.extend({
            'refillRate': 1.0 / self.rateLimit,
            'delay': 1.0,
            'capacity': 1.0,
            'defaultCost': 1.0,
        }, getattr(self, 'tokenBucket') if hasattr(self, 'tokenBucket') else {})

        self.session = self.session if self.session else Session()
        self.logger = self.logger if self.logger else logging.getLogger(__name__)

    def __del__(self):
        if self.session:
            self.session.close()

    def describe(self):
        return {}

    def define_rest_api(self, api, method_name, options={}):
        delimiters = re.compile('[^a-zA-Z0-9]')
        for api_type, methods in api.items():
            for http_method, urls in methods.items():
                for url in urls:
                    url = url.strip()
                    split_path = delimiters.split(url)

                    uppercase_method = http_method.upper()
                    lowercase_method = http_method.lower()
                    camelcase_method = lowercase_method.capitalize()
                    camelcase_suffix = ''.join([Exchange.capitalize(x) for x in split_path])
                    lowercase_path = [x.strip().lower() for x in split_path]
                    underscore_suffix = '_'.join([k for k in lowercase_path if len(k)])

                    camelcase = api_type + camelcase_method + Exchange.capitalize(camelcase_suffix)
                    underscore = api_type + '_' + lowercase_method + '_' + underscore_suffix.lower()

                    if 'suffixes' in options:
                        if 'camelcase' in options['suffixes']:
                            camelcase += options['suffixes']['camelcase']
                        if 'underscore' in options['suffixes']:
                            underscore += options['suffixes']['underscore']

                    partial = functools.partial(getattr(self, method_name), url, api_type, uppercase_method)
                    setattr(self, camelcase, partial)
                    setattr(self, underscore, partial)

    def raise_error(self, exception_type, url=None, method=None, error=None, details=None):
        if error:
            error = str(error)
        output = ' '.join([self.id] + [var for var in (url, method, error, details) if var is not None])
        raise exception_type(output)

    def throttle(self):
        now = float(self.milliseconds())
        elapsed = now - self.lastRestRequestTimestamp
        if elapsed < self.rateLimit:
            delay = self.rateLimit - elapsed
            time.sleep(delay / 1000.0)

    def fetch2(self, path, api='public', method='GET', params={}, headers=None, body=None):
        """A better wrapper over request for deferred signing"""
        if self.enableRateLimit:
            self.throttle()
        self.lastRestRequestTimestamp = self.milliseconds()
        request = self.sign(path, api, method, params, headers, body)
        return self.fetch(request['url'], request['method'], request['headers'], request['body'])

    def request(self, path, api='public', method='GET', params={}, headers=None, body=None):
        return self.fetch2(path, api, method, params, headers, body)

    @staticmethod
    def gzip_deflate(response, text):
        encoding = response.info().get('Content-Encoding')
        if encoding in ('gzip', 'x-gzip', 'deflate'):
            if encoding == 'deflate':
                return zlib.decompress(text, -zlib.MAX_WBITS)
            else:
                return gzip.GzipFile('', 'rb', 9, io.BytesIO(text)).read()
        return text

    def handle_errors(self, code, reason, url, method, headers, body, response):
        pass

    def prepare_request_headers(self, headers=None):
        headers = headers or {}
        headers.update(self.headers)
        if self.userAgent:
            if type(self.userAgent) is str:
                headers.update({'User-Agent': self.userAgent})
            elif (type(self.userAgent) is dict) and ('User-Agent' in self.userAgent):
                headers.update(self.userAgent)
        if self.proxy:
            headers.update({'Origin': self.origin})
        headers.update({'Accept-Encoding': 'gzip, deflate'})
        return headers

    def fetch(self, url, method='GET', headers=None, body=None):
        """Perform a HTTP request and return decoded JSON data"""
        request_headers = self.prepare_request_headers(headers)
        url = self.proxy + url

        if self.verbose:
            print("\nRequest:", method, url, request_headers, body)

        self.logger.debug("%s %s, Request: %s %s", method, url, request_headers, body)

        if body:
            body = body.encode()

        self.session.cookies.clear()

        response = None
        try:
            response = self.session.request(
                method,
                url,
                data=body,
                headers=request_headers,
                timeout=int(self.timeout / 1000),
                proxies=self.proxies
            )
            self.last_http_response = response.text  # Remove in future
            self.last_response_headers = response.headers  # Once all classes have switched to handle_errors
            if self.verbose:
                print("\nResponse:", method, url, str(response.status_code), str(response.headers), response.text)
            self.logger.debug("%s %s, Response: %s %s %s", method, url, response.status_code, response.headers, response.text)
            response.raise_for_status()

        except Timeout as e:
            self.raise_error(RequestTimeout, method, url, e, None)

        except TooManyRedirects as e:
            self.raise_error(ExchangeError, url, method, e, None)

        except SSLError as e:
            self.raise_error(ExchangeError, url, method, e, None)

        except HTTPError as e:
            self.handle_rest_response(response, url, method, headers, body)
            self.raise_error(ExchangeError, url, method, e, None)

        except RequestException as e:  # base exception class
            self.raise_error(ExchangeError, url, method, e, None)

        return self.handle_rest_response(response, url, method, headers, body)

    def default_error_handler(self, exception, http_status_code, response, url, method='GET'):
        error = None
        if http_status_code in [418, 429]:
            error = DDoSProtection
        elif http_status_code in [404, 409, 500, 501, 502, 520, 521, 522, 525]:
            error = ExchangeNotAvailable
        elif http_status_code in [422]:
            error = ExchangeError
        elif http_status_code in [400, 403, 405, 503, 530]:
            # special case to detect ddos protection
            error = ExchangeNotAvailable
            if response:
                ddos_protection = re.search('(cloudflare|incapsula)', response, flags=re.IGNORECASE)
                if ddos_protection:
                    error = DDoSProtection
        elif http_status_code in [408, 504]:
            error = RequestTimeout
        elif http_status_code in [401, 511]:
            error = AuthenticationError
        if error:
            self.raise_error(error, url, method, exception if exception else http_status_code, response)

    def handle_rest_response(self, response, url, method='GET', request_headers=None, request_body=None):
        json_response = None
        if self.parseJsonResponse:
            json_response = self.parse_json(response, url, method)  # will raise error on badly formatted json
            last_response = json_response
        else:
            last_response = response.text

        self.last_json_response = json_response  # remove once we have switched to handleErrors completely
        self.handle_errors(response.status_code, response.reason, url, method, response.headers, response.text, json_response)
        self.default_error_handler(None, response.status_code, response.text, url, method)

        return last_response

    def parse_json(self, response, url, method):
        try:
<<<<<<< HEAD
            return response.json()
        except json.JSONDecodeError as e:
            self.default_error_handler(e, response.status_code, response.text, url, method)

            message = response.text + '\nExchange downtime, exchange closed for maintenance or offline, DDoS protection or rate-limiting in effect.'
            if re.search('(cloudflare|incapsula|overload|ddos)', response, flags=re.IGNORECASE):
                self.raise_error(DDoSProtection, method, url, None, message)
            if re.search('(offline|busy|retry|wait|unavailable|maintain|maintenance|maintenancing)', response, flags=re.IGNORECASE):
=======
            if self.parseJsonResponse:
                last_json_response = json.loads(response) if len(response) > 1 else None
                self.last_json_response = last_json_response
                return last_json_response
            else:
                return response
        except ValueError as e:  # ValueError == JsonDecodeError
            ddos_protection = re.search('(cloudflare|incapsula|overload|ddos)', response, flags=re.IGNORECASE)
            exchange_not_available = re.search('(offline|busy|retry|wait|unavailable|maintain|maintenance|maintenancing)', response, flags=re.IGNORECASE)
            if ddos_protection:
                self.raise_error(DDoSProtection, method, url, None, response)
            if exchange_not_available:
                message = response + ' exchange downtime, exchange closed for maintenance or offline, DDoS protection or rate-limiting in effect'
>>>>>>> fc5d86ad
                self.raise_error(ExchangeNotAvailable, method, url, None, message)
            message = response.text + '\nExchange sent malformed JSON'
            self.raise_error(ExchangeError, method, url, None, message)

    @staticmethod
    def safe_float(dictionary, key, default_value=None):
        value = default_value
        try:
            if isinstance(dictionary, list) and isinstance(key, int) and len(dictionary) > key:
                value = float(dictionary[key])
            else:
                value = float(dictionary[key]) if (key is not None) and (key in dictionary) and (dictionary[key] is not None) else default_value
        except ValueError as e:
            value = default_value
        return value

    @staticmethod
    def safe_string(dictionary, key, default_value=None):
        return str(dictionary[key]) if key is not None and (key in dictionary) and dictionary[key] is not None else default_value

    @staticmethod
    def safe_integer(dictionary, key, default_value=None):
        if key is None or (key not in dictionary):
            return default_value
        value = dictionary[key]
        if isinstance(value, Number) or (isinstance(value, basestring) and value.isnumeric()):
            return int(value)
        return default_value

    @staticmethod
    def safe_value(dictionary, key, default_value=None):
        return dictionary[key] if key is not None and (key in dictionary) and dictionary[key] is not None else default_value

    @staticmethod
    def truncate(num, precision=0):
        if precision > 0:
            decimal_precision = math.pow(10, precision)
            return math.trunc(num * decimal_precision) / decimal_precision
        return int(Exchange.truncate_to_string(num, precision))

    @staticmethod
    def truncate_to_string(num, precision=0):
        if precision > 0:
            parts = ('%f' % Decimal(num)).split('.')
            decimal_digits = parts[1][:precision].rstrip('0')
            decimal_digits = decimal_digits if len(decimal_digits) else '0'
            return parts[0] + '.' + decimal_digits
        return ('%d' % num)

    @staticmethod
    def uuid():
        return str(uuid.uuid4())

    @staticmethod
    def capitalize(string):  # first character only, rest characters unchanged
        # the native pythonic .capitalize() method lowercases all other characters
        # which is an unwanted behaviour, therefore we use this custom implementation
        # check it yourself: print('foobar'.capitalize(), 'fooBar'.capitalize())
        if len(string) > 1:
            return "%s%s" % (string[0].upper(), string[1:])
        return string.upper()

    @staticmethod
    def keysort(dictionary):
        return collections.OrderedDict(sorted(dictionary.items(), key=lambda t: t[0]))

    @staticmethod
    def extend(*args):
        if args is not None:
            result = None
            if type(args[0]) is collections.OrderedDict:
                result = collections.OrderedDict()
            else:
                result = {}
            for arg in args:
                result.update(arg)
            return result
        return {}

    @staticmethod
    def deep_extend(*args):
        result = None
        for arg in args:
            if isinstance(arg, dict):
                if not isinstance(result, dict):
                    result = {}
                for key in arg:
                    result[key] = Exchange.deep_extend(result[key] if key in result else None, arg[key])
            else:
                result = arg
        return result

    @staticmethod
    def filter_by(array, key, value=None):
        if value:
            grouped = Exchange.group_by(array, key)
            if value in grouped:
                return grouped[value]
            return []
        return array

    @staticmethod
    def filterBy(self, array, key, value=None):
        return Exchange.filter_by(array, key, value)

    @staticmethod
    def group_by(array, key):
        result = {}
        array = Exchange.to_array(array)
        array = [entry for entry in array if (key in entry) and (entry[key] is not None)]
        for entry in array:
            if entry[key] not in result:
                result[entry[key]] = []
            result[entry[key]].append(entry)
        return result

    @staticmethod
    def groupBy(array, key):
        return Exchange.group_by(array, key)

    @staticmethod
    def index_by(array, key):
        result = {}
        if type(array) is dict:
            array = Exchange.keysort(array).values()
        for element in array:
            if (key in element) and (element[key] is not None):
                k = element[key]
                result[k] = element
        return result

    @staticmethod
    def sort_by(array, key, descending=False):
        return sorted(array, key=lambda k: k[key] if k[key] is not None else "", reverse=descending)

    @staticmethod
    def array_concat(a, b):
        return a + b

    @staticmethod
    def in_array(needle, haystack):
        return needle in haystack

    @staticmethod
    def is_empty(object):
        return not object

    @staticmethod
    def extract_params(string):
        return re.findall(r'{([\w-]+)}', string)

    @staticmethod
    def implode_params(string, params):
        for key in params:
            string = string.replace('{' + key + '}', str(params[key]))
        return string

    @staticmethod
    def url(path, params={}):
        result = Exchange.implode_params(path, params)
        query = Exchange.omit(params, Exchange.extract_params(path))
        if query:
            result += '?' + _urlencode.urlencode(query)
        return result

    @staticmethod
    def urlencode(params={}):
        if (type(params) is dict) or isinstance(params, collections.OrderedDict):
            return _urlencode.urlencode(params)
        return params

    @staticmethod
    def rawencode(params={}):
        return _urlencode.unquote(Exchange.urlencode(params))

    @staticmethod
    def encode_uri_component(uri):
        return _urlencode.quote(uri, safe="~()*!.'")

    @staticmethod
    def omit(d, *args):
        result = d.copy()
        for arg in args:
            if type(arg) is list:
                for key in arg:
                    if key in result:
                        del result[key]
            else:
                if arg in result:
                    del result[arg]
        return result

    @staticmethod
    def unique(array):
        return list(set(array))

    @staticmethod
    def pluck(array, key):
        return [
            element[key]
            for element in array
            if (key in element) and (element[key] is not None)
        ]

    @staticmethod
    def sum(*args):
        return sum([arg for arg in args if isinstance(arg, (float, int))])

    @staticmethod
    def ordered(array):
        return collections.OrderedDict(array)

    @staticmethod
    def aggregate(bidasks):
        ordered = Exchange.ordered({})
        for [price, volume] in bidasks:
            if volume > 0:
                ordered[price] = (ordered[price] if price in ordered else 0) + volume
        result = []
        items = list(ordered.items())
        for price, volume in items:
            result.append([price, volume])
        return result

    @staticmethod
    def sec():
        return Exchange.seconds()

    @staticmethod
    def msec():
        return Exchange.milliseconds()

    @staticmethod
    def usec():
        return Exchange.microseconds()

    @staticmethod
    def seconds():
        return int(time.time())

    @staticmethod
    def milliseconds():
        return int(time.time() * 1000)

    @staticmethod
    def microseconds():
        return int(time.time() * 1000000)

    @staticmethod
    def iso8601(timestamp=None):
        if timestamp is None:
            return timestamp
        if not isinstance(timestamp, int):
            return None
        if int(timestamp) < 0:
            return None

        try:
            utc = datetime.datetime.utcfromtimestamp(int(round(timestamp / 1000)))
            return utc.strftime('%Y-%m-%dT%H:%M:%S.%f')[:-6] + "{:<03d}".format(int(timestamp) % 1000) + 'Z'
        except (TypeError, OverflowError, OSError):
            return None

    @staticmethod
    def dmy(timestamp, infix='-'):
        utc_datetime = datetime.datetime.utcfromtimestamp(int(round(timestamp / 1000)))
        return utc_datetime.strftime('%m' + infix + '%d' + infix + '%Y')

    @staticmethod
    def ymd(timestamp, infix='-'):
        utc_datetime = datetime.datetime.utcfromtimestamp(int(round(timestamp / 1000)))
        return utc_datetime.strftime('%Y' + infix + '%m' + infix + '%d')

    @staticmethod
    def ymdhms(timestamp, infix=' '):
        utc_datetime = datetime.datetime.utcfromtimestamp(int(round(timestamp / 1000)))
        return utc_datetime.strftime('%Y-%m-%d' + infix + '%H:%M:%S')

    @staticmethod
    def parse_date(timestamp=None):
        if timestamp is None:
            return timestamp
        if not isinstance(timestamp, str):
            return None
        if 'GMT' in timestamp:
            try:
                string = ''.join([str(value) for value in parsedate(timestamp)[:6]]) + '.000Z'
                dt = datetime.datetime.strptime(string, "%Y%m%d%H%M%S.%fZ")
                return calendar.timegm(dt.utctimetuple()) * 1000
            except (TypeError, OverflowError, OSError):
                return None
        else:
            return Exchange.parse8601(timestamp)

    @staticmethod
    def parse8601(timestamp=None):
        if timestamp is None:
            return timestamp
        yyyy = '([0-9]{4})-?'
        mm = '([0-9]{2})-?'
        dd = '([0-9]{2})(?:T|[\\s])?'
        h = '([0-9]{2}):?'
        m = '([0-9]{2}):?'
        s = '([0-9]{2})'
        ms = '(\\.[0-9]{1,3})?'
        tz = '(?:(\\+|\\-)([0-9]{2})\\:?([0-9]{2})|Z)?'
        regex = r'' + yyyy + mm + dd + h + m + s + ms + tz
        try:
            match = re.search(regex, timestamp, re.IGNORECASE)
            if match is None:
                return None
            yyyy, mm, dd, h, m, s, ms, sign, hours, minutes = match.groups()
            ms = ms or '.000'
            msint = int(ms[1:])
            sign = sign or ''
            sign = int(sign + '1')
            hours = int(hours or 0) * sign
            minutes = int(minutes or 0) * sign
            offset = datetime.timedelta(hours=hours, minutes=minutes)
            string = yyyy + mm + dd + h + m + s + ms + 'Z'
            dt = datetime.datetime.strptime(string, "%Y%m%d%H%M%S.%fZ")
            dt = dt + offset
            return calendar.timegm(dt.utctimetuple()) * 1000 + msint
        except (TypeError, OverflowError, OSError, ValueError):
            return None

    @staticmethod
    def hash(request, algorithm='md5', digest='hex'):
        h = hashlib.new(algorithm, request)
        if digest == 'hex':
            return h.hexdigest()
        elif digest == 'base64':
            return base64.b64encode(h.digest())
        return h.digest()

    @staticmethod
    def hmac(request, secret, algorithm=hashlib.sha256, digest='hex'):
        h = hmac.new(secret, request, algorithm)
        if digest == 'hex':
            return h.hexdigest()
        elif digest == 'base64':
            return base64.b64encode(h.digest())
        return h.digest()

    @staticmethod
    def binary_concat(*args):
        result = bytes()
        for arg in args:
            result = result + arg
        return result

    @staticmethod
    def binary_to_string(s):
        return s.decode('ascii')

    @staticmethod
    def base64urlencode(s):
        return Exchange.decode(base64.urlsafe_b64encode(s)).replace('=', '')

    @staticmethod
    def jwt(request, secret, algorithm=hashlib.sha256, alg='HS256'):
        header = Exchange.encode(Exchange.json({
            'alg': alg,
            'typ': 'JWT',
        }))
        encodedHeader = Exchange.base64urlencode(header)
        encodedData = Exchange.base64urlencode(Exchange.encode(Exchange.json(request)))
        token = encodedHeader + '.' + encodedData
        hmac = Exchange.hmac(Exchange.encode(token), Exchange.encode(secret), algorithm, 'binary')
        signature = Exchange.base64urlencode(hmac)
        return token + '.' + signature

    @staticmethod
    def unjson(input):
        return json.loads(input)

    @staticmethod
    def json(data, params=None):
        return json.dumps(data, separators=(',', ':'))

    @staticmethod
    def encode(string):
        return string.encode()

    @staticmethod
    def decode(string):
        return string.decode()

    @staticmethod
    def to_array(value):
        return list(value.values()) if type(value) is dict else value

    def nonce(self):
        return Exchange.seconds()

    def check_required_credentials(self):
        keys = list(self.requiredCredentials.keys())
        for key in keys:
            if self.requiredCredentials[key] and not getattr(self, key):
                self.raise_error(AuthenticationError, details='requires `' + key + '`')

    def check_address(self, address):
        """Checks an address is not the same character repeated or an empty sequence"""
        if address is None:
            self.raise_error(InvalidAddress, details='address is None')
        if all(letter == address[0] for letter in address) or len(address) < self.minFundingAddressLength or ' ' in address:
            self.raise_error(InvalidAddress, details='address is invalid or has less than ' + str(self.minFundingAddressLength) + ' characters: "' + str(address) + '"')
        return address

    def account(self):
        return {
            'free': 0.0,
            'used': 0.0,
            'total': 0.0,
        }

    def common_currency_code(self, currency):
        if not self.substituteCommonCurrencyCodes:
            return currency
        return self.safe_string(self.commonCurrencies, currency, currency)

    def currency_id(self, commonCode):
        currencyIds = {v: k for k, v in self.commonCurrencies.items()}
        return self.safe_string(currencyIds, commonCode, commonCode)

    def precision_from_string(self, string):
        parts = re.sub(r'0+$', '', string).split('.')
        return len(parts[1]) if len(parts) > 1 else 0

    def cost_to_precision(self, symbol, cost):
        return ('{:.' + str(self.markets[symbol]['precision']['price']) + 'f}').format(float(cost))

    def price_to_precision(self, symbol, price):
        return ('{:.' + str(self.markets[symbol]['precision']['price']) + 'f}').format(float(price))

    def amount_to_precision(self, symbol, amount):
        return self.truncate(amount, self.markets[symbol]['precision']['amount'])

    def amount_to_string(self, symbol, amount):
        return self.truncate_to_string(amount, self.markets[symbol]['precision']['amount'])

    def amount_to_lots(self, symbol, amount):
        lot = self.markets[symbol]['lot']
        return self.amount_to_precision(symbol, math.floor(amount / lot) * lot)

    def fee_to_precision(self, symbol, fee):
        return ('{:.' + str(self.markets[symbol]['precision']['price']) + 'f}').format(float(fee))

    def set_markets(self, markets, currencies=None):
        values = list(markets.values()) if type(markets) is dict else markets
        for i in range(0, len(values)):
            values[i] = self.extend(
                self.fees['trading'],
                {'precision': self.precision, 'limits': self.limits},
                values[i]
            )
        self.markets = self.index_by(values, 'symbol')
        self.markets_by_id = self.index_by(values, 'id')
        self.marketsById = self.markets_by_id
        self.symbols = sorted(list(self.markets.keys()))
        self.ids = sorted(list(self.markets_by_id.keys()))
        if currencies:
            self.currencies = self.deep_extend(currencies, self.currencies)
        else:
            base_currencies = [{
                'id': market['baseId'] if 'baseId' in market else market['base'],
                'numericId': market['baseNumericId'] if 'baseNumericId' in market else None,
                'code': market['base'],
                'precision': (
                    market['precision']['base'] if 'base' in market['precision'] else (
                        market['precision']['amount'] if 'amount' in market['precision'] else None
                    )
                ) if 'precision' in market else 8,
            } for market in values if 'base' in market]
            quote_currencies = [{
                'id': market['quoteId'] if 'quoteId' in market else market['quote'],
                'numericId': market['quoteNumericId'] if 'quoteNumericId' in market else None,
                'code': market['quote'],
                'precision': (
                    market['precision']['quote'] if 'quote' in market['precision'] else (
                        market['precision']['price'] if 'price' in market['precision'] else None
                    )
                ) if 'precision' in market else 8,
            } for market in values if 'quote' in market]
            currencies = self.sort_by(base_currencies + quote_currencies, 'code')
            self.currencies = self.deep_extend(self.index_by(currencies, 'code'), self.currencies)
        self.currencies_by_id = self.index_by(list(self.currencies.values()), 'id')
        return self.markets

    def load_markets(self, reload=False):
        if not reload:
            if self.markets:
                if not self.markets_by_id:
                    return self.set_markets(self.markets)
                return self.markets
        markets = self.fetch_markets()
        currencies = None
        if self.has['fetchCurrencies']:
            currencies = self.fetch_currencies()
        return self.set_markets(markets, currencies)

    def populate_fees(self):
        if not (hasattr(self, 'markets') or hasattr(self, 'currencies')):
            return

        for currency, data in self.currencies.items():  # try load withdrawal fees from currencies
            if 'fee' in data and data['fee'] is not None:
                self.fees['funding']['withdraw'][currency] = data['fee']
                self.fees['funding']['fee_loaded'] = True

        # find a way to populate trading fees from markets

    def load_fees(self):
        self.load_markets()
        self.populate_fees()
        if not (self.has['fetchTradingFees'] or self.has['fetchFundingFees']):
            return self.fees

        fetched_fees = self.fetch_fees()
        if fetched_fees['funding']:
            self.fees['funding']['fee_loaded'] = True
        if fetched_fees['trading']:
            self.fees['trading']['fee_loaded'] = True

        self.fees = self.deep_extend(self.fees, fetched_fees)
        return self.fees

    def fetch_markets(self):
        return self.to_array(self.markets)

    def fetch_fees(self):
        trading = {}
        funding = {}
        try:
            trading = self.fetch_trading_fees()
        except AuthenticationError:
            pass
        except AttributeError:
            pass

        try:
            funding = self.fetch_funding_fees()
        except AuthenticationError:
            pass
        except AttributeError:
            pass

        return {
            'trading': trading,
            'funding': funding,
        }

    def create_order(self, symbol, type, side, amount, price=None, params={}):
        self.raise_error(NotSupported, details='create_order() not implemented yet')

    def cancel_order(self, id, symbol=None, params={}):
        self.raise_error(NotSupported, details='cancel_order() not implemented yet')

    def fetch_bids_asks(self, symbols=None, params={}):
        self.raise_error(NotSupported, details='API does not allow to fetch all prices at once with a single call to fetch_bids_asks() for now')

    def fetch_tickers(self, symbols=None, params={}):
        self.raise_error(NotSupported, details='API does not allow to fetch all tickers at once with a single call to fetch_tickers() for now')

    def fetch_order_status(self, id, market=None):
        order = self.fetch_order(id)
        return order['status']

    def purge_cached_orders(self, before):
        orders = self.to_array(self.orders)
        orders = [order for order in orders if (order['status'] == 'open') or (order['timestamp'] >= before)]
        self.orders = self.index_by(orders, 'id')
        return self.orders

    def fetch_order(self, id, symbol=None, params={}):
        self.raise_error(NotSupported, details='fetch_order() is not implemented yet')

    def fetch_orders(self, symbol=None, since=None, limit=None, params={}):
        self.raise_error(NotSupported, details='fetch_orders() is not implemented yet')

    def fetch_open_orders(self, symbol=None, since=None, limit=None, params={}):
        self.raise_error(NotSupported, details='fetch_open_orders() is not implemented yet')

    def fetch_closed_orders(self, symbol=None, since=None, limit=None, params={}):
        self.raise_error(NotSupported, details='fetch_closed_orders() is not implemented yet')

    def fetch_my_trades(self, symbol=None, since=None, limit=None, params={}):
        self.raise_error(NotSupported, details='fetch_my_trades() is not implemented yet')

    def fetch_order_trades(self, id, symbol=None, params={}):
        self.raise_error(NotSupported, details='fetch_order_trades() is not implemented yet')

    def parse_ohlcv(self, ohlcv, market=None, timeframe='1m', since=None, limit=None):
        return ohlcv[0:6] if isinstance(ohlcv, list) else ohlcv

    def parse_ohlcvs(self, ohlcvs, market=None, timeframe='1m', since=None, limit=None):
        ohlcvs = self.to_array(ohlcvs)
        num_ohlcvs = len(ohlcvs)
        result = []
        i = 0
        while i < num_ohlcvs:
            if limit and (len(result) >= limit):
                break
            ohlcv = self.parse_ohlcv(ohlcvs[i], market, timeframe, since, limit)
            i = i + 1
            if since and (ohlcv[0] < since):
                continue
            result.append(ohlcv)
        return result

    def parse_bid_ask(self, bidask, price_key=0, amount_key=0):
        return [float(bidask[price_key]), float(bidask[amount_key])]

    def parse_bids_asks(self, bidasks, price_key=0, amount_key=1):
        result = []
        if len(bidasks):
            if type(bidasks[0]) is list:
                for bidask in bidasks:
                    if bidask[price_key] and bidask[amount_key]:
                        result.append(self.parse_bid_ask(bidask, price_key, amount_key))
            elif type(bidasks[0]) is dict:
                for bidask in bidasks:
                    if (price_key in bidask) and (amount_key in bidask) and (bidask[price_key] and bidask[amount_key]):
                        result.append(self.parse_bid_ask(bidask, price_key, amount_key))
            else:
                self.raise_error(ExchangeError, details='unrecognized bidask format: ' + str(bidasks[0]))
        return result

    def fetch_l2_order_book(self, symbol, limit=None, params={}):
        orderbook = self.fetch_order_book(symbol, limit, params)
        return self.extend(orderbook, {
            'bids': self.sort_by(self.aggregate(orderbook['bids']), 0, True),
            'asks': self.sort_by(self.aggregate(orderbook['asks']), 0),
        })

    def parse_order_book(self, orderbook, timestamp=None, bids_key='bids', asks_key='asks', price_key=0, amount_key=1):
        return {
            'bids': self.sort_by(self.parse_bids_asks(orderbook[bids_key], price_key, amount_key) if (bids_key in orderbook) and isinstance(orderbook[bids_key], list) else [], 0, True),
            'asks': self.sort_by(self.parse_bids_asks(orderbook[asks_key], price_key, amount_key) if (asks_key in orderbook) and isinstance(orderbook[asks_key], list) else [], 0),
            'timestamp': timestamp,
            'datetime': self.iso8601(timestamp) if timestamp is not None else None,
            'nonce': None,
        }

    def parse_balance(self, balance):
        currencies = self.omit(balance, 'info').keys()
        for account in ['free', 'used', 'total']:
            balance[account] = {}
            for currency in currencies:
                balance[account][currency] = balance[currency][account]
        return balance

    def fetch_partial_balance(self, part, params={}):
        balance = self.fetch_balance(params)
        return balance[part]

    def fetch_free_balance(self, params={}):
        return self.fetch_partial_balance('free', params)

    def fetch_used_balance(self, params={}):
        return self.fetch_partial_balance('used', params)

    def fetch_total_balance(self, params={}):
        return self.fetch_partial_balance('total', params)

    def load_trading_limits(self, symbols=None, reload=False, params={}):
        if self.has['fetchTradingLimits']:
            if reload or not('limitsLoaded' in list(self.options.keys())):
                response = self.fetch_trading_limits(symbols)
                limits = response['limits']
                keys = list(limits.keys())
                for i in range(0, len(keys)):
                    symbol = keys[i]
                    self.markets[symbol] = self.deep_extend(self.markets[symbol], {
                        'limits': limits[symbol],
                    })
                self.options['limitsLoaded'] = self.milliseconds()
        return self.markets

    def fetch_ohlcv(self, symbol, timeframe='1m', since=None, limit=None, params={}):
        if not self.has['fetchTrades']:
            self.raise_error(NotSupported, details='fetch_ohlcv() not implemented yet')
        self.load_markets()
        trades = self.fetch_trades(symbol, since, limit, params)
        return self.build_ohlcv(trades, timeframe, since, limit)

    def convert_trading_view_to_ohlcv(self, ohlcvs):
        result = []
        for i in range(0, len(ohlcvs['t'])):
            result.append([
                ohlcvs['t'][i] * 1000,
                ohlcvs['o'][i],
                ohlcvs['h'][i],
                ohlcvs['l'][i],
                ohlcvs['c'][i],
                ohlcvs['v'][i],
            ])
        return result

    def convert_ohlcv_to_trading_view(self, ohlcvs):
        result = {
            't': [],
            'o': [],
            'h': [],
            'l': [],
            'c': [],
            'v': [],
        }
        for i in range(0, len(ohlcvs)):
            result['t'].append(int(ohlcvs[i][0] / 1000))
            result['o'].append(ohlcvs[i][1])
            result['h'].append(ohlcvs[i][2])
            result['l'].append(ohlcvs[i][3])
            result['c'].append(ohlcvs[i][4])
            result['v'].append(ohlcvs[i][5])
        return result

    def build_ohlcv(self, trades, timeframe='1m', since=None, limit=None):
        ms = self.parse_timeframe(timeframe) * 1000
        ohlcvs = []
        (high, low, close, volume) = (2, 3, 4, 5)
        num_trades = len(trades)
        oldest = (num_trades - 1) if limit is None else min(num_trades - 1, limit)
        for i in range(0, oldest):
            trade = trades[i]
            if (since is not None) and (trade['timestamp'] < since):
                continue
            opening_time = int(math.floor(trade['timestamp'] / ms) * ms)  # Shift the edge of the m/h/d (but not M)
            j = len(ohlcvs)
            if (j == 0) or opening_time >= ohlcvs[j - 1][0] + ms:
                # moved to a new timeframe -> create a new candle from opening trade
                ohlcvs.append([
                    opening_time,
                    trade['price'],
                    trade['price'],
                    trade['price'],
                    trade['price'],
                    trade['amount'],
                ])
            else:
                # still processing the same timeframe -> update opening trade
                ohlcvs[j - 1][high] = max(ohlcvs[j - 1][high], trade['price'])
                ohlcvs[j - 1][low] = min(ohlcvs[j - 1][low], trade['price'])
                ohlcvs[j - 1][close] = trade['price']
                ohlcvs[j - 1][volume] += trade['amount']
        return ohlcvs

    def parse_timeframe(self, timeframe):
        amount = int(timeframe[0:-1])
        unit = timeframe[-1]
        if 'y' in unit:
            scale = 60 * 60 * 24 * 365
        elif 'M' in unit:
            scale = 60 * 60 * 24 * 30
        elif 'w' in unit:
            scale = 60 * 60 * 24 * 7
        elif 'd' in unit:
            scale = 60 * 60 * 24
        elif 'h' in unit:
            scale = 60 * 60
        else:
            scale = 60  # 1m by default
        return amount * scale

    def parse_trades(self, trades, market=None, since=None, limit=None):
        array = self.to_array(trades)
        array = [self.parse_trade(trade, market) for trade in array]
        array = self.sort_by(array, 'timestamp')
        symbol = market['symbol'] if market else None
        return self.filter_by_symbol_since_limit(array, symbol, since, limit)

    def parse_orders(self, orders, market=None, since=None, limit=None):
        array = self.to_array(orders)
        array = [self.parse_order(order, market) for order in array]
        array = self.sort_by(array, 'timestamp')
        symbol = market['symbol'] if market else None
        return self.filter_by_symbol_since_limit(array, symbol, since, limit)

    def filter_by_symbol_since_limit(self, array, symbol=None, since=None, limit=None):
        array = self.to_array(array)
        if symbol:
            array = [entry for entry in array if entry['symbol'] == symbol]
        if since:
            array = [entry for entry in array if entry['timestamp'] >= since]
        if limit:
            array = array[0:limit]
        return array

    def filter_by_since_limit(self, array, since=None, limit=None):
        array = self.to_array(array)
        if since:
            array = [entry for entry in array if entry['timestamp'] >= since]
        if limit:
            array = array[0:limit]
        return array

    def filter_by_symbol(self, array, symbol=None):
        array = self.to_array(array)
        if symbol:
            return [entry for entry in array if entry['symbol'] == symbol]
        return array

    def filter_by_array(self, objects, key, values=None, indexed=True):

        objects = self.to_array(objects)

        # return all of them if no values were passed in
        if values is None:
            return self.index_by(objects, key) if indexed else objects

        result = []
        for i in range(0, len(objects)):
            value = objects[i][key] if key in objects[i] else None
            if value in values:
                result.append(objects[i])

        return self.index_by(result, key) if indexed else result

    def currency(self, code):
        if not self.currencies:
            self.raise_error(ExchangeError, details='Currencies not loaded')
        if isinstance(code, basestring) and (code in self.currencies):
            return self.currencies[code]
        self.raise_error(ExchangeError, details='Does not have currency code ' + str(code))

    def find_market(self, string):
        if not self.markets:
            self.raise_error(ExchangeError, details='Markets not loaded')
        if isinstance(string, basestring):
            if string in self.markets_by_id:
                return self.markets_by_id[string]
            if string in self.markets:
                return self.markets[string]
        return string

    def find_symbol(self, string, market=None):
        if market is None:
            market = self.find_market(string)
        if isinstance(market, dict):
            return market['symbol']
        return string

    def market(self, symbol):
        if not self.markets:
            self.raise_error(ExchangeError, details='Markets not loaded')
        if isinstance(symbol, basestring) and (symbol in self.markets):
            return self.markets[symbol]
        self.raise_error(ExchangeError, details='No market symbol ' + str(symbol))

    def market_ids(self, symbols):
        return [self.market_id(symbol) for symbol in symbols]

    def market_id(self, symbol):
        market = self.market(symbol)
        return market['id'] if type(market) is dict else symbol

    def calculate_fee(self, symbol, type, side, amount, price, takerOrMaker='taker', params={}):
        market = self.markets[symbol]
        rate = market[takerOrMaker]
        cost = float(self.cost_to_precision(symbol, amount * price))
        return {
            'rate': rate,
            'type': takerOrMaker,
            'currency': market['quote'],
            'cost': float(self.fee_to_precision(symbol, rate * cost)),
        }

    def edit_limit_buy_order(self, id, symbol, *args):
        return self.edit_limit_order(id, symbol, 'buy', *args)

    def edit_limit_sell_order(self, id, symbol, *args):
        return self.edit_limit_order(id, symbol, 'sell', *args)

    def edit_limit_order(self, id, symbol, *args):
        return self.edit_order(id, symbol, 'limit', *args)

    def edit_order(self, id, symbol, *args):
        if not self.enableRateLimit:
            self.raise_error(ExchangeError, details='edit_order() requires enableRateLimit = true')
        self.cancel_order(id, symbol)
        return self.create_order(symbol, *args)

    def create_limit_order(self, symbol, *args):
        return self.create_order(symbol, 'limit', *args)

    def create_market_order(self, symbol, *args):
        return self.create_order(symbol, 'market', *args)

    def create_limit_buy_order(self, symbol, *args):
        return self.create_order(symbol, 'limit', 'buy', *args)

    def create_limit_sell_order(self, symbol, *args):
        return self.create_order(symbol, 'limit', 'sell', *args)

    def create_market_buy_order(self, symbol, amount, params={}):
        return self.create_order(symbol, 'market', 'buy', amount, None, params)

    def create_market_sell_order(self, symbol, amount, params={}):
        return self.create_order(symbol, 'market', 'sell', amount, None, params)

    def sign(self, path, api='public', method='GET', params={}, headers=None, body=None):
        raise NotSupported(self.id + ' sign() pure method must be redefined in derived classes')<|MERGE_RESOLUTION|>--- conflicted
+++ resolved
@@ -421,7 +421,6 @@
 
     def parse_json(self, response, url, method):
         try:
-<<<<<<< HEAD
             return response.json()
         except json.JSONDecodeError as e:
             self.default_error_handler(e, response.status_code, response.text, url, method)
@@ -430,21 +429,6 @@
             if re.search('(cloudflare|incapsula|overload|ddos)', response, flags=re.IGNORECASE):
                 self.raise_error(DDoSProtection, method, url, None, message)
             if re.search('(offline|busy|retry|wait|unavailable|maintain|maintenance|maintenancing)', response, flags=re.IGNORECASE):
-=======
-            if self.parseJsonResponse:
-                last_json_response = json.loads(response) if len(response) > 1 else None
-                self.last_json_response = last_json_response
-                return last_json_response
-            else:
-                return response
-        except ValueError as e:  # ValueError == JsonDecodeError
-            ddos_protection = re.search('(cloudflare|incapsula|overload|ddos)', response, flags=re.IGNORECASE)
-            exchange_not_available = re.search('(offline|busy|retry|wait|unavailable|maintain|maintenance|maintenancing)', response, flags=re.IGNORECASE)
-            if ddos_protection:
-                self.raise_error(DDoSProtection, method, url, None, response)
-            if exchange_not_available:
-                message = response + ' exchange downtime, exchange closed for maintenance or offline, DDoS protection or rate-limiting in effect'
->>>>>>> fc5d86ad
                 self.raise_error(ExchangeNotAvailable, method, url, None, message)
             message = response.text + '\nExchange sent malformed JSON'
             self.raise_error(ExchangeError, method, url, None, message)
