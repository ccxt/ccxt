# -*- coding: utf-8 -*-

"""Base exchange class"""

# -----------------------------------------------------------------------------

__version__ = '4.4.38'

# -----------------------------------------------------------------------------

from ccxt.base.errors import ExchangeError
from ccxt.base.errors import NetworkError
from ccxt.base.errors import NotSupported
from ccxt.base.errors import AuthenticationError
from ccxt.base.errors import DDoSProtection
from ccxt.base.errors import RequestTimeout
from ccxt.base.errors import ExchangeNotAvailable
from ccxt.base.errors import InvalidAddress
from ccxt.base.errors import InvalidOrder
from ccxt.base.errors import ArgumentsRequired
from ccxt.base.errors import BadSymbol
from ccxt.base.errors import NullResponse
from ccxt.base.errors import RateLimitExceeded
from ccxt.base.errors import BadRequest
from ccxt.base.errors import BadResponse
from ccxt.base.errors import InvalidProxySettings
from ccxt.base.errors import UnsubscribeError

# -----------------------------------------------------------------------------

from ccxt.base.decimal_to_precision import decimal_to_precision
from ccxt.base.decimal_to_precision import DECIMAL_PLACES, TICK_SIZE, NO_PADDING, TRUNCATE, ROUND, ROUND_UP, ROUND_DOWN, SIGNIFICANT_DIGITS
from ccxt.base.decimal_to_precision import number_to_string
from ccxt.base.precise import Precise
from ccxt.base.types import BalanceAccount, Currency, IndexType, OrderSide, OrderType, Trade, OrderRequest, Market, MarketType, Str, Num, Strings, CancellationRequest, Bool, Topic

# -----------------------------------------------------------------------------

# rsa jwt signing
from cryptography.hazmat import backends
from cryptography.hazmat.primitives import hashes
from cryptography.hazmat.primitives.asymmetric import padding, ed25519
# from cryptography.hazmat.primitives.asymmetric.utils import decode_dss_signature
from cryptography.hazmat.primitives.serialization import load_pem_private_key

# -----------------------------------------------------------------------------

# ecdsa signing
from ccxt.static_dependencies import ecdsa
from ccxt.static_dependencies import keccak

# eddsa signing
try:
    import axolotl_curve25519 as eddsa
except ImportError:
    eddsa = None

# eth signing
from ccxt.static_dependencies.ethereum import abi
from ccxt.static_dependencies.ethereum import account
from ccxt.static_dependencies.msgpack import packb

# starknet
from ccxt.static_dependencies.starknet.ccxt_utils import get_private_key_from_eth_signature
from ccxt.static_dependencies.starknet.hash.address import compute_address
from ccxt.static_dependencies.starknet.hash.selector import get_selector_from_name
from ccxt.static_dependencies.starknet.hash.utils import message_signature, private_to_stark_key
from ccxt.static_dependencies.starknet.utils.typed_data import TypedData as TypedDataDataclass

# -----------------------------------------------------------------------------

__all__ = [
    'Exchange',
]

# -----------------------------------------------------------------------------

import types
import logging
import base64
import binascii
import calendar
import collections
import datetime
from email.utils import parsedate
# import functools
import gzip
import hashlib
import hmac
import io

# load orjson if available, otherwise default to json
orjson = None
try:
    import orjson as orjson
except ImportError:
    pass

import json
import math
import random
from numbers import Number
import re
from requests import Session
from requests.utils import default_user_agent
from requests.exceptions import HTTPError, Timeout, TooManyRedirects, RequestException, ConnectionError as requestsConnectionError
# import socket
from ssl import SSLError
# import sys
import time
import uuid
import zlib
from decimal import Decimal
from time import mktime
from wsgiref.handlers import format_date_time
import urllib.parse as _urlencode
from typing import Any, List
from ccxt.base.types import Int, ConsumerFunction

# -----------------------------------------------------------------------------

class SafeJSONEncoder(json.JSONEncoder):
    def default(self, obj):
        if isinstance(obj, Exception):
            return {"name": obj.__class__.__name__}
        try:
            return super().default(obj)
        except TypeError:
            return f"TypeError: Object of type {type(obj).__name__} is not JSON serializable"

class Exchange(object):
    """Base exchange class"""
    id = None
    name = None
    countries = None
    version = None
    certified = False  # if certified by the CCXT dev team
    pro = False  # if it is integrated with CCXT Pro for WebSocket support
    alias = False  # whether this exchange is an alias to another exchange
    # rate limiter settings
    enableRateLimit = True
    rateLimit = 2000  # milliseconds = seconds * 1000
    timeout = 10000   # milliseconds = seconds * 1000
    asyncio_loop = None
    aiohttp_proxy = None
    ssl_context = None
    trust_env = False
    aiohttp_trust_env = False
    requests_trust_env = False
    session = None  # Session () by default
    tcp_connector = None  # aiohttp.TCPConnector
    aiohttp_socks_connector = None
    socks_proxy_sessions = None
    verify = True  # SSL verification
    validateServerSsl = True
    validateClientSsl = False
    logger = None  # logging.getLogger(__name__) by default
    verbose = False
    markets = None
    symbols = None
    codes = None
    timeframes = {}

    fees = {
        'trading': {
            'tierBased': None,
            'percentage': None,
            'taker': None,
            'maker': None,
        },
        'funding': {
            'tierBased': None,
            'percentage': None,
            'withdraw': {},
            'deposit': {},
        },
    }
    loaded_fees = {
        'trading': {
            'percentage': True,
        },
        'funding': {
            'withdraw': {},
            'deposit': {},
        },
    }
    ids = None
    urls = None
    api = None
    parseJsonResponse = True

    # PROXY & USER-AGENTS (see "examples/proxy-usage" file for explanation)
    proxy = None  # for backwards compatibility
    proxyUrl = None
    proxy_url = None
    proxyUrlCallback = None
    proxy_url_callback = None
    httpProxy = None
    http_proxy = None
    httpProxyCallback = None
    http_proxy_callback = None
    httpsProxy = None
    https_proxy = None
    httpsProxyCallback = None
    https_proxy_callback = None
    socksProxy = None
    socks_proxy = None
    socksProxyCallback = None
    socks_proxy_callback = None
    userAgent = None
    user_agent = None
    wsProxy = None
    ws_proxy = None
    wssProxy = None
    wss_proxy = None
    wsSocksProxy = None
    ws_socks_proxy = None
    #
    userAgents = {
        'chrome': 'Mozilla/5.0 (Windows NT 10.0; Win64; x64) AppleWebKit/537.36 (KHTML, like Gecko) Chrome/62.0.3202.94 Safari/537.36',
        'chrome39': 'Mozilla/5.0 (Windows NT 6.1; WOW64) AppleWebKit/537.36 (KHTML, like Gecko) Chrome/39.0.2171.71 Safari/537.36',
        'chrome100': 'Mozilla/5.0 (Macintosh; Intel Mac OS X 10_15_7) AppleWebKit/537.36 (KHTML, like Gecko) Chrome/100.0.4896.75 Safari/537.36',
    }
    headers = None
    origin = '*'  # CORS origin
    #
    proxies = None

    hostname = None  # in case of inaccessibility of the "main" domain
    apiKey = ''
    secret = ''
    password = ''
    uid = ''
    accountId = None
    privateKey = ''  # a "0x"-prefixed hexstring private key for a wallet
    walletAddress = ''  # the wallet address "0x"-prefixed hexstring
    token = ''  # reserved for HTTP auth in some cases
    twofa = None
    markets_by_id = None
    currencies_by_id = None

    precision = None
    exceptions = None
    limits = {
        'leverage': {
            'min': None,
            'max': None,
        },
        'amount': {
            'min': None,
            'max': None,
        },
        'price': {
            'min': None,
            'max': None,
        },
        'cost': {
            'min': None,
            'max': None,
        },
    }

    httpExceptions = {
        '422': ExchangeError,
        '418': DDoSProtection,
        '429': RateLimitExceeded,
        '404': ExchangeNotAvailable,
        '409': ExchangeNotAvailable,
        '410': ExchangeNotAvailable,
        '451': ExchangeNotAvailable,
        '500': ExchangeNotAvailable,
        '501': ExchangeNotAvailable,
        '502': ExchangeNotAvailable,
        '520': ExchangeNotAvailable,
        '521': ExchangeNotAvailable,
        '522': ExchangeNotAvailable,
        '525': ExchangeNotAvailable,
        '526': ExchangeNotAvailable,
        '400': ExchangeNotAvailable,
        '403': ExchangeNotAvailable,
        '405': ExchangeNotAvailable,
        '503': ExchangeNotAvailable,
        '530': ExchangeNotAvailable,
        '408': RequestTimeout,
        '504': RequestTimeout,
        '401': AuthenticationError,
        '407': AuthenticationError,
        '511': AuthenticationError,
    }
    balance = None
    liquidations = None
    orderbooks = None
    orders = None
    triggerOrders = None
    myLiquidations = None
    myTrades = None
    trades = None
    transactions = None
    ohlcvs = None
    tickers = None
    fundingRates = None
    bidsasks = None
    base_currencies = None
    quote_currencies = None
    currencies = None
    options = None  # Python does not allow to define properties in run-time with setattr
    isSandboxModeEnabled = False
    accounts = None
    positions = None

    stream = None
    status = None

    requiredCredentials = {
        'apiKey': True,
        'secret': True,
        'uid': False,
        'accountId': False,
        'login': False,
        'password': False,
        'twofa': False,  # 2-factor authentication (one-time password key)
        'privateKey': False,  # a "0x"-prefixed hexstring private key for a wallet
        'walletAddress': False,  # the wallet address "0x"-prefixed hexstring
        'token': False,  # reserved for HTTP auth in some cases
    }

    # API method metainfo
    has = {}
    features = {}
    precisionMode = DECIMAL_PLACES
    paddingMode = NO_PADDING
    minFundingAddressLength = 1  # used in check_address
    substituteCommonCurrencyCodes = True
    quoteJsonNumbers = True
    number: Num = float  # or str (a pointer to a class)
    handleContentTypeApplicationZip = False
    # whether fees should be summed by currency code
    reduceFees = True
    lastRestRequestTimestamp = 0
    lastRestPollTimestamp = 0
    restRequestQueue = None
    restPollerLoopIsRunning = False
    rateLimitTokens = 16
    rateLimitMaxTokens = 16
    rateLimitUpdateTime = 0
    enableLastHttpResponse = True
    enableLastJsonResponse = True
    enableLastResponseHeaders = True
    last_http_response = None
    last_json_response = None
    last_response_headers = None
    last_request_body = None
    last_request_url = None
    last_request_headers = None

    requiresEddsa = False
    base58_encoder = None
    base58_decoder = None
    # no lower case l or upper case I, O
    base58_alphabet = '123456789ABCDEFGHJKLMNPQRSTUVWXYZabcdefghijkmnopqrstuvwxyz'

    commonCurrencies = {
        'XBT': 'BTC',
        'BCC': 'BCH',
        'BCHSV': 'BSV',
    }
    synchronous = True

    def __init__(self, config={}):
        self.aiohttp_trust_env = self.aiohttp_trust_env or self.trust_env
        self.requests_trust_env = self.requests_trust_env or self.trust_env

        self.precision = dict() if self.precision is None else self.precision
        self.limits = dict() if self.limits is None else self.limits
        self.exceptions = dict() if self.exceptions is None else self.exceptions
        self.headers = dict() if self.headers is None else self.headers
        self.balance = dict() if self.balance is None else self.balance
        self.orderbooks = dict() if self.orderbooks is None else self.orderbooks
        self.fundingRates = dict() if self.fundingRates is None else self.fundingRates
        self.tickers = dict() if self.tickers is None else self.tickers
        self.bidsasks = dict() if self.bidsasks is None else self.bidsasks
        self.trades = dict() if self.trades is None else self.trades
        self.transactions = dict() if self.transactions is None else self.transactions
        self.ohlcvs = dict() if self.ohlcvs is None else self.ohlcvs
        self.liquidations = dict() if self.liquidations is None else self.liquidations
        self.myLiquidations = dict() if self.myLiquidations is None else self.myLiquidations
        self.currencies = dict() if self.currencies is None else self.currencies
        self.options = self.get_default_options() if self.options is None else self.options  # Python does not allow to define properties in run-time with setattr
        self.decimal_to_precision = decimal_to_precision
        self.number_to_string = number_to_string

        # version = '.'.join(map(str, sys.version_info[:3]))
        # self.userAgent = {
        #     'User-Agent': 'ccxt/' + __version__ + ' (+https://github.com/ccxt/ccxt) Python/' + version
        # }

        self.origin = self.uuid()
        self.userAgent = default_user_agent()

        settings = self.deep_extend(self.describe(), config)

        for key in settings:
            if hasattr(self, key) and isinstance(getattr(self, key), dict):
                setattr(self, key, self.deep_extend(getattr(self, key), settings[key]))
            else:
                setattr(self, key, settings[key])

        if self.markets:
            self.set_markets(self.markets)

        self.after_construct()

        is_sandbox = self.safe_bool_2(self.options, 'sandbox', 'testnet', False)
        if is_sandbox:
            self.set_sandbox_mode(is_sandbox)

        # convert all properties from underscore notation foo_bar to camelcase notation fooBar
        cls = type(self)
        for name in dir(self):
            if name[0] != '_' and name[-1] != '_' and '_' in name:
                parts = name.split('_')
                # fetch_ohlcv → fetchOHLCV (not fetchOhlcv!)
                exceptions = {'ohlcv': 'OHLCV', 'le': 'LE', 'be': 'BE'}
                camelcase = parts[0] + ''.join(exceptions.get(i, self.capitalize(i)) for i in parts[1:])
                attr = getattr(self, name)
                if isinstance(attr, types.MethodType):
                    setattr(cls, camelcase, getattr(cls, name))
                else:
                    if hasattr(self, camelcase):
                        if attr is not None:
                            setattr(self, camelcase, attr)
                    else:
                        setattr(self, camelcase, attr)

        self.tokenBucket = self.extend({
            'refillRate': 1.0 / self.rateLimit if self.rateLimit > 0 else float('inf'),
            'delay': 0.001,
            'capacity': 1.0,
            'defaultCost': 1.0,
        }, getattr(self, 'tokenBucket', {}))

        if not self.session and self.synchronous:
            self.session = Session()
            self.session.trust_env = self.requests_trust_env
        self.logger = self.logger if self.logger else logging.getLogger(__name__)

    def __del__(self):
        if self.session:
            try:
                self.session.close()
            except Exception as e:
                pass

    def __repr__(self):
        return 'ccxt.' + ('async_support.' if self.asyncio_loop else '') + self.id + '()'

    def __str__(self):
        return self.name

    def throttle(self, cost=None):
        now = float(self.milliseconds())
        elapsed = now - self.lastRestRequestTimestamp
        cost = 1 if cost is None else cost
        sleep_time = self.rateLimit * cost
        if elapsed < sleep_time:
            delay = sleep_time - elapsed
            time.sleep(delay / 1000.0)

    @staticmethod
    def gzip_deflate(response, text):
        encoding = response.info().get('Content-Encoding')
        if encoding in ('gzip', 'x-gzip', 'deflate'):
            if encoding == 'deflate':
                return zlib.decompress(text, -zlib.MAX_WBITS)
            else:
                return gzip.GzipFile('', 'rb', 9, io.BytesIO(text)).read()
        return text

    def prepare_request_headers(self, headers=None):
        headers = headers or {}
        if self.session:
            headers.update(self.session.headers)
        headers.update(self.headers)
        userAgent = self.userAgent if self.userAgent is not None else self.user_agent
        if userAgent:
            if type(userAgent) is str:
                headers.update({'User-Agent': userAgent})
            elif (type(userAgent) is dict) and ('User-Agent' in userAgent):
                headers.update(userAgent)
        headers.update({'Accept-Encoding': 'gzip, deflate'})
        return self.set_headers(headers)

    def log(self, *args):
        print(*args)

    def on_rest_response(self, code, reason, url, method, response_headers, response_body, request_headers, request_body):
        return response_body.strip()

    def on_json_response(self, response_body):
        if self.quoteJsonNumbers and orjson is None:
            return json.loads(response_body, parse_float=str, parse_int=str)
        else:
            if orjson:
                return orjson.loads(response_body)
            return json.loads(response_body)

    def fetch(self, url, method='GET', headers=None, body=None):
        """Perform a HTTP request and return decoded JSON data"""

        # ##### PROXY & HEADERS #####
        request_headers = self.prepare_request_headers(headers)
        # proxy-url
        proxyUrl = self.check_proxy_url_settings(url, method, headers, body)
        if proxyUrl is not None:
            request_headers.update({'Origin': self.origin})
            url = proxyUrl + url
        # proxy agents
        proxies = None  # set default
        httpProxy, httpsProxy, socksProxy = self.check_proxy_settings(url, method, headers, body)
        if httpProxy:
            proxies = {}
            proxies['http'] = httpProxy
        elif httpsProxy:
            proxies = {}
            proxies['https'] = httpsProxy
        elif socksProxy:
            proxies = {}
            # https://stackoverflow.com/a/15661226/2377343
            proxies['http'] = socksProxy
            proxies['https'] = socksProxy
        proxyAgentSet = proxies is not None
        self.check_conflicting_proxies(proxyAgentSet, proxyUrl)
        # specifically for async-python, there is ".proxies" property maintained
        if (self.proxies is not None):
            if (proxyAgentSet or proxyUrl):
                raise ExchangeError(self.id + ' you have conflicting proxy settings - use either .proxies or http(s)Proxy / socksProxy / proxyUrl')
            proxies = self.proxies
        # log
        if self.verbose:
            self.log("\nfetch Request:", self.id, method, url, "RequestHeaders:", request_headers, "RequestBody:", body)
        self.logger.debug("%s %s, Request: %s %s", method, url, request_headers, body)
        # end of proxies & headers

        request_body = body
        if body:
            body = body.encode()

        self.session.cookies.clear()

        http_response = None
        http_status_code = None
        http_status_text = None
        json_response = None
        try:
            response = self.session.request(
                method,
                url,
                data=body,
                headers=request_headers,
                timeout=(self.timeout / 1000),
                proxies=proxies,
                verify=self.verify and self.validateServerSsl
            )
            # does not try to detect encoding
            response.encoding = 'utf-8'
            headers = response.headers
            http_status_code = response.status_code
            http_status_text = response.reason
            http_response = self.on_rest_response(http_status_code, http_status_text, url, method, headers, response.text, request_headers, request_body)
            json_response = self.parse_json(http_response)
            # FIXME remove last_x_responses from subclasses
            if self.enableLastHttpResponse:
                self.last_http_response = http_response
            if self.enableLastJsonResponse:
                self.last_json_response = json_response
            if self.enableLastResponseHeaders:
                self.last_response_headers = headers
            if self.verbose:
                self.log("\nfetch Response:", self.id, method, url, http_status_code, "ResponseHeaders:", headers, "ResponseBody:", http_response)
            self.logger.debug("%s %s, Response: %s %s %s", method, url, http_status_code, headers, http_response)
            response.raise_for_status()

        except Timeout as e:
            details = ' '.join([self.id, method, url])
            raise RequestTimeout(details) from e

        except TooManyRedirects as e:
            details = ' '.join([self.id, method, url])
            raise ExchangeError(details) from e

        except SSLError as e:
            details = ' '.join([self.id, method, url])
            raise ExchangeError(details) from e

        except HTTPError as e:
            details = ' '.join([self.id, method, url])
            skip_further_error_handling = self.handle_errors(http_status_code, http_status_text, url, method, headers, http_response, json_response, request_headers, request_body)
            if not skip_further_error_handling:
                self.handle_http_status_code(http_status_code, http_status_text, url, method, http_response)
            raise ExchangeError(details) from e

        except requestsConnectionError as e:
            error_string = str(e)
            details = ' '.join([self.id, method, url])
            if 'Read timed out' in error_string:
                raise RequestTimeout(details) from e
            else:
                raise NetworkError(details) from e

        except ConnectionResetError as e:
            error_string = str(e)
            details = ' '.join([self.id, method, url])
            raise NetworkError(details) from e

        except RequestException as e:  # base exception class
            error_string = str(e)
            if ('Missing dependencies for SOCKS support' in error_string):
                raise NotSupported(self.id + ' - to use SOCKS proxy with ccxt, you might need "pysocks" module that can be installed by "pip install pysocks"')
            details = ' '.join([self.id, method, url])
            if any(x in error_string for x in ['ECONNRESET', 'Connection aborted.', 'Connection broken:']):
                raise NetworkError(details) from e
            else:
                raise ExchangeError(details) from e

        self.handle_errors(http_status_code, http_status_text, url, method, headers, http_response, json_response, request_headers, request_body)
        if json_response is not None:
            return json_response
        elif self.is_text_response(headers):
            return http_response
        else:
            if isinstance(response.content, bytes):
                return response.content.decode('utf8')
            return response.content

    def parse_json(self, http_response):
        try:
            if Exchange.is_json_encoded_object(http_response):
                return self.on_json_response(http_response)
        except ValueError:  # superclass of JsonDecodeError (python2)
            pass

    def is_text_response(self, headers):
        # https://github.com/ccxt/ccxt/issues/5302
        content_type = headers.get('Content-Type', '')
        return content_type.startswith('application/json') or content_type.startswith('text/')

    @staticmethod
    def key_exists(dictionary, key):
        if hasattr(dictionary, '__getitem__') and not isinstance(dictionary, str):
            if isinstance(dictionary, list) and type(key) is not int:
                return False
            try:
                value = dictionary[key]
                return value is not None and value != ''
            except LookupError:
                return False
        return False

    @staticmethod
    def safe_float(dictionary, key, default_value=None):
        value = default_value
        try:
            if Exchange.key_exists(dictionary, key):
                value = float(dictionary[key])
        except ValueError as e:
            value = default_value
        return value

    @staticmethod
    def safe_string(dictionary, key, default_value=None):
        return str(dictionary[key]) if Exchange.key_exists(dictionary, key) else default_value

    @staticmethod
    def safe_string_lower(dictionary, key, default_value=None):
        if Exchange.key_exists(dictionary, key):
            return str(dictionary[key]).lower()
        else:
            return default_value.lower() if default_value is not None else default_value

    @staticmethod
    def safe_string_upper(dictionary, key, default_value=None):
        if Exchange.key_exists(dictionary, key):
            return str(dictionary[key]).upper()
        else:
            return default_value.upper() if default_value is not None else default_value

    @staticmethod
    def safe_integer(dictionary, key, default_value=None):
        if not Exchange.key_exists(dictionary, key):
            return default_value
        value = dictionary[key]
        try:
            # needed to avoid breaking on "100.0"
            # https://stackoverflow.com/questions/1094717/convert-a-string-to-integer-with-decimal-in-python#1094721
            return int(float(value))
        except ValueError:
            return default_value
        except TypeError:
            return default_value

    @staticmethod
    def safe_integer_product(dictionary, key, factor, default_value=None):
        if not Exchange.key_exists(dictionary, key):
            return default_value
        value = dictionary[key]
        if isinstance(value, Number):
            return int(value * factor)
        elif isinstance(value, str):
            try:
                return int(float(value) * factor)
            except ValueError:
                pass
        return default_value

    @staticmethod
    def safe_timestamp(dictionary, key, default_value=None):
        return Exchange.safe_integer_product(dictionary, key, 1000, default_value)

    @staticmethod
    def safe_value(dictionary, key, default_value=None):
        return dictionary[key] if Exchange.key_exists(dictionary, key) else default_value

    # we're not using safe_floats with a list argument as we're trying to save some cycles here
    # we're not using safe_float_3 either because those cases are too rare to deserve their own optimization

    @staticmethod
    def safe_float_2(dictionary, key1, key2, default_value=None):
        return Exchange.safe_either(Exchange.safe_float, dictionary, key1, key2, default_value)

    @staticmethod
    def safe_string_2(dictionary, key1, key2, default_value=None):
        return Exchange.safe_either(Exchange.safe_string, dictionary, key1, key2, default_value)

    @staticmethod
    def safe_string_lower_2(dictionary, key1, key2, default_value=None):
        return Exchange.safe_either(Exchange.safe_string_lower, dictionary, key1, key2, default_value)

    @staticmethod
    def safe_string_upper_2(dictionary, key1, key2, default_value=None):
        return Exchange.safe_either(Exchange.safe_string_upper, dictionary, key1, key2, default_value)

    @staticmethod
    def safe_integer_2(dictionary, key1, key2, default_value=None):
        return Exchange.safe_either(Exchange.safe_integer, dictionary, key1, key2, default_value)

    @staticmethod
    def safe_integer_product_2(dictionary, key1, key2, factor, default_value=None):
        value = Exchange.safe_integer_product(dictionary, key1, factor)
        return value if value is not None else Exchange.safe_integer_product(dictionary, key2, factor, default_value)

    @staticmethod
    def safe_timestamp_2(dictionary, key1, key2, default_value=None):
        return Exchange.safe_integer_product_2(dictionary, key1, key2, 1000, default_value)

    @staticmethod
    def safe_value_2(dictionary, key1, key2, default_value=None):
        return Exchange.safe_either(Exchange.safe_value, dictionary, key1, key2, default_value)

    # safe_method_n methods family

    @staticmethod
    def safe_float_n(dictionary, key_list, default_value=None):
        value = Exchange.get_object_value_from_key_list(dictionary, key_list)
        if value is None:
            return default_value
        try:
            value = float(value)
        except ValueError as e:
            value = default_value
        return value

    @staticmethod
    def safe_string_n(dictionary, key_list, default_value=None):
        value = Exchange.get_object_value_from_key_list(dictionary, key_list)
        return str(value) if value is not None else default_value

    @staticmethod
    def safe_string_lower_n(dictionary, key_list, default_value=None):
        value = Exchange.get_object_value_from_key_list(dictionary, key_list)
        if value is not None:
            return str(value).lower()
        elif default_value is None:
            return default_value
        else:
            return default_value.lower()

    @staticmethod
    def safe_string_upper_n(dictionary, key_list, default_value=None):
        value = Exchange.get_object_value_from_key_list(dictionary, key_list)
        if value is not None:
            return str(value).upper()
        elif default_value is None:
            return default_value
        else:
            return default_value.upper()

    @staticmethod
    def safe_integer_n(dictionary, key_list, default_value=None):
        value = Exchange.get_object_value_from_key_list(dictionary, key_list)
        if value is None:
            return default_value
        try:
            # needed to avoid breaking on "100.0"
            # https://stackoverflow.com/questions/1094717/convert-a-string-to-integer-with-decimal-in-python#1094721
            return int(float(value))
        except ValueError:
            return default_value
        except TypeError:
            return default_value

    @staticmethod
    def safe_integer_product_n(dictionary, key_list, factor, default_value=None):
        if dictionary is None:
            return default_value
        value = Exchange.get_object_value_from_key_list(dictionary, key_list)
        if value is None:
            return default_value
        if isinstance(value, Number):
            return int(value * factor)
        elif isinstance(value, str):
            try:
                return int(float(value) * factor)
            except ValueError:
                pass
        return default_value

    @staticmethod
    def safe_timestamp_n(dictionary, key_list, default_value=None):
        return Exchange.safe_integer_product_n(dictionary, key_list, 1000, default_value)

    @staticmethod
    def safe_value_n(dictionary, key_list, default_value=None):
        if dictionary is None:
            return default_value
        value = Exchange.get_object_value_from_key_list(dictionary, key_list)
        return value if value is not None else default_value

    @staticmethod
    def get_object_value_from_key_list(dictionary_or_list, key_list):
        isDataArray = isinstance(dictionary_or_list, list)
        isDataDict = isinstance(dictionary_or_list, dict)
        for key in key_list:
            if isDataDict:
                if key in dictionary_or_list and dictionary_or_list[key] is not None and dictionary_or_list[key] != '':
                    return dictionary_or_list[key]
            elif isDataArray and not isinstance(key, str):
                if (key < len(dictionary_or_list)) and (dictionary_or_list[key] is not None) and (dictionary_or_list[key] != ''):
                    return dictionary_or_list[key]
        return None

    @staticmethod
    def safe_either(method, dictionary, key1, key2, default_value=None):
        """A helper-wrapper for the safe_value_2() family."""
        value = method(dictionary, key1)
        return value if value is not None else method(dictionary, key2, default_value)

    @staticmethod
    def truncate(num, precision=0):
        """Deprecated, use decimal_to_precision instead"""
        if precision > 0:
            decimal_precision = math.pow(10, precision)
            return math.trunc(num * decimal_precision) / decimal_precision
        return int(Exchange.truncate_to_string(num, precision))

    @staticmethod
    def truncate_to_string(num, precision=0):
        """Deprecated, todo: remove references from subclasses"""
        if precision > 0:
            parts = ('{0:.%df}' % precision).format(Decimal(num)).split('.')
            decimal_digits = parts[1][:precision].rstrip('0')
            decimal_digits = decimal_digits if len(decimal_digits) else '0'
            return parts[0] + '.' + decimal_digits
        return ('%d' % num)

    @staticmethod
    def uuid22(length=22):
        return format(random.getrandbits(length * 4), 'x')

    @staticmethod
    def uuid16(length=16):
        return format(random.getrandbits(length * 4), 'x')

    @staticmethod
    def uuid():
        return str(uuid.uuid4())

    @staticmethod
    def uuidv1():
        return str(uuid.uuid1()).replace('-', '')

    @staticmethod
    def capitalize(string):  # first character only, rest characters unchanged
        # the native pythonic .capitalize() method lowercases all other characters
        # which is an unwanted behaviour, therefore we use this custom implementation
        # check it yourself: print('foobar'.capitalize(), 'fooBar'.capitalize())
        if len(string) > 1:
            return "%s%s" % (string[0].upper(), string[1:])
        return string.upper()

    @staticmethod
    def strip(string):
        return string.strip()

    @staticmethod
    def keysort(dictionary):
        return collections.OrderedDict(sorted(dictionary.items(), key=lambda t: t[0]))

    @staticmethod
    def extend(*args):
        if args is not None:
            result = None
            if type(args[0]) is collections.OrderedDict:
                result = collections.OrderedDict()
            else:
                result = {}
            for arg in args:
                result.update(arg)
            return result
        return {}

    @staticmethod
    def deep_extend(*args):
        result = None
        for arg in args:
            if isinstance(arg, dict):
                if not isinstance(result, dict):
                    result = {}
                for key in arg:
                    result[key] = Exchange.deep_extend(result[key] if key in result else None, arg[key])
            else:
                result = arg
        return result

    @staticmethod
    def filter_by(array, key, value=None):
        array = Exchange.to_array(array)
        return list(filter(lambda x: x[key] == value, array))

    @staticmethod
    def filterBy(array, key, value=None):
        return Exchange.filter_by(array, key, value)

    @staticmethod
    def group_by(array, key):
        result = {}
        array = Exchange.to_array(array)
        array = [entry for entry in array if (key in entry) and (entry[key] is not None)]
        for entry in array:
            if entry[key] not in result:
                result[entry[key]] = []
            result[entry[key]].append(entry)
        return result

    @staticmethod
    def groupBy(array, key):
        return Exchange.group_by(array, key)

    @staticmethod
    def index_by(array, key):
        result = {}
        if type(array) is dict:
            array = Exchange.keysort(array).values()
        is_int_key = isinstance(key, int)
        for element in array:
            if ((is_int_key and (key < len(element))) or (key in element)) and (element[key] is not None):
                k = element[key]
                result[k] = element
        return result

    @staticmethod
    def sort_by(array, key, descending=False, default=0):
        return sorted(array, key=lambda k: k[key] if k[key] is not None else default, reverse=descending)

    @staticmethod
    def sort_by_2(array, key1, key2, descending=False):
        return sorted(array, key=lambda k: (k[key1] if k[key1] is not None else "", k[key2] if k[key2] is not None else ""), reverse=descending)

    @staticmethod
    def array_concat(a, b):
        return a + b

    @staticmethod
    def in_array(needle, haystack):
        return needle in haystack

    @staticmethod
    def is_empty(object):
        return not object

    @staticmethod
    def extract_params(string):
        return re.findall(r'{([\w-]+)}', string)

    @staticmethod
    def implode_params(string, params):
        if isinstance(params, dict):
            for key in params:
                if not isinstance(params[key], list):
                    string = string.replace('{' + key + '}', str(params[key]))
        return string

    @staticmethod
    def urlencode(params={}, doseq=False):
        newParams = params.copy()
        for key, value in params.items():
            if isinstance(value, bool):
                newParams[key] = 'true' if value else 'false'
        return _urlencode.urlencode(newParams, doseq, quote_via=_urlencode.quote)

    @staticmethod
    def urlencode_with_array_repeat(params={}):
        return re.sub(r'%5B\d*%5D', '', Exchange.urlencode(params, True))

    @staticmethod
    def urlencode_nested(params):
        result = {}

        def _encode_params(params, p_key=None):
            encode_params = {}
            if isinstance(params, dict):
                for key in params:
                    encode_key = '{}[{}]'.format(p_key, key)
                    encode_params[encode_key] = params[key]
            elif isinstance(params, (list, tuple)):
                for offset, value in enumerate(params):
                    encode_key = '{}[{}]'.format(p_key, offset)
                    encode_params[encode_key] = value
            else:
                result[p_key] = params
            for key in encode_params:
                value = encode_params[key]
                _encode_params(value, key)
        if isinstance(params, dict):
            for key in params:
                _encode_params(params[key], key)
        return _urlencode.urlencode(result, quote_via=_urlencode.quote)

    @staticmethod
    def rawencode(params={}):
        return _urlencode.unquote(Exchange.urlencode(params))

    @staticmethod
    def encode_uri_component(uri, safe="~()*!.'"):
        return _urlencode.quote(uri, safe=safe)

    @staticmethod
    def omit(d, *args):
        if isinstance(d, dict):
            result = d.copy()
            for arg in args:
                if type(arg) is list:
                    for key in arg:
                        if key in result:
                            del result[key]
                else:
                    if arg in result:
                        del result[arg]
            return result
        return d

    @staticmethod
    def unique(array):
        return list(set(array))

    @staticmethod
    def pluck(array, key):
        return [
            element[key]
            for element in array
            if (key in element) and (element[key] is not None)
        ]

    @staticmethod
    def sum(*args):
        return sum([arg for arg in args if isinstance(arg, (float, int))])

    @staticmethod
    def ordered(array):
        return collections.OrderedDict(array)

    @staticmethod
    def aggregate(bidasks):
        ordered = Exchange.ordered({})
        for [price, volume, *_] in bidasks:
            if volume > 0:
                ordered[price] = (ordered[price] if price in ordered else 0) + volume
        result = []
        items = list(ordered.items())
        for price, volume in items:
            result.append([price, volume])
        return result

    @staticmethod
    def sec():
        return Exchange.seconds()

    @staticmethod
    def msec():
        return Exchange.milliseconds()

    @staticmethod
    def usec():
        return Exchange.microseconds()

    @staticmethod
    def seconds():
        return int(time.time())

    @staticmethod
    def milliseconds():
        return int(time.time() * 1000)

    @staticmethod
    def microseconds():
        return int(time.time() * 1000000)

    @staticmethod
    def iso8601(timestamp=None):
        if timestamp is None:
            return timestamp
        if not isinstance(timestamp, int):
            return None
        if int(timestamp) < 0:
            return None

        try:
            utc = datetime.datetime.fromtimestamp(timestamp // 1000, datetime.timezone.utc)
            return utc.strftime('%Y-%m-%dT%H:%M:%S.%f')[:-6] + "{:03d}".format(int(timestamp) % 1000) + 'Z'
        except (TypeError, OverflowError, OSError):
            return None

    @staticmethod
    def rfc2616(self, timestamp=None):
        if timestamp is None:
            ts = datetime.datetime.now()
        else:
            ts = timestamp
        stamp = mktime(ts.timetuple())
        return format_date_time(stamp)

    @staticmethod
    def dmy(timestamp, infix='-'):
        utc_datetime = datetime.datetime.fromtimestamp(int(round(timestamp / 1000)), datetime.timezone.utc)
        return utc_datetime.strftime('%m' + infix + '%d' + infix + '%Y')

    @staticmethod
    def ymd(timestamp, infix='-', fullYear=True):
        year_format = '%Y' if fullYear else '%y'
        utc_datetime = datetime.datetime.fromtimestamp(int(round(timestamp / 1000)), datetime.timezone.utc)
        return utc_datetime.strftime(year_format + infix + '%m' + infix + '%d')

    @staticmethod
    def yymmdd(timestamp, infix=''):
        return Exchange.ymd(timestamp, infix, False)

    @staticmethod
    def yyyymmdd(timestamp, infix='-'):
        return Exchange.ymd(timestamp, infix, True)

    @staticmethod
    def ymdhms(timestamp, infix=' '):
        utc_datetime = datetime.datetime.fromtimestamp(int(round(timestamp / 1000)), datetime.timezone.utc)
        return utc_datetime.strftime('%Y-%m-%d' + infix + '%H:%M:%S')

    @staticmethod
    def parse_date(timestamp=None):
        if timestamp is None:
            return timestamp
        if not isinstance(timestamp, str):
            return None
        if 'GMT' in timestamp:
            try:
                string = ''.join([str(value).zfill(2) for value in parsedate(timestamp)[:6]]) + '.000Z'
                dt = datetime.datetime.strptime(string, "%Y%m%d%H%M%S.%fZ")
                return calendar.timegm(dt.utctimetuple()) * 1000
            except (TypeError, OverflowError, OSError):
                return None
        else:
            return Exchange.parse8601(timestamp)

    @staticmethod
    def parse8601(timestamp=None):
        if timestamp is None:
            return timestamp
        yyyy = '([0-9]{4})-?'
        mm = '([0-9]{2})-?'
        dd = '([0-9]{2})(?:T|[\\s])?'
        h = '([0-9]{2}):?'
        m = '([0-9]{2}):?'
        s = '([0-9]{2})'
        ms = '(\\.[0-9]{1,3})?'
        tz = '(?:(\\+|\\-)([0-9]{2})\\:?([0-9]{2})|Z)?'
        regex = r'' + yyyy + mm + dd + h + m + s + ms + tz
        try:
            match = re.search(regex, timestamp, re.IGNORECASE)
            if match is None:
                return None
            yyyy, mm, dd, h, m, s, ms, sign, hours, minutes = match.groups()
            ms = ms or '.000'
            ms = (ms + '00')[0:4]
            msint = int(ms[1:])
            sign = sign or ''
            sign = int(sign + '1') * -1
            hours = int(hours or 0) * sign
            minutes = int(minutes or 0) * sign
            offset = datetime.timedelta(hours=hours, minutes=minutes)
            string = yyyy + mm + dd + h + m + s + ms + 'Z'
            dt = datetime.datetime.strptime(string, "%Y%m%d%H%M%S.%fZ")
            dt = dt + offset
            return calendar.timegm(dt.utctimetuple()) * 1000 + msint
        except (TypeError, OverflowError, OSError, ValueError):
            return None

    @staticmethod
    def hash(request, algorithm='md5', digest='hex'):
        if algorithm == 'keccak':
            binary = bytes(keccak.SHA3(request))
        else:
            h = hashlib.new(algorithm, request)
            binary = h.digest()
        if digest == 'base64':
            return Exchange.binary_to_base64(binary)
        elif digest == 'hex':
            return Exchange.binary_to_base16(binary)
        return binary

    @staticmethod
    def hmac(request, secret, algorithm=hashlib.sha256, digest='hex'):
        h = hmac.new(secret, request, algorithm)
        binary = h.digest()
        if digest == 'hex':
            return Exchange.binary_to_base16(binary)
        elif digest == 'base64':
            return Exchange.binary_to_base64(binary)
        return binary

    @staticmethod
    def binary_concat(*args):
        result = bytes()
        for arg in args:
            result = result + arg
        return result

    @staticmethod
    def binary_concat_array(array):
        result = bytes()
        for element in array:
            result = result + element
        return result

    @staticmethod
    def urlencode_base64(s):
        return Exchange.decode(base64.urlsafe_b64encode(s)).replace('=', '')

    @staticmethod
    def binary_to_base64(s):
        return Exchange.decode(base64.standard_b64encode(s))

    @staticmethod
    def base64_to_binary(s):
        return base64.standard_b64decode(s)

    @staticmethod
    def string_to_base64(s):
        return Exchange.binary_to_base64(Exchange.encode(s))

    @staticmethod
    def base64_to_string(s):
        return Exchange.decode(base64.b64decode(s))

    @staticmethod
    def jwt(request, secret, algorithm='sha256', is_rsa=False, opts={}):
        algos = {
            'sha256': hashlib.sha256,
            'sha384': hashlib.sha384,
            'sha512': hashlib.sha512,
        }
        alg = ('RS' if is_rsa else 'HS') + algorithm[3:]
        if 'alg' in opts and opts['alg'] is not None:
            alg = opts['alg']
        header_opts = {
            'alg': alg,
            'typ': 'JWT',
        }
        if 'kid' in opts and opts['kid'] is not None:
            header_opts['kid'] = opts['kid']
        if 'nonce' in opts and opts['nonce'] is not None:
            header_opts['nonce'] = opts['nonce']
        header = Exchange.encode(Exchange.json(header_opts))
        encoded_header = Exchange.urlencode_base64(header)
        encoded_data = Exchange.urlencode_base64(Exchange.encode(Exchange.json(request)))
        token = encoded_header + '.' + encoded_data
        algoType = alg[0:2]
        if is_rsa or algoType == 'RS':
            signature = Exchange.base64_to_binary(Exchange.rsa(token, Exchange.decode(secret), algorithm))
        elif algoType == 'ES':
            rawSignature = Exchange.ecdsa(token, secret, 'p256', algorithm)
            signature = Exchange.base16_to_binary(rawSignature['r'].rjust(64, "0") + rawSignature['s'].rjust(64, "0"))
        else:
            signature = Exchange.hmac(Exchange.encode(token), secret, algos[algorithm], 'binary')
        return token + '.' + Exchange.urlencode_base64(signature)

    @staticmethod
    def rsa(request, secret, alg='sha256'):
        algorithms = {
            "sha256": hashes.SHA256(),
            "sha384": hashes.SHA384(),
            "sha512": hashes.SHA512(),
        }
        algorithm = algorithms[alg]
        priv_key = load_pem_private_key(Exchange.encode(secret), None, backends.default_backend())
        return Exchange.binary_to_base64(priv_key.sign(Exchange.encode(request), padding.PKCS1v15(), algorithm))

    @staticmethod
    def eth_abi_encode(types, args):
        return abi.encode(types, args)

    @staticmethod
    def eth_encode_structured_data(domain, messageTypes, message):
        encodedData = account.messages.encode_typed_data(domain, messageTypes, message)
        return Exchange.binary_concat(b"\x19\x01", encodedData.header, encodedData.body)

    @staticmethod
    def retrieve_stark_account (signature, accountClassHash, accountProxyClassHash):
        privateKey = get_private_key_from_eth_signature(signature)
        publicKey = private_to_stark_key(privateKey)
        calldata = [
            int(accountClassHash, 16),
            get_selector_from_name("initialize"),
            2,
            publicKey,
            0,
        ]

        address = compute_address(
            class_hash=int(accountProxyClassHash, 16),
            constructor_calldata=calldata,
            salt=publicKey,
        )
        return {
            'privateKey': privateKey,
            'publicKey': publicKey,
            'address': hex(address)
        }

    @staticmethod
    def starknet_encode_structured_data (domain, messageTypes, messageData, address):
        types = list(messageTypes.keys())
        if len(types) > 1:
            raise NotSupported('starknetEncodeStructuredData only support single type')

        request = {
            'domain': domain,
            'primaryType': types[0],
            'types': Exchange.extend({
                'StarkNetDomain': [
                    {'name': "name", 'type': "felt"},
                    {'name': "chainId", 'type': "felt"},
                    {'name': "version", 'type': "felt"},
                ],
            }, messageTypes),
            'message': messageData,
        }
        typedDataClass = TypedDataDataclass.from_dict(request)
        msgHash = typedDataClass.message_hash(int(address, 16))
        return msgHash

    @staticmethod
    def starknet_sign (hash, pri):
        # // TODO: unify to ecdsa
        r, s = message_signature(hash, pri)
        return Exchange.json([hex(r), hex(s)])

    @staticmethod
    def packb(o):
        return packb(o)

    @staticmethod
    def int_to_base16(num):
        return "%0.2X" % num

    @staticmethod
    def random_bytes(length):
        return format(random.getrandbits(length * 8), 'x')

    @staticmethod
    def ecdsa(request, secret, algorithm='p256', hash=None, fixed_length=False):
        # your welcome - frosty00
        algorithms = {
            'p192': [ecdsa.NIST192p, 'sha256'],
            'p224': [ecdsa.NIST224p, 'sha256'],
            'p256': [ecdsa.NIST256p, 'sha256'],
            'p384': [ecdsa.NIST384p, 'sha384'],
            'p521': [ecdsa.NIST521p, 'sha512'],
            'secp256k1': [ecdsa.SECP256k1, 'sha256'],
        }
        if algorithm not in algorithms:
            raise ArgumentsRequired(algorithm + ' is not a supported algorithm')
        curve_info = algorithms[algorithm]
        hash_function = getattr(hashlib, curve_info[1])
        encoded_request = Exchange.encode(request)
        if hash is not None:
            digest = Exchange.hash(encoded_request, hash, 'binary')
        else:
            digest = base64.b16decode(encoded_request, casefold=True)
        if isinstance(secret, str):
            secret = Exchange.encode(secret)
        if secret.find(b'-----BEGIN EC PRIVATE KEY-----') > -1:
            key = ecdsa.SigningKey.from_pem(secret, hash_function)
        else:
            key = ecdsa.SigningKey.from_string(base64.b16decode(secret,
                                                            casefold=True), curve=curve_info[0])
        r_binary, s_binary, v = key.sign_digest_deterministic(digest, hashfunc=hash_function,
                                                              sigencode=ecdsa.util.sigencode_strings_canonize)
        r_int, s_int = ecdsa.util.sigdecode_strings((r_binary, s_binary), key.privkey.order)
        counter = 0
        minimum_size = (1 << (8 * 31)) - 1
        half_order = key.privkey.order / 2
        while fixed_length and (r_int > half_order or r_int <= minimum_size or s_int <= minimum_size):
            r_binary, s_binary, v = key.sign_digest_deterministic(digest, hashfunc=hash_function,
                                                                  sigencode=ecdsa.util.sigencode_strings_canonize,
                                                                  extra_entropy=Exchange.number_to_le(counter, 32))
            r_int, s_int = ecdsa.util.sigdecode_strings((r_binary, s_binary), key.privkey.order)
            counter += 1
        r, s = Exchange.decode(base64.b16encode(r_binary)).lower(), Exchange.decode(base64.b16encode(s_binary)).lower()
        return {
            'r': r,
            's': s,
            'v': v,
        }

    @staticmethod
    def eddsa(request, secret, curve='ed25519'):
        if isinstance(secret, str):
            secret = Exchange.encode(secret)
        private_key = ed25519.Ed25519PrivateKey.from_private_bytes(secret) if len(secret) == 32 else load_pem_private_key(secret, None)
        return Exchange.binary_to_base64(private_key.sign(request))

    @staticmethod
    def axolotl(request, secret, curve='ed25519'):
        random = b'\x00' * 64
        request = base64.b16decode(request, casefold=True)
        secret = base64.b16decode(secret, casefold=True)
        signature = eddsa.calculateSignature(random, secret, request)
        return Exchange.binary_to_base58(signature)

    @staticmethod
    def json(data, params=None):
        if orjson:
            return orjson.dumps(data).decode('utf-8')
        return json.dumps(data, separators=(',', ':'), cls=SafeJSONEncoder)

    @staticmethod
    def is_json_encoded_object(input):
        return (isinstance(input, str) and
                (len(input) >= 2) and
                ((input[0] == '{') or (input[0] == '[')))

    @staticmethod
    def encode(string):
        return string.encode('latin-1')

    @staticmethod
    def decode(string):
        return string.decode('latin-1')

    @staticmethod
    def to_array(value):
        return list(value.values()) if type(value) is dict else value

    @staticmethod
    def check_required_version(required_version, error=True):
        result = True
        [major1, minor1, patch1] = required_version.split('.')
        [major2, minor2, patch2] = __version__.split('.')
        int_major1 = int(major1)
        int_minor1 = int(minor1)
        int_patch1 = int(patch1)
        int_major2 = int(major2)
        int_minor2 = int(minor2)
        int_patch2 = int(patch2)
        if int_major1 > int_major2:
            result = False
        if int_major1 == int_major2:
            if int_minor1 > int_minor2:
                result = False
            elif int_minor1 == int_minor2 and int_patch1 > int_patch2:
                result = False
        if not result:
            if error:
                raise NotSupported('Your current version of CCXT is ' + __version__ + ', a newer version ' + required_version + ' is required, please, upgrade your version of CCXT')
            else:
                return error
        return result

    def precision_from_string(self, str):
        # support string formats like '1e-4'
        if 'e' in str or 'E' in str:
            numStr = re.sub(r'\d\.?\d*[eE]', '', str)
            return int(numStr) * -1
        # support integer formats (without dot) like '1', '10' etc [Note: bug in decimalToPrecision, so this should not be used atm]
        # if not ('.' in str):
        #     return len(str) * -1
        # default strings like '0.0001'
        parts = re.sub(r'0+$', '', str).split('.')
        return len(parts[1]) if len(parts) > 1 else 0

    def load_markets(self, reload=False, params={}):
        if not reload:
            if self.markets:
                if not self.markets_by_id:
                    return self.set_markets(self.markets)
                return self.markets
        currencies = None
        if self.has['fetchCurrencies'] is True:
            currencies = self.fetch_currencies()
        markets = self.fetch_markets(params)
        return self.set_markets(markets, currencies)

    def fetch_markets(self, params={}):
        # markets are returned as a list
        # currencies are returned as a dict
        # this is for historical reasons
        # and may be changed for consistency later
        return self.to_array(self.markets)

    def fetch_currencies(self, params={}):
        # markets are returned as a list
        # currencies are returned as a dict
        # this is for historical reasons
        # and may be changed for consistency later
        return self.currencies

    def fetch_fees(self):
        trading = {}
        funding = {}
        if self.has['fetchTradingFees']:
            trading = self.fetch_trading_fees()
        if self.has['fetchFundingFees']:
            funding = self.fetch_funding_fees()
        return {
            'trading': trading,
            'funding': funding,
        }

    @staticmethod
    def parse_timeframe(timeframe):
        amount = int(timeframe[0:-1])
        unit = timeframe[-1]
        if 'y' == unit:
            scale = 60 * 60 * 24 * 365
        elif 'M' == unit:
            scale = 60 * 60 * 24 * 30
        elif 'w' == unit:
            scale = 60 * 60 * 24 * 7
        elif 'd' == unit:
            scale = 60 * 60 * 24
        elif 'h' == unit:
            scale = 60 * 60
        elif 'm' == unit:
            scale = 60
        elif 's' == unit:
            scale = 1
        else:
            raise NotSupported('timeframe unit {} is not supported'.format(unit))
        return amount * scale

    @staticmethod
    def round_timeframe(timeframe, timestamp, direction=ROUND_DOWN):
        ms = Exchange.parse_timeframe(timeframe) * 1000
        # Get offset based on timeframe in milliseconds
        offset = timestamp % ms
        return timestamp - offset + (ms if direction == ROUND_UP else 0)

    def vwap(self, baseVolume, quoteVolume):
        return (quoteVolume / baseVolume) if (quoteVolume is not None) and (baseVolume is not None) and (baseVolume > 0) else None

    def check_required_dependencies(self):
        if self.requiresEddsa and eddsa is None:
            raise NotSupported(self.id + ' Eddsa functionality requires python-axolotl-curve25519, install with `pip install python-axolotl-curve25519==0.4.1.post2`: https://github.com/tgalal/python-axolotl-curve25519')

    def privateKeyToAddress(self, privateKey):
        private_key_bytes = base64.b16decode(Exchange.encode(privateKey), True)
        public_key_bytes = ecdsa.SigningKey.from_string(private_key_bytes, curve=ecdsa.SECP256k1).verifying_key.to_string()
        public_key_hash = keccak.SHA3(public_key_bytes)
        return '0x' + Exchange.decode(base64.b16encode(public_key_hash))[-40:].lower()

    @staticmethod
    def remove0x_prefix(value):
        if value[:2] == '0x':
            return value[2:]
        return value

    @staticmethod
    def totp(key):
        def hex_to_dec(n):
            return int(n, base=16)

        def base32_to_bytes(n):
            missing_padding = len(n) % 8
            padding = 8 - missing_padding if missing_padding > 0 else 0
            padded = n.upper() + ('=' * padding)
            return base64.b32decode(padded)  # throws an error if the key is invalid

        epoch = int(time.time()) // 30
        hmac_res = Exchange.hmac(epoch.to_bytes(8, 'big'), base32_to_bytes(key.replace(' ', '')), hashlib.sha1, 'hex')
        offset = hex_to_dec(hmac_res[-1]) * 2
        otp = str(hex_to_dec(hmac_res[offset: offset + 8]) & 0x7fffffff)
        return otp[-6:]

    @staticmethod
    def number_to_le(n, size):
        return int(n).to_bytes(size, 'little')

    @staticmethod
    def number_to_be(n, size):
        return int(n).to_bytes(size, 'big')

    @staticmethod
    def base16_to_binary(s):
        return base64.b16decode(s, True)

    @staticmethod
    def binary_to_base16(s):
        return Exchange.decode(base64.b16encode(s)).lower()

    def sleep(self, milliseconds):
        return time.sleep(milliseconds / 1000)

    @staticmethod
    def base58_to_binary(s):
        """encodes a base58 string to as a big endian integer"""
        if Exchange.base58_decoder is None:
            Exchange.base58_decoder = {}
            Exchange.base58_encoder = {}
            for i, c in enumerate(Exchange.base58_alphabet):
                Exchange.base58_decoder[c] = i
                Exchange.base58_encoder[i] = c
        result = 0
        for i in range(len(s)):
            result *= 58
            result += Exchange.base58_decoder[s[i]]
        return result.to_bytes((result.bit_length() + 7) // 8, 'big')

    @staticmethod
    def binary_to_base58(b):
        if Exchange.base58_encoder is None:
            Exchange.base58_decoder = {}
            Exchange.base58_encoder = {}
            for i, c in enumerate(Exchange.base58_alphabet):
                Exchange.base58_decoder[c] = i
                Exchange.base58_encoder[i] = c
        result = 0
        # undo decimal_to_bytes
        for byte in b:
            result *= 0x100
            result += byte
        string = []
        while result > 0:
            result, next_character = divmod(result, 58)
            string.append(Exchange.base58_encoder[next_character])
        string.reverse()
        return ''.join(string)

    def parse_number(self, value, default=None):
        if value is None:
            return default
        else:
            try:
                return self.number(value)
            except Exception:
                return default

    def omit_zero(self, string_number):
        try:
            if string_number is None or string_number == '':
                return None
            if float(string_number) == 0:
                return None
            return string_number
        except Exception:
            return string_number

    def check_order_arguments(self, market, type, side, amount, price, params):
        if price is None:
            if type == 'limit':
                raise ArgumentsRequired(self.id + ' create_order() requires a price argument for a limit order')
        if amount <= 0:
            raise InvalidOrder(self.id + ' create_order() amount should be above 0')

    def handle_http_status_code(self, code, reason, url, method, body):
        codeAsString = str(code)
        if codeAsString in self.httpExceptions:
            ErrorClass = self.httpExceptions[codeAsString]
            raise ErrorClass(self.id + ' ' + method + ' ' + url + ' ' + codeAsString + ' ' + reason + ' ' + body)

    @staticmethod
    def crc32(string, signed=False):
        unsigned = binascii.crc32(string.encode('utf8'))
        if signed and (unsigned >= 0x80000000):
            return unsigned - 0x100000000
        else:
            return unsigned

    def clone(self, obj):
        return obj if isinstance(obj, list) else self.extend(obj)

    # def delete_key_from_dictionary(self, dictionary, key):
    #     newDictionary = self.clone(dictionary)
    #     del newDictionary[key]
    #     return newDictionary

    # def set_object_property(obj, prop, value):
    #     obj[prop] = value

    def convert_to_big_int(self, value):
        return int(value) if isinstance(value, str) else value

    def string_to_chars_array(self, value):
        return list(value)

    def value_is_defined(self, value):
        return value is not None

    def array_slice(self, array, first, second=None):
        return array[first:second] if second else array[first:]

    def get_property(self, obj, property, defaultValue=None):
        return getattr(obj, property) if hasattr(obj, property) else defaultValue

    def set_property(self, obj, property, value):
        setattr(obj, property, value)

    def un_camel_case(self, str):
        return re.sub('(?!^)([A-Z]+)', r'_\1', str).lower()

    def fix_stringified_json_members(self, content):
        # when stringified json has members with their values also stringified, like:
        # '{"code":0, "data":{"order":{"orderId":1742968678528512345,"symbol":"BTC-USDT", "takeProfit":"{\"type\":\"TAKE_PROFIT\",\"stopPrice\":43320.1}","reduceOnly":false}}}'
        # we can fix with below manipulations
        # @ts-ignore
        modifiedContent = content.replace('\\', '')
        modifiedContent = modifiedContent.replace('"{', '{')
        modifiedContent = modifiedContent.replace('}"', '}')
        return modifiedContent

    def extend_exchange_options(self, newOptions):
        self.options = self.extend(self.options, newOptions)

    def create_safe_dictionary(self):
        return {}

    def rand_number(self, size):
        return int(''.join([str(random.randint(0, 9)) for _ in range(size)]))

    # ########################################################################
    # ########################################################################
    # ########################################################################
    # ########################################################################
    # ########                        ########                        ########
    # ########                        ########                        ########
    # ########                        ########                        ########
    # ########                        ########                        ########
    # ########        ########################        ########################
    # ########        ########################        ########################
    # ########        ########################        ########################
    # ########        ########################        ########################
    # ########                        ########                        ########
    # ########                        ########                        ########
    # ########                        ########                        ########
    # ########                        ########                        ########
    # ########################################################################
    # ########################################################################
    # ########################################################################
    # ########################################################################
    # ########        ########        ########                        ########
    # ########        ########        ########                        ########
    # ########        ########        ########                        ########
    # ########        ########        ########                        ########
    # ################        ########################        ################
    # ################        ########################        ################
    # ################        ########################        ################
    # ################        ########################        ################
    # ########        ########        ################        ################
    # ########        ########        ################        ################
    # ########        ########        ################        ################
    # ########        ########        ################        ################
    # ########################################################################
    # ########################################################################
    # ########################################################################
    # ########################################################################

    # METHODS BELOW THIS LINE ARE TRANSPILED FROM JAVASCRIPT TO PYTHON AND PHP

    def setup_stream(self):
        """
         * @ignore
        setup the stream object options and create subscriptions so the streams of multiple symbols publish to the individual ones
        """
        stream = self.stream
        if self.stream is None:
            return
        stream.subscribe('tickers', self.stream_to_symbol('tickers'), True)
        stream.subscribe('orderbooks', self.stream_to_symbol('orderbooks'), True)
        stream.subscribe('orders', self.stream_to_symbol('orders'), True)
        stream.subscribe('positions', self.stream_to_symbol('positions'), True)
        stream.subscribe('trades', self.stream_to_symbol('trades'), True)
        stream.subscribe('myTrades', self.stream_to_symbol('myTrades'), True)
        stream.subscribe('ohlcvs', self.stream_ohlcvs(), True)
        stream.subscribe('liquidations', self.stream_to_symbol('liquidations'), True)
        stream.subscribe('myLiquidations', self.stream_to_symbol('myLiquidations'), True)
        options = self.safe_dict(self.options, 'streaming', {})
        reconnect = self.safe_bool(options, 'autoreconnect', True)
        if reconnect:
            stream.subscribe('errors', self.stream_reconnect_on_error(), True)

    def stream_produce(self, topic: Topic, payload: Any = None, error: Any = None):
        """
         * @ignore
        produce a message to a topic of the stream
        :returns bool | None:
        """
        stream = self.stream
        stream.produce(topic, payload, error)

    def stream_reconnect(self):
        """
         * @ignore
        Calls all watchFunctions that were being used.
        :returns bool | None:
        """
        if self.verbose:
            self.log('Stream reconnecting active watch functions')
        stream = self.stream
        activeFunctions = stream.active_watch_functions
        tasks = []
        for i in range(0, len(activeFunctions)):
            activeFunction = activeFunctions[i]
            method = self.safe_string(activeFunction, 'method')
            args = self.safe_list(activeFunction, 'args')
            future = self.spawn(getattr(self, method), *args)
            tasks.append(future)
        return asyncio.gather(*tasks)

    def describe(self):
        return {
            'id': None,
            'name': None,
            'countries': None,
            'enableRateLimit': True,
            'rateLimit': 2000,  # milliseconds = seconds * 1000
            'timeout': self.timeout,  # milliseconds = seconds * 1000
            'certified': False,  # if certified by the CCXT dev team
            'pro': False,  # if it is integrated with CCXT Pro for WebSocket support
            'alias': False,  # whether self exchange is an alias to another exchange
            'dex': False,
            'has': {
                'publicAPI': True,
                'privateAPI': True,
                'CORS': None,
                'sandbox': None,
                'spot': None,
                'margin': None,
                'swap': None,
                'future': None,
                'option': None,
                'addMargin': None,
                'borrowCrossMargin': None,
                'borrowIsolatedMargin': None,
                'borrowMargin': None,
                'cancelAllOrders': None,
                'cancelAllOrdersWs': None,
                'cancelOrder': True,
                'cancelOrderWs': None,
                'cancelOrders': None,
                'cancelOrdersWs': None,
                'closeAllPositions': None,
                'closePosition': None,
                'createDepositAddress': None,
                'createLimitBuyOrder': None,
                'createLimitBuyOrderWs': None,
                'createLimitOrder': True,
                'createLimitOrderWs': None,
                'createLimitSellOrder': None,
                'createLimitSellOrderWs': None,
                'createMarketBuyOrder': None,
                'createMarketBuyOrderWs': None,
                'createMarketBuyOrderWithCost': None,
                'createMarketBuyOrderWithCostWs': None,
                'createMarketOrder': True,
                'createMarketOrderWs': True,
                'createMarketOrderWithCost': None,
                'createMarketOrderWithCostWs': None,
                'createMarketSellOrder': None,
                'createMarketSellOrderWs': None,
                'createMarketSellOrderWithCost': None,
                'createMarketSellOrderWithCostWs': None,
                'createOrder': True,
                'createOrderWs': None,
                'createOrders': None,
                'createOrderWithTakeProfitAndStopLoss': None,
                'createOrderWithTakeProfitAndStopLossWs': None,
                'createPostOnlyOrder': None,
                'createPostOnlyOrderWs': None,
                'createReduceOnlyOrder': None,
                'createReduceOnlyOrderWs': None,
                'createStopLimitOrder': None,
                'createStopLimitOrderWs': None,
                'createStopLossOrder': None,
                'createStopLossOrderWs': None,
                'createStopMarketOrder': None,
                'createStopMarketOrderWs': None,
                'createStopOrder': None,
                'createStopOrderWs': None,
                'createTakeProfitOrder': None,
                'createTakeProfitOrderWs': None,
                'createTrailingAmountOrder': None,
                'createTrailingAmountOrderWs': None,
                'createTrailingPercentOrder': None,
                'createTrailingPercentOrderWs': None,
                'createTriggerOrder': None,
                'createTriggerOrderWs': None,
                'deposit': None,
                'editOrder': 'emulated',
                'editOrderWs': None,
                'fetchAccounts': None,
                'fetchBalance': True,
                'fetchBalanceWs': None,
                'fetchBidsAsks': None,
                'fetchBorrowInterest': None,
                'fetchBorrowRate': None,
                'fetchBorrowRateHistories': None,
                'fetchBorrowRateHistory': None,
                'fetchBorrowRates': None,
                'fetchBorrowRatesPerSymbol': None,
                'fetchCanceledAndClosedOrders': None,
                'fetchCanceledOrders': None,
                'fetchClosedOrder': None,
                'fetchClosedOrders': None,
                'fetchClosedOrdersWs': None,
                'fetchConvertCurrencies': None,
                'fetchConvertQuote': None,
                'fetchConvertTrade': None,
                'fetchConvertTradeHistory': None,
                'fetchCrossBorrowRate': None,
                'fetchCrossBorrowRates': None,
                'fetchCurrencies': 'emulated',
                'fetchCurrenciesWs': 'emulated',
                'fetchDeposit': None,
                'fetchDepositAddress': None,
                'fetchDepositAddresses': None,
                'fetchDepositAddressesByNetwork': None,
                'fetchDeposits': None,
                'fetchDepositsWithdrawals': None,
                'fetchDepositsWs': None,
                'fetchDepositWithdrawFee': None,
                'fetchDepositWithdrawFees': None,
                'fetchFundingHistory': None,
                'fetchFundingRate': None,
                'fetchFundingRateHistory': None,
                'fetchFundingInterval': None,
                'fetchFundingIntervals': None,
                'fetchFundingRates': None,
                'fetchGreeks': None,
                'fetchIndexOHLCV': None,
                'fetchIsolatedBorrowRate': None,
                'fetchIsolatedBorrowRates': None,
                'fetchMarginAdjustmentHistory': None,
                'fetchIsolatedPositions': None,
                'fetchL2OrderBook': True,
                'fetchL3OrderBook': None,
                'fetchLastPrices': None,
                'fetchLedger': None,
                'fetchLedgerEntry': None,
                'fetchLeverage': None,
                'fetchLeverages': None,
                'fetchLeverageTiers': None,
                'fetchLiquidations': None,
                'fetchLongShortRatio': None,
                'fetchLongShortRatioHistory': None,
                'fetchMarginMode': None,
                'fetchMarginModes': None,
                'fetchMarketLeverageTiers': None,
                'fetchMarkets': True,
                'fetchMarketsWs': None,
                'fetchMarkOHLCV': None,
                'fetchMyLiquidations': None,
                'fetchMySettlementHistory': None,
                'fetchMyTrades': None,
                'fetchMyTradesWs': None,
                'fetchOHLCV': None,
                'fetchOHLCVWs': None,
                'fetchOpenInterest': None,
                'fetchOpenInterestHistory': None,
                'fetchOpenOrder': None,
                'fetchOpenOrders': None,
                'fetchOpenOrdersWs': None,
                'fetchOption': None,
                'fetchOptionChain': None,
                'fetchOrder': None,
                'fetchOrderBook': True,
                'fetchOrderBooks': None,
                'fetchOrderBookWs': None,
                'fetchOrders': None,
                'fetchOrdersByStatus': None,
                'fetchOrdersWs': None,
                'fetchOrderTrades': None,
                'fetchOrderWs': None,
                'fetchPosition': None,
                'fetchPositionHistory': None,
                'fetchPositionsHistory': None,
                'fetchPositionWs': None,
                'fetchPositionMode': None,
                'fetchPositions': None,
                'fetchPositionsWs': None,
                'fetchPositionsForSymbol': None,
                'fetchPositionsForSymbolWs': None,
                'fetchPositionsRisk': None,
                'fetchPremiumIndexOHLCV': None,
                'fetchSettlementHistory': None,
                'fetchStatus': None,
                'fetchTicker': True,
                'fetchTickerWs': None,
                'fetchTickers': None,
                'fetchMarkPrices': None,
                'fetchTickersWs': None,
                'fetchTime': None,
                'fetchTrades': True,
                'fetchTradesWs': None,
                'fetchTradingFee': None,
                'fetchTradingFees': None,
                'fetchTradingFeesWs': None,
                'fetchTradingLimits': None,
                'fetchTransactionFee': None,
                'fetchTransactionFees': None,
                'fetchTransactions': None,
                'fetchTransfer': None,
                'fetchTransfers': None,
                'fetchUnderlyingAssets': None,
                'fetchVolatilityHistory': None,
                'fetchWithdrawAddresses': None,
                'fetchWithdrawal': None,
                'fetchWithdrawals': None,
                'fetchWithdrawalsWs': None,
                'fetchWithdrawalWhitelist': None,
                'reduceMargin': None,
                'repayCrossMargin': None,
                'repayIsolatedMargin': None,
                'setLeverage': None,
                'setMargin': None,
                'setMarginMode': None,
                'setPositionMode': None,
                'signIn': None,
                'transfer': None,
                'watchBalance': None,
                'watchMyTrades': None,
                'watchOHLCV': None,
                'watchOHLCVForSymbols': None,
                'watchOrderBook': None,
                'watchOrderBookForSymbols': None,
                'watchOrders': None,
                'watchOrdersForSymbols': None,
                'watchPosition': None,
                'watchPositions': None,
                'watchStatus': None,
                'watchTicker': None,
                'watchTickers': None,
                'watchTrades': None,
                'watchTradesForSymbols': None,
                'watchLiquidations': None,
                'watchLiquidationsForSymbols': None,
                'watchMyLiquidations': None,
                'watchMyLiquidationsForSymbols': None,
                'withdraw': None,
                'ws': None,
            },
            'urls': {
                'logo': None,
                'api': None,
                'www': None,
                'doc': None,
                'fees': None,
            },
            'api': None,
            'requiredCredentials': {
                'apiKey': True,
                'secret': True,
                'uid': False,
                'accountId': False,
                'login': False,
                'password': False,
                'twofa': False,  # 2-factor authentication(one-time password key)
                'privateKey': False,  # a "0x"-prefixed hexstring private key for a wallet
                'walletAddress': False,  # the wallet address "0x"-prefixed hexstring
                'token': False,  # reserved for HTTP auth in some cases
            },
            'markets': None,  # to be filled manually or by fetchMarkets
            'currencies': {},  # to be filled manually or by fetchMarkets
            'timeframes': None,  # redefine if the exchange has.fetchOHLCV
            'fees': {
                'trading': {
                    'tierBased': None,
                    'percentage': None,
                    'taker': None,
                    'maker': None,
                },
                'funding': {
                    'tierBased': None,
                    'percentage': None,
                    'withdraw': {},
                    'deposit': {},
                },
            },
            'status': {
                'status': 'ok',
                'updated': None,
                'eta': None,
                'url': None,
            },
            'exceptions': None,
            'httpExceptions': {
                '422': ExchangeError,
                '418': DDoSProtection,
                '429': RateLimitExceeded,
                '404': ExchangeNotAvailable,
                '409': ExchangeNotAvailable,
                '410': ExchangeNotAvailable,
                '451': ExchangeNotAvailable,
                '500': ExchangeNotAvailable,
                '501': ExchangeNotAvailable,
                '502': ExchangeNotAvailable,
                '520': ExchangeNotAvailable,
                '521': ExchangeNotAvailable,
                '522': ExchangeNotAvailable,
                '525': ExchangeNotAvailable,
                '526': ExchangeNotAvailable,
                '400': ExchangeNotAvailable,
                '403': ExchangeNotAvailable,
                '405': ExchangeNotAvailable,
                '503': ExchangeNotAvailable,
                '530': ExchangeNotAvailable,
                '408': RequestTimeout,
                '504': RequestTimeout,
                '401': AuthenticationError,
                '407': AuthenticationError,
                '511': AuthenticationError,
            },
            'commonCurrencies': {
                'XBT': 'BTC',
                'BCC': 'BCH',
                'BCHSV': 'BSV',
            },
            'precisionMode': TICK_SIZE,
            'paddingMode': NO_PADDING,
            'limits': {
                'leverage': {'min': None, 'max': None},
                'amount': {'min': None, 'max': None},
                'price': {'min': None, 'max': None},
                'cost': {'min': None, 'max': None},
            },
        }

    def safe_bool_n(self, dictionaryOrList, keys: List[IndexType], defaultValue: bool = None):
        """
 @ignore
        safely extract boolean value from dictionary or list
        :returns bool | None:
        """
        value = self.safe_value_n(dictionaryOrList, keys, defaultValue)
        if isinstance(value, bool):
            return value
        return defaultValue

    def safe_bool_2(self, dictionary, key1: IndexType, key2: IndexType, defaultValue: bool = None):
        """
 @ignore
        safely extract boolean value from dictionary or list
        :returns bool | None:
        """
        return self.safe_bool_n(dictionary, [key1, key2], defaultValue)

    def safe_bool(self, dictionary, key: IndexType, defaultValue: bool = None):
        """
 @ignore
        safely extract boolean value from dictionary or list
        :returns bool | None:
        """
        return self.safe_bool_n(dictionary, [key], defaultValue)

    def safe_dict_n(self, dictionaryOrList, keys: List[IndexType], defaultValue: dict = None):
        """
 @ignore
        safely extract a dictionary from dictionary or list
        :returns dict | None:
        """
        value = self.safe_value_n(dictionaryOrList, keys, defaultValue)
        if value is None:
            return defaultValue
        if (isinstance(value, dict)):
            if not isinstance(value, list):
                return value
        return defaultValue

    def safe_dict(self, dictionary, key: IndexType, defaultValue: dict = None):
        """
 @ignore
        safely extract a dictionary from dictionary or list
        :returns dict | None:
        """
        return self.safe_dict_n(dictionary, [key], defaultValue)

    def safe_dict_2(self, dictionary, key1: IndexType, key2: str, defaultValue: dict = None):
        """
 @ignore
        safely extract a dictionary from dictionary or list
        :returns dict | None:
        """
        return self.safe_dict_n(dictionary, [key1, key2], defaultValue)

    def safe_list_n(self, dictionaryOrList, keys: List[IndexType], defaultValue: List[Any] = None):
        """
 @ignore
        safely extract an Array from dictionary or list
        :returns Array | None:
        """
        value = self.safe_value_n(dictionaryOrList, keys, defaultValue)
        if value is None:
            return defaultValue
        if isinstance(value, list):
            return value
        return defaultValue

    def safe_list_2(self, dictionaryOrList, key1: IndexType, key2: str, defaultValue: List[Any] = None):
        """
 @ignore
        safely extract an Array from dictionary or list
        :returns Array | None:
        """
        return self.safe_list_n(dictionaryOrList, [key1, key2], defaultValue)

    def safe_list(self, dictionaryOrList, key: IndexType, defaultValue: List[Any] = None):
        """
 @ignore
        safely extract an Array from dictionary or list
        :returns Array | None:
        """
        return self.safe_list_n(dictionaryOrList, [key], defaultValue)

    def handle_deltas(self, orderbook, deltas):
        for i in range(0, len(deltas)):
            self.handle_delta(orderbook, deltas[i])

    def handle_delta(self, bookside, delta):
        raise NotSupported(self.id + ' handleDelta not supported yet')

    def handle_deltas_with_keys(self, bookSide: Any, deltas, priceKey: IndexType = 0, amountKey: IndexType = 1, countOrIdKey: IndexType = 2):
        for i in range(0, len(deltas)):
            bidAsk = self.parse_bid_ask(deltas[i], priceKey, amountKey, countOrIdKey)
            bookSide.storeArray(bidAsk)

    def get_cache_index(self, orderbook, deltas):
        # return the first index of the cache that can be applied to the orderbook or -1 if not possible
        return -1

    def find_timeframe(self, timeframe, timeframes=None):
        if timeframes is None:
            timeframes = self.timeframes
        keys = list(timeframes.keys())
        for i in range(0, len(keys)):
            key = keys[i]
            if timeframes[key] == timeframe:
                return key
        return None

    def check_proxy_url_settings(self, url: Str = None, method: Str = None, headers=None, body=None):
        usedProxies = []
        proxyUrl = None
        if self.proxyUrl is not None:
            usedProxies.append('proxyUrl')
            proxyUrl = self.proxyUrl
        if self.proxy_url is not None:
            usedProxies.append('proxy_url')
            proxyUrl = self.proxy_url
        if self.proxyUrlCallback is not None:
            usedProxies.append('proxyUrlCallback')
            proxyUrl = self.proxyUrlCallback(url, method, headers, body)
        if self.proxy_url_callback is not None:
            usedProxies.append('proxy_url_callback')
            proxyUrl = self.proxy_url_callback(url, method, headers, body)
        # backwards-compatibility
        if self.proxy is not None:
            usedProxies.append('proxy')
            if callable(self.proxy):
                proxyUrl = self.proxy(url, method, headers, body)
            else:
                proxyUrl = self.proxy
        length = len(usedProxies)
        if length > 1:
            joinedProxyNames = ','.join(usedProxies)
            raise InvalidProxySettings(self.id + ' you have multiple conflicting proxy settings(' + joinedProxyNames + '), please use only one from : proxyUrl, proxy_url, proxyUrlCallback, proxy_url_callback')
        return proxyUrl

    def check_proxy_settings(self, url: Str = None, method: Str = None, headers=None, body=None):
        usedProxies = []
        httpProxy = None
        httpsProxy = None
        socksProxy = None
        # httpProxy
        isHttpProxyDefined = self.value_is_defined(self.httpProxy)
        isHttp_proxy_defined = self.value_is_defined(self.http_proxy)
        if isHttpProxyDefined or isHttp_proxy_defined:
            usedProxies.append('httpProxy')
            httpProxy = self.httpProxy if isHttpProxyDefined else self.http_proxy
        ishttpProxyCallbackDefined = self.value_is_defined(self.httpProxyCallback)
        ishttp_proxy_callback_defined = self.value_is_defined(self.http_proxy_callback)
        if ishttpProxyCallbackDefined or ishttp_proxy_callback_defined:
            usedProxies.append('httpProxyCallback')
            httpProxy = self.httpProxyCallback(url, method, headers, body) if ishttpProxyCallbackDefined else self.http_proxy_callback(url, method, headers, body)
        # httpsProxy
        isHttpsProxyDefined = self.value_is_defined(self.httpsProxy)
        isHttps_proxy_defined = self.value_is_defined(self.https_proxy)
        if isHttpsProxyDefined or isHttps_proxy_defined:
            usedProxies.append('httpsProxy')
            httpsProxy = self.httpsProxy if isHttpsProxyDefined else self.https_proxy
        ishttpsProxyCallbackDefined = self.value_is_defined(self.httpsProxyCallback)
        ishttps_proxy_callback_defined = self.value_is_defined(self.https_proxy_callback)
        if ishttpsProxyCallbackDefined or ishttps_proxy_callback_defined:
            usedProxies.append('httpsProxyCallback')
            httpsProxy = self.httpsProxyCallback(url, method, headers, body) if ishttpsProxyCallbackDefined else self.https_proxy_callback(url, method, headers, body)
        # socksProxy
        isSocksProxyDefined = self.value_is_defined(self.socksProxy)
        isSocks_proxy_defined = self.value_is_defined(self.socks_proxy)
        if isSocksProxyDefined or isSocks_proxy_defined:
            usedProxies.append('socksProxy')
            socksProxy = self.socksProxy if isSocksProxyDefined else self.socks_proxy
        issocksProxyCallbackDefined = self.value_is_defined(self.socksProxyCallback)
        issocks_proxy_callback_defined = self.value_is_defined(self.socks_proxy_callback)
        if issocksProxyCallbackDefined or issocks_proxy_callback_defined:
            usedProxies.append('socksProxyCallback')
            socksProxy = self.socksProxyCallback(url, method, headers, body) if issocksProxyCallbackDefined else self.socks_proxy_callback(url, method, headers, body)
        # check
        length = len(usedProxies)
        if length > 1:
            joinedProxyNames = ','.join(usedProxies)
            raise InvalidProxySettings(self.id + ' you have multiple conflicting proxy settings(' + joinedProxyNames + '), please use only one from: httpProxy, httpsProxy, httpProxyCallback, httpsProxyCallback, socksProxy, socksProxyCallback')
        return [httpProxy, httpsProxy, socksProxy]

    def check_ws_proxy_settings(self):
        usedProxies = []
        wsProxy = None
        wssProxy = None
        wsSocksProxy = None
        # ws proxy
        if self.value_is_defined(self.wsProxy):
            usedProxies.append('wsProxy')
            wsProxy = self.wsProxy
        if self.value_is_defined(self.ws_proxy):
            usedProxies.append('ws_proxy')
            wsProxy = self.ws_proxy
        # wss proxy
        if self.value_is_defined(self.wssProxy):
            usedProxies.append('wssProxy')
            wssProxy = self.wssProxy
        if self.value_is_defined(self.wss_proxy):
            usedProxies.append('wss_proxy')
            wssProxy = self.wss_proxy
        # ws socks proxy
        if self.value_is_defined(self.wsSocksProxy):
            usedProxies.append('wsSocksProxy')
            wsSocksProxy = self.wsSocksProxy
        if self.value_is_defined(self.ws_socks_proxy):
            usedProxies.append('ws_socks_proxy')
            wsSocksProxy = self.ws_socks_proxy
        # check
        length = len(usedProxies)
        if length > 1:
            joinedProxyNames = ','.join(usedProxies)
            raise InvalidProxySettings(self.id + ' you have multiple conflicting proxy settings(' + joinedProxyNames + '), please use only one from: wsProxy, wssProxy, wsSocksProxy')
        return [wsProxy, wssProxy, wsSocksProxy]

    def check_conflicting_proxies(self, proxyAgentSet, proxyUrlSet):
        if proxyAgentSet and proxyUrlSet:
            raise InvalidProxySettings(self.id + ' you have multiple conflicting proxy settings, please use only one from : proxyUrl, httpProxy, httpsProxy, socksProxy')

    def check_address(self, address: Str = None):
        if address is None:
            raise InvalidAddress(self.id + ' address is None')
        # check the address is not the same letter like 'aaaaa' nor too short nor has a space
        uniqChars = (self.unique(self.string_to_chars_array(address)))
        length = len(uniqChars)  # py transpiler trick
        if length == 1 or len(address) < self.minFundingAddressLength or address.find(' ') > -1:
            raise InvalidAddress(self.id + ' address is invalid or has less than ' + str(self.minFundingAddressLength) + ' characters: "' + str(address) + '"')
        return address

    def find_message_hashes(self, client, element: str):
        result = []
        messageHashes = list(client.futures.keys())
        for i in range(0, len(messageHashes)):
            messageHash = messageHashes[i]
            if messageHash.find(element) >= 0:
                result.append(messageHash)
        return result

    def filter_by_limit(self, array: List[object], limit: Int = None, key: IndexType = 'timestamp', fromStart: bool = False):
        if self.value_is_defined(limit):
            arrayLength = len(array)
            if arrayLength > 0:
                ascending = True
                if (key in array[0]):
                    first = array[0][key]
                    last = array[arrayLength - 1][key]
                    if first is not None and last is not None:
                        ascending = first <= last  # True if array is sorted in ascending order based on 'timestamp'
                if fromStart:
                    if limit > arrayLength:
                        limit = arrayLength
                    array = self.array_slice(array, 0, limit) if ascending else self.array_slice(array, -limit)
                else:
                    array = self.array_slice(array, -limit) if ascending else self.array_slice(array, 0, limit)
        return array

    def filter_by_since_limit(self, array: List[object], since: Int = None, limit: Int = None, key: IndexType = 'timestamp', tail=False):
        sinceIsDefined = self.value_is_defined(since)
        parsedArray = self.to_array(array)
        result = parsedArray
        if sinceIsDefined:
            result = []
            for i in range(0, len(parsedArray)):
                entry = parsedArray[i]
                value = self.safe_value(entry, key)
                if value and (value >= since):
                    result.append(entry)
        if tail and limit is not None:
            return self.array_slice(result, -limit)
        # if the user provided a 'since' argument
        # we want to limit the result starting from the 'since'
        shouldFilterFromStart = not tail and sinceIsDefined
        return self.filter_by_limit(result, limit, key, shouldFilterFromStart)

    def filter_by_value_since_limit(self, array: List[object], field: IndexType, value=None, since: Int = None, limit: Int = None, key='timestamp', tail=False):
        valueIsDefined = self.value_is_defined(value)
        sinceIsDefined = self.value_is_defined(since)
        parsedArray = self.to_array(array)
        result = parsedArray
        # single-pass filter for both symbol and since
        if valueIsDefined or sinceIsDefined:
            result = []
            for i in range(0, len(parsedArray)):
                entry = parsedArray[i]
                entryFiledEqualValue = entry[field] == value
                firstCondition = entryFiledEqualValue if valueIsDefined else True
                entryKeyValue = self.safe_value(entry, key)
                entryKeyGESince = (entryKeyValue) and (since is not None) and (entryKeyValue >= since)
                secondCondition = entryKeyGESince if sinceIsDefined else True
                if firstCondition and secondCondition:
                    result.append(entry)
        if tail and limit is not None:
            return self.array_slice(result, -limit)
        return self.filter_by_limit(result, limit, key, sinceIsDefined)

    def set_sandbox_mode(self, enabled: bool):
        """
        set the sandbox mode for the exchange
        :param boolean enabled: True to enable sandbox mode, False to disable it
        """
        if enabled:
            if 'test' in self.urls:
                if isinstance(self.urls['api'], str):
                    self.urls['apiBackup'] = self.urls['api']
                    self.urls['api'] = self.urls['test']
                else:
                    self.urls['apiBackup'] = self.clone(self.urls['api'])
                    self.urls['api'] = self.clone(self.urls['test'])
            else:
                raise NotSupported(self.id + ' does not have a sandbox URL')
            # set flag
            self.isSandboxModeEnabled = True
        elif 'apiBackup' in self.urls:
            if isinstance(self.urls['api'], str):
                self.urls['api'] = self.urls['apiBackup']
            else:
                self.urls['api'] = self.clone(self.urls['apiBackup'])
            newUrls = self.omit(self.urls, 'apiBackup')
            self.urls = newUrls
            # set flag
            self.isSandboxModeEnabled = False

    def sign(self, path, api: Any = 'public', method='GET', params={}, headers: Any = None, body: Any = None):
        return {}

    def fetch_accounts(self, params={}):
        raise NotSupported(self.id + ' fetchAccounts() is not supported yet')

    def fetch_trades(self, symbol: str, since: Int = None, limit: Int = None, params={}):
        raise NotSupported(self.id + ' fetchTrades() is not supported yet')

    def fetch_trades_ws(self, symbol: str, since: Int = None, limit: Int = None, params={}):
        raise NotSupported(self.id + ' fetchTradesWs() is not supported yet')

    def watch_liquidations(self, symbol: str, since: Int = None, limit: Int = None, params={}):
        if self.has['watchLiquidationsForSymbols']:
            return self.watch_liquidations_for_symbols([symbol], since, limit, params)
        raise NotSupported(self.id + ' watchLiquidations() is not supported yet')

    def subscribe_liquidations(self, symbol: str, callback: ConsumerFunction, synchronous=True, params={}):
        """
        watch the public liquidations of a trading pair
        :param str symbol: unified CCXT market symbol
        :param Function callback: Consumer function to be called with each update
        :param boolean synchronous: if set to True, the callback will wait to finish before passing next message
        :param dict [params]: exchange specific parameters for the bitmex api endpoint
        """
        self.load_markets()
        stream = self.stream
        if callback is not None:
            stream.subscribe('liquidations::' + symbol, callback, synchronous)
        stream.add_watch_function('liquidations', [symbol, None, None, params])
        self.watch_liquidations(symbol, None, None, params)

    def watch_liquidations_for_symbols(self, symbols: List[str], since: Int = None, limit: Int = None, params={}):
        raise NotSupported(self.id + ' watchLiquidationsForSymbols() is not supported yet')

    def subscribe_liquidations_for_symbols(self, symbols: List[str], callback: ConsumerFunction, synchronous=True, params={}):
        """
        watch the public liquidations of trading pairs
        :param str[] symbols: unified CCXT market symbol
        :param Function callback: Consumer function to be called with each update
        :param boolean synchronous: if set to True, the callback will wait to finish before passing next message
        :param dict [params]: exchange specific parameters for the bitmex api endpoint
        """
        self.load_markets()
        symbols = self.market_symbols(symbols, None, True)
        stream = self.stream
        if callback is not None:
            for i in range(0, len(symbols)):
                stream.subscribe('liquidations::' + symbols[i], callback, synchronous)
            if self.is_empty(symbols):
                stream.subscribe('liquidations', callback, synchronous)
        stream.add_watch_function('watchLiquidationsForSymbols', [symbols, None, None, params])
        self.watch_trades_for_symbols(symbols, None, None, params)

    def watch_my_liquidations(self, symbol: str, since: Int = None, limit: Int = None, params={}):
        if self.has['watchMyLiquidationsForSymbols']:
            return self.watch_my_liquidations_for_symbols([symbol], since, limit, params)
        raise NotSupported(self.id + ' watchMyLiquidations() is not supported yet')

    def watch_my_liquidations_for_symbols(self, symbols: List[str], since: Int = None, limit: Int = None, params={}):
        raise NotSupported(self.id + ' watchMyLiquidationsForSymbols() is not supported yet')

    def watch_trades(self, symbol: str, since: Int = None, limit: Int = None, params={}):
        raise NotSupported(self.id + ' watchTrades() is not supported yet')

    def subscribe_trades(self, symbol: str, callback: ConsumerFunction = None, synchronous: bool = True, params={}):
        """
        subscribe callback to be called with each trade
        :param str[] symbols: unified symbol of the market to fetch trades for
        :param Function callback: Consumer function to be called with each update
        :param boolean synchronous: if set to True, the callback will wait to finish before passing next message
        :param dict [params]: extra parameters specific to the exchange API endpoint
        """
        self.load_markets()
        stream = self.stream
        if callback is not None:
            stream.subscribe('trades::' + symbol, callback, synchronous)
        stream.add_watch_function('watchTrades', [symbol, None, None, params])
        self.watch_trades(symbol, None, None, params)

    def watch_trades_for_symbols(self, symbols: List[str], since: Int = None, limit: Int = None, params={}):
        raise NotSupported(self.id + ' watchTradesForSymbols() is not supported yet')

    def subscribe_trades_for_symbols(self, symbols: List[str], callback: ConsumerFunction = None, synchronous: bool = True, params={}):
        """
        subscribe callback to be called with each trade
        :param str[] symbols: unified symbol of the market to fetch trades for
        :param Function callback: Consumer function to be called with each update
        :param boolean synchronous: if set to True, the callback will wait to finish before passing next message
        :param dict [params]: extra parameters specific to the exchange API endpoint
        """
        self.load_markets()
        symbols = self.market_symbols(symbols, None, True)
        stream = self.stream
        if callback is not None:
            for i in range(0, len(symbols)):
                stream.subscribe('trades::' + symbols[i], callback, synchronous)
            if self.is_empty(symbols):
                stream.subscribe('trades', callback, synchronous)
        stream.add_watch_function('watchTradesForSymbols', [symbols, None, None, params])
        self.watch_trades_for_symbols(symbols, None, None, params)

    def watch_my_trades_for_symbols(self, symbols: List[str], since: Int = None, limit: Int = None, params={}):
        raise NotSupported(self.id + ' watchMyTradesForSymbols() is not supported yet')

    def subscribe_my_trades_for_symbols(self, symbols: List[str], callback: ConsumerFunction = None, synchronous: bool = True, params={}):
        """
        subscribe callback to be called with each user trade
        :param str[] symbols: unified symbol of the market to fetch trades for
        :param Function callback: Consumer function to be called with each update
        :param boolean synchronous: if set to True, the callback will wait to finish before passing next message
        :param dict [params]: extra parameters specific to the exchange API endpoint
        """
        self.load_markets()
        symbols = self.market_symbols(symbols, None, True)
        stream = self.stream
        if callback is not None:
            if self.is_empty(symbols):
                stream.subscribe('myTrades', callback, synchronous)
            else:
                for i in range(0, len(symbols)):
                    stream.subscribe('myTrades::' + symbols[i], callback, synchronous)
        stream.add_watch_function('watchMyTradesForSymbols', [symbols, None, None, params])
        self.watch_my_trades_for_symbols(symbols, None, None, params)

    def watch_orders_for_symbols(self, symbols: List[str], since: Int = None, limit: Int = None, params={}):
        raise NotSupported(self.id + ' watchOrdersForSymbols() is not supported yet')

    def subscribe_orders_for_symbols(self, symbols: List[str], callback: ConsumerFunction = None, synchronous: bool = True, params={}):
        """
        subscribe callback to be called with order
        :param str[] symbols: unified symbol of the market to fetch orders for
        :param Function callback: Consumer function to be called with each update
        :param boolean synchronous: if set to True, the callback will wait to finish before passing next message
        :param dict [params]: extra parameters specific to the exchange API endpoint
        """
        self.load_markets()
        symbols = self.market_symbols(symbols, None, True)
        stream = self.stream
        if callback is not None:
            for i in range(0, len(symbols)):
                stream.subscribe('orders::' + symbols[i], callback, synchronous)
            if self.is_empty(symbols):
                stream.subscribe('orders', callback, synchronous)
        stream.add_watch_function('watchOrdersForSymbols', [symbols, None, None, params])
        self.watch_orders_for_symbols(symbols, None, None, params)

    def watch_ohlcv_for_symbols(self, symbolsAndTimeframes: List[List[str]], since: Int = None, limit: Int = None, params={}):
        raise NotSupported(self.id + ' watchOHLCVForSymbols() is not supported yet')

    def subscribe_ohlcv_for_symbols(self, symbolsAndTimeframes: List[List[str]], callback: ConsumerFunction = None, synchronous: bool = True, params={}):
        """
        subscribe callback to be called with order
        :param str[] symbols: unified symbol of the market to fetch orders for
        :param Function callback: Consumer function to be called with each update
        :param boolean synchronous: if set to True, the callback will wait to finish before passing next message
        :param dict [params]: extra parameters specific to the exchange API endpoint
        """
        self.load_markets()
        stream = self.stream
        if callback is not None:
            for i in range(0, len(symbolsAndTimeframes)):
                symbol = self.symbol(symbolsAndTimeframes[i][0])
                timeframe = symbolsAndTimeframes[i][1]
                stream.subscribe('ohlcvs' + '::' + symbol + '::' + timeframe, callback, synchronous)
            if self.is_empty(symbolsAndTimeframes):
                stream.subscribe('ohlcvs', callback, synchronous)
        stream.add_watch_function('watchOHLCVForSymbols', [symbolsAndTimeframes, None, None, params])
        self.watch_ohlcv_for_symbols(symbolsAndTimeframes, None, None, params)

    def watch_order_book_for_symbols(self, symbols: List[str], limit: Int = None, params={}):
        raise NotSupported(self.id + ' watchOrderBookForSymbols() is not supported yet')

    def subscribe_order_book_for_symbols(self, symbols: List[str], callback: ConsumerFunction = None, synchronous: bool = True, params={}):
        """
        subscribes to information on open orders with bid(buy) and ask(sell) prices, volumes and other data
        :param str[] symbols: unified array of symbols
        :param Function callback: function to call when receiving an update
        :param boolean synchronous: if set to True, the callback will wait to finish before passing next message
        :param dict [params]: extra parameters specific to the exchange API endpoint
        :returns dict: A dictionary of `order book structures <https://docs.ccxt.com/#/?id=order-book-structure>` indexed by market symbols
        """
        self.load_markets()
        stream = self.stream
        symbols = self.market_symbols(symbols, None, True)
        if callback is not None:
            for i in range(0, len(symbols)):
                stream.subscribe('orderbooks::' + symbols[i], callback, synchronous)
            if self.is_empty(symbols):
                stream.subscribe('orderbooks', callback, synchronous)
        stream.add_watch_function('watchOrderBookForSymbols', [symbols, None, params])
        self.watch_order_book_for_symbols(symbols, None, params)

    def fetch_deposit_addresses(self, codes: Strings = None, params={}):
        raise NotSupported(self.id + ' fetchDepositAddresses() is not supported yet')

    def fetch_order_book(self, symbol: str, limit: Int = None, params={}):
        raise NotSupported(self.id + ' fetchOrderBook() is not supported yet')

    def fetch_order_book_ws(self, symbol: str, limit: Int = None, params={}):
        raise NotSupported(self.id + ' fetchOrderBookWs() is not supported yet')

    def fetch_margin_mode(self, symbol: str, params={}):
        if self.has['fetchMarginModes']:
            marginModes = self.fetch_margin_modes([symbol], params)
            return self.safe_dict(marginModes, symbol)
        else:
            raise NotSupported(self.id + ' fetchMarginMode() is not supported yet')

    def fetch_margin_modes(self, symbols: Strings = None, params={}):
        raise NotSupported(self.id + ' fetchMarginModes() is not supported yet')

    def fetch_rest_order_book_safe(self, symbol, limit=None, params={}):
        fetchSnapshotMaxRetries = self.handle_option('watchOrderBook', 'maxRetries', 3)
        for i in range(0, fetchSnapshotMaxRetries):
            try:
                orderBook = self.fetch_order_book(symbol, limit, params)
                return orderBook
            except Exception as e:
                if (i + 1) == fetchSnapshotMaxRetries:
                    raise e
        return None

    def watch_order_book(self, symbol: str, limit: Int = None, params={}):
        raise NotSupported(self.id + ' watchOrderBook() is not supported yet')

    def subscribe_order_book(self, symbol: str, callback: ConsumerFunction = None, synchronous: bool = True, params={}):
        """
        subscribe to information on open orders with bid(buy) and ask(sell) prices, volumes and other data
        :param str symbol: unified symbol of the market to fetch the order book for
        :param Function callback: Consumer function to be called with each update
        :param boolean synchronous: if set to True, the callback will wait to finish before passing next message
        :returns dict: A dictionary of `order book structures <https://docs.ccxt.com/#/?id=order-book-structure>` indexed by market symbols
        """
        self.subscribe_order_book_for_symbols([symbol], callback, synchronous, params)

    def fetch_time(self, params={}):
        raise NotSupported(self.id + ' fetchTime() is not supported yet')

    def fetch_trading_limits(self, symbols: Strings = None, params={}):
        raise NotSupported(self.id + ' fetchTradingLimits() is not supported yet')

    def parse_currency(self, rawCurrency: dict):
        raise NotSupported(self.id + ' parseCurrency() is not supported yet')

    def parse_currencies(self, rawCurrencies):
        result = {}
        arr = self.to_array(rawCurrencies)
        for i in range(0, len(arr)):
            parsed = self.parse_currency(arr[i])
            code = parsed['code']
            result[code] = parsed
        return result

    def parse_market(self, market: dict):
        raise NotSupported(self.id + ' parseMarket() is not supported yet')

    def parse_markets(self, markets):
        result = []
        for i in range(0, len(markets)):
            result.append(self.parse_market(markets[i]))
        return result

    def parse_ticker(self, ticker: dict, market: Market = None):
        raise NotSupported(self.id + ' parseTicker() is not supported yet')

    def parse_deposit_address(self, depositAddress, currency: Currency = None):
        raise NotSupported(self.id + ' parseDepositAddress() is not supported yet')

    def parse_trade(self, trade: dict, market: Market = None):
        raise NotSupported(self.id + ' parseTrade() is not supported yet')

    def parse_transaction(self, transaction: dict, currency: Currency = None):
        raise NotSupported(self.id + ' parseTransaction() is not supported yet')

    def parse_transfer(self, transfer: dict, currency: Currency = None):
        raise NotSupported(self.id + ' parseTransfer() is not supported yet')

    def parse_account(self, account: dict):
        raise NotSupported(self.id + ' parseAccount() is not supported yet')

    def parse_ledger_entry(self, item: dict, currency: Currency = None):
        raise NotSupported(self.id + ' parseLedgerEntry() is not supported yet')

    def parse_order(self, order: dict, market: Market = None):
        raise NotSupported(self.id + ' parseOrder() is not supported yet')

    def fetch_cross_borrow_rates(self, params={}):
        raise NotSupported(self.id + ' fetchCrossBorrowRates() is not supported yet')

    def fetch_isolated_borrow_rates(self, params={}):
        raise NotSupported(self.id + ' fetchIsolatedBorrowRates() is not supported yet')

    def parse_market_leverage_tiers(self, info, market: Market = None):
        raise NotSupported(self.id + ' parseMarketLeverageTiers() is not supported yet')

    def fetch_leverage_tiers(self, symbols: Strings = None, params={}):
        raise NotSupported(self.id + ' fetchLeverageTiers() is not supported yet')

    def parse_position(self, position: dict, market: Market = None):
        raise NotSupported(self.id + ' parsePosition() is not supported yet')

    def parse_funding_rate_history(self, info, market: Market = None):
        raise NotSupported(self.id + ' parseFundingRateHistory() is not supported yet')

    def parse_borrow_interest(self, info: dict, market: Market = None):
        raise NotSupported(self.id + ' parseBorrowInterest() is not supported yet')

    def parse_isolated_borrow_rate(self, info: dict, market: Market = None):
        raise NotSupported(self.id + ' parseIsolatedBorrowRate() is not supported yet')

    def parse_ws_trade(self, trade: dict, market: Market = None):
        raise NotSupported(self.id + ' parseWsTrade() is not supported yet')

    def parse_ws_order(self, order: dict, market: Market = None):
        raise NotSupported(self.id + ' parseWsOrder() is not supported yet')

    def parse_ws_order_trade(self, trade: dict, market: Market = None):
        raise NotSupported(self.id + ' parseWsOrderTrade() is not supported yet')

    def parse_ws_ohlcv(self, ohlcv, market: Market = None):
        return self.parse_ohlcv(ohlcv, market)

    def fetch_funding_rates(self, symbols: Strings = None, params={}):
        raise NotSupported(self.id + ' fetchFundingRates() is not supported yet')

    def fetch_funding_intervals(self, symbols: Strings = None, params={}):
        raise NotSupported(self.id + ' fetchFundingIntervals() is not supported yet')

    def watch_funding_rate(self, symbol: str, params={}):
        raise NotSupported(self.id + ' watchFundingRate() is not supported yet')

    def watch_funding_rates(self, symbols: List[str], params={}):
        raise NotSupported(self.id + ' watchFundingRates() is not supported yet')

    def watch_funding_rates_for_symbols(self, symbols: List[str], params={}):
        return self.watch_funding_rates(symbols, params)

    def transfer(self, code: str, amount: float, fromAccount: str, toAccount: str, params={}):
        raise NotSupported(self.id + ' transfer() is not supported yet')

    def withdraw(self, code: str, amount: float, address: str, tag=None, params={}):
        raise NotSupported(self.id + ' withdraw() is not supported yet')

    def create_deposit_address(self, code: str, params={}):
        raise NotSupported(self.id + ' createDepositAddress() is not supported yet')

    def set_leverage(self, leverage: Int, symbol: Str = None, params={}):
        raise NotSupported(self.id + ' setLeverage() is not supported yet')

    def fetch_leverage(self, symbol: str, params={}):
        if self.has['fetchLeverages']:
            leverages = self.fetch_leverages([symbol], params)
            return self.safe_dict(leverages, symbol)
        else:
            raise NotSupported(self.id + ' fetchLeverage() is not supported yet')

    def fetch_leverages(self, symbols: Strings = None, params={}):
        raise NotSupported(self.id + ' fetchLeverages() is not supported yet')

    def set_position_mode(self, hedged: bool, symbol: Str = None, params={}):
        raise NotSupported(self.id + ' setPositionMode() is not supported yet')

    def add_margin(self, symbol: str, amount: float, params={}):
        raise NotSupported(self.id + ' addMargin() is not supported yet')

    def reduce_margin(self, symbol: str, amount: float, params={}):
        raise NotSupported(self.id + ' reduceMargin() is not supported yet')

    def set_margin(self, symbol: str, amount: float, params={}):
        raise NotSupported(self.id + ' setMargin() is not supported yet')

    def fetch_long_short_ratio(self, symbol: str, timeframe: Str = None, params={}):
        raise NotSupported(self.id + ' fetchLongShortRatio() is not supported yet')

    def fetch_long_short_ratio_history(self, symbol: Str = None, timeframe: Str = None, since: Int = None, limit: Int = None, params={}):
        raise NotSupported(self.id + ' fetchLongShortRatioHistory() is not supported yet')

    def fetch_margin_adjustment_history(self, symbol: Str = None, type: Str = None, since: Num = None, limit: Num = None, params={}):
        """
        fetches the history of margin added or reduced from contract isolated positions
        :param str [symbol]: unified market symbol
        :param str [type]: "add" or "reduce"
        :param int [since]: timestamp in ms of the earliest change to fetch
        :param int [limit]: the maximum amount of changes to fetch
        :param dict params: extra parameters specific to the exchange api endpoint
        :returns dict[]: a list of `margin structures <https://docs.ccxt.com/#/?id=margin-loan-structure>`
        """
        raise NotSupported(self.id + ' fetchMarginAdjustmentHistory() is not supported yet')

    def set_margin_mode(self, marginMode: str, symbol: Str = None, params={}):
        raise NotSupported(self.id + ' setMarginMode() is not supported yet')

    def fetch_deposit_addresses_by_network(self, code: str, params={}):
        raise NotSupported(self.id + ' fetchDepositAddressesByNetwork() is not supported yet')

    def fetch_open_interest_history(self, symbol: str, timeframe='1h', since: Int = None, limit: Int = None, params={}):
        raise NotSupported(self.id + ' fetchOpenInterestHistory() is not supported yet')

    def fetch_open_interest(self, symbol: str, params={}):
        raise NotSupported(self.id + ' fetchOpenInterest() is not supported yet')

    def sign_in(self, params={}):
        raise NotSupported(self.id + ' signIn() is not supported yet')

    def fetch_payment_methods(self, params={}):
        raise NotSupported(self.id + ' fetchPaymentMethods() is not supported yet')

    def parse_to_int(self, number):
        # Solve Common intmisuse ex: int((since / str(1000)))
        # using a number which is not valid in ts
        stringifiedNumber = self.number_to_string(number)
        convertedNumber = float(stringifiedNumber)
        return int(convertedNumber)

    def parse_to_numeric(self, number):
        stringVersion = self.number_to_string(number)  # self will convert 1.0 and 1 to "1" and 1.1 to "1.1"
        # keep self in mind:
        # in JS: 1 == 1.0 is True;  1 == 1.0 is True
        # in Python: 1 == 1.0 is True
        # in PHP 1 == 1.0 is True, but 1 == 1.0 is False
        if stringVersion.find('.') >= 0:
            return float(stringVersion)
        return int(stringVersion)

    def is_round_number(self, value: float):
        # self method is similar to isInteger, but self is more loyal and does not check for types.
        # i.e. isRoundNumber(1.000) returns True, while isInteger(1.000) returns False
        res = self.parse_to_numeric((value % 1))
        return res == 0

    def safe_integer_omit_zero(self, obj: object, key: IndexType, defaultValue: Int = None):
        timestamp = self.safe_integer(obj, key, defaultValue)
        if timestamp is None or timestamp == 0:
            return None
        return timestamp

    def after_construct(self):
        self.create_networks_by_id_object()
<<<<<<< HEAD
        self.setup_stream()
=======
        self.features_generator()

    def features_generator(self):
        #
        # the exchange-specific features can be something like self, where we support 'string' aliases too:
        #
        #     {
        #         'myItem' : {
        #             'createOrder' : {...},
        #             'fetchOrders' : {...},
        #         },
        #         'swap': {
        #             'linear': 'myItem',
        #             'inverse': 'myItem',
        #         },
        #         'future': {
        #             'linear': 'myItem',
        #             'inverse': 'myItem',
        #         }
        #     }
        #
        #
        #
        # self method would regenerate the blank features tree, eg:
        #
        #     {
        #         "spot": {
        #             "createOrder": None,
        #             "fetchBalance": None,
        #             ...
        #         },
        #         "swap": {
        #             ...
        #         }
        #     }
        #
        if self.features is None:
            return
        # reconstruct
        initialFeatures = self.features
        self.features = {}
        unifiedMarketTypes = ['spot', 'swap', 'future', 'option']
        subTypes = ['linear', 'inverse']
        # atm only support basic methods, eg: 'createOrder', 'fetchOrder', 'fetchOrders', 'fetchMyTrades'
        for i in range(0, len(unifiedMarketTypes)):
            marketType = unifiedMarketTypes[i]
            # if marketType is not filled for self exchange, don't add that in `features`
            if not (marketType in initialFeatures):
                self.features[marketType] = None
            else:
                if marketType == 'spot':
                    self.features[marketType] = self.features_mapper(initialFeatures, marketType, None)
                else:
                    self.features[marketType] = {}
                    for j in range(0, len(subTypes)):
                        subType = subTypes[j]
                        self.features[marketType][subType] = self.features_mapper(initialFeatures, marketType, subType)

    def features_mapper(self, initialFeatures: Any, marketType: Str, subType: Str = None):
        featuresObj = initialFeatures[marketType][subType] if (subType is not None) else initialFeatures[marketType]
        # if exchange does not have that market-type(eg. future>inverse)
        if featuresObj is None:
            return None
        extendsStr: Str = self.safe_string(featuresObj, 'extends')
        if extendsStr is not None:
            featuresObj = self.omit(featuresObj, 'extends')
            extendObj = self.features_mapper(initialFeatures, extendsStr)
            featuresObj = self.deep_extend(extendObj, featuresObj)
        #
        # corrections
        #
        if 'createOrder' in featuresObj:
            value = self.safe_dict(featuresObj['createOrder'], 'attachedStopLossTakeProfit')
            if value is not None:
                featuresObj['createOrder']['stopLoss'] = value
                featuresObj['createOrder']['takeProfit'] = value
            # for spot, default 'hedged' to False
            if marketType == 'spot':
                featuresObj['createOrder']['hedged'] = False
            # default 'GTC' to True
            gtcValue = self.safe_bool(featuresObj['createOrder']['timeInForce'], 'gtc')
            if gtcValue is None:
                featuresObj['createOrder']['timeInForce']['GTC'] = True
        return featuresObj
>>>>>>> bcf33ad1

    def orderbook_checksum_message(self, symbol: Str):
        return symbol + '  = False'

    def create_networks_by_id_object(self):
        # automatically generate network-id-to-code mappings
        networkIdsToCodesGenerated = self.invert_flat_string_dictionary(self.safe_value(self.options, 'networks', {}))  # invert defined networks dictionary
        self.options['networksById'] = self.extend(networkIdsToCodesGenerated, self.safe_value(self.options, 'networksById', {}))  # support manually overriden "networksById" dictionary too

    def get_default_options(self):
        return {
            'defaultNetworkCodeReplacements': {
                'ETH': {'ERC20': 'ETH'},
                'TRX': {'TRC20': 'TRX'},
                'CRO': {'CRC20': 'CRONOS'},
                'BRC20': {'BRC20': 'BTC'},
            },
        }

    def safe_ledger_entry(self, entry: object, currency: Currency = None):
        currency = self.safe_currency(None, currency)
        direction = self.safe_string(entry, 'direction')
        before = self.safe_string(entry, 'before')
        after = self.safe_string(entry, 'after')
        amount = self.safe_string(entry, 'amount')
        if amount is not None:
            if before is None and after is not None:
                before = Precise.string_sub(after, amount)
            elif before is not None and after is None:
                after = Precise.string_add(before, amount)
        if before is not None and after is not None:
            if direction is None:
                if Precise.string_gt(before, after):
                    direction = 'out'
                if Precise.string_gt(after, before):
                    direction = 'in'
        fee = self.safe_value(entry, 'fee')
        if fee is not None:
            fee['cost'] = self.safe_number(fee, 'cost')
        timestamp = self.safe_integer(entry, 'timestamp')
        info = self.safe_dict(entry, 'info', {})
        return {
            'id': self.safe_string(entry, 'id'),
            'timestamp': timestamp,
            'datetime': self.iso8601(timestamp),
            'direction': direction,
            'account': self.safe_string(entry, 'account'),
            'referenceId': self.safe_string(entry, 'referenceId'),
            'referenceAccount': self.safe_string(entry, 'referenceAccount'),
            'type': self.safe_string(entry, 'type'),
            'currency': currency['code'],
            'amount': self.parse_number(amount),
            'before': self.parse_number(before),
            'after': self.parse_number(after),
            'status': self.safe_string(entry, 'status'),
            'fee': fee,
            'info': info,
        }

    def safe_currency_structure(self, currency: object):
        return self.extend({
            'info': None,
            'id': None,
            'numericId': None,
            'code': None,
            'precision': None,
            'type': None,
            'name': None,
            'active': None,
            'deposit': None,
            'withdraw': None,
            'fee': None,
            'fees': {},
            'networks': {},
            'limits': {
                'deposit': {
                    'min': None,
                    'max': None,
                },
                'withdraw': {
                    'min': None,
                    'max': None,
                },
            },
        }, currency)

    def safe_market_structure(self, market: dict = None):
        cleanStructure = {
            'id': None,
            'lowercaseId': None,
            'symbol': None,
            'base': None,
            'quote': None,
            'settle': None,
            'baseId': None,
            'quoteId': None,
            'settleId': None,
            'type': None,
            'spot': None,
            'margin': None,
            'swap': None,
            'future': None,
            'option': None,
            'index': None,
            'active': None,
            'contract': None,
            'linear': None,
            'inverse': None,
            'subType': None,
            'taker': None,
            'maker': None,
            'contractSize': None,
            'expiry': None,
            'expiryDatetime': None,
            'strike': None,
            'optionType': None,
            'precision': {
                'amount': None,
                'price': None,
                'cost': None,
                'base': None,
                'quote': None,
            },
            'limits': {
                'leverage': {
                    'min': None,
                    'max': None,
                },
                'amount': {
                    'min': None,
                    'max': None,
                },
                'price': {
                    'min': None,
                    'max': None,
                },
                'cost': {
                    'min': None,
                    'max': None,
                },
            },
            'marginModes': {
                'cross': None,
                'isolated': None,
            },
            'created': None,
            'info': None,
        }
        if market is not None:
            result = self.extend(cleanStructure, market)
            # set None swap/future/etc
            if result['spot']:
                if result['contract'] is None:
                    result['contract'] = False
                if result['swap'] is None:
                    result['swap'] = False
                if result['future'] is None:
                    result['future'] = False
                if result['option'] is None:
                    result['option'] = False
                if result['index'] is None:
                    result['index'] = False
            return result
        return cleanStructure

    def set_markets(self, markets, currencies=None):
        values = []
        self.markets_by_id = {}
        # handle marketId conflicts
        # we insert spot markets first
        marketValues = self.sort_by(self.to_array(markets), 'spot', True, True)
        for i in range(0, len(marketValues)):
            value = marketValues[i]
            if value['id'] in self.markets_by_id:
                (self.markets_by_id[value['id']]).append(value)
            else:
                self.markets_by_id[value['id']] = [value]
            market = self.deep_extend(self.safe_market_structure(), {
                'precision': self.precision,
                'limits': self.limits,
            }, self.fees['trading'], value)
            if market['linear']:
                market['subType'] = 'linear'
            elif market['inverse']:
                market['subType'] = 'inverse'
            else:
                market['subType'] = None
            values.append(market)
        self.markets = self.index_by(values, 'symbol')
        marketsSortedBySymbol = self.keysort(self.markets)
        marketsSortedById = self.keysort(self.markets_by_id)
        self.symbols = list(marketsSortedBySymbol.keys())
        self.ids = list(marketsSortedById.keys())
        if currencies is not None:
            # currencies is always None when called in constructor but not when called from loadMarkets
            self.currencies = self.deep_extend(self.currencies, currencies)
        else:
            baseCurrencies = []
            quoteCurrencies = []
            for i in range(0, len(values)):
                market = values[i]
                defaultCurrencyPrecision = 8 if (self.precisionMode == DECIMAL_PLACES) else self.parse_number('1e-8')
                marketPrecision = self.safe_dict(market, 'precision', {})
                if 'base' in market:
                    currency = self.safe_currency_structure({
                        'id': self.safe_string_2(market, 'baseId', 'base'),
                        'numericId': self.safe_integer(market, 'baseNumericId'),
                        'code': self.safe_string(market, 'base'),
                        'precision': self.safe_value_2(marketPrecision, 'base', 'amount', defaultCurrencyPrecision),
                    })
                    baseCurrencies.append(currency)
                if 'quote' in market:
                    currency = self.safe_currency_structure({
                        'id': self.safe_string_2(market, 'quoteId', 'quote'),
                        'numericId': self.safe_integer(market, 'quoteNumericId'),
                        'code': self.safe_string(market, 'quote'),
                        'precision': self.safe_value_2(marketPrecision, 'quote', 'price', defaultCurrencyPrecision),
                    })
                    quoteCurrencies.append(currency)
            baseCurrencies = self.sort_by(baseCurrencies, 'code', False, '')
            quoteCurrencies = self.sort_by(quoteCurrencies, 'code', False, '')
            self.baseCurrencies = self.index_by(baseCurrencies, 'code')
            self.quoteCurrencies = self.index_by(quoteCurrencies, 'code')
            allCurrencies = self.array_concat(baseCurrencies, quoteCurrencies)
            groupedCurrencies = self.group_by(allCurrencies, 'code')
            codes = list(groupedCurrencies.keys())
            resultingCurrencies = []
            for i in range(0, len(codes)):
                code = codes[i]
                groupedCurrenciesCode = self.safe_list(groupedCurrencies, code, [])
                highestPrecisionCurrency = self.safe_value(groupedCurrenciesCode, 0)
                for j in range(1, len(groupedCurrenciesCode)):
                    currentCurrency = groupedCurrenciesCode[j]
                    if self.precisionMode == TICK_SIZE:
                        highestPrecisionCurrency = currentCurrency if (currentCurrency['precision'] < highestPrecisionCurrency['precision']) else highestPrecisionCurrency
                    else:
                        highestPrecisionCurrency = currentCurrency if (currentCurrency['precision'] > highestPrecisionCurrency['precision']) else highestPrecisionCurrency
                resultingCurrencies.append(highestPrecisionCurrency)
            sortedCurrencies = self.sort_by(resultingCurrencies, 'code')
            self.currencies = self.deep_extend(self.currencies, self.index_by(sortedCurrencies, 'code'))
        self.currencies_by_id = self.index_by(self.currencies, 'id')
        currenciesSortedByCode = self.keysort(self.currencies)
        self.codes = list(currenciesSortedByCode.keys())
        return self.markets

    def get_describe_for_extended_ws_exchange(self, currentRestInstance: Any, parentRestInstance: Any, wsBaseDescribe: dict):
        extendedRestDescribe = self.deep_extend(parentRestInstance.describe(), currentRestInstance.describe())
        superWithRestDescribe = self.deep_extend(extendedRestDescribe, wsBaseDescribe)
        return superWithRestDescribe

    def safe_balance(self, balance: dict):
        balances = self.omit(balance, ['info', 'timestamp', 'datetime', 'free', 'used', 'total'])
        codes = list(balances.keys())
        balance['free'] = {}
        balance['used'] = {}
        balance['total'] = {}
        debtBalance = {}
        for i in range(0, len(codes)):
            code = codes[i]
            total = self.safe_string(balance[code], 'total')
            free = self.safe_string(balance[code], 'free')
            used = self.safe_string(balance[code], 'used')
            debt = self.safe_string(balance[code], 'debt')
            if (total is None) and (free is not None) and (used is not None):
                total = Precise.string_add(free, used)
            if (free is None) and (total is not None) and (used is not None):
                free = Precise.string_sub(total, used)
            if (used is None) and (total is not None) and (free is not None):
                used = Precise.string_sub(total, free)
            balance[code]['free'] = self.parse_number(free)
            balance[code]['used'] = self.parse_number(used)
            balance[code]['total'] = self.parse_number(total)
            balance['free'][code] = balance[code]['free']
            balance['used'][code] = balance[code]['used']
            balance['total'][code] = balance[code]['total']
            if debt is not None:
                balance[code]['debt'] = self.parse_number(debt)
                debtBalance[code] = balance[code]['debt']
        debtBalanceArray = list(debtBalance.keys())
        length = len(debtBalanceArray)
        if length:
            balance['debt'] = debtBalance
        return balance

    def safe_order(self, order: dict, market: Market = None):
        # parses numbers
        # * it is important pass the trades rawTrades
        amount = self.omit_zero(self.safe_string(order, 'amount'))
        remaining = self.safe_string(order, 'remaining')
        filled = self.safe_string(order, 'filled')
        cost = self.safe_string(order, 'cost')
        average = self.omit_zero(self.safe_string(order, 'average'))
        price = self.omit_zero(self.safe_string(order, 'price'))
        lastTradeTimeTimestamp = self.safe_integer(order, 'lastTradeTimestamp')
        symbol = self.safe_string(order, 'symbol')
        side = self.safe_string(order, 'side')
        status = self.safe_string(order, 'status')
        parseFilled = (filled is None)
        parseCost = (cost is None)
        parseLastTradeTimeTimestamp = (lastTradeTimeTimestamp is None)
        fee = self.safe_value(order, 'fee')
        parseFee = (fee is None)
        parseFees = self.safe_value(order, 'fees') is None
        parseSymbol = symbol is None
        parseSide = side is None
        shouldParseFees = parseFee or parseFees
        fees = self.safe_list(order, 'fees', [])
        trades = []
        isTriggerOrSLTpOrder = ((self.safe_string(order, 'triggerPrice') is not None or (self.safe_string(order, 'stopLossPrice') is not None)) or (self.safe_string(order, 'takeProfitPrice') is not None))
        if parseFilled or parseCost or shouldParseFees:
            rawTrades = self.safe_value(order, 'trades', trades)
            # oldNumber = self.number
            # we parse trades here!
            # i don't think self is needed anymore
            # self.number = str
            firstTrade = self.safe_value(rawTrades, 0)
            # parse trades if they haven't already been parsed
            tradesAreParsed = ((firstTrade is not None) and ('info' in firstTrade) and ('id' in firstTrade))
            if not tradesAreParsed:
                trades = self.parse_trades(rawTrades, market)
            else:
                trades = rawTrades
            # self.number = oldNumber; why parse trades if you read the value using `safeString` ?
            tradesLength = 0
            isArray = isinstance(trades, list)
            if isArray:
                tradesLength = len(trades)
            if isArray and (tradesLength > 0):
                # move properties that are defined in trades up into the order
                if order['symbol'] is None:
                    order['symbol'] = trades[0]['symbol']
                if order['side'] is None:
                    order['side'] = trades[0]['side']
                if order['type'] is None:
                    order['type'] = trades[0]['type']
                if order['id'] is None:
                    order['id'] = trades[0]['order']
                if parseFilled:
                    filled = '0'
                if parseCost:
                    cost = '0'
                for i in range(0, len(trades)):
                    trade = trades[i]
                    tradeAmount = self.safe_string(trade, 'amount')
                    if parseFilled and (tradeAmount is not None):
                        filled = Precise.string_add(filled, tradeAmount)
                    tradeCost = self.safe_string(trade, 'cost')
                    if parseCost and (tradeCost is not None):
                        cost = Precise.string_add(cost, tradeCost)
                    if parseSymbol:
                        symbol = self.safe_string(trade, 'symbol')
                    if parseSide:
                        side = self.safe_string(trade, 'side')
                    tradeTimestamp = self.safe_value(trade, 'timestamp')
                    if parseLastTradeTimeTimestamp and (tradeTimestamp is not None):
                        if lastTradeTimeTimestamp is None:
                            lastTradeTimeTimestamp = tradeTimestamp
                        else:
                            lastTradeTimeTimestamp = max(lastTradeTimeTimestamp, tradeTimestamp)
                    if shouldParseFees:
                        tradeFees = self.safe_value(trade, 'fees')
                        if tradeFees is not None:
                            for j in range(0, len(tradeFees)):
                                tradeFee = tradeFees[j]
                                fees.append(self.extend({}, tradeFee))
                        else:
                            tradeFee = self.safe_value(trade, 'fee')
                            if tradeFee is not None:
                                fees.append(self.extend({}, tradeFee))
        if shouldParseFees:
            reducedFees = self.reduce_fees_by_currency(fees) if self.reduceFees else fees
            reducedLength = len(reducedFees)
            for i in range(0, reducedLength):
                reducedFees[i]['cost'] = self.safe_number(reducedFees[i], 'cost')
                if 'rate' in reducedFees[i]:
                    reducedFees[i]['rate'] = self.safe_number(reducedFees[i], 'rate')
            if not parseFee and (reducedLength == 0):
                # copy fee to avoid modification by reference
                feeCopy = self.deep_extend(fee)
                feeCopy['cost'] = self.safe_number(feeCopy, 'cost')
                if 'rate' in feeCopy:
                    feeCopy['rate'] = self.safe_number(feeCopy, 'rate')
                reducedFees.append(feeCopy)
            order['fees'] = reducedFees
            if parseFee and (reducedLength == 1):
                order['fee'] = reducedFees[0]
        if amount is None:
            # ensure amount = filled + remaining
            if filled is not None and remaining is not None:
                amount = Precise.string_add(filled, remaining)
            elif status == 'closed':
                amount = filled
        if filled is None:
            if amount is not None and remaining is not None:
                filled = Precise.string_sub(amount, remaining)
            elif status == 'closed' and amount is not None:
                filled = amount
        if remaining is None:
            if amount is not None and filled is not None:
                remaining = Precise.string_sub(amount, filled)
            elif status == 'closed':
                remaining = '0'
        # ensure that the average field is calculated correctly
        inverse = self.safe_bool(market, 'inverse', False)
        contractSize = self.number_to_string(self.safe_value(market, 'contractSize', 1))
        # inverse
        # price = filled * contract size / cost
        #
        # linear
        # price = cost / (filled * contract size)
        if average is None:
            if (filled is not None) and (cost is not None) and Precise.string_gt(filled, '0'):
                filledTimesContractSize = Precise.string_mul(filled, contractSize)
                if inverse:
                    average = Precise.string_div(filledTimesContractSize, cost)
                else:
                    average = Precise.string_div(cost, filledTimesContractSize)
        # similarly
        # inverse
        # cost = filled * contract size / price
        #
        # linear
        # cost = filled * contract size * price
        costPriceExists = (average is not None) or (price is not None)
        if parseCost and (filled is not None) and costPriceExists:
            multiplyPrice = None
            if average is None:
                multiplyPrice = price
            else:
                multiplyPrice = average
            # contract trading
            filledTimesContractSize = Precise.string_mul(filled, contractSize)
            if inverse:
                cost = Precise.string_div(filledTimesContractSize, multiplyPrice)
            else:
                cost = Precise.string_mul(filledTimesContractSize, multiplyPrice)
        # support for market orders
        orderType = self.safe_value(order, 'type')
        emptyPrice = (price is None) or Precise.string_equals(price, '0')
        if emptyPrice and (orderType == 'market'):
            price = average
        # we have trades with string values at self point so we will mutate them
        for i in range(0, len(trades)):
            entry = trades[i]
            entry['amount'] = self.safe_number(entry, 'amount')
            entry['price'] = self.safe_number(entry, 'price')
            entry['cost'] = self.safe_number(entry, 'cost')
            tradeFee = self.safe_dict(entry, 'fee', {})
            tradeFee['cost'] = self.safe_number(tradeFee, 'cost')
            if 'rate' in tradeFee:
                tradeFee['rate'] = self.safe_number(tradeFee, 'rate')
            entryFees = self.safe_list(entry, 'fees', [])
            for j in range(0, len(entryFees)):
                entryFees[j]['cost'] = self.safe_number(entryFees[j], 'cost')
            entry['fees'] = entryFees
            entry['fee'] = tradeFee
        timeInForce = self.safe_string(order, 'timeInForce')
        postOnly = self.safe_value(order, 'postOnly')
        # timeInForceHandling
        if timeInForce is None:
            if not isTriggerOrSLTpOrder and (self.safe_string(order, 'type') == 'market'):
                timeInForce = 'IOC'
            # allow postOnly override
            if postOnly:
                timeInForce = 'PO'
        elif postOnly is None:
            # timeInForce is not None here
            postOnly = timeInForce == 'PO'
        timestamp = self.safe_integer(order, 'timestamp')
        lastUpdateTimestamp = self.safe_integer(order, 'lastUpdateTimestamp')
        datetime = self.safe_string(order, 'datetime')
        if datetime is None:
            datetime = self.iso8601(timestamp)
        triggerPrice = self.parse_number(self.safe_string_2(order, 'triggerPrice', 'stopPrice'))
        takeProfitPrice = self.parse_number(self.safe_string(order, 'takeProfitPrice'))
        stopLossPrice = self.parse_number(self.safe_string(order, 'stopLossPrice'))
        return self.extend(order, {
            'id': self.safe_string(order, 'id'),
            'clientOrderId': self.safe_string(order, 'clientOrderId'),
            'timestamp': timestamp,
            'datetime': datetime,
            'symbol': symbol,
            'type': self.safe_string(order, 'type'),
            'side': side,
            'lastTradeTimestamp': lastTradeTimeTimestamp,
            'lastUpdateTimestamp': lastUpdateTimestamp,
            'price': self.parse_number(price),
            'amount': self.parse_number(amount),
            'cost': self.parse_number(cost),
            'average': self.parse_number(average),
            'filled': self.parse_number(filled),
            'remaining': self.parse_number(remaining),
            'timeInForce': timeInForce,
            'postOnly': postOnly,
            'trades': trades,
            'reduceOnly': self.safe_value(order, 'reduceOnly'),
            'stopPrice': triggerPrice,  # ! deprecated, use triggerPrice instead
            'triggerPrice': triggerPrice,
            'takeProfitPrice': takeProfitPrice,
            'stopLossPrice': stopLossPrice,
            'status': status,
            'fee': self.safe_value(order, 'fee'),
        })

    def parse_orders(self, orders: object, market: Market = None, since: Int = None, limit: Int = None, params={}):
        #
        # the value of orders is either a dict or a list
        #
        # dict
        #
        #     {
        #         'id1': {*},
        #         'id2': {*},
        #         'id3': {*},
        #         ...
        #     }
        #
        # list
        #
        #     [
        #         {'id': 'id1', *},
        #         {'id': 'id2', *},
        #         {'id': 'id3', *},
        #         ...
        #     ]
        #
        results = []
        if isinstance(orders, list):
            for i in range(0, len(orders)):
                order = self.extend(self.parse_order(orders[i], market), params)
                results.append(order)
        else:
            ids = list(orders.keys())
            for i in range(0, len(ids)):
                id = ids[i]
                order = self.extend(self.parse_order(self.extend({'id': id}, orders[id]), market), params)
                results.append(order)
        results = self.sort_by(results, 'timestamp')
        symbol = market['symbol'] if (market is not None) else None
        return self.filter_by_symbol_since_limit(results, symbol, since, limit)

    def calculate_fee(self, symbol: str, type: str, side: str, amount: float, price: float, takerOrMaker='taker', params={}):
        """
        calculates the presumptive fee that would be charged for an order
        :param str symbol: unified market symbol
        :param str type: 'market' or 'limit'
        :param str side: 'buy' or 'sell'
        :param float amount: how much you want to trade, in units of the base currency on most exchanges, or number of contracts
        :param float price: the price for the order to be filled at, in units of the quote currency
        :param str takerOrMaker: 'taker' or 'maker'
        :param dict params:
        :returns dict: contains the rate, the percentage multiplied to the order amount to obtain the fee amount, and cost, the total value of the fee in units of the quote currency, for the order
        """
        if type == 'market' and takerOrMaker == 'maker':
            raise ArgumentsRequired(self.id + ' calculateFee() - you have provided incompatible arguments - "market" type order can not be "maker". Change either the "type" or the "takerOrMaker" argument to calculate the fee.')
        market = self.markets[symbol]
        feeSide = self.safe_string(market, 'feeSide', 'quote')
        useQuote = None
        if feeSide == 'get':
            # the fee is always in the currency you get
            useQuote = side == 'sell'
        elif feeSide == 'give':
            # the fee is always in the currency you give
            useQuote = side == 'buy'
        else:
            # the fee is always in feeSide currency
            useQuote = feeSide == 'quote'
        cost = self.number_to_string(amount)
        key = None
        if useQuote:
            priceString = self.number_to_string(price)
            cost = Precise.string_mul(cost, priceString)
            key = 'quote'
        else:
            key = 'base'
        # for derivatives, the fee is in 'settle' currency
        if not market['spot']:
            key = 'settle'
        # even if `takerOrMaker` argument was set to 'maker', for 'market' orders we should forcefully override it to 'taker'
        if type == 'market':
            takerOrMaker = 'taker'
        rate = self.safe_string(market, takerOrMaker)
        cost = Precise.string_mul(cost, rate)
        return {
            'type': takerOrMaker,
            'currency': market[key],
            'rate': self.parse_number(rate),
            'cost': self.parse_number(cost),
        }

    def safe_liquidation(self, liquidation: dict, market: Market = None):
        contracts = self.safe_string(liquidation, 'contracts')
        contractSize = self.safe_string(market, 'contractSize')
        price = self.safe_string(liquidation, 'price')
        baseValue = self.safe_string(liquidation, 'baseValue')
        quoteValue = self.safe_string(liquidation, 'quoteValue')
        if (baseValue is None) and (contracts is not None) and (contractSize is not None) and (price is not None):
            baseValue = Precise.string_mul(contracts, contractSize)
        if (quoteValue is None) and (baseValue is not None) and (price is not None):
            quoteValue = Precise.string_mul(baseValue, price)
        liquidation['contracts'] = self.parse_number(contracts)
        liquidation['contractSize'] = self.parse_number(contractSize)
        liquidation['price'] = self.parse_number(price)
        liquidation['baseValue'] = self.parse_number(baseValue)
        liquidation['quoteValue'] = self.parse_number(quoteValue)
        return liquidation

    def safe_trade(self, trade: dict, market: Market = None):
        amount = self.safe_string(trade, 'amount')
        price = self.safe_string(trade, 'price')
        cost = self.safe_string(trade, 'cost')
        if cost is None:
            # contract trading
            contractSize = self.safe_string(market, 'contractSize')
            multiplyPrice = price
            if contractSize is not None:
                inverse = self.safe_bool(market, 'inverse', False)
                if inverse:
                    multiplyPrice = Precise.string_div('1', price)
                multiplyPrice = Precise.string_mul(multiplyPrice, contractSize)
            cost = Precise.string_mul(multiplyPrice, amount)
        resultFee, resultFees = self.parsed_fee_and_fees(trade)
        trade['fee'] = resultFee
        trade['fees'] = resultFees
        trade['amount'] = self.parse_number(amount)
        trade['price'] = self.parse_number(price)
        trade['cost'] = self.parse_number(cost)
        return trade

    def parsed_fee_and_fees(self, container: Any):
        fee = self.safe_dict(container, 'fee')
        fees = self.safe_list(container, 'fees')
        feeDefined = fee is not None
        feesDefined = fees is not None
        # parsing only if at least one of them is defined
        shouldParseFees = (feeDefined or feesDefined)
        if shouldParseFees:
            if feeDefined:
                fee = self.parse_fee_numeric(fee)
            if not feesDefined:
                # just set it directly, no further processing needed
                fees = [fee]
            # 'fees' were set, so reparse them
            reducedFees = self.reduce_fees_by_currency(fees) if self.reduceFees else fees
            reducedLength = len(reducedFees)
            for i in range(0, reducedLength):
                reducedFees[i] = self.parse_fee_numeric(reducedFees[i])
            fees = reducedFees
            if reducedLength == 1:
                fee = reducedFees[0]
            elif reducedLength == 0:
                fee = None
        # in case `fee & fees` are None, set `fees` array
        if fee is None:
            fee = {
                'cost': None,
                'currency': None,
            }
        if fees is None:
            fees = []
        return [fee, fees]

    def parse_fee_numeric(self, fee: Any):
        fee['cost'] = self.safe_number(fee, 'cost')  # ensure numeric
        if 'rate' in fee:
            fee['rate'] = self.safe_number(fee, 'rate')
        return fee

    def find_nearest_ceiling(self, arr: List[float], providedValue: float):
        #  i.e. findNearestCeiling([10, 30, 50],  23) returns 30
        length = len(arr)
        for i in range(0, length):
            current = arr[i]
            if providedValue <= current:
                return current
        return arr[length - 1]

    def invert_flat_string_dictionary(self, dict):
        reversed = {}
        keys = list(dict.keys())
        for i in range(0, len(keys)):
            key = keys[i]
            value = dict[key]
            if isinstance(value, str):
                reversed[value] = key
        return reversed

    def reduce_fees_by_currency(self, fees):
        #
        # self function takes a list of fee structures having the following format
        #
        #     string = True
        #
        #     [
        #         {'currency': 'BTC', 'cost': '0.1'},
        #         {'currency': 'BTC', 'cost': '0.2'  },
        #         {'currency': 'BTC', 'cost': '0.2', 'rate': '0.00123'},
        #         {'currency': 'BTC', 'cost': '0.4', 'rate': '0.00123'},
        #         {'currency': 'BTC', 'cost': '0.5', 'rate': '0.00456'},
        #         {'currency': 'USDT', 'cost': '12.3456'},
        #     ]
        #
        #     string = False
        #
        #     [
        #         {'currency': 'BTC', 'cost': 0.1},
        #         {'currency': 'BTC', 'cost': 0.2},
        #         {'currency': 'BTC', 'cost': 0.2, 'rate': 0.00123},
        #         {'currency': 'BTC', 'cost': 0.4, 'rate': 0.00123},
        #         {'currency': 'BTC', 'cost': 0.5, 'rate': 0.00456},
        #         {'currency': 'USDT', 'cost': 12.3456},
        #     ]
        #
        # and returns a reduced fee list, where fees are summed per currency and rate(if any)
        #
        #     string = True
        #
        #     [
        #         {'currency': 'BTC', 'cost': '0.4'  },
        #         {'currency': 'BTC', 'cost': '0.6', 'rate': '0.00123'},
        #         {'currency': 'BTC', 'cost': '0.5', 'rate': '0.00456'},
        #         {'currency': 'USDT', 'cost': '12.3456'},
        #     ]
        #
        #     string  = False
        #
        #     [
        #         {'currency': 'BTC', 'cost': 0.3  },
        #         {'currency': 'BTC', 'cost': 0.6, 'rate': 0.00123},
        #         {'currency': 'BTC', 'cost': 0.5, 'rate': 0.00456},
        #         {'currency': 'USDT', 'cost': 12.3456},
        #     ]
        #
        reduced = {}
        for i in range(0, len(fees)):
            fee = fees[i]
            code = self.safe_string(fee, 'currency')
            feeCurrencyCode = code is not code if None else str(i)
            if feeCurrencyCode is not None:
                rate = self.safe_string(fee, 'rate')
                cost = self.safe_string(fee, 'cost')
                if cost is None:
                    # omit None cost, does not make sense, however, don't omit '0' costs, still make sense
                    continue
                if not (feeCurrencyCode in reduced):
                    reduced[feeCurrencyCode] = {}
                rateKey = '' if (rate is None) else rate
                if rateKey in reduced[feeCurrencyCode]:
                    reduced[feeCurrencyCode][rateKey]['cost'] = Precise.string_add(reduced[feeCurrencyCode][rateKey]['cost'], cost)
                else:
                    reduced[feeCurrencyCode][rateKey] = {
                        'currency': code,
                        'cost': cost,
                    }
                    if rate is not None:
                        reduced[feeCurrencyCode][rateKey]['rate'] = rate
        result = []
        feeValues = list(reduced.values())
        for i in range(0, len(feeValues)):
            reducedFeeValues = list(feeValues[i].values())
            result = self.array_concat(result, reducedFeeValues)
        return result

    def safe_ticker(self, ticker: dict, market: Market = None):
        open = self.omit_zero(self.safe_string(ticker, 'open'))
        close = self.omit_zero(self.safe_string(ticker, 'close'))
        last = self.omit_zero(self.safe_string(ticker, 'last'))
        change = self.omit_zero(self.safe_string(ticker, 'change'))
        percentage = self.omit_zero(self.safe_string(ticker, 'percentage'))
        average = self.omit_zero(self.safe_string(ticker, 'average'))
        vwap = self.omit_zero(self.safe_string(ticker, 'vwap'))
        baseVolume = self.safe_string(ticker, 'baseVolume')
        quoteVolume = self.safe_string(ticker, 'quoteVolume')
        if vwap is None:
            vwap = Precise.string_div(self.omit_zero(quoteVolume), baseVolume)
        if (last is not None) and (close is None):
            close = last
        elif (last is None) and (close is not None):
            last = close
        if (last is not None) and (open is not None):
            if change is None:
                change = Precise.string_sub(last, open)
            if average is None:
                precision = 18
                if market is not None and self.is_tick_precision():
                    marketPrecision = self.safe_dict(market, 'precision')
                    precisionPrice = self.safe_string(marketPrecision, 'price')
                    if precisionPrice is not None:
                        precision = self.precision_from_string(precisionPrice)
                average = Precise.string_div(Precise.string_add(last, open), '2', precision)
        if (percentage is None) and (change is not None) and (open is not None) and Precise.string_gt(open, '0'):
            percentage = Precise.string_mul(Precise.string_div(change, open), '100')
        if (change is None) and (percentage is not None) and (open is not None):
            change = Precise.string_div(Precise.string_mul(percentage, open), '100')
        if (open is None) and (last is not None) and (change is not None):
            open = Precise.string_sub(last, change)
        # timestamp and symbol operations don't belong in safeTicker
        # they should be done in the derived classes
        return self.extend(ticker, {
            'bid': self.parse_number(self.omit_zero(self.safe_string(ticker, 'bid'))),
            'bidVolume': self.safe_number(ticker, 'bidVolume'),
            'ask': self.parse_number(self.omit_zero(self.safe_string(ticker, 'ask'))),
            'askVolume': self.safe_number(ticker, 'askVolume'),
            'high': self.parse_number(self.omit_zero(self.safe_string(ticker, 'high'))),
            'low': self.parse_number(self.omit_zero(self.safe_string(ticker, 'low'))),
            'open': self.parse_number(self.omit_zero(open)),
            'close': self.parse_number(self.omit_zero(close)),
            'last': self.parse_number(self.omit_zero(last)),
            'change': self.parse_number(change),
            'percentage': self.parse_number(percentage),
            'average': self.parse_number(average),
            'vwap': self.parse_number(vwap),
            'baseVolume': self.parse_number(baseVolume),
            'quoteVolume': self.parse_number(quoteVolume),
            'previousClose': self.safe_number(ticker, 'previousClose'),
            'indexPrice': self.safe_number(ticker, 'indexPrice'),
            'markPrice': self.safe_number(ticker, 'markPrice'),
        })

    def fetch_borrow_rate(self, code: str, amount: float, params={}):
        raise NotSupported(self.id + ' fetchBorrowRate is deprecated, please use fetchCrossBorrowRate or fetchIsolatedBorrowRate instead')

    def repay_cross_margin(self, code: str, amount: float, params={}):
        raise NotSupported(self.id + ' repayCrossMargin is not support yet')

    def repay_isolated_margin(self, symbol: str, code: str, amount: float, params={}):
        raise NotSupported(self.id + ' repayIsolatedMargin is not support yet')

    def borrow_cross_margin(self, code: str, amount: float, params={}):
        raise NotSupported(self.id + ' borrowCrossMargin is not support yet')

    def borrow_isolated_margin(self, symbol: str, code: str, amount: float, params={}):
        raise NotSupported(self.id + ' borrowIsolatedMargin is not support yet')

    def borrow_margin(self, code: str, amount: float, symbol: Str = None, params={}):
        raise NotSupported(self.id + ' borrowMargin is deprecated, please use borrowCrossMargin or borrowIsolatedMargin instead')

    def repay_margin(self, code: str, amount: float, symbol: Str = None, params={}):
        raise NotSupported(self.id + ' repayMargin is deprecated, please use repayCrossMargin or repayIsolatedMargin instead')

    def fetch_ohlcv(self, symbol: str, timeframe='1m', since: Int = None, limit: Int = None, params={}):
        message = ''
        if self.has['fetchTrades']:
            message = '. If you want to build OHLCV candles from trade executions data, visit https://github.com/ccxt/ccxt/tree/master/examples/ and see "build-ohlcv-bars" file'
        raise NotSupported(self.id + ' fetchOHLCV() is not supported yet' + message)

    def fetch_ohlcv_ws(self, symbol: str, timeframe='1m', since: Int = None, limit: Int = None, params={}):
        message = ''
        if self.has['fetchTradesWs']:
            message = '. If you want to build OHLCV candles from trade executions data, visit https://github.com/ccxt/ccxt/tree/master/examples/ and see "build-ohlcv-bars" file'
        raise NotSupported(self.id + ' fetchOHLCVWs() is not supported yet. Try using fetchOHLCV instead.' + message)

    def watch_ohlcv(self, symbol: str, timeframe='1m', since: Int = None, limit: Int = None, params={}):
        raise NotSupported(self.id + ' watchOHLCV() is not supported yet')

    def subscribe_ohlcv(self, symbol: str, timeframe='1m', callback: ConsumerFunction = None, synchronous: bool = True, params={}):
        """
        watches historical candlestick data containing the open, high, low, and close price, and the volume of a market
        :param str symbol: unified symbol of the market to fetch OHLCV data for
        :param str timeframe: the length of time each candle represents
        :param Function callback: Consumer function to be called with each update
        :param boolean synchronous: if set to True, the callback will wait to finish before passing next message
        :param dict [params]: extra parameters specific to the exchange API endpoint
        :returns int[][]: A list of candles ordered, open, high, low, close, volume
        """
        self.load_markets()
        symbol = self.symbol(symbol)
        stream = self.stream
        if callback is not None:
            stream.subscribe('ohlcvs::' + symbol + '::' + timeframe, callback, synchronous)
        stream.add_watch_function('watchOHLCV', [symbol, timeframe, None, None, params])
        self.watch_ohlcv(symbol, timeframe, None, None, params)

    def convert_trading_view_to_ohlcv(self, ohlcvs: List[List[float]], timestamp='t', open='o', high='h', low='l', close='c', volume='v', ms=False):
        result = []
        timestamps = self.safe_list(ohlcvs, timestamp, [])
        opens = self.safe_list(ohlcvs, open, [])
        highs = self.safe_list(ohlcvs, high, [])
        lows = self.safe_list(ohlcvs, low, [])
        closes = self.safe_list(ohlcvs, close, [])
        volumes = self.safe_list(ohlcvs, volume, [])
        for i in range(0, len(timestamps)):
            result.append([
                self.safe_integer(timestamps, i) if ms else self.safe_timestamp(timestamps, i),
                self.safe_value(opens, i),
                self.safe_value(highs, i),
                self.safe_value(lows, i),
                self.safe_value(closes, i),
                self.safe_value(volumes, i),
            ])
        return result

    def convert_ohlcv_to_trading_view(self, ohlcvs: List[List[float]], timestamp='t', open='o', high='h', low='l', close='c', volume='v', ms=False):
        result = {}
        result[timestamp] = []
        result[open] = []
        result[high] = []
        result[low] = []
        result[close] = []
        result[volume] = []
        for i in range(0, len(ohlcvs)):
            ts = ohlcvs[i][0] if ms else self.parse_to_int(ohlcvs[i][0] / 1000)
            result[timestamp].append(ts)
            result[open].append(ohlcvs[i][1])
            result[high].append(ohlcvs[i][2])
            result[low].append(ohlcvs[i][3])
            result[close].append(ohlcvs[i][4])
            result[volume].append(ohlcvs[i][5])
        return result

    def fetch_web_endpoint(self, method, endpointMethod, returnAsJson, startRegex=None, endRegex=None):
        errorMessage = ''
        options = self.safe_value(self.options, method, {})
        muteOnFailure = self.safe_bool(options, 'webApiMuteFailure', True)
        try:
            # if it was not explicitly disabled, then don't fetch
            if self.safe_bool(options, 'webApiEnable', True) is not True:
                return None
            maxRetries = self.safe_value(options, 'webApiRetries', 10)
            response = None
            retry = 0
            while(retry < maxRetries):
                try:
                    response = getattr(self, endpointMethod)({})
                    break
                except Exception as e:
                    retry = retry + 1
                    if retry == maxRetries:
                        raise e
            content = response
            if startRegex is not None:
                splitted_by_start = content.split(startRegex)
                content = splitted_by_start[1]  # we need second part after start
            if endRegex is not None:
                splitted_by_end = content.split(endRegex)
                content = splitted_by_end[0]  # we need first part after start
            if returnAsJson and (isinstance(content, str)):
                jsoned = self.parse_json(content.strip())  # content should be trimmed before json parsing
                if jsoned:
                    return jsoned  # if parsing was not successfull, exception should be thrown
                else:
                    raise BadResponse('could not parse the response into json')
            else:
                return content
        except Exception as e:
            errorMessage = self.id + ' ' + method + '() failed to fetch correct data from website. Probably webpage markup has been changed, breaking the page custom parser.'
        if muteOnFailure:
            return None
        else:
            raise BadResponse(errorMessage)

    def market_ids(self, symbols: Strings = None):
        if symbols is None:
            return symbols
        result = []
        for i in range(0, len(symbols)):
            result.append(self.market_id(symbols[i]))
        return result

    def currency_ids(self, codes: Strings = None):
        if codes is None:
            return codes
        result = []
        for i in range(0, len(codes)):
            result.append(self.currency_id(codes[i]))
        return result

    def markets_for_symbols(self, symbols: Strings = None):
        if symbols is None:
            return symbols
        result = []
        for i in range(0, len(symbols)):
            result.append(self.market(symbols[i]))
        return result

    def market_symbols(self, symbols: Strings = None, type: Str = None, allowEmpty=True, sameTypeOnly=False, sameSubTypeOnly=False):
        if symbols is None:
            if not allowEmpty:
                raise ArgumentsRequired(self.id + ' empty list of symbols is not supported')
            return symbols
        symbolsLength = len(symbols)
        if symbolsLength == 0:
            if not allowEmpty:
                raise ArgumentsRequired(self.id + ' empty list of symbols is not supported')
            return symbols
        result = []
        marketType = None
        isLinearSubType = None
        for i in range(0, len(symbols)):
            market = self.market(symbols[i])
            if sameTypeOnly and (marketType is not None):
                if market['type'] != marketType:
                    raise BadRequest(self.id + ' symbols must be of the same type, either ' + marketType + ' or ' + market['type'] + '.')
            if sameSubTypeOnly and (isLinearSubType is not None):
                if market['linear'] != isLinearSubType:
                    raise BadRequest(self.id + ' symbols must be of the same subType, either linear or inverse.')
            if type is not None and market['type'] != type:
                raise BadRequest(self.id + ' symbols must be of the same type ' + type + '. If the type is incorrect you can change it in options or the params of the request')
            marketType = market['type']
            if not market['spot']:
                isLinearSubType = market['linear']
            symbol = self.safe_string(market, 'symbol', symbols[i])
            result.append(symbol)
        return result

    def market_codes(self, codes: Strings = None):
        if codes is None:
            return codes
        result = []
        for i in range(0, len(codes)):
            result.append(self.common_currency_code(codes[i]))
        return result

    def parse_bids_asks(self, bidasks, priceKey: IndexType = 0, amountKey: IndexType = 1, countOrIdKey: IndexType = 2):
        bidasks = self.to_array(bidasks)
        result = []
        for i in range(0, len(bidasks)):
            result.append(self.parse_bid_ask(bidasks[i], priceKey, amountKey, countOrIdKey))
        return result

    def fetch_l2_order_book(self, symbol: str, limit: Int = None, params={}):
        orderbook = self.fetch_order_book(symbol, limit, params)
        return self.extend(orderbook, {
            'asks': self.sort_by(self.aggregate(orderbook['asks']), 0),
            'bids': self.sort_by(self.aggregate(orderbook['bids']), 0, True),
        })

    def filter_by_symbol(self, objects, symbol: Str = None):
        if symbol is None:
            return objects
        result = []
        for i in range(0, len(objects)):
            objectSymbol = self.safe_string(objects[i], 'symbol')
            if objectSymbol == symbol:
                result.append(objects[i])
        return result

    def parse_ohlcv(self, ohlcv, market: Market = None) -> list:
        if isinstance(ohlcv, list):
            return [
                self.safe_integer(ohlcv, 0),  # timestamp
                self.safe_number(ohlcv, 1),  # open
                self.safe_number(ohlcv, 2),  # high
                self.safe_number(ohlcv, 3),  # low
                self.safe_number(ohlcv, 4),  # close
                self.safe_number(ohlcv, 5),  # volume
            ]
        return ohlcv

    def network_code_to_id(self, networkCode: str, currencyCode: Str = None):
        """
 @ignore
        tries to convert the provided networkCode(which is expected to be an unified network code) to a network id. In order to achieve self, derived class needs to have 'options->networks' defined.
        :param str networkCode: unified network code
        :param str currencyCode: unified currency code, but self argument is not required by default, unless there is an exchange(like huobi) that needs an override of the method to be able to pass currencyCode argument additionally
        :returns str|None: exchange-specific network id
        """
        if networkCode is None:
            return None
        networkIdsByCodes = self.safe_value(self.options, 'networks', {})
        networkId = self.safe_string(networkIdsByCodes, networkCode)
        # for example, if 'ETH' is passed for networkCode, but 'ETH' key not defined in `options->networks` object
        if networkId is None:
            if currencyCode is None:
                currencies = list(self.currencies.values())
                for i in range(0, len(currencies)):
                    currency = currencies[i]
                    networks = self.safe_dict(currency, 'networks')
                    network = self.safe_dict(networks, networkCode)
                    networkId = self.safe_string(network, 'id')
                    if networkId is not None:
                        break
            else:
                # if currencyCode was provided, then we try to find if that currencyCode has a replacement(i.e. ERC20 for ETH) or is in the currency
                defaultNetworkCodeReplacements = self.safe_value(self.options, 'defaultNetworkCodeReplacements', {})
                if currencyCode in defaultNetworkCodeReplacements:
                    # if there is a replacement for the passed networkCode, then we use it to find network-id in `options->networks` object
                    replacementObject = defaultNetworkCodeReplacements[currencyCode]  # i.e. {'ERC20': 'ETH'}
                    keys = list(replacementObject.keys())
                    for i in range(0, len(keys)):
                        key = keys[i]
                        value = replacementObject[key]
                        # if value matches to provided unified networkCode, then we use it's key to find network-id in `options->networks` object
                        if value == networkCode:
                            networkId = self.safe_string(networkIdsByCodes, key)
                            break
                else:
                    # serach for network inside currency
                    currency = self.safe_dict(self.currencies, currencyCode)
                    networks = self.safe_dict(currency, 'networks')
                    network = self.safe_dict(networks, networkCode)
                    networkId = self.safe_string(network, 'id')
            # if it wasn't found, we just set the provided value to network-id
            if networkId is None:
                networkId = networkCode
        return networkId

    def network_id_to_code(self, networkId: Str = None, currencyCode: Str = None):
        """
 @ignore
        tries to convert the provided exchange-specific networkId to an unified network Code. In order to achieve self, derived class needs to have "options['networksById']" defined.
        :param str networkId: exchange specific network id/title, like: TRON, Trc-20, usdt-erc20, etc
        :param str|None currencyCode: unified currency code, but self argument is not required by default, unless there is an exchange(like huobi) that needs an override of the method to be able to pass currencyCode argument additionally
        :returns str|None: unified network code
        """
        if networkId is None:
            return None
        networkCodesByIds = self.safe_dict(self.options, 'networksById', {})
        networkCode = self.safe_string(networkCodesByIds, networkId, networkId)
        # replace mainnet network-codes(i.e. ERC20->ETH)
        if currencyCode is not None:
            defaultNetworkCodeReplacements = self.safe_dict(self.options, 'defaultNetworkCodeReplacements', {})
            if currencyCode in defaultNetworkCodeReplacements:
                replacementObject = self.safe_dict(defaultNetworkCodeReplacements, currencyCode, {})
                networkCode = self.safe_string(replacementObject, networkCode, networkCode)
        return networkCode

    def handle_network_code_and_params(self, params):
        networkCodeInParams = self.safe_string_2(params, 'networkCode', 'network')
        if networkCodeInParams is not None:
            params = self.omit(params, ['networkCode', 'network'])
        # if it was not defined by user, we should not set it from 'defaultNetworks', because handleNetworkCodeAndParams is for only request-side and thus we do not fill it with anything. We can only use 'defaultNetworks' after parsing response-side
        return [networkCodeInParams, params]

    def default_network_code(self, currencyCode: str):
        defaultNetworkCode = None
        defaultNetworks = self.safe_dict(self.options, 'defaultNetworks', {})
        if currencyCode in defaultNetworks:
            # if currency had set its network in "defaultNetworks", use it
            defaultNetworkCode = defaultNetworks[currencyCode]
        else:
            # otherwise, try to use the global-scope 'defaultNetwork' value(even if that network is not supported by currency, it doesn't make any problem, self will be just used "at first" if currency supports self network at all)
            defaultNetwork = self.safe_string(self.options, 'defaultNetwork')
            if defaultNetwork is not None:
                defaultNetworkCode = defaultNetwork
        return defaultNetworkCode

    def select_network_code_from_unified_networks(self, currencyCode, networkCode, indexedNetworkEntries):
        return self.select_network_key_from_networks(currencyCode, networkCode, indexedNetworkEntries, True)

    def select_network_id_from_raw_networks(self, currencyCode, networkCode, indexedNetworkEntries):
        return self.select_network_key_from_networks(currencyCode, networkCode, indexedNetworkEntries, False)

    def select_network_key_from_networks(self, currencyCode, networkCode, indexedNetworkEntries, isIndexedByUnifiedNetworkCode=False):
        # self method is used against raw & unparse network entries, which are just indexed by network id
        chosenNetworkId = None
        availableNetworkIds = list(indexedNetworkEntries.keys())
        responseNetworksLength = len(availableNetworkIds)
        if networkCode is not None:
            if responseNetworksLength == 0:
                raise NotSupported(self.id + ' - ' + networkCode + ' network did not return any result for ' + currencyCode)
            else:
                # if networkCode was provided by user, we should check it after response, referenced exchange doesn't support network-code during request
                networkId = networkCode if isIndexedByUnifiedNetworkCode else self.network_code_to_id(networkCode, currencyCode)
                if networkId in indexedNetworkEntries:
                    chosenNetworkId = networkId
                else:
                    raise NotSupported(self.id + ' - ' + networkId + ' network was not found for ' + currencyCode + ', use one of ' + ', '.join(availableNetworkIds))
        else:
            if responseNetworksLength == 0:
                raise NotSupported(self.id + ' - no networks were returned for ' + currencyCode)
            else:
                # if networkCode was not provided by user, then we try to use the default network(if it was defined in "defaultNetworks"), otherwise, we just return the first network entry
                defaultNetworkCode = self.default_network_code(currencyCode)
                defaultNetworkId = defaultNetworkCode if isIndexedByUnifiedNetworkCode else self.network_code_to_id(defaultNetworkCode, currencyCode)
                chosenNetworkId = defaultNetworkId if (defaultNetworkId in indexedNetworkEntries) else availableNetworkIds[0]
        return chosenNetworkId

    def safe_number_2(self, dictionary: object, key1: IndexType, key2: IndexType, d=None):
        value = self.safe_string_2(dictionary, key1, key2)
        return self.parse_number(value, d)

    def parse_order_book(self, orderbook: object, symbol: str, timestamp: Int = None, bidsKey='bids', asksKey='asks', priceKey: IndexType = 0, amountKey: IndexType = 1, countOrIdKey: IndexType = 2):
        bids = self.parse_bids_asks(self.safe_value(orderbook, bidsKey, []), priceKey, amountKey, countOrIdKey)
        asks = self.parse_bids_asks(self.safe_value(orderbook, asksKey, []), priceKey, amountKey, countOrIdKey)
        return {
            'symbol': symbol,
            'bids': self.sort_by(bids, 0, True),
            'asks': self.sort_by(asks, 0),
            'timestamp': timestamp,
            'datetime': self.iso8601(timestamp),
            'nonce': None,
        }

    def parse_ohlcvs(self, ohlcvs: List[object], market: Any = None, timeframe: str = '1m', since: Int = None, limit: Int = None, tail: Bool = False):
        results = []
        for i in range(0, len(ohlcvs)):
            results.append(self.parse_ohlcv(ohlcvs[i], market))
        sorted = self.sort_by(results, 0)
        return self.filter_by_since_limit(sorted, since, limit, 0, tail)

    def parse_leverage_tiers(self, response: Any, symbols: List[str] = None, marketIdKey=None):
        # marketIdKey should only be None when response is a dictionary
        symbols = self.market_symbols(symbols)
        tiers = {}
        symbolsLength = 0
        if symbols is not None:
            symbolsLength = len(symbols)
        noSymbols = (symbols is None) or (symbolsLength == 0)
        if isinstance(response, list):
            for i in range(0, len(response)):
                item = response[i]
                id = self.safe_string(item, marketIdKey)
                market = self.safe_market(id, None, None, 'swap')
                symbol = market['symbol']
                contract = self.safe_bool(market, 'contract', False)
                if contract and (noSymbols or self.in_array(symbol, symbols)):
                    tiers[symbol] = self.parse_market_leverage_tiers(item, market)
        else:
            keys = list(response.keys())
            for i in range(0, len(keys)):
                marketId = keys[i]
                item = response[marketId]
                market = self.safe_market(marketId, None, None, 'swap')
                symbol = market['symbol']
                contract = self.safe_bool(market, 'contract', False)
                if contract and (noSymbols or self.in_array(symbol, symbols)):
                    tiers[symbol] = self.parse_market_leverage_tiers(item, market)
        return tiers

    def load_trading_limits(self, symbols: Strings = None, reload=False, params={}):
        if self.has['fetchTradingLimits']:
            if reload or not ('limitsLoaded' in self.options):
                response = self.fetch_trading_limits(symbols)
                for i in range(0, len(symbols)):
                    symbol = symbols[i]
                    self.markets[symbol] = self.deep_extend(self.markets[symbol], response[symbol])
                self.options['limitsLoaded'] = self.milliseconds()
        return self.markets

    def safe_position(self, position: dict):
        # simplified version of: /pull/12765/
        unrealizedPnlString = self.safe_string(position, 'unrealisedPnl')
        initialMarginString = self.safe_string(position, 'initialMargin')
        #
        # PERCENTAGE
        #
        percentage = self.safe_value(position, 'percentage')
        if (percentage is None) and (unrealizedPnlString is not None) and (initialMarginString is not None):
            # was done in all implementations( aax, btcex, bybit, deribit, ftx, gate, kucoinfutures, phemex )
            percentageString = Precise.string_mul(Precise.string_div(unrealizedPnlString, initialMarginString, 4), '100')
            position['percentage'] = self.parse_number(percentageString)
        # if contractSize is None get from market
        contractSize = self.safe_number(position, 'contractSize')
        symbol = self.safe_string(position, 'symbol')
        market = None
        if symbol is not None:
            market = self.safe_value(self.markets, symbol)
        if contractSize is None and market is not None:
            contractSize = self.safe_number(market, 'contractSize')
            position['contractSize'] = contractSize
        return position

    def parse_positions(self, positions: List[Any], symbols: List[str] = None, params={}):
        symbols = self.market_symbols(symbols)
        positions = self.to_array(positions)
        result = []
        for i in range(0, len(positions)):
            position = self.extend(self.parse_position(positions[i], None), params)
            result.append(position)
        return self.filter_by_array_positions(result, 'symbol', symbols, False)

    def parse_accounts(self, accounts: List[Any], params={}):
        accounts = self.to_array(accounts)
        result = []
        for i in range(0, len(accounts)):
            account = self.extend(self.parse_account(accounts[i]), params)
            result.append(account)
        return result

    def parse_trades(self, trades: List[Any], market: Market = None, since: Int = None, limit: Int = None, params={}):
        trades = self.to_array(trades)
        result = []
        for i in range(0, len(trades)):
            trade = self.extend(self.parse_trade(trades[i], market), params)
            result.append(trade)
        result = self.sort_by_2(result, 'timestamp', 'id')
        symbol = market['symbol'] if (market is not None) else None
        return self.filter_by_symbol_since_limit(result, symbol, since, limit)

    def parse_transactions(self, transactions: List[Any], currency: Currency = None, since: Int = None, limit: Int = None, params={}):
        transactions = self.to_array(transactions)
        result = []
        for i in range(0, len(transactions)):
            transaction = self.extend(self.parse_transaction(transactions[i], currency), params)
            result.append(transaction)
        result = self.sort_by(result, 'timestamp')
        code = currency['code'] if (currency is not None) else None
        return self.filter_by_currency_since_limit(result, code, since, limit)

    def parse_transfers(self, transfers: List[Any], currency: Currency = None, since: Int = None, limit: Int = None, params={}):
        transfers = self.to_array(transfers)
        result = []
        for i in range(0, len(transfers)):
            transfer = self.extend(self.parse_transfer(transfers[i], currency), params)
            result.append(transfer)
        result = self.sort_by(result, 'timestamp')
        code = currency['code'] if (currency is not None) else None
        return self.filter_by_currency_since_limit(result, code, since, limit)

    def parse_ledger(self, data, currency: Currency = None, since: Int = None, limit: Int = None, params={}):
        result = []
        arrayData = self.to_array(data)
        for i in range(0, len(arrayData)):
            itemOrItems = self.parse_ledger_entry(arrayData[i], currency)
            if isinstance(itemOrItems, list):
                for j in range(0, len(itemOrItems)):
                    result.append(self.extend(itemOrItems[j], params))
            else:
                result.append(self.extend(itemOrItems, params))
        result = self.sort_by(result, 'timestamp')
        code = currency['code'] if (currency is not None) else None
        return self.filter_by_currency_since_limit(result, code, since, limit)

    def nonce(self):
        return self.seconds()

    def set_headers(self, headers):
        return headers

    def currency_id(self, code: str):
        currency = self.safe_dict(self.currencies, code)
        if currency is None:
            currency = self.safe_currency(code)
        if currency is not None:
            return currency['id']
        return code

    def market_id(self, symbol: str):
        market = self.market(symbol)
        if market is not None:
            return market['id']
        return symbol

    def symbol(self, symbol: str):
        market = self.market(symbol)
        return self.safe_string(market, 'symbol', symbol)

    def handle_param_string(self, params: object, paramName: str, defaultValue: Str = None):
        value = self.safe_string(params, paramName, defaultValue)
        if value is not None:
            params = self.omit(params, paramName)
        return [value, params]

    def handle_param_string_2(self, params: object, paramName1: str, paramName2: str, defaultValue: Str = None):
        value = self.safe_string_2(params, paramName1, paramName2, defaultValue)
        if value is not None:
            params = self.omit(params, [paramName1, paramName2])
        return [value, params]

    def handle_param_integer(self, params: object, paramName: str, defaultValue: Int = None):
        value = self.safe_integer(params, paramName, defaultValue)
        if value is not None:
            params = self.omit(params, paramName)
        return [value, params]

    def handle_param_integer_2(self, params: object, paramName1: str, paramName2: str, defaultValue: Int = None):
        value = self.safe_integer_2(params, paramName1, paramName2, defaultValue)
        if value is not None:
            params = self.omit(params, [paramName1, paramName2])
        return [value, params]

    def handle_param_bool(self, params: object, paramName: str, defaultValue: Bool = None):
        value = self.safe_bool(params, paramName, defaultValue)
        if value is not None:
            params = self.omit(params, paramName)
        return [value, params]

    def handle_param_bool_2(self, params: object, paramName1: str, paramName2: str, defaultValue: Bool = None):
        value = self.safe_bool_2(params, paramName1, paramName2, defaultValue)
        if value is not None:
            params = self.omit(params, [paramName1, paramName2])
        return [value, params]

    def resolve_path(self, path, params):
        return [
            self.implode_params(path, params),
            self.omit(params, self.extract_params(path)),
        ]

    def get_list_from_object_values(self, objects, key: IndexType):
        newArray = objects
        if not isinstance(objects, list):
            newArray = self.to_array(objects)
        results = []
        for i in range(0, len(newArray)):
            results.append(newArray[i][key])
        return results

    def get_symbols_for_market_type(self, marketType: Str = None, subType: Str = None, symbolWithActiveStatus: bool = True, symbolWithUnknownStatus: bool = True):
        filteredMarkets = self.markets
        if marketType is not None:
            filteredMarkets = self.filter_by(filteredMarkets, 'type', marketType)
        if subType is not None:
            self.check_required_argument('getSymbolsForMarketType', subType, 'subType', ['linear', 'inverse', 'quanto'])
            filteredMarkets = self.filter_by(filteredMarkets, 'subType', subType)
        activeStatuses = []
        if symbolWithActiveStatus:
            activeStatuses.append(True)
        if symbolWithUnknownStatus:
            activeStatuses.append(None)
        filteredMarkets = self.filter_by_array(filteredMarkets, 'active', activeStatuses, False)
        return self.get_list_from_object_values(filteredMarkets, 'symbol')

    def filter_by_array(self, objects, key: IndexType, values=None, indexed=True):
        objects = self.to_array(objects)
        # return all of them if no values were passed
        if values is None or not values:
            return self.index_by(objects, key) if indexed else objects
        results = []
        for i in range(0, len(objects)):
            if self.in_array(objects[i][key], values):
                results.append(objects[i])
        return self.index_by(results, key) if indexed else results

    def fetch2(self, path, api: Any = 'public', method='GET', params={}, headers: Any = None, body: Any = None, config={}):
        if self.enableRateLimit:
            cost = self.calculate_rate_limiter_cost(api, method, path, params, config)
            self.throttle(cost)
        self.lastRestRequestTimestamp = self.milliseconds()
        request = self.sign(path, api, method, params, headers, body)
        self.last_request_headers = request['headers']
        self.last_request_body = request['body']
        self.last_request_url = request['url']
        retries = None
        retries, params = self.handle_option_and_params(params, path, 'maxRetriesOnFailure', 0)
        retryDelay = None
        retryDelay, params = self.handle_option_and_params(params, path, 'maxRetriesOnFailureDelay', 0)
        for i in range(0, retries + 1):
            try:
                return self.fetch(request['url'], request['method'], request['headers'], request['body'])
            except Exception as e:
                if isinstance(e, NetworkError):
                    if i < retries:
                        if self.verbose:
                            self.log('Request failed with the error: ' + str(e) + ', retrying ' + (i + str(1)) + ' of ' + str(retries) + '*')
                        if (retryDelay is not None) and (retryDelay != 0):
                            self.sleep(retryDelay)
                        continue
                raise e
        return None  # self line is never reached, but exists for c# value return requirement

    def request(self, path, api: Any = 'public', method='GET', params={}, headers: Any = None, body: Any = None, config={}):
        return self.fetch2(path, api, method, params, headers, body, config)

    def load_accounts(self, reload=False, params={}):
        if reload:
            self.accounts = self.fetch_accounts(params)
        else:
            if self.accounts:
                return self.accounts
            else:
                self.accounts = self.fetch_accounts(params)
        self.accountsById = self.index_by(self.accounts, 'id')
        return self.accounts

    def build_ohlcvc(self, trades: List[Trade], timeframe: str = '1m', since: float = 0, limit: float = 2147483647):
        # given a sorted arrays of trades(recent last) and a timeframe builds an array of OHLCV candles
        # note, default limit value(2147483647) is max int32 value
        ms = self.parse_timeframe(timeframe) * 1000
        ohlcvs = []
        i_timestamp = 0
        # open = 1
        i_high = 2
        i_low = 3
        i_close = 4
        i_volume = 5
        i_count = 6
        tradesLength = len(trades)
        oldest = min(tradesLength, limit)
        for i in range(0, oldest):
            trade = trades[i]
            ts = trade['timestamp']
            if ts < since:
                continue
            openingTime = int(math.floor(ts / ms)) * ms  # shift to the edge of m/h/d(but not M)
            if openingTime < since:  # we don't need bars, that have opening time earlier than requested
                continue
            ohlcv_length = len(ohlcvs)
            candle = ohlcv_length - 1
            if (candle == -1) or (openingTime >= self.sum(ohlcvs[candle][i_timestamp], ms)):
                # moved to a new timeframe -> create a new candle from opening trade
                ohlcvs.append([
                    openingTime,  # timestamp
                    trade['price'],  # O
                    trade['price'],  # H
                    trade['price'],  # L
                    trade['price'],  # C
                    trade['amount'],  # V
                    1,  # count
                ])
            else:
                # still processing the same timeframe -> update opening trade
                ohlcvs[candle][i_high] = max(ohlcvs[candle][i_high], trade['price'])
                ohlcvs[candle][i_low] = min(ohlcvs[candle][i_low], trade['price'])
                ohlcvs[candle][i_close] = trade['price']
                ohlcvs[candle][i_volume] = self.sum(ohlcvs[candle][i_volume], trade['amount'])
                ohlcvs[candle][i_count] = self.sum(ohlcvs[candle][i_count], 1)
        return ohlcvs

    def parse_trading_view_ohlcv(self, ohlcvs, market=None, timeframe='1m', since: Int = None, limit: Int = None):
        result = self.convert_trading_view_to_ohlcv(ohlcvs)
        return self.parse_ohlcvs(result, market, timeframe, since, limit)

    def edit_limit_buy_order(self, id: str, symbol: str, amount: float, price: Num = None, params={}):
        return self.edit_limit_order(id, symbol, 'buy', amount, price, params)

    def edit_limit_sell_order(self, id: str, symbol: str, amount: float, price: Num = None, params={}):
        return self.edit_limit_order(id, symbol, 'sell', amount, price, params)

    def edit_limit_order(self, id: str, symbol: str, side: OrderSide, amount: float, price: Num = None, params={}):
        return self.edit_order(id, symbol, 'limit', side, amount, price, params)

    def edit_order(self, id: str, symbol: str, type: OrderType, side: OrderSide, amount: Num = None, price: Num = None, params={}):
        self.cancel_order(id, symbol)
        return self.create_order(symbol, type, side, amount, price, params)

    def edit_order_ws(self, id: str, symbol: str, type: OrderType, side: OrderSide, amount: Num = None, price: Num = None, params={}):
        self.cancel_order_ws(id, symbol)
        return self.create_order_ws(symbol, type, side, amount, price, params)

    def fetch_position(self, symbol: str, params={}):
        raise NotSupported(self.id + ' fetchPosition() is not supported yet')

    def fetch_position_ws(self, symbol: str, params={}):
        raise NotSupported(self.id + ' fetchPositionWs() is not supported yet')

    def watch_position(self, symbol: Str = None, params={}):
        raise NotSupported(self.id + ' watchPosition() is not supported yet')

    def subscribe_position(self, symbol: str, callback: ConsumerFunction = None, synchronous: bool = True, params={}):
        self.load_markets()
        symbol = self.symbol(symbol)
        stream = self.stream
        if callback is not None:
            stream.subscribe('positions::' + symbol, callback, synchronous)
        stream.add_watch_function('watchPosition', [symbol, None, params])
        self.watch_position(symbol, params)

    def watch_positions(self, symbols: Strings = None, since: Int = None, limit: Int = None, params={}):
        raise NotSupported(self.id + ' watchPositions() is not supported yet')

    def subscribe_positions(self, symbols: List[str] = None, callback: ConsumerFunction = None, synchronous: bool = True, params={}):
        self.load_markets()
        symbols = self.market_symbols(symbols, None, True)
        if callback is not None:
            stream = self.stream
            if self.is_empty(symbols):
                stream.subscribe('positions', callback, synchronous)
            else:
                for i in range(0, len(symbols)):
                    stream.subscribe('positions::' + symbols[i], callback, synchronous)
        self.watch_positions(symbols, None, None, params)

    def watch_position_for_symbols(self, symbols: Strings = None, since: Int = None, limit: Int = None, params={}):
        return self.watch_positions(symbols, since, limit, params)

    def subscribe_position_for_symbols(self, symbols: List[str] = None, callback: ConsumerFunction = None, synchronous: bool = True, params={}):
        self.subscribe_positions(symbols, callback, synchronous, params)

    def fetch_positions_for_symbol(self, symbol: str, params={}):
        """
        fetches all open positions for specific symbol, unlike fetchPositions(which is designed to work with multiple symbols) so self method might be preffered for one-market position, because of less rate-limit consumption and speed
        :param str symbol: unified market symbol
        :param dict params: extra parameters specific to the endpoint
        :returns dict[]: a list of `position structure <https://docs.ccxt.com/#/?id=position-structure>` with maximum 3 items - possible one position for "one-way" mode, and possible two positions(long & short) for "two-way"(a.k.a. hedge) mode
        """
        raise NotSupported(self.id + ' fetchPositionsForSymbol() is not supported yet')

    def fetch_positions_for_symbol_ws(self, symbol: str, params={}):
        """
        fetches all open positions for specific symbol, unlike fetchPositions(which is designed to work with multiple symbols) so self method might be preffered for one-market position, because of less rate-limit consumption and speed
        :param str symbol: unified market symbol
        :param dict params: extra parameters specific to the endpoint
        :returns dict[]: a list of `position structure <https://docs.ccxt.com/#/?id=position-structure>` with maximum 3 items - possible one position for "one-way" mode, and possible two positions(long & short) for "two-way"(a.k.a. hedge) mode
        """
        raise NotSupported(self.id + ' fetchPositionsForSymbol() is not supported yet')

    def fetch_positions(self, symbols: Strings = None, params={}):
        raise NotSupported(self.id + ' fetchPositions() is not supported yet')

    def fetch_positions_ws(self, symbols: Strings = None, params={}):
        raise NotSupported(self.id + ' fetchPositions() is not supported yet')

    def fetch_positions_risk(self, symbols: Strings = None, params={}):
        raise NotSupported(self.id + ' fetchPositionsRisk() is not supported yet')

    def fetch_bids_asks(self, symbols: Strings = None, params={}):
        raise NotSupported(self.id + ' fetchBidsAsks() is not supported yet')

    def fetch_borrow_interest(self, code: Str = None, symbol: Str = None, since: Int = None, limit: Int = None, params={}):
        raise NotSupported(self.id + ' fetchBorrowInterest() is not supported yet')

    def fetch_ledger(self, code: Str = None, since: Int = None, limit: Int = None, params={}):
        raise NotSupported(self.id + ' fetchLedger() is not supported yet')

    def fetch_ledger_entry(self, id: str, code: Str = None, params={}):
        raise NotSupported(self.id + ' fetchLedgerEntry() is not supported yet')

    def parse_bid_ask(self, bidask, priceKey: IndexType = 0, amountKey: IndexType = 1, countOrIdKey: IndexType = 2):
        price = self.safe_number(bidask, priceKey)
        amount = self.safe_number(bidask, amountKey)
        countOrId = self.safe_integer(bidask, countOrIdKey)
        bidAsk = [price, amount]
        if countOrId is not None:
            bidAsk.append(countOrId)
        return bidAsk

    def safe_currency(self, currencyId: Str, currency: Currency = None):
        if (currencyId is None) and (currency is not None):
            return currency
        if (self.currencies_by_id is not None) and (currencyId in self.currencies_by_id) and (self.currencies_by_id[currencyId] is not None):
            return self.currencies_by_id[currencyId]
        code = currencyId
        if currencyId is not None:
            code = self.common_currency_code(currencyId.upper())
        return self.safe_currency_structure({
            'id': currencyId,
            'code': code,
            'precision': None,
        })

    def safe_market(self, marketId: Str, market: Market = None, delimiter: Str = None, marketType: Str = None):
        result = self.safe_market_structure({
            'symbol': marketId,
            'marketId': marketId,
        })
        if marketId is not None:
            if (self.markets_by_id is not None) and (marketId in self.markets_by_id):
                markets = self.markets_by_id[marketId]
                numMarkets = len(markets)
                if numMarkets == 1:
                    return markets[0]
                else:
                    if marketType is None:
                        if market is None:
                            raise ArgumentsRequired(self.id + ' safeMarket() requires a fourth argument for ' + marketId + ' to disambiguate between different markets with the same market id')
                        else:
                            marketType = market['type']
                    for i in range(0, len(markets)):
                        currentMarket = markets[i]
                        if currentMarket[marketType]:
                            return currentMarket
            elif delimiter is not None and delimiter != '':
                parts = marketId.split(delimiter)
                partsLength = len(parts)
                if partsLength == 2:
                    result['baseId'] = self.safe_string(parts, 0)
                    result['quoteId'] = self.safe_string(parts, 1)
                    result['base'] = self.safe_currency_code(result['baseId'])
                    result['quote'] = self.safe_currency_code(result['quoteId'])
                    result['symbol'] = result['base'] + '/' + result['quote']
                    return result
                else:
                    return result
        if market is not None:
            return market
        return result

    def check_required_credentials(self, error=True):
        """
 @ignore
        :param boolean error: raise an error that a credential is required if True
        :returns boolean: True if all required credentials have been set, otherwise False or an error is thrown is param error=true
        """
        keys = list(self.requiredCredentials.keys())
        for i in range(0, len(keys)):
            key = keys[i]
            if self.requiredCredentials[key] and not getattr(self, key):
                if error:
                    raise AuthenticationError(self.id + ' requires "' + key + '" credential')
                else:
                    return False
        return True

    def oath(self):
        if self.twofa is not None:
            return self.totp(self.twofa)
        else:
            raise ExchangeError(self.id + ' exchange.twofa has not been set for 2FA Two-Factor Authentication')

    def fetch_balance(self, params={}):
        raise NotSupported(self.id + ' fetchBalance() is not supported yet')

    def fetch_balance_ws(self, params={}):
        raise NotSupported(self.id + ' fetchBalanceWs() is not supported yet')

    def parse_balance(self, response):
        raise NotSupported(self.id + ' parseBalance() is not supported yet')

    def watch_balance(self, params={}):
        raise NotSupported(self.id + ' watchBalance() is not supported yet')

    def subscribe_balance(self, callback: ConsumerFunction = None, synchronous: bool = True, params={}):
        stream = self.stream
        if callback is not None:
            stream.subscribe('balances', callback, synchronous)
        stream.add_watch_function('watchBalance', [params])
        self.watch_balance(params)

    def fetch_partial_balance(self, part, params={}):
        balance = self.fetch_balance(params)
        return balance[part]

    def fetch_free_balance(self, params={}):
        return self.fetch_partial_balance('free', params)

    def fetch_used_balance(self, params={}):
        return self.fetch_partial_balance('used', params)

    def fetch_total_balance(self, params={}):
        return self.fetch_partial_balance('total', params)

    def fetch_status(self, params={}):
        raise NotSupported(self.id + ' fetchStatus() is not supported yet')

    def fetch_transaction_fee(self, code: str, params={}):
        if not self.has['fetchTransactionFees']:
            raise NotSupported(self.id + ' fetchTransactionFee() is not supported yet')
        return self.fetch_transaction_fees([code], params)

    def fetch_transaction_fees(self, codes: Strings = None, params={}):
        raise NotSupported(self.id + ' fetchTransactionFees() is not supported yet')

    def fetch_deposit_withdraw_fees(self, codes: Strings = None, params={}):
        raise NotSupported(self.id + ' fetchDepositWithdrawFees() is not supported yet')

    def fetch_deposit_withdraw_fee(self, code: str, params={}):
        if not self.has['fetchDepositWithdrawFees']:
            raise NotSupported(self.id + ' fetchDepositWithdrawFee() is not supported yet')
        fees = self.fetch_deposit_withdraw_fees([code], params)
        return self.safe_value(fees, code)

    def get_supported_mapping(self, key, mapping={}):
        if key in mapping:
            return mapping[key]
        else:
            raise NotSupported(self.id + ' ' + key + ' does not have a value in mapping')

    def fetch_cross_borrow_rate(self, code: str, params={}):
        self.load_markets()
        if not self.has['fetchBorrowRates']:
            raise NotSupported(self.id + ' fetchCrossBorrowRate() is not supported yet')
        borrowRates = self.fetch_cross_borrow_rates(params)
        rate = self.safe_value(borrowRates, code)
        if rate is None:
            raise ExchangeError(self.id + ' fetchCrossBorrowRate() could not find the borrow rate for currency code ' + code)
        return rate

    def fetch_isolated_borrow_rate(self, symbol: str, params={}):
        self.load_markets()
        if not self.has['fetchBorrowRates']:
            raise NotSupported(self.id + ' fetchIsolatedBorrowRate() is not supported yet')
        borrowRates = self.fetch_isolated_borrow_rates(params)
        rate = self.safe_dict(borrowRates, symbol)
        if rate is None:
            raise ExchangeError(self.id + ' fetchIsolatedBorrowRate() could not find the borrow rate for market symbol ' + symbol)
        return rate

    def handle_option_and_params(self, params: object, methodName: str, optionName: str, defaultValue=None):
        # This method can be used to obtain method specific properties, i.e: self.handle_option_and_params(params, 'fetchPosition', 'marginMode', 'isolated')
        defaultOptionName = 'default' + self.capitalize(optionName)  # we also need to check the 'defaultXyzWhatever'
        # check if params contain the key
        value = self.safe_value_2(params, optionName, defaultOptionName)
        if value is not None:
            params = self.omit(params, [optionName, defaultOptionName])
        else:
            # handle routed methods like "watchTrades > watchTradesForSymbols"(or "watchTicker > watchTickers")
            methodName, params = self.handle_param_string(params, 'callerMethodName', methodName)
            # check if exchange has properties for self method
            exchangeWideMethodOptions = self.safe_value(self.options, methodName)
            if exchangeWideMethodOptions is not None:
                # check if the option is defined inside self method's props
                value = self.safe_value_2(exchangeWideMethodOptions, optionName, defaultOptionName)
            if value is None:
                # if it's still None, check if global exchange-wide option exists
                value = self.safe_value_2(self.options, optionName, defaultOptionName)
            # if it's still None, use the default value
            value = value if (value is not None) else defaultValue
        return [value, params]

    def handle_option_and_params_2(self, params: object, methodName1: str, optionName1: str, optionName2: str, defaultValue=None):
        value = None
        value, params = self.handle_option_and_params(params, methodName1, optionName1, defaultValue)
        # if still None, try optionName2
        value2 = None
        value2, params = self.handle_option_and_params(params, methodName1, optionName2, value)
        return [value2, params]

    def handle_option(self, methodName: str, optionName: str, defaultValue=None):
        # eslint-disable-next-line no-unused-vars
        result, empty = self.handle_option_and_params({}, methodName, optionName, defaultValue)
        return result

    def handle_market_type_and_params(self, methodName: str, market: Market = None, params={}, defaultValue=None):
        """
 @ignore
 @param methodName the method calling handleMarketTypeAndParams
        :param Market market:
        :param dict params:
        :param str [params.type]: type assigned by user
        :param str [params.defaultType]: same.type
        :param str [defaultValue]: assigned programatically in the method calling handleMarketTypeAndParams
        :returns [str, dict]: the market type and params with type and defaultType omitted
        """
        defaultType = self.safe_string_2(self.options, 'defaultType', 'type', 'spot')
        if defaultValue is None:  # defaultValue takes precendence over exchange wide defaultType
            defaultValue = defaultType
        methodOptions = self.safe_dict(self.options, methodName)
        methodType = defaultValue
        if methodOptions is not None:  # user defined methodType takes precedence over defaultValue
            if isinstance(methodOptions, str):
                methodType = methodOptions
            else:
                methodType = self.safe_string_2(methodOptions, 'defaultType', 'type', methodType)
        marketType = methodType if (market is None) else market['type']
        type = self.safe_string_2(params, 'defaultType', 'type', marketType)
        params = self.omit(params, ['defaultType', 'type'])
        return [type, params]

    def handle_sub_type_and_params(self, methodName: str, market=None, params={}, defaultValue=None):
        subType = None
        # if set in params, it takes precedence
        subTypeInParams = self.safe_string_2(params, 'subType', 'defaultSubType')
        # avoid omitting if it's not present
        if subTypeInParams is not None:
            subType = subTypeInParams
            params = self.omit(params, ['subType', 'defaultSubType'])
        else:
            # at first, check from market object
            if market is not None:
                if market['linear']:
                    subType = 'linear'
                elif market['inverse']:
                    subType = 'inverse'
            # if it was not defined in market object
            if subType is None:
                values = self.handle_option_and_params({}, methodName, 'subType', defaultValue)  # no need to re-test params here
                subType = values[0]
        return [subType, params]

    def handle_margin_mode_and_params(self, methodName: str, params={}, defaultValue=None):
        """
 @ignore
        :param dict [params]: extra parameters specific to the exchange API endpoint
        :returns Array: the marginMode in lowercase by params["marginMode"], params["defaultMarginMode"] self.options["marginMode"] or self.options["defaultMarginMode"]
        """
        return self.handle_option_and_params(params, methodName, 'marginMode', defaultValue)

    def throw_exactly_matched_exception(self, exact, string, message):
        if string is None:
            return
        if string in exact:
            raise exact[string](message)

    def throw_broadly_matched_exception(self, broad, string, message):
        broadKey = self.find_broadly_matched_key(broad, string)
        if broadKey is not None:
            raise broad[broadKey](message)

    def find_broadly_matched_key(self, broad, string):
        # a helper for matching error strings exactly vs broadly
        keys = list(broad.keys())
        for i in range(0, len(keys)):
            key = keys[i]
            if string is not None:  # #issues/12698
                if string.find(key) >= 0:
                    return key
        return None

    def handle_errors(self, statusCode: int, statusText: str, url: str, method: str, responseHeaders: dict, responseBody: str, response, requestHeaders, requestBody):
        # it is a stub method that must be overrided in the derived exchange classes
        # raise NotSupported(self.id + ' handleErrors() not implemented yet')
        return None

    def calculate_rate_limiter_cost(self, api, method, path, params, config={}):
        return self.safe_value(config, 'cost', 1)

    def fetch_ticker(self, symbol: str, params={}):
        if self.has['fetchTickers']:
            self.load_markets()
            market = self.market(symbol)
            symbol = market['symbol']
            tickers = self.fetch_tickers([symbol], params)
            ticker = self.safe_dict(tickers, symbol)
            if ticker is None:
                raise NullResponse(self.id + ' fetchTickers() could not find a ticker for ' + symbol)
            else:
                return ticker
        else:
            raise NotSupported(self.id + ' fetchTicker() is not supported yet')

    def fetch_mark_price(self, symbol: str, params={}):
        if self.has['fetchMarkPrices']:
            self.load_markets()
            market = self.market(symbol)
            symbol = market['symbol']
            tickers = self.fetch_mark_prices([symbol], params)
            ticker = self.safe_dict(tickers, symbol)
            if ticker is None:
                raise NullResponse(self.id + ' fetchMarkPrices() could not find a ticker for ' + symbol)
            else:
                return ticker
        else:
            raise NotSupported(self.id + ' fetchMarkPrices() is not supported yet')

    def fetch_ticker_ws(self, symbol: str, params={}):
        if self.has['fetchTickersWs']:
            self.load_markets()
            market = self.market(symbol)
            symbol = market['symbol']
            tickers = self.fetch_tickers_ws([symbol], params)
            ticker = self.safe_dict(tickers, symbol)
            if ticker is None:
                raise NullResponse(self.id + ' fetchTickerWs() could not find a ticker for ' + symbol)
            else:
                return ticker
        else:
            raise NotSupported(self.id + ' fetchTickerWs() is not supported yet')

    def watch_ticker(self, symbol: str, params={}):
        raise NotSupported(self.id + ' watchTicker() is not supported yet')

    def subscribe_ticker(self, symbol: str, callback: ConsumerFunction = None, synchronous: bool = True, params={}):
        """
        subscribe to watchTicker
        :param str symbol: unified symbol of the market to watch ticker
        :param Function callback: function to call when receiving an update
        :param boolean synchronous: if set to True, the callback will wait to finish before passing next message
        :param dict [params]: extra parameters specific to the exchange API endpoint
        """
        self.load_markets()
        symbol = self.symbol(symbol)
        stream = self.stream
        if callback is not None:
            stream.subscribe('tickers::' + symbol, callback, synchronous)
        stream.add_watch_function('watchTicker', [symbol, params])
        self.watch_ticker(symbol, params)

    def fetch_tickers(self, symbols: Strings = None, params={}):
        raise NotSupported(self.id + ' fetchTickers() is not supported yet')

    def fetch_mark_prices(self, symbols: Strings = None, params={}):
        raise NotSupported(self.id + ' fetchMarkPrices() is not supported yet')

    def fetch_tickers_ws(self, symbols: Strings = None, params={}):
        raise NotSupported(self.id + ' fetchTickers() is not supported yet')

    def fetch_order_books(self, symbols: Strings = None, limit: Int = None, params={}):
        raise NotSupported(self.id + ' fetchOrderBooks() is not supported yet')

    def watch_bids_asks(self, symbols: Strings = None, params={}):
        raise NotSupported(self.id + ' watchBidsAsks() is not supported yet')

    def watch_tickers(self, symbols: Strings = None, params={}):
        raise NotSupported(self.id + ' watchTickers() is not supported yet')

    def subscribe_tickers(self, symbols: List[str] = None, callback: ConsumerFunction = None, synchronous: bool = True, params={}):
        """
        subscribe to watchTickers
        :param str[] symbols: unified symbols of the market to watch tickers
        :param Function callback: function to call when receiving an update
        :param boolean synchronous: if set to True, the callback will wait to finish before passing next message
        :param dict [params]: extra parameters specific to the exchange API endpoint
        """
        self.load_markets()
        symbols = self.market_symbols(symbols, None, True)
        stream = self.stream
        if callback is not None:
            if self.is_empty(symbols):
                stream.subscribe('tickers', callback, synchronous)
            else:
                for i in range(0, len(symbols)):
                    stream.subscribe('tickers::' + symbols[i], callback, synchronous)
        stream.add_watch_function('watchTickers', [symbols, params])
        self.watch_tickers(symbols, params)

    def fetch_order(self, id: str, symbol: Str = None, params={}):
        raise NotSupported(self.id + ' fetchOrder() is not supported yet')

    def fetch_order_ws(self, id: str, symbol: Str = None, params={}):
        raise NotSupported(self.id + ' fetchOrderWs() is not supported yet')

    def fetch_order_status(self, id: str, symbol: Str = None, params={}):
        # TODO: TypeScript: change method signature by replacing
        # Promise<string> with Promise<Order['status']>.
        order = self.fetch_order(id, symbol, params)
        return order['status']

    def fetch_unified_order(self, order, params={}):
        return self.fetch_order(self.safe_string(order, 'id'), self.safe_string(order, 'symbol'), params)

    def create_order(self, symbol: str, type: OrderType, side: OrderSide, amount: float, price: Num = None, params={}):
        raise NotSupported(self.id + ' createOrder() is not supported yet')

    def create_trailing_amount_order(self, symbol: str, type: OrderType, side: OrderSide, amount: float, price: Num = None, trailingAmount=None, trailingTriggerPrice=None, params={}):
        """
        create a trailing order by providing the symbol, type, side, amount, price and trailingAmount
        :param str symbol: unified symbol of the market to create an order in
        :param str type: 'market' or 'limit'
        :param str side: 'buy' or 'sell'
        :param float amount: how much you want to trade in units of the base currency, or number of contracts
        :param float [price]: the price for the order to be filled at, in units of the quote currency, ignored in market orders
        :param float trailingAmount: the quote amount to trail away from the current market price
        :param float [trailingTriggerPrice]: the price to activate a trailing order, default uses the price argument
        :param dict [params]: extra parameters specific to the exchange API endpoint
        :returns dict: an `order structure <https://docs.ccxt.com/#/?id=order-structure>`
        """
        if trailingAmount is None:
            raise ArgumentsRequired(self.id + ' createTrailingAmountOrder() requires a trailingAmount argument')
        params['trailingAmount'] = trailingAmount
        if trailingTriggerPrice is not None:
            params['trailingTriggerPrice'] = trailingTriggerPrice
        if self.has['createTrailingAmountOrder']:
            return self.create_order(symbol, type, side, amount, price, params)
        raise NotSupported(self.id + ' createTrailingAmountOrder() is not supported yet')

    def create_trailing_amount_order_ws(self, symbol: str, type: OrderType, side: OrderSide, amount: float, price: Num = None, trailingAmount=None, trailingTriggerPrice=None, params={}):
        """
        create a trailing order by providing the symbol, type, side, amount, price and trailingAmount
        :param str symbol: unified symbol of the market to create an order in
        :param str type: 'market' or 'limit'
        :param str side: 'buy' or 'sell'
        :param float amount: how much you want to trade in units of the base currency, or number of contracts
        :param float [price]: the price for the order to be filled at, in units of the quote currency, ignored in market orders
        :param float trailingAmount: the quote amount to trail away from the current market price
        :param float [trailingTriggerPrice]: the price to activate a trailing order, default uses the price argument
        :param dict [params]: extra parameters specific to the exchange API endpoint
        :returns dict: an `order structure <https://docs.ccxt.com/#/?id=order-structure>`
        """
        if trailingAmount is None:
            raise ArgumentsRequired(self.id + ' createTrailingAmountOrderWs() requires a trailingAmount argument')
        params['trailingAmount'] = trailingAmount
        if trailingTriggerPrice is not None:
            params['trailingTriggerPrice'] = trailingTriggerPrice
        if self.has['createTrailingAmountOrderWs']:
            return self.create_order_ws(symbol, type, side, amount, price, params)
        raise NotSupported(self.id + ' createTrailingAmountOrderWs() is not supported yet')

    def create_trailing_percent_order(self, symbol: str, type: OrderType, side: OrderSide, amount: float, price: Num = None, trailingPercent=None, trailingTriggerPrice=None, params={}):
        """
        create a trailing order by providing the symbol, type, side, amount, price and trailingPercent
        :param str symbol: unified symbol of the market to create an order in
        :param str type: 'market' or 'limit'
        :param str side: 'buy' or 'sell'
        :param float amount: how much you want to trade in units of the base currency, or number of contracts
        :param float [price]: the price for the order to be filled at, in units of the quote currency, ignored in market orders
        :param float trailingPercent: the percent to trail away from the current market price
        :param float [trailingTriggerPrice]: the price to activate a trailing order, default uses the price argument
        :param dict [params]: extra parameters specific to the exchange API endpoint
        :returns dict: an `order structure <https://docs.ccxt.com/#/?id=order-structure>`
        """
        if trailingPercent is None:
            raise ArgumentsRequired(self.id + ' createTrailingPercentOrder() requires a trailingPercent argument')
        params['trailingPercent'] = trailingPercent
        if trailingTriggerPrice is not None:
            params['trailingTriggerPrice'] = trailingTriggerPrice
        if self.has['createTrailingPercentOrder']:
            return self.create_order(symbol, type, side, amount, price, params)
        raise NotSupported(self.id + ' createTrailingPercentOrder() is not supported yet')

    def create_trailing_percent_order_ws(self, symbol: str, type: OrderType, side: OrderSide, amount: float, price: Num = None, trailingPercent=None, trailingTriggerPrice=None, params={}):
        """
        create a trailing order by providing the symbol, type, side, amount, price and trailingPercent
        :param str symbol: unified symbol of the market to create an order in
        :param str type: 'market' or 'limit'
        :param str side: 'buy' or 'sell'
        :param float amount: how much you want to trade in units of the base currency, or number of contracts
        :param float [price]: the price for the order to be filled at, in units of the quote currency, ignored in market orders
        :param float trailingPercent: the percent to trail away from the current market price
        :param float [trailingTriggerPrice]: the price to activate a trailing order, default uses the price argument
        :param dict [params]: extra parameters specific to the exchange API endpoint
        :returns dict: an `order structure <https://docs.ccxt.com/#/?id=order-structure>`
        """
        if trailingPercent is None:
            raise ArgumentsRequired(self.id + ' createTrailingPercentOrderWs() requires a trailingPercent argument')
        params['trailingPercent'] = trailingPercent
        if trailingTriggerPrice is not None:
            params['trailingTriggerPrice'] = trailingTriggerPrice
        if self.has['createTrailingPercentOrderWs']:
            return self.create_order_ws(symbol, type, side, amount, price, params)
        raise NotSupported(self.id + ' createTrailingPercentOrderWs() is not supported yet')

    def create_market_order_with_cost(self, symbol: str, side: OrderSide, cost: float, params={}):
        """
        create a market order by providing the symbol, side and cost
        :param str symbol: unified symbol of the market to create an order in
        :param str side: 'buy' or 'sell'
        :param float cost: how much you want to trade in units of the quote currency
        :param dict [params]: extra parameters specific to the exchange API endpoint
        :returns dict: an `order structure <https://docs.ccxt.com/#/?id=order-structure>`
        """
        if self.has['createMarketOrderWithCost'] or (self.has['createMarketBuyOrderWithCost'] and self.has['createMarketSellOrderWithCost']):
            return self.create_order(symbol, 'market', side, cost, 1, params)
        raise NotSupported(self.id + ' createMarketOrderWithCost() is not supported yet')

    def create_market_buy_order_with_cost(self, symbol: str, cost: float, params={}):
        """
        create a market buy order by providing the symbol and cost
        :param str symbol: unified symbol of the market to create an order in
        :param float cost: how much you want to trade in units of the quote currency
        :param dict [params]: extra parameters specific to the exchange API endpoint
        :returns dict: an `order structure <https://docs.ccxt.com/#/?id=order-structure>`
        """
        if self.options['createMarketBuyOrderRequiresPrice'] or self.has['createMarketBuyOrderWithCost']:
            return self.create_order(symbol, 'market', 'buy', cost, 1, params)
        raise NotSupported(self.id + ' createMarketBuyOrderWithCost() is not supported yet')

    def create_market_sell_order_with_cost(self, symbol: str, cost: float, params={}):
        """
        create a market sell order by providing the symbol and cost
        :param str symbol: unified symbol of the market to create an order in
        :param float cost: how much you want to trade in units of the quote currency
        :param dict [params]: extra parameters specific to the exchange API endpoint
        :returns dict: an `order structure <https://docs.ccxt.com/#/?id=order-structure>`
        """
        if self.options['createMarketSellOrderRequiresPrice'] or self.has['createMarketSellOrderWithCost']:
            return self.create_order(symbol, 'market', 'sell', cost, 1, params)
        raise NotSupported(self.id + ' createMarketSellOrderWithCost() is not supported yet')

    def create_market_order_with_cost_ws(self, symbol: str, side: OrderSide, cost: float, params={}):
        """
        create a market order by providing the symbol, side and cost
        :param str symbol: unified symbol of the market to create an order in
        :param str side: 'buy' or 'sell'
        :param float cost: how much you want to trade in units of the quote currency
        :param dict [params]: extra parameters specific to the exchange API endpoint
        :returns dict: an `order structure <https://docs.ccxt.com/#/?id=order-structure>`
        """
        if self.has['createMarketOrderWithCostWs'] or (self.has['createMarketBuyOrderWithCostWs'] and self.has['createMarketSellOrderWithCostWs']):
            return self.create_order_ws(symbol, 'market', side, cost, 1, params)
        raise NotSupported(self.id + ' createMarketOrderWithCostWs() is not supported yet')

    def create_trigger_order(self, symbol: str, type: OrderType, side: OrderSide, amount: float, price: Num = None, triggerPrice: Num = None, params={}):
        """
        create a trigger stop order(type 1)
        :param str symbol: unified symbol of the market to create an order in
        :param str type: 'market' or 'limit'
        :param str side: 'buy' or 'sell'
        :param float amount: how much you want to trade in units of the base currency or the number of contracts
        :param float [price]: the price to fulfill the order, in units of the quote currency, ignored in market orders
        :param float triggerPrice: the price to trigger the stop order, in units of the quote currency
        :param dict [params]: extra parameters specific to the exchange API endpoint
        :returns dict: an `order structure <https://docs.ccxt.com/#/?id=order-structure>`
        """
        if triggerPrice is None:
            raise ArgumentsRequired(self.id + ' createTriggerOrder() requires a triggerPrice argument')
        params['triggerPrice'] = triggerPrice
        if self.has['createTriggerOrder']:
            return self.create_order(symbol, type, side, amount, price, params)
        raise NotSupported(self.id + ' createTriggerOrder() is not supported yet')

    def create_trigger_order_ws(self, symbol: str, type: OrderType, side: OrderSide, amount: float, price: Num = None, triggerPrice: Num = None, params={}):
        """
        create a trigger stop order(type 1)
        :param str symbol: unified symbol of the market to create an order in
        :param str type: 'market' or 'limit'
        :param str side: 'buy' or 'sell'
        :param float amount: how much you want to trade in units of the base currency or the number of contracts
        :param float [price]: the price to fulfill the order, in units of the quote currency, ignored in market orders
        :param float triggerPrice: the price to trigger the stop order, in units of the quote currency
        :param dict [params]: extra parameters specific to the exchange API endpoint
        :returns dict: an `order structure <https://docs.ccxt.com/#/?id=order-structure>`
        """
        if triggerPrice is None:
            raise ArgumentsRequired(self.id + ' createTriggerOrderWs() requires a triggerPrice argument')
        params['triggerPrice'] = triggerPrice
        if self.has['createTriggerOrderWs']:
            return self.create_order_ws(symbol, type, side, amount, price, params)
        raise NotSupported(self.id + ' createTriggerOrderWs() is not supported yet')

    def create_stop_loss_order(self, symbol: str, type: OrderType, side: OrderSide, amount: float, price: Num = None, stopLossPrice: Num = None, params={}):
        """
        create a trigger stop loss order(type 2)
        :param str symbol: unified symbol of the market to create an order in
        :param str type: 'market' or 'limit'
        :param str side: 'buy' or 'sell'
        :param float amount: how much you want to trade in units of the base currency or the number of contracts
        :param float [price]: the price to fulfill the order, in units of the quote currency, ignored in market orders
        :param float stopLossPrice: the price to trigger the stop loss order, in units of the quote currency
        :param dict [params]: extra parameters specific to the exchange API endpoint
        :returns dict: an `order structure <https://docs.ccxt.com/#/?id=order-structure>`
        """
        if stopLossPrice is None:
            raise ArgumentsRequired(self.id + ' createStopLossOrder() requires a stopLossPrice argument')
        params['stopLossPrice'] = stopLossPrice
        if self.has['createStopLossOrder']:
            return self.create_order(symbol, type, side, amount, price, params)
        raise NotSupported(self.id + ' createStopLossOrder() is not supported yet')

    def create_stop_loss_order_ws(self, symbol: str, type: OrderType, side: OrderSide, amount: float, price: Num = None, stopLossPrice: Num = None, params={}):
        """
        create a trigger stop loss order(type 2)
        :param str symbol: unified symbol of the market to create an order in
        :param str type: 'market' or 'limit'
        :param str side: 'buy' or 'sell'
        :param float amount: how much you want to trade in units of the base currency or the number of contracts
        :param float [price]: the price to fulfill the order, in units of the quote currency, ignored in market orders
        :param float stopLossPrice: the price to trigger the stop loss order, in units of the quote currency
        :param dict [params]: extra parameters specific to the exchange API endpoint
        :returns dict: an `order structure <https://docs.ccxt.com/#/?id=order-structure>`
        """
        if stopLossPrice is None:
            raise ArgumentsRequired(self.id + ' createStopLossOrderWs() requires a stopLossPrice argument')
        params['stopLossPrice'] = stopLossPrice
        if self.has['createStopLossOrderWs']:
            return self.create_order_ws(symbol, type, side, amount, price, params)
        raise NotSupported(self.id + ' createStopLossOrderWs() is not supported yet')

    def create_take_profit_order(self, symbol: str, type: OrderType, side: OrderSide, amount: float, price: Num = None, takeProfitPrice: Num = None, params={}):
        """
        create a trigger take profit order(type 2)
        :param str symbol: unified symbol of the market to create an order in
        :param str type: 'market' or 'limit'
        :param str side: 'buy' or 'sell'
        :param float amount: how much you want to trade in units of the base currency or the number of contracts
        :param float [price]: the price to fulfill the order, in units of the quote currency, ignored in market orders
        :param float takeProfitPrice: the price to trigger the take profit order, in units of the quote currency
        :param dict [params]: extra parameters specific to the exchange API endpoint
        :returns dict: an `order structure <https://docs.ccxt.com/#/?id=order-structure>`
        """
        if takeProfitPrice is None:
            raise ArgumentsRequired(self.id + ' createTakeProfitOrder() requires a takeProfitPrice argument')
        params['takeProfitPrice'] = takeProfitPrice
        if self.has['createTakeProfitOrder']:
            return self.create_order(symbol, type, side, amount, price, params)
        raise NotSupported(self.id + ' createTakeProfitOrder() is not supported yet')

    def create_take_profit_order_ws(self, symbol: str, type: OrderType, side: OrderSide, amount: float, price: Num = None, takeProfitPrice: Num = None, params={}):
        """
        create a trigger take profit order(type 2)
        :param str symbol: unified symbol of the market to create an order in
        :param str type: 'market' or 'limit'
        :param str side: 'buy' or 'sell'
        :param float amount: how much you want to trade in units of the base currency or the number of contracts
        :param float [price]: the price to fulfill the order, in units of the quote currency, ignored in market orders
        :param float takeProfitPrice: the price to trigger the take profit order, in units of the quote currency
        :param dict [params]: extra parameters specific to the exchange API endpoint
        :returns dict: an `order structure <https://docs.ccxt.com/#/?id=order-structure>`
        """
        if takeProfitPrice is None:
            raise ArgumentsRequired(self.id + ' createTakeProfitOrderWs() requires a takeProfitPrice argument')
        params['takeProfitPrice'] = takeProfitPrice
        if self.has['createTakeProfitOrderWs']:
            return self.create_order_ws(symbol, type, side, amount, price, params)
        raise NotSupported(self.id + ' createTakeProfitOrderWs() is not supported yet')

    def create_order_with_take_profit_and_stop_loss(self, symbol: str, type: OrderType, side: OrderSide, amount: float, price: Num = None, takeProfit: Num = None, stopLoss: Num = None, params={}):
        """
        create an order with a stop loss or take profit attached(type 3)
        :param str symbol: unified symbol of the market to create an order in
        :param str type: 'market' or 'limit'
        :param str side: 'buy' or 'sell'
        :param float amount: how much you want to trade in units of the base currency or the number of contracts
        :param float [price]: the price to fulfill the order, in units of the quote currency, ignored in market orders
        :param float [takeProfit]: the take profit price, in units of the quote currency
        :param float [stopLoss]: the stop loss price, in units of the quote currency
        :param dict [params]: extra parameters specific to the exchange API endpoint
        :param str [params.takeProfitType]: *not available on all exchanges* 'limit' or 'market'
        :param str [params.stopLossType]: *not available on all exchanges* 'limit' or 'market'
        :param str [params.takeProfitPriceType]: *not available on all exchanges* 'last', 'mark' or 'index'
        :param str [params.stopLossPriceType]: *not available on all exchanges* 'last', 'mark' or 'index'
        :param float [params.takeProfitLimitPrice]: *not available on all exchanges* limit price for a limit take profit order
        :param float [params.stopLossLimitPrice]: *not available on all exchanges* stop loss for a limit stop loss order
        :param float [params.takeProfitAmount]: *not available on all exchanges* the amount for a take profit
        :param float [params.stopLossAmount]: *not available on all exchanges* the amount for a stop loss
        :returns dict: an `order structure <https://docs.ccxt.com/#/?id=order-structure>`
        """
        params = self.set_take_profit_and_stop_loss_params(symbol, type, side, amount, price, takeProfit, stopLoss, params)
        if self.has['createOrderWithTakeProfitAndStopLoss']:
            return self.create_order(symbol, type, side, amount, price, params)
        raise NotSupported(self.id + ' createOrderWithTakeProfitAndStopLoss() is not supported yet')

    def set_take_profit_and_stop_loss_params(self, symbol: str, type: OrderType, side: OrderSide, amount: float, price: Num = None, takeProfit: Num = None, stopLoss: Num = None, params={}):
        if (takeProfit is None) and (stopLoss is None):
            raise ArgumentsRequired(self.id + ' createOrderWithTakeProfitAndStopLoss() requires either a takeProfit or stopLoss argument')
        if takeProfit is not None:
            params['takeProfit'] = {
                'triggerPrice': takeProfit,
            }
        if stopLoss is not None:
            params['stopLoss'] = {
                'triggerPrice': stopLoss,
            }
        takeProfitType = self.safe_string(params, 'takeProfitType')
        takeProfitPriceType = self.safe_string(params, 'takeProfitPriceType')
        takeProfitLimitPrice = self.safe_string(params, 'takeProfitLimitPrice')
        takeProfitAmount = self.safe_string(params, 'takeProfitAmount')
        stopLossType = self.safe_string(params, 'stopLossType')
        stopLossPriceType = self.safe_string(params, 'stopLossPriceType')
        stopLossLimitPrice = self.safe_string(params, 'stopLossLimitPrice')
        stopLossAmount = self.safe_string(params, 'stopLossAmount')
        if takeProfitType is not None:
            params['takeProfit']['type'] = takeProfitType
        if takeProfitPriceType is not None:
            params['takeProfit']['priceType'] = takeProfitPriceType
        if takeProfitLimitPrice is not None:
            params['takeProfit']['price'] = self.parse_to_numeric(takeProfitLimitPrice)
        if takeProfitAmount is not None:
            params['takeProfit']['amount'] = self.parse_to_numeric(takeProfitAmount)
        if stopLossType is not None:
            params['stopLoss']['type'] = stopLossType
        if stopLossPriceType is not None:
            params['stopLoss']['priceType'] = stopLossPriceType
        if stopLossLimitPrice is not None:
            params['stopLoss']['price'] = self.parse_to_numeric(stopLossLimitPrice)
        if stopLossAmount is not None:
            params['stopLoss']['amount'] = self.parse_to_numeric(stopLossAmount)
        params = self.omit(params, ['takeProfitType', 'takeProfitPriceType', 'takeProfitLimitPrice', 'takeProfitAmount', 'stopLossType', 'stopLossPriceType', 'stopLossLimitPrice', 'stopLossAmount'])
        return params

    def create_order_with_take_profit_and_stop_loss_ws(self, symbol: str, type: OrderType, side: OrderSide, amount: float, price: Num = None, takeProfit: Num = None, stopLoss: Num = None, params={}):
        """
        create an order with a stop loss or take profit attached(type 3)
        :param str symbol: unified symbol of the market to create an order in
        :param str type: 'market' or 'limit'
        :param str side: 'buy' or 'sell'
        :param float amount: how much you want to trade in units of the base currency or the number of contracts
        :param float [price]: the price to fulfill the order, in units of the quote currency, ignored in market orders
        :param float [takeProfit]: the take profit price, in units of the quote currency
        :param float [stopLoss]: the stop loss price, in units of the quote currency
        :param dict [params]: extra parameters specific to the exchange API endpoint
        :param str [params.takeProfitType]: *not available on all exchanges* 'limit' or 'market'
        :param str [params.stopLossType]: *not available on all exchanges* 'limit' or 'market'
        :param str [params.takeProfitPriceType]: *not available on all exchanges* 'last', 'mark' or 'index'
        :param str [params.stopLossPriceType]: *not available on all exchanges* 'last', 'mark' or 'index'
        :param float [params.takeProfitLimitPrice]: *not available on all exchanges* limit price for a limit take profit order
        :param float [params.stopLossLimitPrice]: *not available on all exchanges* stop loss for a limit stop loss order
        :param float [params.takeProfitAmount]: *not available on all exchanges* the amount for a take profit
        :param float [params.stopLossAmount]: *not available on all exchanges* the amount for a stop loss
        :returns dict: an `order structure <https://docs.ccxt.com/#/?id=order-structure>`
        """
        params = self.set_take_profit_and_stop_loss_params(symbol, type, side, amount, price, takeProfit, stopLoss, params)
        if self.has['createOrderWithTakeProfitAndStopLossWs']:
            return self.create_order_ws(symbol, type, side, amount, price, params)
        raise NotSupported(self.id + ' createOrderWithTakeProfitAndStopLossWs() is not supported yet')

    def create_orders(self, orders: List[OrderRequest], params={}):
        raise NotSupported(self.id + ' createOrders() is not supported yet')

    def create_order_ws(self, symbol: str, type: OrderType, side: OrderSide, amount: float, price: Num = None, params={}):
        raise NotSupported(self.id + ' createOrderWs() is not supported yet')

    def cancel_order(self, id: str, symbol: Str = None, params={}):
        raise NotSupported(self.id + ' cancelOrder() is not supported yet')

    def cancel_order_ws(self, id: str, symbol: Str = None, params={}):
        raise NotSupported(self.id + ' cancelOrderWs() is not supported yet')

    def cancel_orders_ws(self, ids: List[str], symbol: Str = None, params={}):
        raise NotSupported(self.id + ' cancelOrdersWs() is not supported yet')

    def cancel_all_orders(self, symbol: Str = None, params={}):
        raise NotSupported(self.id + ' cancelAllOrders() is not supported yet')

    def cancel_all_orders_after(self, timeout: Int, params={}):
        raise NotSupported(self.id + ' cancelAllOrdersAfter() is not supported yet')

    def cancel_orders_for_symbols(self, orders: List[CancellationRequest], params={}):
        raise NotSupported(self.id + ' cancelOrdersForSymbols() is not supported yet')

    def cancel_all_orders_ws(self, symbol: Str = None, params={}):
        raise NotSupported(self.id + ' cancelAllOrdersWs() is not supported yet')

    def cancel_unified_order(self, order, params={}):
        return self.cancel_order(self.safe_string(order, 'id'), self.safe_string(order, 'symbol'), params)

    def fetch_orders(self, symbol: Str = None, since: Int = None, limit: Int = None, params={}):
        if self.has['fetchOpenOrders'] and self.has['fetchClosedOrders']:
            raise NotSupported(self.id + ' fetchOrders() is not supported yet, consider using fetchOpenOrders() and fetchClosedOrders() instead')
        raise NotSupported(self.id + ' fetchOrders() is not supported yet')

    def fetch_orders_ws(self, symbol: Str = None, since: Int = None, limit: Int = None, params={}):
        raise NotSupported(self.id + ' fetchOrdersWs() is not supported yet')

    def fetch_order_trades(self, id: str, symbol: Str = None, since: Int = None, limit: Int = None, params={}):
        raise NotSupported(self.id + ' fetchOrderTrades() is not supported yet')

    def watch_orders(self, symbol: Str = None, since: Int = None, limit: Int = None, params={}):
        raise NotSupported(self.id + ' watchOrders() is not supported yet')

    def subscribe_raw(self, callback: ConsumerFunction, synchronous: bool = True):
        """
        subscribe to all raw messages received from websocket
        :param Function callback: function to call when receiving an update
        :param boolean synchronous: if set to True, the callback will wait to finish before passing next message
        """
        stream = self.stream
        stream.subscribe('raw', callback, synchronous)

    def subscribe_errors(self, callback: ConsumerFunction, synchronous: bool = True):
        """
        subscribe to all errors thrown by stream
        :param Function callback: function to call when receiving an update
        :param boolean synchronous: if set to True, the callback will wait to finish before passing next message
        """
        stream = self.stream
        stream.subscribe('errors', callback, synchronous)

    def subscribe_orders(self, symbol: str = None, callback: ConsumerFunction = None, synchronous: bool = True, params={}):
        """
        subscribes information on multiple orders made by the user
        :param str symbol: unified market symbol of the market the orders were made in
        :param Function callback: function to call when receiving an update
        :param boolean synchronous: if set to True, the callback will wait to finish before passing next message
        :param dict [params]: extra parameters specific to the exchange API endpoint
        """
        self.load_markets()
        symbol = self.symbol(symbol)
        stream = self.stream
        if callback is not None:
            if symbol is None:
                stream.subscribe('orders', callback, synchronous)
            else:
                stream.subscribe('orders::' + symbol, callback, synchronous)
        stream.add_watch_function('watchOrders', [symbol, None, None, params])
        self.watch_orders(symbol, None, None, params)

    def fetch_open_orders(self, symbol: Str = None, since: Int = None, limit: Int = None, params={}):
        if self.has['fetchOrders']:
            orders = self.fetch_orders(symbol, since, limit, params)
            return self.filter_by(orders, 'status', 'open')
        raise NotSupported(self.id + ' fetchOpenOrders() is not supported yet')

    def fetch_open_orders_ws(self, symbol: Str = None, since: Int = None, limit: Int = None, params={}):
        if self.has['fetchOrdersWs']:
            orders = self.fetch_orders_ws(symbol, since, limit, params)
            return self.filter_by(orders, 'status', 'open')
        raise NotSupported(self.id + ' fetchOpenOrdersWs() is not supported yet')

    def fetch_closed_orders(self, symbol: Str = None, since: Int = None, limit: Int = None, params={}):
        if self.has['fetchOrders']:
            orders = self.fetch_orders(symbol, since, limit, params)
            return self.filter_by(orders, 'status', 'closed')
        raise NotSupported(self.id + ' fetchClosedOrders() is not supported yet')

    def fetch_canceled_and_closed_orders(self, symbol: Str = None, since: Int = None, limit: Int = None, params={}):
        raise NotSupported(self.id + ' fetchCanceledAndClosedOrders() is not supported yet')

    def fetch_closed_orders_ws(self, symbol: Str = None, since: Int = None, limit: Int = None, params={}):
        if self.has['fetchOrdersWs']:
            orders = self.fetch_orders_ws(symbol, since, limit, params)
            return self.filter_by(orders, 'status', 'closed')
        raise NotSupported(self.id + ' fetchClosedOrdersWs() is not supported yet')

    def fetch_my_trades(self, symbol: Str = None, since: Int = None, limit: Int = None, params={}):
        raise NotSupported(self.id + ' fetchMyTrades() is not supported yet')

    def fetch_my_liquidations(self, symbol: Str = None, since: Int = None, limit: Int = None, params={}):
        raise NotSupported(self.id + ' fetchMyLiquidations() is not supported yet')

    def fetch_liquidations(self, symbol: str, since: Int = None, limit: Int = None, params={}):
        raise NotSupported(self.id + ' fetchLiquidations() is not supported yet')

    def fetch_my_trades_ws(self, symbol: Str = None, since: Int = None, limit: Int = None, params={}):
        raise NotSupported(self.id + ' fetchMyTradesWs() is not supported yet')

    def watch_my_trades(self, symbol: Str = None, since: Int = None, limit: Int = None, params={}):
        raise NotSupported(self.id + ' watchMyTrades() is not supported yet')

    def subscribe_my_trades(self, symbol: str = None, callback: ConsumerFunction = None, synchronous: bool = True, params={}):
        """
        watches information on multiple trades made by the user
        :param str symbol: unified market symbol of the market orders were made in
        :param Function callback: function to call when receiving an update
        :param boolean synchronous: if set to True, the callback will wait to finish before passing next message
        :param dict [params]: extra parameters specific to the exchange API endpoint
        """
        self.load_markets()
        symbol = self.symbol(symbol)
        stream = self.stream
        if callback is not None:
            stream.subscribe('myTrades::' + symbol, callback, synchronous)
        stream.add_watch_function('watchMyTrades', [symbol, None, None, params])
        self.watch_my_trades(symbol, None, None, params)

    def fetch_greeks(self, symbol: str, params={}):
        raise NotSupported(self.id + ' fetchGreeks() is not supported yet')

    def fetch_option_chain(self, code: str, params={}):
        raise NotSupported(self.id + ' fetchOptionChain() is not supported yet')

    def fetch_option(self, symbol: str, params={}):
        raise NotSupported(self.id + ' fetchOption() is not supported yet')

    def fetch_convert_quote(self, fromCode: str, toCode: str, amount: Num = None, params={}):
        raise NotSupported(self.id + ' fetchConvertQuote() is not supported yet')

    def fetch_deposits_withdrawals(self, code: Str = None, since: Int = None, limit: Int = None, params={}):
        """
        fetch history of deposits and withdrawals
        :param str [code]: unified currency code for the currency of the deposit/withdrawals, default is None
        :param int [since]: timestamp in ms of the earliest deposit/withdrawal, default is None
        :param int [limit]: max number of deposit/withdrawals to return, default is None
        :param dict [params]: extra parameters specific to the exchange API endpoint
        :returns dict: a list of `transaction structures <https://docs.ccxt.com/#/?id=transaction-structure>`
        """
        raise NotSupported(self.id + ' fetchDepositsWithdrawals() is not supported yet')

    def fetch_deposits(self, symbol: Str = None, since: Int = None, limit: Int = None, params={}):
        raise NotSupported(self.id + ' fetchDeposits() is not supported yet')

    def fetch_withdrawals(self, symbol: Str = None, since: Int = None, limit: Int = None, params={}):
        raise NotSupported(self.id + ' fetchWithdrawals() is not supported yet')

    def fetch_deposits_ws(self, code: Str = None, since: Int = None, limit: Int = None, params={}):
        raise NotSupported(self.id + ' fetchDepositsWs() is not supported yet')

    def fetch_withdrawals_ws(self, code: Str = None, since: Int = None, limit: Int = None, params={}):
        raise NotSupported(self.id + ' fetchWithdrawalsWs() is not supported yet')

    def fetch_funding_rate_history(self, symbol: Str = None, since: Int = None, limit: Int = None, params={}):
        raise NotSupported(self.id + ' fetchFundingRateHistory() is not supported yet')

    def fetch_funding_history(self, symbol: Str = None, since: Int = None, limit: Int = None, params={}):
        raise NotSupported(self.id + ' fetchFundingHistory() is not supported yet')

    def close_position(self, symbol: str, side: OrderSide = None, params={}):
        raise NotSupported(self.id + ' closePosition() is not supported yet')

    def close_all_positions(self, params={}):
        raise NotSupported(self.id + ' closeAllPositions() is not supported yet')

    def fetch_l3_order_book(self, symbol: str, limit: Int = None, params={}):
        raise BadRequest(self.id + ' fetchL3OrderBook() is not supported yet')

    def parse_last_price(self, price, market: Market = None):
        raise NotSupported(self.id + ' parseLastPrice() is not supported yet')

    def fetch_deposit_address(self, code: str, params={}):
        if self.has['fetchDepositAddresses']:
            depositAddresses = self.fetch_deposit_addresses([code], params)
            depositAddress = self.safe_value(depositAddresses, code)
            if depositAddress is None:
                raise InvalidAddress(self.id + ' fetchDepositAddress() could not find a deposit address for ' + code + ', make sure you have created a corresponding deposit address in your wallet on the exchange website')
            else:
                return depositAddress
        elif self.has['fetchDepositAddressesByNetwork']:
            network = self.safe_string(params, 'network')
            params = self.omit(params, 'network')
            addressStructures = self.fetch_deposit_addresses_by_network(code, params)
            if network is not None:
                return self.safe_dict(addressStructures, network)
            else:
                keys = list(addressStructures.keys())
                key = self.safe_string(keys, 0)
                return self.safe_dict(addressStructures, key)
        else:
            raise NotSupported(self.id + ' fetchDepositAddress() is not supported yet')

    def account(self) -> BalanceAccount:
        return {
            'free': None,
            'used': None,
            'total': None,
        }

    def common_currency_code(self, code: str):
        if not self.substituteCommonCurrencyCodes:
            return code
        return self.safe_string(self.commonCurrencies, code, code)

    def currency(self, code: str):
        if self.currencies is None:
            raise ExchangeError(self.id + ' currencies not loaded')
        if isinstance(code, str):
            if code in self.currencies:
                return self.currencies[code]
            elif code in self.currencies_by_id:
                return self.currencies_by_id[code]
        raise ExchangeError(self.id + ' does not have currency code ' + code)

    def market(self, symbol: str):
        if self.markets is None:
            raise ExchangeError(self.id + ' markets not loaded')
        if symbol in self.markets:
            return self.markets[symbol]
        elif symbol in self.markets_by_id:
            markets = self.markets_by_id[symbol]
            defaultType = self.safe_string_2(self.options, 'defaultType', 'defaultSubType', 'spot')
            for i in range(0, len(markets)):
                market = markets[i]
                if market[defaultType]:
                    return market
            return markets[0]
        elif (symbol.endswith('-C')) or (symbol.endswith('-P')) or (symbol.startswith('C-')) or (symbol.startswith('P-')):
            return self.create_expired_option_market(symbol)
        raise BadSymbol(self.id + ' does not have market symbol ' + symbol)

    def create_expired_option_market(self, symbol: str):
        raise NotSupported(self.id + ' createExpiredOptionMarket() is not supported yet')

    def handle_withdraw_tag_and_params(self, tag, params):
        if (tag is not None) and (isinstance(tag, dict)):
            params = self.extend(tag, params)
            tag = None
        if tag is None:
            tag = self.safe_string(params, 'tag')
            if tag is not None:
                params = self.omit(params, 'tag')
        return [tag, params]

    def create_limit_order(self, symbol: str, side: OrderSide, amount: float, price: float, params={}):
        return self.create_order(symbol, 'limit', side, amount, price, params)

    def create_limit_order_ws(self, symbol: str, side: OrderSide, amount: float, price: float, params={}):
        return self.create_order_ws(symbol, 'limit', side, amount, price, params)

    def create_market_order(self, symbol: str, side: OrderSide, amount: float, price: Num = None, params={}):
        return self.create_order(symbol, 'market', side, amount, price, params)

    def create_market_order_ws(self, symbol: str, side: OrderSide, amount: float, price: Num = None, params={}):
        return self.create_order_ws(symbol, 'market', side, amount, price, params)

    def create_limit_buy_order(self, symbol: str, amount: float, price: float, params={}):
        return self.create_order(symbol, 'limit', 'buy', amount, price, params)

    def create_limit_buy_order_ws(self, symbol: str, amount: float, price: float, params={}):
        return self.create_order_ws(symbol, 'limit', 'buy', amount, price, params)

    def create_limit_sell_order(self, symbol: str, amount: float, price: float, params={}):
        return self.create_order(symbol, 'limit', 'sell', amount, price, params)

    def create_limit_sell_order_ws(self, symbol: str, amount: float, price: float, params={}):
        return self.create_order_ws(symbol, 'limit', 'sell', amount, price, params)

    def create_market_buy_order(self, symbol: str, amount: float, params={}):
        return self.create_order(symbol, 'market', 'buy', amount, None, params)

    def create_market_buy_order_ws(self, symbol: str, amount: float, params={}):
        return self.create_order_ws(symbol, 'market', 'buy', amount, None, params)

    def create_market_sell_order(self, symbol: str, amount: float, params={}):
        return self.create_order(symbol, 'market', 'sell', amount, None, params)

    def create_market_sell_order_ws(self, symbol: str, amount: float, params={}):
        return self.create_order_ws(symbol, 'market', 'sell', amount, None, params)

    def cost_to_precision(self, symbol: str, cost):
        market = self.market(symbol)
        return self.decimal_to_precision(cost, TRUNCATE, market['precision']['price'], self.precisionMode, self.paddingMode)

    def price_to_precision(self, symbol: str, price):
        market = self.market(symbol)
        result = self.decimal_to_precision(price, ROUND, market['precision']['price'], self.precisionMode, self.paddingMode)
        if result == '0':
            raise InvalidOrder(self.id + ' price of ' + market['symbol'] + ' must be greater than minimum price precision of ' + self.number_to_string(market['precision']['price']))
        return result

    def amount_to_precision(self, symbol: str, amount):
        market = self.market(symbol)
        result = self.decimal_to_precision(amount, TRUNCATE, market['precision']['amount'], self.precisionMode, self.paddingMode)
        if result == '0':
            raise InvalidOrder(self.id + ' amount of ' + market['symbol'] + ' must be greater than minimum amount precision of ' + self.number_to_string(market['precision']['amount']))
        return result

    def fee_to_precision(self, symbol: str, fee):
        market = self.market(symbol)
        return self.decimal_to_precision(fee, ROUND, market['precision']['price'], self.precisionMode, self.paddingMode)

    def currency_to_precision(self, code: str, fee, networkCode=None):
        currency = self.currencies[code]
        precision = self.safe_value(currency, 'precision')
        if networkCode is not None:
            networks = self.safe_dict(currency, 'networks', {})
            networkItem = self.safe_dict(networks, networkCode, {})
            precision = self.safe_value(networkItem, 'precision', precision)
        if precision is None:
            return self.force_string(fee)
        else:
            roundingMode = self.safe_integer(self.options, 'currencyToPrecisionRoundingMode', ROUND)
            return self.decimal_to_precision(fee, roundingMode, precision, self.precisionMode, self.paddingMode)

    def force_string(self, value):
        if not isinstance(value, str):
            return self.number_to_string(value)
        return value

    def is_tick_precision(self):
        return self.precisionMode == TICK_SIZE

    def is_decimal_precision(self):
        return self.precisionMode == DECIMAL_PLACES

    def is_significant_precision(self):
        return self.precisionMode == SIGNIFICANT_DIGITS

    def safe_number(self, obj, key: IndexType, defaultNumber: Num = None):
        value = self.safe_string(obj, key)
        return self.parse_number(value, defaultNumber)

    def safe_number_n(self, obj: object, arr: List[IndexType], defaultNumber: Num = None):
        value = self.safe_string_n(obj, arr)
        return self.parse_number(value, defaultNumber)

    def parse_precision(self, precision: str):
        """
 @ignore
        :param str precision: The number of digits to the right of the decimal
        :returns str: a string number equal to 1e-precision
        """
        if precision is None:
            return None
        precisionNumber = int(precision)
        if precisionNumber == 0:
            return '1'
        parsedPrecision = '0.'
        for i in range(0, precisionNumber - 1):
            parsedPrecision = parsedPrecision + '0'
        return parsedPrecision + '1'

    def integer_precision_to_amount(self, precision: Str):
        """
 @ignore
        handles positive & negative numbers too. parsePrecision() does not handle negative numbers, but self method handles
        :param str precision: The number of digits to the right of the decimal
        :returns str: a string number equal to 1e-precision
        """
        if precision is None:
            return None
        if Precise.string_ge(precision, '0'):
            return self.parse_precision(precision)
        else:
            positivePrecisionString = Precise.string_abs(precision)
            positivePrecision = int(positivePrecisionString)
            parsedPrecision = '1'
            for i in range(0, positivePrecision - 1):
                parsedPrecision = parsedPrecision + '0'
            return parsedPrecision + '0'

    def load_time_difference(self, params={}):
        serverTime = self.fetch_time(params)
        after = self.milliseconds()
        self.options['timeDifference'] = after - serverTime
        return self.options['timeDifference']

    def implode_hostname(self, url: str):
        return self.implode_params(url, {'hostname': self.hostname})

    def fetch_market_leverage_tiers(self, symbol: str, params={}):
        if self.has['fetchLeverageTiers']:
            market = self.market(symbol)
            if not market['contract']:
                raise BadSymbol(self.id + ' fetchMarketLeverageTiers() supports contract markets only')
            tiers = self.fetch_leverage_tiers([symbol])
            return self.safe_value(tiers, symbol)
        else:
            raise NotSupported(self.id + ' fetchMarketLeverageTiers() is not supported yet')

    def create_post_only_order(self, symbol: str, type: OrderType, side: OrderSide, amount: float, price: Num = None, params={}):
        if not self.has['createPostOnlyOrder']:
            raise NotSupported(self.id + 'createPostOnlyOrder() is not supported yet')
        query = self.extend(params, {'postOnly': True})
        return self.create_order(symbol, type, side, amount, price, query)

    def create_post_only_order_ws(self, symbol: str, type: OrderType, side: OrderSide, amount: float, price: Num = None, params={}):
        if not self.has['createPostOnlyOrderWs']:
            raise NotSupported(self.id + 'createPostOnlyOrderWs() is not supported yet')
        query = self.extend(params, {'postOnly': True})
        return self.create_order_ws(symbol, type, side, amount, price, query)

    def create_reduce_only_order(self, symbol: str, type: OrderType, side: OrderSide, amount: float, price: Num = None, params={}):
        if not self.has['createReduceOnlyOrder']:
            raise NotSupported(self.id + 'createReduceOnlyOrder() is not supported yet')
        query = self.extend(params, {'reduceOnly': True})
        return self.create_order(symbol, type, side, amount, price, query)

    def create_reduce_only_order_ws(self, symbol: str, type: OrderType, side: OrderSide, amount: float, price: Num = None, params={}):
        if not self.has['createReduceOnlyOrderWs']:
            raise NotSupported(self.id + 'createReduceOnlyOrderWs() is not supported yet')
        query = self.extend(params, {'reduceOnly': True})
        return self.create_order_ws(symbol, type, side, amount, price, query)

    def create_stop_order(self, symbol: str, type: OrderType, side: OrderSide, amount: float, price: Num = None, stopPrice: Num = None, params={}):
        if not self.has['createStopOrder']:
            raise NotSupported(self.id + ' createStopOrder() is not supported yet')
        if stopPrice is None:
            raise ArgumentsRequired(self.id + ' create_stop_order() requires a stopPrice argument')
        query = self.extend(params, {'stopPrice': stopPrice})
        return self.create_order(symbol, type, side, amount, price, query)

    def create_stop_order_ws(self, symbol: str, type: OrderType, side: OrderSide, amount: float, price: Num = None, stopPrice: Num = None, params={}):
        if not self.has['createStopOrderWs']:
            raise NotSupported(self.id + ' createStopOrderWs() is not supported yet')
        if stopPrice is None:
            raise ArgumentsRequired(self.id + ' createStopOrderWs() requires a stopPrice argument')
        query = self.extend(params, {'stopPrice': stopPrice})
        return self.create_order_ws(symbol, type, side, amount, price, query)

    def create_stop_limit_order(self, symbol: str, side: OrderSide, amount: float, price: float, stopPrice: float, params={}):
        if not self.has['createStopLimitOrder']:
            raise NotSupported(self.id + ' createStopLimitOrder() is not supported yet')
        query = self.extend(params, {'stopPrice': stopPrice})
        return self.create_order(symbol, 'limit', side, amount, price, query)

    def create_stop_limit_order_ws(self, symbol: str, side: OrderSide, amount: float, price: float, stopPrice: float, params={}):
        if not self.has['createStopLimitOrderWs']:
            raise NotSupported(self.id + ' createStopLimitOrderWs() is not supported yet')
        query = self.extend(params, {'stopPrice': stopPrice})
        return self.create_order_ws(symbol, 'limit', side, amount, price, query)

    def create_stop_market_order(self, symbol: str, side: OrderSide, amount: float, stopPrice: float, params={}):
        if not self.has['createStopMarketOrder']:
            raise NotSupported(self.id + ' createStopMarketOrder() is not supported yet')
        query = self.extend(params, {'stopPrice': stopPrice})
        return self.create_order(symbol, 'market', side, amount, None, query)

    def create_stop_market_order_ws(self, symbol: str, side: OrderSide, amount: float, stopPrice: float, params={}):
        if not self.has['createStopMarketOrderWs']:
            raise NotSupported(self.id + ' createStopMarketOrderWs() is not supported yet')
        query = self.extend(params, {'stopPrice': stopPrice})
        return self.create_order_ws(symbol, 'market', side, amount, None, query)

    def safe_currency_code(self, currencyId: Str, currency: Currency = None):
        currency = self.safe_currency(currencyId, currency)
        return currency['code']

    def filter_by_symbol_since_limit(self, array, symbol: Str = None, since: Int = None, limit: Int = None, tail=False):
        return self.filter_by_value_since_limit(array, 'symbol', symbol, since, limit, 'timestamp', tail)

    def filter_by_currency_since_limit(self, array, code=None, since: Int = None, limit: Int = None, tail=False):
        return self.filter_by_value_since_limit(array, 'currency', code, since, limit, 'timestamp', tail)

    def filter_by_symbols_since_limit(self, array, symbols: List[str] = None, since: Int = None, limit: Int = None, tail=False):
        result = self.filter_by_array(array, 'symbol', symbols, False)
        return self.filter_by_since_limit(result, since, limit, 'timestamp', tail)

    def parse_last_prices(self, pricesData, symbols: List[str] = None, params={}):
        #
        # the value of tickers is either a dict or a list
        #
        # dict
        #
        #     {
        #         'marketId1': {*},
        #         'marketId2': {*},
        #         ...
        #     }
        #
        # list
        #
        #     [
        #         {'market': 'marketId1', *},
        #         {'market': 'marketId2', *},
        #         ...
        #     ]
        #
        results = []
        if isinstance(pricesData, list):
            for i in range(0, len(pricesData)):
                priceData = self.extend(self.parse_last_price(pricesData[i]), params)
                results.append(priceData)
        else:
            marketIds = list(pricesData.keys())
            for i in range(0, len(marketIds)):
                marketId = marketIds[i]
                market = self.safe_market(marketId)
                priceData = self.extend(self.parse_last_price(pricesData[marketId], market), params)
                results.append(priceData)
        symbols = self.market_symbols(symbols)
        return self.filter_by_array(results, 'symbol', symbols)

    def parse_tickers(self, tickers, symbols: Strings = None, params={}):
        #
        # the value of tickers is either a dict or a list
        #
        #
        # dict
        #
        #     {
        #         'marketId1': {*},
        #         'marketId2': {*},
        #         'marketId3': {*},
        #         ...
        #     }
        #
        # list
        #
        #     [
        #         {'market': 'marketId1', *},
        #         {'market': 'marketId2', *},
        #         {'market': 'marketId3', *},
        #         ...
        #     ]
        #
        results = []
        if isinstance(tickers, list):
            for i in range(0, len(tickers)):
                ticker = self.extend(self.parse_ticker(tickers[i]), params)
                results.append(ticker)
        else:
            marketIds = list(tickers.keys())
            for i in range(0, len(marketIds)):
                marketId = marketIds[i]
                market = self.safe_market(marketId)
                ticker = self.extend(self.parse_ticker(tickers[marketId], market), params)
                results.append(ticker)
        symbols = self.market_symbols(symbols)
        return self.filter_by_array(results, 'symbol', symbols)

    def parse_deposit_addresses(self, addresses, codes: Strings = None, indexed=True, params={}):
        result = []
        for i in range(0, len(addresses)):
            address = self.extend(self.parse_deposit_address(addresses[i]), params)
            result.append(address)
        if codes is not None:
            result = self.filter_by_array(result, 'currency', codes, False)
        if indexed:
            result = self.filter_by_array(result, 'currency', None, indexed)
        return result

    def parse_borrow_interests(self, response, market: Market = None):
        interests = []
        for i in range(0, len(response)):
            row = response[i]
            interests.append(self.parse_borrow_interest(row, market))
        return interests

    def parse_borrow_rate(self, info, currency: Currency = None):
        raise NotSupported(self.id + ' parseBorrowRate() is not supported yet')

    def parse_borrow_rate_history(self, response, code: Str, since: Int, limit: Int):
        result = []
        for i in range(0, len(response)):
            item = response[i]
            borrowRate = self.parse_borrow_rate(item)
            result.append(borrowRate)
        sorted = self.sort_by(result, 'timestamp')
        return self.filter_by_currency_since_limit(sorted, code, since, limit)

    def parse_isolated_borrow_rates(self, info: Any):
        result = {}
        for i in range(0, len(info)):
            item = info[i]
            borrowRate = self.parse_isolated_borrow_rate(item)
            symbol = self.safe_string(borrowRate, 'symbol')
            result[symbol] = borrowRate
        return result

    def parse_funding_rate_histories(self, response, market=None, since: Int = None, limit: Int = None):
        rates = []
        for i in range(0, len(response)):
            entry = response[i]
            rates.append(self.parse_funding_rate_history(entry, market))
        sorted = self.sort_by(rates, 'timestamp')
        symbol = None if (market is None) else market['symbol']
        return self.filter_by_symbol_since_limit(sorted, symbol, since, limit)

    def safe_symbol(self, marketId: Str, market: Market = None, delimiter: Str = None, marketType: Str = None):
        market = self.safe_market(marketId, market, delimiter, marketType)
        return market['symbol']

    def parse_funding_rate(self, contract: str, market: Market = None):
        raise NotSupported(self.id + ' parseFundingRate() is not supported yet')

    def parse_funding_rates(self, response, market: Market = None):
        result = {}
        for i in range(0, len(response)):
            parsed = self.parse_funding_rate(response[i], market)
            result[parsed['symbol']] = parsed
        return result

    def parse_long_short_ratio(self, info: dict, market: Market = None):
        raise NotSupported(self.id + ' parseLongShortRatio() is not supported yet')

    def parse_long_short_ratio_history(self, response, market=None, since: Int = None, limit: Int = None):
        rates = []
        for i in range(0, len(response)):
            entry = response[i]
            rates.append(self.parse_long_short_ratio(entry, market))
        sorted = self.sort_by(rates, 'timestamp')
        symbol = None if (market is None) else market['symbol']
        return self.filter_by_symbol_since_limit(sorted, symbol, since, limit)

    def handle_trigger_and_params(self, params):
        isTrigger = self.safe_bool_2(params, 'trigger', 'stop')
        if isTrigger:
            params = self.omit(params, ['trigger', 'stop'])
        return [isTrigger, params]

    def is_trigger_order(self, params):
        # for backwards compatibility
        return self.handle_trigger_and_params(params)

    def is_post_only(self, isMarketOrder: bool, exchangeSpecificParam, params={}):
        """
 @ignore
        :param str type: Order type
        :param boolean exchangeSpecificParam: exchange specific postOnly
        :param dict [params]: exchange specific params
        :returns boolean: True if a post only order, False otherwise
        """
        timeInForce = self.safe_string_upper(params, 'timeInForce')
        postOnly = self.safe_bool_2(params, 'postOnly', 'post_only', False)
        # we assume timeInForce is uppercase from safeStringUpper(params, 'timeInForce')
        ioc = timeInForce == 'IOC'
        fok = timeInForce == 'FOK'
        timeInForcePostOnly = timeInForce == 'PO'
        postOnly = postOnly or timeInForcePostOnly or exchangeSpecificParam
        if postOnly:
            if ioc or fok:
                raise InvalidOrder(self.id + ' postOnly orders cannot have timeInForce equal to ' + timeInForce)
            elif isMarketOrder:
                raise InvalidOrder(self.id + ' market orders cannot be postOnly')
            else:
                return True
        else:
            return False

    def handle_post_only(self, isMarketOrder: bool, exchangeSpecificPostOnlyOption: bool, params: Any = {}):
        """
 @ignore
        :param str type: Order type
        :param boolean exchangeSpecificBoolean: exchange specific postOnly
        :param dict [params]: exchange specific params
        :returns Array:
        """
        timeInForce = self.safe_string_upper(params, 'timeInForce')
        postOnly = self.safe_bool(params, 'postOnly', False)
        ioc = timeInForce == 'IOC'
        fok = timeInForce == 'FOK'
        po = timeInForce == 'PO'
        postOnly = postOnly or po or exchangeSpecificPostOnlyOption
        if postOnly:
            if ioc or fok:
                raise InvalidOrder(self.id + ' postOnly orders cannot have timeInForce equal to ' + timeInForce)
            elif isMarketOrder:
                raise InvalidOrder(self.id + ' market orders cannot be postOnly')
            else:
                if po:
                    params = self.omit(params, 'timeInForce')
                params = self.omit(params, 'postOnly')
                return [True, params]
        return [False, params]

    def fetch_last_prices(self, symbols: Strings = None, params={}):
        raise NotSupported(self.id + ' fetchLastPrices() is not supported yet')

    def fetch_trading_fees(self, params={}):
        raise NotSupported(self.id + ' fetchTradingFees() is not supported yet')

    def fetch_trading_fees_ws(self, params={}):
        raise NotSupported(self.id + ' fetchTradingFeesWs() is not supported yet')

    def fetch_trading_fee(self, symbol: str, params={}):
        if not self.has['fetchTradingFees']:
            raise NotSupported(self.id + ' fetchTradingFee() is not supported yet')
        fees = self.fetch_trading_fees(params)
        return self.safe_dict(fees, symbol)

    def fetch_convert_currencies(self, params={}):
        raise NotSupported(self.id + ' fetchConvertCurrencies() is not supported yet')

    def parse_open_interest(self, interest, market: Market = None):
        raise NotSupported(self.id + ' parseOpenInterest() is not supported yet')

    def parse_open_interests(self, response, market=None, since: Int = None, limit: Int = None):
        interests = []
        for i in range(0, len(response)):
            entry = response[i]
            interest = self.parse_open_interest(entry, market)
            interests.append(interest)
        sorted = self.sort_by(interests, 'timestamp')
        symbol = self.safe_string(market, 'symbol')
        return self.filter_by_symbol_since_limit(sorted, symbol, since, limit)

    def fetch_funding_rate(self, symbol: str, params={}):
        if self.has['fetchFundingRates']:
            self.load_markets()
            market = self.market(symbol)
            symbol = market['symbol']
            if not market['contract']:
                raise BadSymbol(self.id + ' fetchFundingRate() supports contract markets only')
            rates = self.fetch_funding_rates([symbol], params)
            rate = self.safe_value(rates, symbol)
            if rate is None:
                raise NullResponse(self.id + ' fetchFundingRate() returned no data for ' + symbol)
            else:
                return rate
        else:
            raise NotSupported(self.id + ' fetchFundingRate() is not supported yet')

    def fetch_funding_interval(self, symbol: str, params={}):
        if self.has['fetchFundingIntervals']:
            self.load_markets()
            market = self.market(symbol)
            symbol = market['symbol']
            if not market['contract']:
                raise BadSymbol(self.id + ' fetchFundingInterval() supports contract markets only')
            rates = self.fetch_funding_intervals([symbol], params)
            rate = self.safe_value(rates, symbol)
            if rate is None:
                raise NullResponse(self.id + ' fetchFundingInterval() returned no data for ' + symbol)
            else:
                return rate
        else:
            raise NotSupported(self.id + ' fetchFundingInterval() is not supported yet')

    def fetch_mark_ohlcv(self, symbol, timeframe='1m', since: Int = None, limit: Int = None, params={}):
        """
        fetches historical mark price candlestick data containing the open, high, low, and close price of a market
        :param str symbol: unified symbol of the market to fetch OHLCV data for
        :param str timeframe: the length of time each candle represents
        :param int [since]: timestamp in ms of the earliest candle to fetch
        :param int [limit]: the maximum amount of candles to fetch
        :param dict [params]: extra parameters specific to the exchange API endpoint
        :returns float[][]: A list of candles ordered, open, high, low, close, None
        """
        if self.has['fetchMarkOHLCV']:
            request: dict = {
                'price': 'mark',
            }
            return self.fetch_ohlcv(symbol, timeframe, since, limit, self.extend(request, params))
        else:
            raise NotSupported(self.id + ' fetchMarkOHLCV() is not supported yet')

    def fetch_index_ohlcv(self, symbol: str, timeframe='1m', since: Int = None, limit: Int = None, params={}):
        """
        fetches historical index price candlestick data containing the open, high, low, and close price of a market
        :param str symbol: unified symbol of the market to fetch OHLCV data for
        :param str timeframe: the length of time each candle represents
        :param int [since]: timestamp in ms of the earliest candle to fetch
        :param int [limit]: the maximum amount of candles to fetch
        :param dict [params]: extra parameters specific to the exchange API endpoint
 @returns {} A list of candles ordered, open, high, low, close, None
        """
        if self.has['fetchIndexOHLCV']:
            request: dict = {
                'price': 'index',
            }
            return self.fetch_ohlcv(symbol, timeframe, since, limit, self.extend(request, params))
        else:
            raise NotSupported(self.id + ' fetchIndexOHLCV() is not supported yet')

    def fetch_premium_index_ohlcv(self, symbol: str, timeframe='1m', since: Int = None, limit: Int = None, params={}):
        """
        fetches historical premium index price candlestick data containing the open, high, low, and close price of a market
        :param str symbol: unified symbol of the market to fetch OHLCV data for
        :param str timeframe: the length of time each candle represents
        :param int [since]: timestamp in ms of the earliest candle to fetch
        :param int [limit]: the maximum amount of candles to fetch
        :param dict [params]: extra parameters specific to the exchange API endpoint
        :returns float[][]: A list of candles ordered, open, high, low, close, None
        """
        if self.has['fetchPremiumIndexOHLCV']:
            request: dict = {
                'price': 'premiumIndex',
            }
            return self.fetch_ohlcv(symbol, timeframe, since, limit, self.extend(request, params))
        else:
            raise NotSupported(self.id + ' fetchPremiumIndexOHLCV() is not supported yet')

    def handle_time_in_force(self, params={}):
        """
 @ignore
 Must add timeInForce to self.options to use self method
        :returns str: returns the exchange specific value for timeInForce
        """
        timeInForce = self.safe_string_upper(params, 'timeInForce')  # supported values GTC, IOC, PO
        if timeInForce is not None:
            exchangeValue = self.safe_string(self.options['timeInForce'], timeInForce)
            if exchangeValue is None:
                raise ExchangeError(self.id + ' does not support timeInForce "' + timeInForce + '"')
            return exchangeValue
        return None

    def convert_type_to_account(self, account):
        """
 @ignore
 Must add accountsByType to self.options to use self method
        :param str account: key for account name in self.options['accountsByType']
        :returns: the exchange specific account name or the isolated margin id for transfers
        """
        accountsByType = self.safe_dict(self.options, 'accountsByType', {})
        lowercaseAccount = account.lower()
        if lowercaseAccount in accountsByType:
            return accountsByType[lowercaseAccount]
        elif (account in self.markets) or (account in self.markets_by_id):
            market = self.market(account)
            return market['id']
        else:
            return account

    def check_required_argument(self, methodName: str, argument, argumentName, options=[]):
        """
 @ignore
        :param str methodName: the name of the method that the argument is being checked for
        :param str argument: the argument's actual value provided
        :param str argumentName: the name of the argument being checked(for logging purposes)
        :param str[] options: a list of options that the argument can be
        :returns None:
        """
        optionsLength = len(options)
        if (argument is None) or ((optionsLength > 0) and (not(self.in_array(argument, options)))):
            messageOptions = ', '.join(options)
            message = self.id + ' ' + methodName + '() requires a ' + argumentName + ' argument'
            if messageOptions != '':
                message += ', one of ' + '(' + messageOptions + ')'
            raise ArgumentsRequired(message)

    def check_required_margin_argument(self, methodName: str, symbol: Str, marginMode: str):
        """
 @ignore
        :param str symbol: unified symbol of the market
        :param str methodName: name of the method that requires a symbol
        :param str marginMode: is either 'isolated' or 'cross'
        """
        if (marginMode == 'isolated') and (symbol is None):
            raise ArgumentsRequired(self.id + ' ' + methodName + '() requires a symbol argument for isolated margin')
        elif (marginMode == 'cross') and (symbol is not None):
            raise ArgumentsRequired(self.id + ' ' + methodName + '() cannot have a symbol argument for cross margin')

    def parse_deposit_withdraw_fees(self, response, codes: Strings = None, currencyIdKey=None):
        """
 @ignore
        :param object[]|dict response: unparsed response from the exchange
        :param str[]|None codes: the unified currency codes to fetch transactions fees for, returns all currencies when None
        :param str currencyIdKey: *should only be None when response is a dictionary* the object key that corresponds to the currency id
        :returns dict: objects with withdraw and deposit fees, indexed by currency codes
        """
        depositWithdrawFees = {}
        isArray = isinstance(response, list)
        responseKeys = response
        if not isArray:
            responseKeys = list(response.keys())
        for i in range(0, len(responseKeys)):
            entry = responseKeys[i]
            dictionary = entry if isArray else response[entry]
            currencyId = self.safe_string(dictionary, currencyIdKey) if isArray else entry
            currency = self.safe_currency(currencyId)
            code = self.safe_string(currency, 'code')
            if (codes is None) or (self.in_array(code, codes)):
                depositWithdrawFees[code] = self.parse_deposit_withdraw_fee(dictionary, currency)
        return depositWithdrawFees

    def parse_deposit_withdraw_fee(self, fee, currency: Currency = None):
        raise NotSupported(self.id + ' parseDepositWithdrawFee() is not supported yet')

    def deposit_withdraw_fee(self, info):
        return {
            'info': info,
            'withdraw': {
                'fee': None,
                'percentage': None,
            },
            'deposit': {
                'fee': None,
                'percentage': None,
            },
            'networks': {},
        }

    def assign_default_deposit_withdraw_fees(self, fee, currency=None):
        """
 @ignore
        Takes a depositWithdrawFee structure and assigns the default values for withdraw and deposit
        :param dict fee: A deposit withdraw fee structure
        :param dict currency: A currency structure, the response from self.currency()
        :returns dict: A deposit withdraw fee structure
        """
        networkKeys = list(fee['networks'].keys())
        numNetworks = len(networkKeys)
        if numNetworks == 1:
            fee['withdraw'] = fee['networks'][networkKeys[0]]['withdraw']
            fee['deposit'] = fee['networks'][networkKeys[0]]['deposit']
            return fee
        currencyCode = self.safe_string(currency, 'code')
        for i in range(0, numNetworks):
            network = networkKeys[i]
            if network == currencyCode:
                fee['withdraw'] = fee['networks'][networkKeys[i]]['withdraw']
                fee['deposit'] = fee['networks'][networkKeys[i]]['deposit']
        return fee

    def parse_income(self, info, market: Market = None):
        raise NotSupported(self.id + ' parseIncome() is not supported yet')

    def parse_incomes(self, incomes, market=None, since: Int = None, limit: Int = None):
        """
 @ignore
        parses funding fee info from exchange response
        :param dict[] incomes: each item describes once instance of currency being received or paid
        :param dict market: ccxt market
        :param int [since]: when defined, the response items are filtered to only include items after self timestamp
        :param int [limit]: limits the number of items in the response
        :returns dict[]: an array of `funding history structures <https://docs.ccxt.com/#/?id=funding-history-structure>`
        """
        result = []
        for i in range(0, len(incomes)):
            entry = incomes[i]
            parsed = self.parse_income(entry, market)
            result.append(parsed)
        sorted = self.sort_by(result, 'timestamp')
        return self.filter_by_since_limit(sorted, since, limit)

    def get_market_from_symbols(self, symbols: Strings = None):
        if symbols is None:
            return None
        firstMarket = self.safe_string(symbols, 0)
        market = self.market(firstMarket)
        return market

    def parse_ws_ohlcvs(self, ohlcvs: List[object], market: Any = None, timeframe: str = '1m', since: Int = None, limit: Int = None):
        results = []
        for i in range(0, len(ohlcvs)):
            results.append(self.parse_ws_ohlcv(ohlcvs[i], market))
        return results

    def fetch_transactions(self, code: Str = None, since: Int = None, limit: Int = None, params={}):
        """
 @deprecated
        *DEPRECATED* use fetchDepositsWithdrawals instead
        :param str code: unified currency code for the currency of the deposit/withdrawals, default is None
        :param int [since]: timestamp in ms of the earliest deposit/withdrawal, default is None
        :param int [limit]: max number of deposit/withdrawals to return, default is None
        :param dict [params]: extra parameters specific to the exchange API endpoint
        :returns dict: a list of `transaction structures <https://docs.ccxt.com/#/?id=transaction-structure>`
        """
        if self.has['fetchDepositsWithdrawals']:
            return self.fetch_deposits_withdrawals(code, since, limit, params)
        else:
            raise NotSupported(self.id + ' fetchTransactions() is not supported yet')

    def filter_by_array_positions(self, objects, key: IndexType, values=None, indexed=True):
        """
 @ignore
        Typed wrapper for filterByArray that returns a list of positions
        """
        return self.filter_by_array(objects, key, values, indexed)

    def filter_by_array_tickers(self, objects, key: IndexType, values=None, indexed=True):
        """
 @ignore
        Typed wrapper for filterByArray that returns a dictionary of tickers
        """
        return self.filter_by_array(objects, key, values, indexed)

    def create_stream_ohlcv(self, symbol: Str, timeframe: Str, data):
        return {
            'symbol': symbol,
            'timeframe': timeframe,
            'ohlcv': data,
        }

    def create_ohlcv_object(self, symbol: str, timeframe: str, data):
        res = {}
        res[symbol] = {}
        res[symbol][timeframe] = data
        return res

    def handle_max_entries_per_request_and_params(self, method: str, maxEntriesPerRequest: Int = None, params={}):
        newMaxEntriesPerRequest = None
        newMaxEntriesPerRequest, params = self.handle_option_and_params(params, method, 'maxEntriesPerRequest')
        if (newMaxEntriesPerRequest is not None) and (newMaxEntriesPerRequest != maxEntriesPerRequest):
            maxEntriesPerRequest = newMaxEntriesPerRequest
        if maxEntriesPerRequest is None:
            maxEntriesPerRequest = 1000  # default to 1000
        return [maxEntriesPerRequest, params]

    def fetch_paginated_call_dynamic(self, method: str, symbol: Str = None, since: Int = None, limit: Int = None, params={}, maxEntriesPerRequest: Int = None):
        maxCalls = None
        maxCalls, params = self.handle_option_and_params(params, method, 'paginationCalls', 10)
        maxRetries = None
        maxRetries, params = self.handle_option_and_params(params, method, 'maxRetries', 3)
        paginationDirection = None
        paginationDirection, params = self.handle_option_and_params(params, method, 'paginationDirection', 'backward')
        paginationTimestamp = None
        calls = 0
        result = []
        errors = 0
        until = self.safe_integer_2(params, 'untill', 'till')  # do not omit it from params here
        maxEntriesPerRequest, params = self.handle_max_entries_per_request_and_params(method, maxEntriesPerRequest, params)
        if (paginationDirection == 'forward'):
            if since is None:
                raise ArgumentsRequired(self.id + ' pagination requires a since argument when paginationDirection set to forward')
            paginationTimestamp = since
        while((calls < maxCalls)):
            calls += 1
            try:
                if paginationDirection == 'backward':
                    # do it backwards, starting from the last
                    # UNTIL filtering is required in order to work
                    if paginationTimestamp is not None:
                        params['until'] = paginationTimestamp - 1
                    response = getattr(self, method)(symbol, None, maxEntriesPerRequest, params)
                    responseLength = len(response)
                    if self.verbose:
                        backwardMessage = 'Dynamic pagination call ' + self.number_to_string(calls) + ' method ' + method + ' response length ' + self.number_to_string(responseLength)
                        if paginationTimestamp is not None:
                            backwardMessage += ' timestamp ' + self.number_to_string(paginationTimestamp)
                        self.log(backwardMessage)
                    if responseLength == 0:
                        break
                    errors = 0
                    result = self.array_concat(result, response)
                    firstElement = self.safe_value(response, 0)
                    paginationTimestamp = self.safe_integer_2(firstElement, 'timestamp', 0)
                    if (since is not None) and (paginationTimestamp <= since):
                        break
                else:
                    # do it forwards, starting from the since
                    response = getattr(self, method)(symbol, paginationTimestamp, maxEntriesPerRequest, params)
                    responseLength = len(response)
                    if self.verbose:
                        forwardMessage = 'Dynamic pagination call ' + self.number_to_string(calls) + ' method ' + method + ' response length ' + self.number_to_string(responseLength)
                        if paginationTimestamp is not None:
                            forwardMessage += ' timestamp ' + self.number_to_string(paginationTimestamp)
                        self.log(forwardMessage)
                    if responseLength == 0:
                        break
                    errors = 0
                    result = self.array_concat(result, response)
                    last = self.safe_value(response, responseLength - 1)
                    paginationTimestamp = self.safe_integer(last, 'timestamp') + 1
                    if (until is not None) and (paginationTimestamp >= until):
                        break
            except Exception as e:
                errors += 1
                if errors > maxRetries:
                    raise e
        uniqueResults = self.remove_repeated_elements_from_array(result)
        key = 0 if (method == 'fetchOHLCV') else 'timestamp'
        return self.filter_by_since_limit(uniqueResults, since, limit, key)

    def safe_deterministic_call(self, method: str, symbol: Str = None, since: Int = None, limit: Int = None, timeframe: Str = None, params={}):
        maxRetries = None
        maxRetries, params = self.handle_option_and_params(params, method, 'maxRetries', 3)
        errors = 0
        while(errors <= maxRetries):
            try:
                if timeframe and method != 'fetchFundingRateHistory':
                    return getattr(self, method)(symbol, timeframe, since, limit, params)
                else:
                    return getattr(self, method)(symbol, since, limit, params)
            except Exception as e:
                if isinstance(e, RateLimitExceeded):
                    raise e  # if we are rate limited, we should not retry and fail fast
                errors += 1
                if errors > maxRetries:
                    raise e
        return []

    def fetch_paginated_call_deterministic(self, method: str, symbol: Str = None, since: Int = None, limit: Int = None, timeframe: Str = None, params={}, maxEntriesPerRequest=None):
        maxCalls = None
        maxCalls, params = self.handle_option_and_params(params, method, 'paginationCalls', 10)
        maxEntriesPerRequest, params = self.handle_max_entries_per_request_and_params(method, maxEntriesPerRequest, params)
        current = self.milliseconds()
        tasks = []
        time = self.parse_timeframe(timeframe) * 1000
        step = time * maxEntriesPerRequest
        currentSince = current - (maxCalls * step) - 1
        if since is not None:
            currentSince = max(currentSince, since)
        else:
            currentSince = max(currentSince, 1241440531000)  # avoid timestamps older than 2009
        until = self.safe_integer_2(params, 'until', 'till')  # do not omit it here
        if until is not None:
            requiredCalls = int(math.ceil((until - since)) / step)
            if requiredCalls > maxCalls:
                raise BadRequest(self.id + ' the number of required calls is greater than the max number of calls allowed, either increase the paginationCalls or decrease the since-until gap. Current paginationCalls limit is ' + str(maxCalls) + ' required calls is ' + str(requiredCalls))
        for i in range(0, maxCalls):
            if (until is not None) and (currentSince >= until):
                break
            if currentSince >= current:
                break
            tasks.append(self.safe_deterministic_call(method, symbol, currentSince, maxEntriesPerRequest, timeframe, params))
            currentSince = self.sum(currentSince, step) - 1
        results = tasks
        result = []
        for i in range(0, len(results)):
            result = self.array_concat(result, results[i])
        uniqueResults = self.remove_repeated_elements_from_array(result)
        key = 0 if (method == 'fetchOHLCV') else 'timestamp'
        return self.filter_by_since_limit(uniqueResults, since, limit, key)

    def fetch_paginated_call_cursor(self, method: str, symbol: Str = None, since=None, limit=None, params={}, cursorReceived=None, cursorSent=None, cursorIncrement=None, maxEntriesPerRequest=None):
        maxCalls = None
        maxCalls, params = self.handle_option_and_params(params, method, 'paginationCalls', 10)
        maxRetries = None
        maxRetries, params = self.handle_option_and_params(params, method, 'maxRetries', 3)
        maxEntriesPerRequest, params = self.handle_max_entries_per_request_and_params(method, maxEntriesPerRequest, params)
        cursorValue = None
        i = 0
        errors = 0
        result = []
        timeframe = self.safe_string(params, 'timeframe')
        params = self.omit(params, 'timeframe')  # reading the timeframe from the method arguments to avoid changing the signature
        while(i < maxCalls):
            try:
                if cursorValue is not None:
                    if cursorIncrement is not None:
                        cursorValue = self.parse_to_int(cursorValue) + cursorIncrement
                    params[cursorSent] = cursorValue
                response = None
                if method == 'fetchAccounts':
                    response = getattr(self, method)(params)
                elif method == 'getLeverageTiersPaginated' or method == 'fetchPositions':
                    response = getattr(self, method)(symbol, params)
                elif method == 'fetchOpenInterestHistory':
                    response = getattr(self, method)(symbol, timeframe, since, maxEntriesPerRequest, params)
                else:
                    response = getattr(self, method)(symbol, since, maxEntriesPerRequest, params)
                errors = 0
                responseLength = len(response)
                if self.verbose:
                    cursorString = '' if (cursorValue is None) else cursorValue
                    iteration = (i + 1)
                    cursorMessage = 'Cursor pagination call ' + str(iteration) + ' method ' + method + ' response length ' + str(responseLength) + ' cursor ' + cursorString
                    self.log(cursorMessage)
                if responseLength == 0:
                    break
                result = self.array_concat(result, response)
                last = self.safe_dict(response, responseLength - 1)
                # cursorValue = self.safe_value(last['info'], cursorReceived)
                cursorValue = None  # search for the cursor
                for j in range(0, responseLength):
                    index = responseLength - j - 1
                    entry = self.safe_dict(response, index)
                    info = self.safe_dict(entry, 'info')
                    cursor = self.safe_value(info, cursorReceived)
                    if cursor is not None:
                        cursorValue = cursor
                        break
                if cursorValue is None:
                    break
                lastTimestamp = self.safe_integer(last, 'timestamp')
                if lastTimestamp is not None and lastTimestamp < since:
                    break
            except Exception as e:
                errors += 1
                if errors > maxRetries:
                    raise e
            i += 1
        sorted = self.sort_cursor_paginated_result(result)
        key = 0 if (method == 'fetchOHLCV') else 'timestamp'
        return self.filter_by_since_limit(sorted, since, limit, key)

    def fetch_paginated_call_incremental(self, method: str, symbol: Str = None, since=None, limit=None, params={}, pageKey=None, maxEntriesPerRequest=None):
        maxCalls = None
        maxCalls, params = self.handle_option_and_params(params, method, 'paginationCalls', 10)
        maxRetries = None
        maxRetries, params = self.handle_option_and_params(params, method, 'maxRetries', 3)
        maxEntriesPerRequest, params = self.handle_max_entries_per_request_and_params(method, maxEntriesPerRequest, params)
        i = 0
        errors = 0
        result = []
        while(i < maxCalls):
            try:
                params[pageKey] = i + 1
                response = getattr(self, method)(symbol, since, maxEntriesPerRequest, params)
                errors = 0
                responseLength = len(response)
                if self.verbose:
                    iteration = (i + str(1))
                    incrementalMessage = 'Incremental pagination call ' + iteration + ' method ' + method + ' response length ' + str(responseLength)
                    self.log(incrementalMessage)
                if responseLength == 0:
                    break
                result = self.array_concat(result, response)
            except Exception as e:
                errors += 1
                if errors > maxRetries:
                    raise e
            i += 1
        sorted = self.sort_cursor_paginated_result(result)
        key = 0 if (method == 'fetchOHLCV') else 'timestamp'
        return self.filter_by_since_limit(sorted, since, limit, key)

    def sort_cursor_paginated_result(self, result):
        first = self.safe_value(result, 0)
        if first is not None:
            if 'timestamp' in first:
                return self.sort_by(result, 'timestamp', True)
            if 'id' in first:
                return self.sort_by(result, 'id', True)
        return result

    def remove_repeated_elements_from_array(self, input):
        uniqueResult = {}
        for i in range(0, len(input)):
            entry = input[i]
            id = self.safe_string(entry, 'id')
            if id is not None:
                if self.safe_string(uniqueResult, id) is None:
                    uniqueResult[id] = entry
            else:
                timestamp = self.safe_integer_2(entry, 'timestamp', 0)
                if timestamp is not None:
                    if self.safe_string(uniqueResult, timestamp) is None:
                        uniqueResult[timestamp] = entry
        values = list(uniqueResult.values())
        valuesLength = len(values)
        if valuesLength > 0:
            return values
        return input

    def handle_until_option(self, key: str, request, params, multiplier=1):
        until = self.safe_integer_2(params, 'until', 'till')
        if until is not None:
            request[key] = self.parse_to_int(until * multiplier)
            params = self.omit(params, ['until', 'till'])
        return [request, params]

    def safe_open_interest(self, interest: dict, market: Market = None):
        symbol = self.safe_string(interest, 'symbol')
        if symbol is None:
            symbol = self.safe_string(market, 'symbol')
        return self.extend(interest, {
            'symbol': symbol,
            'baseVolume': self.safe_number(interest, 'baseVolume'),  # deprecated
            'quoteVolume': self.safe_number(interest, 'quoteVolume'),  # deprecated
            'openInterestAmount': self.safe_number(interest, 'openInterestAmount'),
            'openInterestValue': self.safe_number(interest, 'openInterestValue'),
            'timestamp': self.safe_integer(interest, 'timestamp'),
            'datetime': self.safe_string(interest, 'datetime'),
            'info': self.safe_value(interest, 'info'),
        })

    def parse_liquidation(self, liquidation, market: Market = None):
        raise NotSupported(self.id + ' parseLiquidation() is not supported yet')

    def parse_liquidations(self, liquidations: List[dict], market: Market = None, since: Int = None, limit: Int = None):
        """
 @ignore
        parses liquidation info from the exchange response
        :param dict[] liquidations: each item describes an instance of a liquidation event
        :param dict market: ccxt market
        :param int [since]: when defined, the response items are filtered to only include items after self timestamp
        :param int [limit]: limits the number of items in the response
        :returns dict[]: an array of `liquidation structures <https://docs.ccxt.com/#/?id=liquidation-structure>`
        """
        result = []
        for i in range(0, len(liquidations)):
            entry = liquidations[i]
            parsed = self.parse_liquidation(entry, market)
            result.append(parsed)
        sorted = self.sort_by(result, 'timestamp')
        symbol = self.safe_string(market, 'symbol')
        return self.filter_by_symbol_since_limit(sorted, symbol, since, limit)

    def parse_greeks(self, greeks: dict, market: Market = None):
        raise NotSupported(self.id + ' parseGreeks() is not supported yet')

    def parse_option(self, chain: dict, currency: Currency = None, market: Market = None):
        raise NotSupported(self.id + ' parseOption() is not supported yet')

    def parse_option_chain(self, response: List[object], currencyKey: Str = None, symbolKey: Str = None):
        optionStructures = {}
        for i in range(0, len(response)):
            info = response[i]
            currencyId = self.safe_string(info, currencyKey)
            currency = self.safe_currency(currencyId)
            marketId = self.safe_string(info, symbolKey)
            market = self.safe_market(marketId, None, None, 'option')
            optionStructures[market['symbol']] = self.parse_option(info, currency, market)
        return optionStructures

    def parse_margin_modes(self, response: List[object], symbols: List[str] = None, symbolKey: Str = None, marketType: MarketType = None):
        marginModeStructures = {}
        if marketType is None:
            marketType = 'swap'  # default to swap
        for i in range(0, len(response)):
            info = response[i]
            marketId = self.safe_string(info, symbolKey)
            market = self.safe_market(marketId, None, None, marketType)
            if (symbols is None) or self.in_array(market['symbol'], symbols):
                marginModeStructures[market['symbol']] = self.parse_margin_mode(info, market)
        return marginModeStructures

    def parse_margin_mode(self, marginMode: dict, market: Market = None):
        raise NotSupported(self.id + ' parseMarginMode() is not supported yet')

    def parse_leverages(self, response: List[object], symbols: List[str] = None, symbolKey: Str = None, marketType: MarketType = None):
        leverageStructures = {}
        if marketType is None:
            marketType = 'swap'  # default to swap
        for i in range(0, len(response)):
            info = response[i]
            marketId = self.safe_string(info, symbolKey)
            market = self.safe_market(marketId, None, None, marketType)
            if (symbols is None) or self.in_array(market['symbol'], symbols):
                leverageStructures[market['symbol']] = self.parse_leverage(info, market)
        return leverageStructures

    def parse_leverage(self, leverage: dict, market: Market = None):
        raise NotSupported(self.id + ' parseLeverage() is not supported yet')

    def parse_conversions(self, conversions: List[Any], code: Str = None, fromCurrencyKey: Str = None, toCurrencyKey: Str = None, since: Int = None, limit: Int = None, params={}):
        conversions = self.to_array(conversions)
        result = []
        fromCurrency = None
        toCurrency = None
        for i in range(0, len(conversions)):
            entry = conversions[i]
            fromId = self.safe_string(entry, fromCurrencyKey)
            toId = self.safe_string(entry, toCurrencyKey)
            if fromId is not None:
                fromCurrency = self.safe_currency(fromId)
            if toId is not None:
                toCurrency = self.safe_currency(toId)
            conversion = self.extend(self.parse_conversion(entry, fromCurrency, toCurrency), params)
            result.append(conversion)
        sorted = self.sort_by(result, 'timestamp')
        currency = None
        if code is not None:
            currency = self.safe_currency(code)
            code = currency['code']
        if code is None:
            return self.filter_by_since_limit(sorted, since, limit)
        fromConversion = self.filter_by(sorted, 'fromCurrency', code)
        toConversion = self.filter_by(sorted, 'toCurrency', code)
        both = self.array_concat(fromConversion, toConversion)
        return self.filter_by_since_limit(both, since, limit)

    def parse_conversion(self, conversion: dict, fromCurrency: Currency = None, toCurrency: Currency = None):
        raise NotSupported(self.id + ' parseConversion() is not supported yet')

    def convert_expire_date(self, date: str):
        # parse YYMMDD to datetime string
        year = date[0:2]
        month = date[2:4]
        day = date[4:6]
        reconstructedDate = '20' + year + '-' + month + '-' + day + 'T00:00:00Z'
        return reconstructedDate

    def convert_expire_date_to_market_id_date(self, date: str):
        # parse 240119 to 19JAN24
        year = date[0:2]
        monthRaw = date[2:4]
        month = None
        day = date[4:6]
        if monthRaw == '01':
            month = 'JAN'
        elif monthRaw == '02':
            month = 'FEB'
        elif monthRaw == '03':
            month = 'MAR'
        elif monthRaw == '04':
            month = 'APR'
        elif monthRaw == '05':
            month = 'MAY'
        elif monthRaw == '06':
            month = 'JUN'
        elif monthRaw == '07':
            month = 'JUL'
        elif monthRaw == '08':
            month = 'AUG'
        elif monthRaw == '09':
            month = 'SEP'
        elif monthRaw == '10':
            month = 'OCT'
        elif monthRaw == '11':
            month = 'NOV'
        elif monthRaw == '12':
            month = 'DEC'
        reconstructedDate = day + month + year
        return reconstructedDate

    def convert_market_id_expire_date(self, date: str):
        # parse 03JAN24 to 240103
        monthMappping = {
            'JAN': '01',
            'FEB': '02',
            'MAR': '03',
            'APR': '04',
            'MAY': '05',
            'JUN': '06',
            'JUL': '07',
            'AUG': '08',
            'SEP': '09',
            'OCT': '10',
            'NOV': '11',
            'DEC': '12',
        }
        # if exchange omits first zero and provides i.e. '3JAN24' instead of '03JAN24'
        if len(date) == 6:
            date = '0' + date
        year = date[0:2]
        monthName = date[2:5]
        month = self.safe_string(monthMappping, monthName)
        day = date[5:7]
        reconstructedDate = day + month + year
        return reconstructedDate

    def fetch_position_history(self, symbol: str, since: Int = None, limit: Int = None, params={}):
        """
        fetches the history of margin added or reduced from contract isolated positions
        :param str [symbol]: unified market symbol
        :param int [since]: timestamp in ms of the position
        :param int [limit]: the maximum amount of candles to fetch, default=1000
        :param dict params: extra parameters specific to the exchange api endpoint
        :returns dict[]: a list of `position structures <https://docs.ccxt.com/#/?id=position-structure>`
        """
        if self.has['fetchPositionsHistory']:
            positions = self.fetch_positions_history([symbol], since, limit, params)
            return positions
        else:
            raise NotSupported(self.id + ' fetchPositionHistory() is not supported yet')

    def fetch_positions_history(self, symbols: Strings = None, since: Int = None, limit: Int = None, params={}):
        """
        fetches the history of margin added or reduced from contract isolated positions
        :param str [symbol]: unified market symbol
        :param int [since]: timestamp in ms of the position
        :param int [limit]: the maximum amount of candles to fetch, default=1000
        :param dict params: extra parameters specific to the exchange api endpoint
        :returns dict[]: a list of `position structures <https://docs.ccxt.com/#/?id=position-structure>`
        """
        raise NotSupported(self.id + ' fetchPositionsHistory() is not supported yet')

    def parse_margin_modification(self, data: dict, market: Market = None):
        raise NotSupported(self.id + ' parseMarginModification() is not supported yet')

    def parse_margin_modifications(self, response: List[object], symbols: Strings = None, symbolKey: Str = None, marketType: MarketType = None):
        marginModifications = []
        for i in range(0, len(response)):
            info = response[i]
            marketId = self.safe_string(info, symbolKey)
            market = self.safe_market(marketId, None, None, marketType)
            if (symbols is None) or self.in_array(market['symbol'], symbols):
                marginModifications.append(self.parse_margin_modification(info, market))
        return marginModifications

    def fetch_transfer(self, id: str, code: Str = None, params={}):
        """
        fetches a transfer
        :param str id: transfer id
        :param [str] code: unified currency code
        :param dict params: extra parameters specific to the exchange api endpoint
        :returns dict: a `transfer structure <https://docs.ccxt.com/#/?id=transfer-structure>`
        """
        raise NotSupported(self.id + ' fetchTransfer() is not supported yet')

    def fetch_transfers(self, code: Str = None, since: Int = None, limit: Int = None, params={}):
        """
        fetches a transfer
        :param str id: transfer id
        :param int [since]: timestamp in ms of the earliest transfer to fetch
        :param int [limit]: the maximum amount of transfers to fetch
        :param dict params: extra parameters specific to the exchange api endpoint
        :returns dict: a `transfer structure <https://docs.ccxt.com/#/?id=transfer-structure>`
        """
        raise NotSupported(self.id + ' fetchTransfers() is not supported yet')

    def clean_unsubscription(self, client, subHash: str, unsubHash: str):
        if unsubHash in client.subscriptions:
            del client.subscriptions[unsubHash]
        if subHash in client.subscriptions:
            del client.subscriptions[subHash]
        if subHash in client.futures:
            error = UnsubscribeError(self.id + ' ' + subHash)
            client.reject(error, subHash)
        client.resolve(True, unsubHash)

    def clean_cache(self, subscription: dict):
        topic = self.safe_string(subscription, 'topic')
        symbols = self.safe_list(subscription, 'symbols', [])
        symbolsLength = len(symbols)
        if topic == 'ohlcv':
            symbolsAndTimeFrames = self.safe_list(subscription, 'symbolsAndTimeframes', [])
            for i in range(0, len(symbolsAndTimeFrames)):
                symbolAndTimeFrame = symbolsAndTimeFrames[i]
                symbol = self.safe_string(symbolAndTimeFrame, 0)
                timeframe = self.safe_string(symbolAndTimeFrame, 1)
                if symbol in self.ohlcvs:
                    if timeframe in self.ohlcvs[symbol]:
                        del self.ohlcvs[symbol][timeframe]
        elif symbolsLength > 0:
            for i in range(0, len(symbols)):
                symbol = symbols[i]
                if topic == 'trades':
                    if symbol in self.trades:
                        del self.trades[symbol]
                elif topic == 'orderbook':
                    if symbol in self.orderbooks:
                        del self.orderbooks[symbol]
                elif topic == 'ticker':
                    if symbol in self.tickers:
                        del self.tickers[symbol]
        else:
            if topic == 'myTrades':
                # don't reset self.myTrades directly here
                # because in c# we need to use a different object(thread-safe dict)
                keys = list(self.myTrades.keys())
                for i in range(0, len(keys)):
                    key = keys[i]
                    if key in self.myTrades:
                        del self.myTrades[key]
            elif topic == 'orders':
                orderSymbols = list(self.orders.keys())
                for i in range(0, len(orderSymbols)):
                    orderSymbol = orderSymbols[i]
                    if orderSymbol in self.orders:
                        del self.orders[orderSymbol]
            elif topic == 'ticker':
                tickerSymbols = list(self.tickers.keys())
                for i in range(0, len(tickerSymbols)):
                    tickerSymbol = tickerSymbols[i]
                    if tickerSymbol in self.tickers:
                        del self.tickers[tickerSymbol]<|MERGE_RESOLUTION|>--- conflicted
+++ resolved
@@ -2924,9 +2924,7 @@
 
     def after_construct(self):
         self.create_networks_by_id_object()
-<<<<<<< HEAD
         self.setup_stream()
-=======
         self.features_generator()
 
     def features_generator(self):
@@ -3011,7 +3009,6 @@
             if gtcValue is None:
                 featuresObj['createOrder']['timeInForce']['GTC'] = True
         return featuresObj
->>>>>>> bcf33ad1
 
     def orderbook_checksum_message(self, symbol: Str):
         return symbol + '  = False'
