# -*- coding: utf-8 -*-

"""Base exchange class"""

# -----------------------------------------------------------------------------

__version__ = '4.4.37'

# -----------------------------------------------------------------------------

from ccxt.base.errors import ExchangeError
from ccxt.base.errors import NetworkError
from ccxt.base.errors import NotSupported
from ccxt.base.errors import AuthenticationError
from ccxt.base.errors import DDoSProtection
from ccxt.base.errors import RequestTimeout
from ccxt.base.errors import ExchangeNotAvailable
from ccxt.base.errors import InvalidAddress
from ccxt.base.errors import InvalidOrder
from ccxt.base.errors import ArgumentsRequired
from ccxt.base.errors import BadSymbol
from ccxt.base.errors import NullResponse
from ccxt.base.errors import RateLimitExceeded
from ccxt.base.errors import BadRequest
from ccxt.base.errors import BadResponse
from ccxt.base.errors import InvalidProxySettings
from ccxt.base.errors import UnsubscribeError

# -----------------------------------------------------------------------------

from ccxt.base.decimal_to_precision import decimal_to_precision
from ccxt.base.decimal_to_precision import DECIMAL_PLACES, TICK_SIZE, NO_PADDING, TRUNCATE, ROUND, ROUND_UP, ROUND_DOWN, SIGNIFICANT_DIGITS
from ccxt.base.decimal_to_precision import number_to_string
from ccxt.base.precise import Precise
from ccxt.base.types import BalanceAccount, Currency, IndexType, OrderSide, OrderType, Trade, OrderRequest, Market, MarketType, Str, Num, Strings, CancellationRequest, Bool, Topic

# -----------------------------------------------------------------------------

# rsa jwt signing
from cryptography.hazmat import backends
from cryptography.hazmat.primitives import hashes
from cryptography.hazmat.primitives.asymmetric import padding, ed25519
# from cryptography.hazmat.primitives.asymmetric.utils import decode_dss_signature
from cryptography.hazmat.primitives.serialization import load_pem_private_key

# -----------------------------------------------------------------------------

# ecdsa signing
from ccxt.static_dependencies import ecdsa
from ccxt.static_dependencies import keccak

# eddsa signing
try:
    import axolotl_curve25519 as eddsa
except ImportError:
    eddsa = None

# eth signing
from ccxt.static_dependencies.ethereum import abi
from ccxt.static_dependencies.ethereum import account
from ccxt.static_dependencies.msgpack import packb

# starknet
from ccxt.static_dependencies.starknet.ccxt_utils import get_private_key_from_eth_signature
from ccxt.static_dependencies.starknet.hash.address import compute_address
from ccxt.static_dependencies.starknet.hash.selector import get_selector_from_name
from ccxt.static_dependencies.starknet.hash.utils import message_signature, private_to_stark_key
from ccxt.static_dependencies.starknet.utils.typed_data import TypedData as TypedDataDataclass

# -----------------------------------------------------------------------------

__all__ = [
    'Exchange',
]

# -----------------------------------------------------------------------------

import types
import logging
import base64
import binascii
import calendar
import collections
import datetime
from email.utils import parsedate
# import functools
import gzip
import hashlib
import hmac
import io

# load orjson if available, otherwise default to json
orjson = None
try:
    import orjson as orjson
except ImportError:
    pass

import json
import math
import random
from numbers import Number
import re
from requests import Session
from requests.utils import default_user_agent
from requests.exceptions import HTTPError, Timeout, TooManyRedirects, RequestException, ConnectionError as requestsConnectionError
# import socket
from ssl import SSLError
# import sys
import time
import uuid
import zlib
from decimal import Decimal
from time import mktime
from wsgiref.handlers import format_date_time
import urllib.parse as _urlencode
from typing import Any, List
from ccxt.base.types import Int, ConsumerFunction

# -----------------------------------------------------------------------------

class SafeJSONEncoder(json.JSONEncoder):
    def default(self, obj):
        if isinstance(obj, Exception):
            return {"name": obj.__class__.__name__}
        try:
            return super().default(obj)
        except TypeError:
            return f"TypeError: Object of type {type(obj).__name__} is not JSON serializable"

class Exchange(object):
    """Base exchange class"""
    id = None
    name = None
    countries = None
    version = None
    certified = False  # if certified by the CCXT dev team
    pro = False  # if it is integrated with CCXT Pro for WebSocket support
    alias = False  # whether this exchange is an alias to another exchange
    # rate limiter settings
    enableRateLimit = True
    rateLimit = 2000  # milliseconds = seconds * 1000
    timeout = 10000   # milliseconds = seconds * 1000
    asyncio_loop = None
    aiohttp_proxy = None
    ssl_context = None
    trust_env = False
    aiohttp_trust_env = False
    requests_trust_env = False
    session = None  # Session () by default
    tcp_connector = None  # aiohttp.TCPConnector
    aiohttp_socks_connector = None
    socks_proxy_sessions = None
    verify = True  # SSL verification
    validateServerSsl = True
    validateClientSsl = False
    logger = None  # logging.getLogger(__name__) by default
    verbose = False
    markets = None
    symbols = None
    codes = None
    timeframes = {}

    fees = {
        'trading': {
            'tierBased': None,
            'percentage': None,
            'taker': None,
            'maker': None,
        },
        'funding': {
            'tierBased': None,
            'percentage': None,
            'withdraw': {},
            'deposit': {},
        },
    }
    loaded_fees = {
        'trading': {
            'percentage': True,
        },
        'funding': {
            'withdraw': {},
            'deposit': {},
        },
    }
    ids = None
    urls = None
    api = None
    parseJsonResponse = True

    # PROXY & USER-AGENTS (see "examples/proxy-usage" file for explanation)
    proxy = None  # for backwards compatibility
    proxyUrl = None
    proxy_url = None
    proxyUrlCallback = None
    proxy_url_callback = None
    httpProxy = None
    http_proxy = None
    httpProxyCallback = None
    http_proxy_callback = None
    httpsProxy = None
    https_proxy = None
    httpsProxyCallback = None
    https_proxy_callback = None
    socksProxy = None
    socks_proxy = None
    socksProxyCallback = None
    socks_proxy_callback = None
    userAgent = None
    user_agent = None
    wsProxy = None
    ws_proxy = None
    wssProxy = None
    wss_proxy = None
    wsSocksProxy = None
    ws_socks_proxy = None
    #
    userAgents = {
        'chrome': 'Mozilla/5.0 (Windows NT 10.0; Win64; x64) AppleWebKit/537.36 (KHTML, like Gecko) Chrome/62.0.3202.94 Safari/537.36',
        'chrome39': 'Mozilla/5.0 (Windows NT 6.1; WOW64) AppleWebKit/537.36 (KHTML, like Gecko) Chrome/39.0.2171.71 Safari/537.36',
        'chrome100': 'Mozilla/5.0 (Macintosh; Intel Mac OS X 10_15_7) AppleWebKit/537.36 (KHTML, like Gecko) Chrome/100.0.4896.75 Safari/537.36',
    }
    headers = None
    origin = '*'  # CORS origin
    #
    proxies = None

    hostname = None  # in case of inaccessibility of the "main" domain
    apiKey = ''
    secret = ''
    password = ''
    uid = ''
    accountId = None
    privateKey = ''  # a "0x"-prefixed hexstring private key for a wallet
    walletAddress = ''  # the wallet address "0x"-prefixed hexstring
    token = ''  # reserved for HTTP auth in some cases
    twofa = None
    markets_by_id = None
    currencies_by_id = None

    precision = None
    exceptions = None
    limits = {
        'leverage': {
            'min': None,
            'max': None,
        },
        'amount': {
            'min': None,
            'max': None,
        },
        'price': {
            'min': None,
            'max': None,
        },
        'cost': {
            'min': None,
            'max': None,
        },
    }

    httpExceptions = {
        '422': ExchangeError,
        '418': DDoSProtection,
        '429': RateLimitExceeded,
        '404': ExchangeNotAvailable,
        '409': ExchangeNotAvailable,
        '410': ExchangeNotAvailable,
        '451': ExchangeNotAvailable,
        '500': ExchangeNotAvailable,
        '501': ExchangeNotAvailable,
        '502': ExchangeNotAvailable,
        '520': ExchangeNotAvailable,
        '521': ExchangeNotAvailable,
        '522': ExchangeNotAvailable,
        '525': ExchangeNotAvailable,
        '526': ExchangeNotAvailable,
        '400': ExchangeNotAvailable,
        '403': ExchangeNotAvailable,
        '405': ExchangeNotAvailable,
        '503': ExchangeNotAvailable,
        '530': ExchangeNotAvailable,
        '408': RequestTimeout,
        '504': RequestTimeout,
        '401': AuthenticationError,
        '407': AuthenticationError,
        '511': AuthenticationError,
    }
    balance = None
    liquidations = None
    orderbooks = None
    orders = None
    triggerOrders = None
    myLiquidations = None
    myTrades = None
    trades = None
    transactions = None
    ohlcvs = None
    tickers = None
    fundingRates = None
    bidsasks = None
    base_currencies = None
    quote_currencies = None
    currencies = None
    options = None  # Python does not allow to define properties in run-time with setattr
    isSandboxModeEnabled = False
    accounts = None
    positions = None

    stream = None
    status = None

    requiredCredentials = {
        'apiKey': True,
        'secret': True,
        'uid': False,
        'accountId': False,
        'login': False,
        'password': False,
        'twofa': False,  # 2-factor authentication (one-time password key)
        'privateKey': False,  # a "0x"-prefixed hexstring private key for a wallet
        'walletAddress': False,  # the wallet address "0x"-prefixed hexstring
        'token': False,  # reserved for HTTP auth in some cases
    }

    # API method metainfo
    has = {}
    features = {}
    precisionMode = DECIMAL_PLACES
    paddingMode = NO_PADDING
    minFundingAddressLength = 1  # used in check_address
    substituteCommonCurrencyCodes = True
    quoteJsonNumbers = True
    number: Num = float  # or str (a pointer to a class)
    handleContentTypeApplicationZip = False
    # whether fees should be summed by currency code
    reduceFees = True
    lastRestRequestTimestamp = 0
    lastRestPollTimestamp = 0
    restRequestQueue = None
    restPollerLoopIsRunning = False
    rateLimitTokens = 16
    rateLimitMaxTokens = 16
    rateLimitUpdateTime = 0
    enableLastHttpResponse = True
    enableLastJsonResponse = True
    enableLastResponseHeaders = True
    last_http_response = None
    last_json_response = None
    last_response_headers = None
    last_request_body = None
    last_request_url = None
    last_request_headers = None

    requiresEddsa = False
    base58_encoder = None
    base58_decoder = None
    # no lower case l or upper case I, O
    base58_alphabet = '123456789ABCDEFGHJKLMNPQRSTUVWXYZabcdefghijkmnopqrstuvwxyz'

    commonCurrencies = {
        'XBT': 'BTC',
        'BCC': 'BCH',
        'BCHSV': 'BSV',
    }
    synchronous = True

    def __init__(self, config={}):
        self.aiohttp_trust_env = self.aiohttp_trust_env or self.trust_env
        self.requests_trust_env = self.requests_trust_env or self.trust_env

        self.precision = dict() if self.precision is None else self.precision
        self.limits = dict() if self.limits is None else self.limits
        self.exceptions = dict() if self.exceptions is None else self.exceptions
        self.headers = dict() if self.headers is None else self.headers
        self.balance = dict() if self.balance is None else self.balance
        self.orderbooks = dict() if self.orderbooks is None else self.orderbooks
        self.fundingRates = dict() if self.fundingRates is None else self.fundingRates
        self.tickers = dict() if self.tickers is None else self.tickers
        self.bidsasks = dict() if self.bidsasks is None else self.bidsasks
        self.trades = dict() if self.trades is None else self.trades
        self.transactions = dict() if self.transactions is None else self.transactions
        self.ohlcvs = dict() if self.ohlcvs is None else self.ohlcvs
        self.liquidations = dict() if self.liquidations is None else self.liquidations
        self.myLiquidations = dict() if self.myLiquidations is None else self.myLiquidations
        self.currencies = dict() if self.currencies is None else self.currencies
        self.options = self.get_default_options() if self.options is None else self.options  # Python does not allow to define properties in run-time with setattr
        self.decimal_to_precision = decimal_to_precision
        self.number_to_string = number_to_string

        # version = '.'.join(map(str, sys.version_info[:3]))
        # self.userAgent = {
        #     'User-Agent': 'ccxt/' + __version__ + ' (+https://github.com/ccxt/ccxt) Python/' + version
        # }

        self.origin = self.uuid()
        self.userAgent = default_user_agent()

        settings = self.deep_extend(self.describe(), config)

        for key in settings:
            if hasattr(self, key) and isinstance(getattr(self, key), dict):
                setattr(self, key, self.deep_extend(getattr(self, key), settings[key]))
            else:
                setattr(self, key, settings[key])

        if self.markets:
            self.set_markets(self.markets)

        self.after_construct()

        is_sandbox = self.safe_bool_2(self.options, 'sandbox', 'testnet', False)
        if is_sandbox:
            self.set_sandbox_mode(is_sandbox)

        # convert all properties from underscore notation foo_bar to camelcase notation fooBar
        cls = type(self)
        for name in dir(self):
            if name[0] != '_' and name[-1] != '_' and '_' in name:
                parts = name.split('_')
                # fetch_ohlcv → fetchOHLCV (not fetchOhlcv!)
                exceptions = {'ohlcv': 'OHLCV', 'le': 'LE', 'be': 'BE'}
                camelcase = parts[0] + ''.join(exceptions.get(i, self.capitalize(i)) for i in parts[1:])
                attr = getattr(self, name)
                if isinstance(attr, types.MethodType):
                    setattr(cls, camelcase, getattr(cls, name))
                else:
                    if hasattr(self, camelcase):
                        if attr is not None:
                            setattr(self, camelcase, attr)
                    else:
                        setattr(self, camelcase, attr)

        self.tokenBucket = self.extend({
            'refillRate': 1.0 / self.rateLimit if self.rateLimit > 0 else float('inf'),
            'delay': 0.001,
            'capacity': 1.0,
            'defaultCost': 1.0,
        }, getattr(self, 'tokenBucket', {}))

        if not self.session and self.synchronous:
            self.session = Session()
            self.session.trust_env = self.requests_trust_env
        self.logger = self.logger if self.logger else logging.getLogger(__name__)

    def __del__(self):
        if self.session:
            try:
                self.session.close()
            except Exception as e:
                pass

    def __repr__(self):
        return 'ccxt.' + ('async_support.' if self.asyncio_loop else '') + self.id + '()'

    def __str__(self):
        return self.name

    def throttle(self, cost=None):
        now = float(self.milliseconds())
        elapsed = now - self.lastRestRequestTimestamp
        cost = 1 if cost is None else cost
        sleep_time = self.rateLimit * cost
        if elapsed < sleep_time:
            delay = sleep_time - elapsed
            time.sleep(delay / 1000.0)

    @staticmethod
    def gzip_deflate(response, text):
        encoding = response.info().get('Content-Encoding')
        if encoding in ('gzip', 'x-gzip', 'deflate'):
            if encoding == 'deflate':
                return zlib.decompress(text, -zlib.MAX_WBITS)
            else:
                return gzip.GzipFile('', 'rb', 9, io.BytesIO(text)).read()
        return text

    def prepare_request_headers(self, headers=None):
        headers = headers or {}
        if self.session:
            headers.update(self.session.headers)
        headers.update(self.headers)
        userAgent = self.userAgent if self.userAgent is not None else self.user_agent
        if userAgent:
            if type(userAgent) is str:
                headers.update({'User-Agent': userAgent})
            elif (type(userAgent) is dict) and ('User-Agent' in userAgent):
                headers.update(userAgent)
        headers.update({'Accept-Encoding': 'gzip, deflate'})
        return self.set_headers(headers)

    def log(self, *args):
        print(*args)

    def on_rest_response(self, code, reason, url, method, response_headers, response_body, request_headers, request_body):
        return response_body.strip()

    def on_json_response(self, response_body):
        if self.quoteJsonNumbers and orjson is None:
            return json.loads(response_body, parse_float=str, parse_int=str)
        else:
            if orjson:
                return orjson.loads(response_body)
            return json.loads(response_body)

    def fetch(self, url, method='GET', headers=None, body=None):
        """Perform a HTTP request and return decoded JSON data"""

        # ##### PROXY & HEADERS #####
        request_headers = self.prepare_request_headers(headers)
        # proxy-url
        proxyUrl = self.check_proxy_url_settings(url, method, headers, body)
        if proxyUrl is not None:
            request_headers.update({'Origin': self.origin})
            url = proxyUrl + url
        # proxy agents
        proxies = None  # set default
        httpProxy, httpsProxy, socksProxy = self.check_proxy_settings(url, method, headers, body)
        if httpProxy:
            proxies = {}
            proxies['http'] = httpProxy
        elif httpsProxy:
            proxies = {}
            proxies['https'] = httpsProxy
        elif socksProxy:
            proxies = {}
            # https://stackoverflow.com/a/15661226/2377343
            proxies['http'] = socksProxy
            proxies['https'] = socksProxy
        proxyAgentSet = proxies is not None
        self.check_conflicting_proxies(proxyAgentSet, proxyUrl)
        # specifically for async-python, there is ".proxies" property maintained
        if (self.proxies is not None):
            if (proxyAgentSet or proxyUrl):
                raise ExchangeError(self.id + ' you have conflicting proxy settings - use either .proxies or http(s)Proxy / socksProxy / proxyUrl')
            proxies = self.proxies
        # log
        if self.verbose:
            self.log("\nfetch Request:", self.id, method, url, "RequestHeaders:", request_headers, "RequestBody:", body)
        self.logger.debug("%s %s, Request: %s %s", method, url, request_headers, body)
        # end of proxies & headers

        request_body = body
        if body:
            body = body.encode()

        self.session.cookies.clear()

        http_response = None
        http_status_code = None
        http_status_text = None
        json_response = None
        try:
            response = self.session.request(
                method,
                url,
                data=body,
                headers=request_headers,
                timeout=(self.timeout / 1000),
                proxies=proxies,
                verify=self.verify and self.validateServerSsl
            )
            # does not try to detect encoding
            response.encoding = 'utf-8'
            headers = response.headers
            http_status_code = response.status_code
            http_status_text = response.reason
            http_response = self.on_rest_response(http_status_code, http_status_text, url, method, headers, response.text, request_headers, request_body)
            json_response = self.parse_json(http_response)
            # FIXME remove last_x_responses from subclasses
            if self.enableLastHttpResponse:
                self.last_http_response = http_response
            if self.enableLastJsonResponse:
                self.last_json_response = json_response
            if self.enableLastResponseHeaders:
                self.last_response_headers = headers
            if self.verbose:
                self.log("\nfetch Response:", self.id, method, url, http_status_code, "ResponseHeaders:", headers, "ResponseBody:", http_response)
            self.logger.debug("%s %s, Response: %s %s %s", method, url, http_status_code, headers, http_response)
            response.raise_for_status()

        except Timeout as e:
            details = ' '.join([self.id, method, url])
            raise RequestTimeout(details) from e

        except TooManyRedirects as e:
            details = ' '.join([self.id, method, url])
            raise ExchangeError(details) from e

        except SSLError as e:
            details = ' '.join([self.id, method, url])
            raise ExchangeError(details) from e

        except HTTPError as e:
            details = ' '.join([self.id, method, url])
            skip_further_error_handling = self.handle_errors(http_status_code, http_status_text, url, method, headers, http_response, json_response, request_headers, request_body)
            if not skip_further_error_handling:
                self.handle_http_status_code(http_status_code, http_status_text, url, method, http_response)
            raise ExchangeError(details) from e

        except requestsConnectionError as e:
            error_string = str(e)
            details = ' '.join([self.id, method, url])
            if 'Read timed out' in error_string:
                raise RequestTimeout(details) from e
            else:
                raise NetworkError(details) from e

        except ConnectionResetError as e:
            error_string = str(e)
            details = ' '.join([self.id, method, url])
            raise NetworkError(details) from e

        except RequestException as e:  # base exception class
            error_string = str(e)
            if ('Missing dependencies for SOCKS support' in error_string):
                raise NotSupported(self.id + ' - to use SOCKS proxy with ccxt, you might need "pysocks" module that can be installed by "pip install pysocks"')
            details = ' '.join([self.id, method, url])
            if any(x in error_string for x in ['ECONNRESET', 'Connection aborted.', 'Connection broken:']):
                raise NetworkError(details) from e
            else:
                raise ExchangeError(details) from e

        self.handle_errors(http_status_code, http_status_text, url, method, headers, http_response, json_response, request_headers, request_body)
        if json_response is not None:
            return json_response
        elif self.is_text_response(headers):
            return http_response
        else:
            if isinstance(response.content, bytes):
                return response.content.decode('utf8')
            return response.content

    def parse_json(self, http_response):
        try:
            if Exchange.is_json_encoded_object(http_response):
                return self.on_json_response(http_response)
        except ValueError:  # superclass of JsonDecodeError (python2)
            pass

    def is_text_response(self, headers):
        # https://github.com/ccxt/ccxt/issues/5302
        content_type = headers.get('Content-Type', '')
        return content_type.startswith('application/json') or content_type.startswith('text/')

    @staticmethod
    def key_exists(dictionary, key):
        if hasattr(dictionary, '__getitem__') and not isinstance(dictionary, str):
            if isinstance(dictionary, list) and type(key) is not int:
                return False
            try:
                value = dictionary[key]
                return value is not None and value != ''
            except LookupError:
                return False
        return False

    @staticmethod
    def safe_float(dictionary, key, default_value=None):
        value = default_value
        try:
            if Exchange.key_exists(dictionary, key):
                value = float(dictionary[key])
        except ValueError as e:
            value = default_value
        return value

    @staticmethod
    def safe_string(dictionary, key, default_value=None):
        return str(dictionary[key]) if Exchange.key_exists(dictionary, key) else default_value

    @staticmethod
    def safe_string_lower(dictionary, key, default_value=None):
        if Exchange.key_exists(dictionary, key):
            return str(dictionary[key]).lower()
        else:
            return default_value.lower() if default_value is not None else default_value

    @staticmethod
    def safe_string_upper(dictionary, key, default_value=None):
        if Exchange.key_exists(dictionary, key):
            return str(dictionary[key]).upper()
        else:
            return default_value.upper() if default_value is not None else default_value

    @staticmethod
    def safe_integer(dictionary, key, default_value=None):
        if not Exchange.key_exists(dictionary, key):
            return default_value
        value = dictionary[key]
        try:
            # needed to avoid breaking on "100.0"
            # https://stackoverflow.com/questions/1094717/convert-a-string-to-integer-with-decimal-in-python#1094721
            return int(float(value))
        except ValueError:
            return default_value
        except TypeError:
            return default_value

    @staticmethod
    def safe_integer_product(dictionary, key, factor, default_value=None):
        if not Exchange.key_exists(dictionary, key):
            return default_value
        value = dictionary[key]
        if isinstance(value, Number):
            return int(value * factor)
        elif isinstance(value, str):
            try:
                return int(float(value) * factor)
            except ValueError:
                pass
        return default_value

    @staticmethod
    def safe_timestamp(dictionary, key, default_value=None):
        return Exchange.safe_integer_product(dictionary, key, 1000, default_value)

    @staticmethod
    def safe_value(dictionary, key, default_value=None):
        return dictionary[key] if Exchange.key_exists(dictionary, key) else default_value

    # we're not using safe_floats with a list argument as we're trying to save some cycles here
    # we're not using safe_float_3 either because those cases are too rare to deserve their own optimization

    @staticmethod
    def safe_float_2(dictionary, key1, key2, default_value=None):
        return Exchange.safe_either(Exchange.safe_float, dictionary, key1, key2, default_value)

    @staticmethod
    def safe_string_2(dictionary, key1, key2, default_value=None):
        return Exchange.safe_either(Exchange.safe_string, dictionary, key1, key2, default_value)

    @staticmethod
    def safe_string_lower_2(dictionary, key1, key2, default_value=None):
        return Exchange.safe_either(Exchange.safe_string_lower, dictionary, key1, key2, default_value)

    @staticmethod
    def safe_string_upper_2(dictionary, key1, key2, default_value=None):
        return Exchange.safe_either(Exchange.safe_string_upper, dictionary, key1, key2, default_value)

    @staticmethod
    def safe_integer_2(dictionary, key1, key2, default_value=None):
        return Exchange.safe_either(Exchange.safe_integer, dictionary, key1, key2, default_value)

    @staticmethod
    def safe_integer_product_2(dictionary, key1, key2, factor, default_value=None):
        value = Exchange.safe_integer_product(dictionary, key1, factor)
        return value if value is not None else Exchange.safe_integer_product(dictionary, key2, factor, default_value)

    @staticmethod
    def safe_timestamp_2(dictionary, key1, key2, default_value=None):
        return Exchange.safe_integer_product_2(dictionary, key1, key2, 1000, default_value)

    @staticmethod
    def safe_value_2(dictionary, key1, key2, default_value=None):
        return Exchange.safe_either(Exchange.safe_value, dictionary, key1, key2, default_value)

    # safe_method_n methods family

    @staticmethod
    def safe_float_n(dictionary, key_list, default_value=None):
        value = Exchange.get_object_value_from_key_list(dictionary, key_list)
        if value is None:
            return default_value
        try:
            value = float(value)
        except ValueError as e:
            value = default_value
        return value

    @staticmethod
    def safe_string_n(dictionary, key_list, default_value=None):
        value = Exchange.get_object_value_from_key_list(dictionary, key_list)
        return str(value) if value is not None else default_value

    @staticmethod
    def safe_string_lower_n(dictionary, key_list, default_value=None):
        value = Exchange.get_object_value_from_key_list(dictionary, key_list)
        if value is not None:
            return str(value).lower()
        elif default_value is None:
            return default_value
        else:
            return default_value.lower()

    @staticmethod
    def safe_string_upper_n(dictionary, key_list, default_value=None):
        value = Exchange.get_object_value_from_key_list(dictionary, key_list)
        if value is not None:
            return str(value).upper()
        elif default_value is None:
            return default_value
        else:
            return default_value.upper()

    @staticmethod
    def safe_integer_n(dictionary, key_list, default_value=None):
        value = Exchange.get_object_value_from_key_list(dictionary, key_list)
        if value is None:
            return default_value
        try:
            # needed to avoid breaking on "100.0"
            # https://stackoverflow.com/questions/1094717/convert-a-string-to-integer-with-decimal-in-python#1094721
            return int(float(value))
        except ValueError:
            return default_value
        except TypeError:
            return default_value

    @staticmethod
    def safe_integer_product_n(dictionary, key_list, factor, default_value=None):
        if dictionary is None:
            return default_value
        value = Exchange.get_object_value_from_key_list(dictionary, key_list)
        if value is None:
            return default_value
        if isinstance(value, Number):
            return int(value * factor)
        elif isinstance(value, str):
            try:
                return int(float(value) * factor)
            except ValueError:
                pass
        return default_value

    @staticmethod
    def safe_timestamp_n(dictionary, key_list, default_value=None):
        return Exchange.safe_integer_product_n(dictionary, key_list, 1000, default_value)

    @staticmethod
    def safe_value_n(dictionary, key_list, default_value=None):
        if dictionary is None:
            return default_value
        value = Exchange.get_object_value_from_key_list(dictionary, key_list)
        return value if value is not None else default_value

    @staticmethod
    def get_object_value_from_key_list(dictionary_or_list, key_list):
        isDataArray = isinstance(dictionary_or_list, list)
        isDataDict = isinstance(dictionary_or_list, dict)
        for key in key_list:
            if isDataDict:
                if key in dictionary_or_list and dictionary_or_list[key] is not None and dictionary_or_list[key] != '':
                    return dictionary_or_list[key]
            elif isDataArray and not isinstance(key, str):
                if (key < len(dictionary_or_list)) and (dictionary_or_list[key] is not None) and (dictionary_or_list[key] != ''):
                    return dictionary_or_list[key]
        return None

    @staticmethod
    def safe_either(method, dictionary, key1, key2, default_value=None):
        """A helper-wrapper for the safe_value_2() family."""
        value = method(dictionary, key1)
        return value if value is not None else method(dictionary, key2, default_value)

    @staticmethod
    def truncate(num, precision=0):
        """Deprecated, use decimal_to_precision instead"""
        if precision > 0:
            decimal_precision = math.pow(10, precision)
            return math.trunc(num * decimal_precision) / decimal_precision
        return int(Exchange.truncate_to_string(num, precision))

    @staticmethod
    def truncate_to_string(num, precision=0):
        """Deprecated, todo: remove references from subclasses"""
        if precision > 0:
            parts = ('{0:.%df}' % precision).format(Decimal(num)).split('.')
            decimal_digits = parts[1][:precision].rstrip('0')
            decimal_digits = decimal_digits if len(decimal_digits) else '0'
            return parts[0] + '.' + decimal_digits
        return ('%d' % num)

    @staticmethod
    def uuid22(length=22):
        return format(random.getrandbits(length * 4), 'x')

    @staticmethod
    def uuid16(length=16):
        return format(random.getrandbits(length * 4), 'x')

    @staticmethod
    def uuid():
        return str(uuid.uuid4())

    @staticmethod
    def uuidv1():
        return str(uuid.uuid1()).replace('-', '')

    @staticmethod
    def capitalize(string):  # first character only, rest characters unchanged
        # the native pythonic .capitalize() method lowercases all other characters
        # which is an unwanted behaviour, therefore we use this custom implementation
        # check it yourself: print('foobar'.capitalize(), 'fooBar'.capitalize())
        if len(string) > 1:
            return "%s%s" % (string[0].upper(), string[1:])
        return string.upper()

    @staticmethod
    def strip(string):
        return string.strip()

    @staticmethod
    def keysort(dictionary):
        return collections.OrderedDict(sorted(dictionary.items(), key=lambda t: t[0]))

    @staticmethod
    def extend(*args):
        if args is not None:
            result = None
            if type(args[0]) is collections.OrderedDict:
                result = collections.OrderedDict()
            else:
                result = {}
            for arg in args:
                result.update(arg)
            return result
        return {}

    @staticmethod
    def deep_extend(*args):
        result = None
        for arg in args:
            if isinstance(arg, dict):
                if not isinstance(result, dict):
                    result = {}
                for key in arg:
                    result[key] = Exchange.deep_extend(result[key] if key in result else None, arg[key])
            else:
                result = arg
        return result

    @staticmethod
    def filter_by(array, key, value=None):
        array = Exchange.to_array(array)
        return list(filter(lambda x: x[key] == value, array))

    @staticmethod
    def filterBy(array, key, value=None):
        return Exchange.filter_by(array, key, value)

    @staticmethod
    def group_by(array, key):
        result = {}
        array = Exchange.to_array(array)
        array = [entry for entry in array if (key in entry) and (entry[key] is not None)]
        for entry in array:
            if entry[key] not in result:
                result[entry[key]] = []
            result[entry[key]].append(entry)
        return result

    @staticmethod
    def groupBy(array, key):
        return Exchange.group_by(array, key)

    @staticmethod
    def index_by(array, key):
        result = {}
        if type(array) is dict:
            array = Exchange.keysort(array).values()
        is_int_key = isinstance(key, int)
        for element in array:
            if ((is_int_key and (key < len(element))) or (key in element)) and (element[key] is not None):
                k = element[key]
                result[k] = element
        return result

    @staticmethod
    def sort_by(array, key, descending=False, default=0):
        return sorted(array, key=lambda k: k[key] if k[key] is not None else default, reverse=descending)

    @staticmethod
    def sort_by_2(array, key1, key2, descending=False):
        return sorted(array, key=lambda k: (k[key1] if k[key1] is not None else "", k[key2] if k[key2] is not None else ""), reverse=descending)

    @staticmethod
    def array_concat(a, b):
        return a + b

    @staticmethod
    def in_array(needle, haystack):
        return needle in haystack

    @staticmethod
    def is_empty(object):
        return not object

    @staticmethod
    def extract_params(string):
        return re.findall(r'{([\w-]+)}', string)

    @staticmethod
    def implode_params(string, params):
        if isinstance(params, dict):
            for key in params:
                if not isinstance(params[key], list):
                    string = string.replace('{' + key + '}', str(params[key]))
        return string

    @staticmethod
    def urlencode(params={}, doseq=False):
        newParams = params.copy()
        for key, value in params.items():
            if isinstance(value, bool):
                newParams[key] = 'true' if value else 'false'
        return _urlencode.urlencode(newParams, doseq, quote_via=_urlencode.quote)

    @staticmethod
    def urlencode_with_array_repeat(params={}):
        return re.sub(r'%5B\d*%5D', '', Exchange.urlencode(params, True))

    @staticmethod
    def urlencode_nested(params):
        result = {}

        def _encode_params(params, p_key=None):
            encode_params = {}
            if isinstance(params, dict):
                for key in params:
                    encode_key = '{}[{}]'.format(p_key, key)
                    encode_params[encode_key] = params[key]
            elif isinstance(params, (list, tuple)):
                for offset, value in enumerate(params):
                    encode_key = '{}[{}]'.format(p_key, offset)
                    encode_params[encode_key] = value
            else:
                result[p_key] = params
            for key in encode_params:
                value = encode_params[key]
                _encode_params(value, key)
        if isinstance(params, dict):
            for key in params:
                _encode_params(params[key], key)
        return _urlencode.urlencode(result, quote_via=_urlencode.quote)

    @staticmethod
    def rawencode(params={}):
        return _urlencode.unquote(Exchange.urlencode(params))

    @staticmethod
    def encode_uri_component(uri, safe="~()*!.'"):
        return _urlencode.quote(uri, safe=safe)

    @staticmethod
    def omit(d, *args):
        if isinstance(d, dict):
            result = d.copy()
            for arg in args:
                if type(arg) is list:
                    for key in arg:
                        if key in result:
                            del result[key]
                else:
                    if arg in result:
                        del result[arg]
            return result
        return d

    @staticmethod
    def unique(array):
        return list(set(array))

    @staticmethod
    def pluck(array, key):
        return [
            element[key]
            for element in array
            if (key in element) and (element[key] is not None)
        ]

    @staticmethod
    def sum(*args):
        return sum([arg for arg in args if isinstance(arg, (float, int))])

    @staticmethod
    def ordered(array):
        return collections.OrderedDict(array)

    @staticmethod
    def aggregate(bidasks):
        ordered = Exchange.ordered({})
        for [price, volume, *_] in bidasks:
            if volume > 0:
                ordered[price] = (ordered[price] if price in ordered else 0) + volume
        result = []
        items = list(ordered.items())
        for price, volume in items:
            result.append([price, volume])
        return result

    @staticmethod
    def sec():
        return Exchange.seconds()

    @staticmethod
    def msec():
        return Exchange.milliseconds()

    @staticmethod
    def usec():
        return Exchange.microseconds()

    @staticmethod
    def seconds():
        return int(time.time())

    @staticmethod
    def milliseconds():
        return int(time.time() * 1000)

    @staticmethod
    def microseconds():
        return int(time.time() * 1000000)

    @staticmethod
    def iso8601(timestamp=None):
        if timestamp is None:
            return timestamp
        if not isinstance(timestamp, int):
            return None
        if int(timestamp) < 0:
            return None

        try:
            utc = datetime.datetime.fromtimestamp(timestamp // 1000, datetime.timezone.utc)
            return utc.strftime('%Y-%m-%dT%H:%M:%S.%f')[:-6] + "{:03d}".format(int(timestamp) % 1000) + 'Z'
        except (TypeError, OverflowError, OSError):
            return None

    @staticmethod
    def rfc2616(self, timestamp=None):
        if timestamp is None:
            ts = datetime.datetime.now()
        else:
            ts = timestamp
        stamp = mktime(ts.timetuple())
        return format_date_time(stamp)

    @staticmethod
    def dmy(timestamp, infix='-'):
        utc_datetime = datetime.datetime.fromtimestamp(int(round(timestamp / 1000)), datetime.timezone.utc)
        return utc_datetime.strftime('%m' + infix + '%d' + infix + '%Y')

    @staticmethod
    def ymd(timestamp, infix='-', fullYear=True):
        year_format = '%Y' if fullYear else '%y'
        utc_datetime = datetime.datetime.fromtimestamp(int(round(timestamp / 1000)), datetime.timezone.utc)
        return utc_datetime.strftime(year_format + infix + '%m' + infix + '%d')

    @staticmethod
    def yymmdd(timestamp, infix=''):
        return Exchange.ymd(timestamp, infix, False)

    @staticmethod
    def yyyymmdd(timestamp, infix='-'):
        return Exchange.ymd(timestamp, infix, True)

    @staticmethod
    def ymdhms(timestamp, infix=' '):
        utc_datetime = datetime.datetime.fromtimestamp(int(round(timestamp / 1000)), datetime.timezone.utc)
        return utc_datetime.strftime('%Y-%m-%d' + infix + '%H:%M:%S')

    @staticmethod
    def parse_date(timestamp=None):
        if timestamp is None:
            return timestamp
        if not isinstance(timestamp, str):
            return None
        if 'GMT' in timestamp:
            try:
                string = ''.join([str(value).zfill(2) for value in parsedate(timestamp)[:6]]) + '.000Z'
                dt = datetime.datetime.strptime(string, "%Y%m%d%H%M%S.%fZ")
                return calendar.timegm(dt.utctimetuple()) * 1000
            except (TypeError, OverflowError, OSError):
                return None
        else:
            return Exchange.parse8601(timestamp)

    @staticmethod
    def parse8601(timestamp=None):
        if timestamp is None:
            return timestamp
        yyyy = '([0-9]{4})-?'
        mm = '([0-9]{2})-?'
        dd = '([0-9]{2})(?:T|[\\s])?'
        h = '([0-9]{2}):?'
        m = '([0-9]{2}):?'
        s = '([0-9]{2})'
        ms = '(\\.[0-9]{1,3})?'
        tz = '(?:(\\+|\\-)([0-9]{2})\\:?([0-9]{2})|Z)?'
        regex = r'' + yyyy + mm + dd + h + m + s + ms + tz
        try:
            match = re.search(regex, timestamp, re.IGNORECASE)
            if match is None:
                return None
            yyyy, mm, dd, h, m, s, ms, sign, hours, minutes = match.groups()
            ms = ms or '.000'
            ms = (ms + '00')[0:4]
            msint = int(ms[1:])
            sign = sign or ''
            sign = int(sign + '1') * -1
            hours = int(hours or 0) * sign
            minutes = int(minutes or 0) * sign
            offset = datetime.timedelta(hours=hours, minutes=minutes)
            string = yyyy + mm + dd + h + m + s + ms + 'Z'
            dt = datetime.datetime.strptime(string, "%Y%m%d%H%M%S.%fZ")
            dt = dt + offset
            return calendar.timegm(dt.utctimetuple()) * 1000 + msint
        except (TypeError, OverflowError, OSError, ValueError):
            return None

    @staticmethod
    def hash(request, algorithm='md5', digest='hex'):
        if algorithm == 'keccak':
            binary = bytes(keccak.SHA3(request))
        else:
            h = hashlib.new(algorithm, request)
            binary = h.digest()
        if digest == 'base64':
            return Exchange.binary_to_base64(binary)
        elif digest == 'hex':
            return Exchange.binary_to_base16(binary)
        return binary

    @staticmethod
    def hmac(request, secret, algorithm=hashlib.sha256, digest='hex'):
        h = hmac.new(secret, request, algorithm)
        binary = h.digest()
        if digest == 'hex':
            return Exchange.binary_to_base16(binary)
        elif digest == 'base64':
            return Exchange.binary_to_base64(binary)
        return binary

    @staticmethod
    def binary_concat(*args):
        result = bytes()
        for arg in args:
            result = result + arg
        return result

    @staticmethod
    def binary_concat_array(array):
        result = bytes()
        for element in array:
            result = result + element
        return result

    @staticmethod
    def urlencode_base64(s):
        return Exchange.decode(base64.urlsafe_b64encode(s)).replace('=', '')

    @staticmethod
    def binary_to_base64(s):
        return Exchange.decode(base64.standard_b64encode(s))

    @staticmethod
    def base64_to_binary(s):
        return base64.standard_b64decode(s)

    @staticmethod
    def string_to_base64(s):
        return Exchange.binary_to_base64(Exchange.encode(s))

    @staticmethod
    def base64_to_string(s):
        return Exchange.decode(base64.b64decode(s))

    @staticmethod
    def jwt(request, secret, algorithm='sha256', is_rsa=False, opts={}):
        algos = {
            'sha256': hashlib.sha256,
            'sha384': hashlib.sha384,
            'sha512': hashlib.sha512,
        }
        alg = ('RS' if is_rsa else 'HS') + algorithm[3:]
        if 'alg' in opts and opts['alg'] is not None:
            alg = opts['alg']
        header_opts = {
            'alg': alg,
            'typ': 'JWT',
        }
        if 'kid' in opts and opts['kid'] is not None:
            header_opts['kid'] = opts['kid']
        if 'nonce' in opts and opts['nonce'] is not None:
            header_opts['nonce'] = opts['nonce']
        header = Exchange.encode(Exchange.json(header_opts))
        encoded_header = Exchange.urlencode_base64(header)
        encoded_data = Exchange.urlencode_base64(Exchange.encode(Exchange.json(request)))
        token = encoded_header + '.' + encoded_data
        algoType = alg[0:2]
        if is_rsa or algoType == 'RS':
            signature = Exchange.base64_to_binary(Exchange.rsa(token, Exchange.decode(secret), algorithm))
        elif algoType == 'ES':
            rawSignature = Exchange.ecdsa(token, secret, 'p256', algorithm)
            signature = Exchange.base16_to_binary(rawSignature['r'].rjust(64, "0") + rawSignature['s'].rjust(64, "0"))
        else:
            signature = Exchange.hmac(Exchange.encode(token), secret, algos[algorithm], 'binary')
        return token + '.' + Exchange.urlencode_base64(signature)

    @staticmethod
    def rsa(request, secret, alg='sha256'):
        algorithms = {
            "sha256": hashes.SHA256(),
            "sha384": hashes.SHA384(),
            "sha512": hashes.SHA512(),
        }
        algorithm = algorithms[alg]
        priv_key = load_pem_private_key(Exchange.encode(secret), None, backends.default_backend())
        return Exchange.binary_to_base64(priv_key.sign(Exchange.encode(request), padding.PKCS1v15(), algorithm))

    @staticmethod
    def eth_abi_encode(types, args):
        return abi.encode(types, args)

    @staticmethod
    def eth_encode_structured_data(domain, messageTypes, message):
        encodedData = account.messages.encode_typed_data(domain, messageTypes, message)
        return Exchange.binary_concat(b"\x19\x01", encodedData.header, encodedData.body)

    @staticmethod
    def retrieve_stark_account (signature, accountClassHash, accountProxyClassHash):
        privateKey = get_private_key_from_eth_signature(signature)
        publicKey = private_to_stark_key(privateKey)
        calldata = [
            int(accountClassHash, 16),
            get_selector_from_name("initialize"),
            2,
            publicKey,
            0,
        ]

        address = compute_address(
            class_hash=int(accountProxyClassHash, 16),
            constructor_calldata=calldata,
            salt=publicKey,
        )
        return {
            'privateKey': privateKey,
            'publicKey': publicKey,
            'address': hex(address)
        }

    @staticmethod
    def starknet_encode_structured_data (domain, messageTypes, messageData, address):
        types = list(messageTypes.keys())
        if len(types) > 1:
            raise NotSupported('starknetEncodeStructuredData only support single type')

        request = {
            'domain': domain,
            'primaryType': types[0],
            'types': Exchange.extend({
                'StarkNetDomain': [
                    {'name': "name", 'type': "felt"},
                    {'name': "chainId", 'type': "felt"},
                    {'name': "version", 'type': "felt"},
                ],
            }, messageTypes),
            'message': messageData,
        }
        typedDataClass = TypedDataDataclass.from_dict(request)
        msgHash = typedDataClass.message_hash(int(address, 16))
        return msgHash

    @staticmethod
    def starknet_sign (hash, pri):
        # // TODO: unify to ecdsa
        r, s = message_signature(hash, pri)
        return Exchange.json([hex(r), hex(s)])

    @staticmethod
    def packb(o):
        return packb(o)

    @staticmethod
    def int_to_base16(num):
        return "%0.2X" % num

    @staticmethod
    def random_bytes(length):
        return format(random.getrandbits(length * 8), 'x')

    @staticmethod
    def ecdsa(request, secret, algorithm='p256', hash=None, fixed_length=False):
        # your welcome - frosty00
        algorithms = {
            'p192': [ecdsa.NIST192p, 'sha256'],
            'p224': [ecdsa.NIST224p, 'sha256'],
            'p256': [ecdsa.NIST256p, 'sha256'],
            'p384': [ecdsa.NIST384p, 'sha384'],
            'p521': [ecdsa.NIST521p, 'sha512'],
            'secp256k1': [ecdsa.SECP256k1, 'sha256'],
        }
        if algorithm not in algorithms:
            raise ArgumentsRequired(algorithm + ' is not a supported algorithm')
        curve_info = algorithms[algorithm]
        hash_function = getattr(hashlib, curve_info[1])
        encoded_request = Exchange.encode(request)
        if hash is not None:
            digest = Exchange.hash(encoded_request, hash, 'binary')
        else:
            digest = base64.b16decode(encoded_request, casefold=True)
        if isinstance(secret, str):
            secret = Exchange.encode(secret)
        if secret.find(b'-----BEGIN EC PRIVATE KEY-----') > -1:
            key = ecdsa.SigningKey.from_pem(secret, hash_function)
        else:
            key = ecdsa.SigningKey.from_string(base64.b16decode(secret,
                                                            casefold=True), curve=curve_info[0])
        r_binary, s_binary, v = key.sign_digest_deterministic(digest, hashfunc=hash_function,
                                                              sigencode=ecdsa.util.sigencode_strings_canonize)
        r_int, s_int = ecdsa.util.sigdecode_strings((r_binary, s_binary), key.privkey.order)
        counter = 0
        minimum_size = (1 << (8 * 31)) - 1
        half_order = key.privkey.order / 2
        while fixed_length and (r_int > half_order or r_int <= minimum_size or s_int <= minimum_size):
            r_binary, s_binary, v = key.sign_digest_deterministic(digest, hashfunc=hash_function,
                                                                  sigencode=ecdsa.util.sigencode_strings_canonize,
                                                                  extra_entropy=Exchange.number_to_le(counter, 32))
            r_int, s_int = ecdsa.util.sigdecode_strings((r_binary, s_binary), key.privkey.order)
            counter += 1
        r, s = Exchange.decode(base64.b16encode(r_binary)).lower(), Exchange.decode(base64.b16encode(s_binary)).lower()
        return {
            'r': r,
            's': s,
            'v': v,
        }

    @staticmethod
    def eddsa(request, secret, curve='ed25519'):
        if isinstance(secret, str):
            secret = Exchange.encode(secret)
        private_key = ed25519.Ed25519PrivateKey.from_private_bytes(secret) if len(secret) == 32 else load_pem_private_key(secret, None)
        return Exchange.binary_to_base64(private_key.sign(request))

    @staticmethod
    def axolotl(request, secret, curve='ed25519'):
        random = b'\x00' * 64
        request = base64.b16decode(request, casefold=True)
        secret = base64.b16decode(secret, casefold=True)
        signature = eddsa.calculateSignature(random, secret, request)
        return Exchange.binary_to_base58(signature)

    @staticmethod
    def json(data, params=None):
        if orjson:
            return orjson.dumps(data).decode('utf-8')
        return json.dumps(data, separators=(',', ':'), cls=SafeJSONEncoder)

    @staticmethod
    def is_json_encoded_object(input):
        return (isinstance(input, str) and
                (len(input) >= 2) and
                ((input[0] == '{') or (input[0] == '[')))

    @staticmethod
    def encode(string):
        return string.encode('latin-1')

    @staticmethod
    def decode(string):
        return string.decode('latin-1')

    @staticmethod
    def to_array(value):
        return list(value.values()) if type(value) is dict else value

    @staticmethod
    def check_required_version(required_version, error=True):
        result = True
        [major1, minor1, patch1] = required_version.split('.')
        [major2, minor2, patch2] = __version__.split('.')
        int_major1 = int(major1)
        int_minor1 = int(minor1)
        int_patch1 = int(patch1)
        int_major2 = int(major2)
        int_minor2 = int(minor2)
        int_patch2 = int(patch2)
        if int_major1 > int_major2:
            result = False
        if int_major1 == int_major2:
            if int_minor1 > int_minor2:
                result = False
            elif int_minor1 == int_minor2 and int_patch1 > int_patch2:
                result = False
        if not result:
            if error:
                raise NotSupported('Your current version of CCXT is ' + __version__ + ', a newer version ' + required_version + ' is required, please, upgrade your version of CCXT')
            else:
                return error
        return result

    def precision_from_string(self, str):
        # support string formats like '1e-4'
        if 'e' in str or 'E' in str:
            numStr = re.sub(r'\d\.?\d*[eE]', '', str)
            return int(numStr) * -1
        # support integer formats (without dot) like '1', '10' etc [Note: bug in decimalToPrecision, so this should not be used atm]
        # if not ('.' in str):
        #     return len(str) * -1
        # default strings like '0.0001'
        parts = re.sub(r'0+$', '', str).split('.')
        return len(parts[1]) if len(parts) > 1 else 0

    def load_markets(self, reload=False, params={}):
        if not reload:
            if self.markets:
                if not self.markets_by_id:
                    return self.set_markets(self.markets)
                return self.markets
        currencies = None
        if self.has['fetchCurrencies'] is True:
            currencies = self.fetch_currencies()
        markets = self.fetch_markets(params)
        return self.set_markets(markets, currencies)

    def fetch_markets(self, params={}):
        # markets are returned as a list
        # currencies are returned as a dict
        # this is for historical reasons
        # and may be changed for consistency later
        return self.to_array(self.markets)

    def fetch_currencies(self, params={}):
        # markets are returned as a list
        # currencies are returned as a dict
        # this is for historical reasons
        # and may be changed for consistency later
        return self.currencies

    def fetch_fees(self):
        trading = {}
        funding = {}
        if self.has['fetchTradingFees']:
            trading = self.fetch_trading_fees()
        if self.has['fetchFundingFees']:
            funding = self.fetch_funding_fees()
        return {
            'trading': trading,
            'funding': funding,
        }

    @staticmethod
    def parse_timeframe(timeframe):
        amount = int(timeframe[0:-1])
        unit = timeframe[-1]
        if 'y' == unit:
            scale = 60 * 60 * 24 * 365
        elif 'M' == unit:
            scale = 60 * 60 * 24 * 30
        elif 'w' == unit:
            scale = 60 * 60 * 24 * 7
        elif 'd' == unit:
            scale = 60 * 60 * 24
        elif 'h' == unit:
            scale = 60 * 60
        elif 'm' == unit:
            scale = 60
        elif 's' == unit:
            scale = 1
        else:
            raise NotSupported('timeframe unit {} is not supported'.format(unit))
        return amount * scale

    @staticmethod
    def round_timeframe(timeframe, timestamp, direction=ROUND_DOWN):
        ms = Exchange.parse_timeframe(timeframe) * 1000
        # Get offset based on timeframe in milliseconds
        offset = timestamp % ms
        return timestamp - offset + (ms if direction == ROUND_UP else 0)

    def vwap(self, baseVolume, quoteVolume):
        return (quoteVolume / baseVolume) if (quoteVolume is not None) and (baseVolume is not None) and (baseVolume > 0) else None

    def check_required_dependencies(self):
        if self.requiresEddsa and eddsa is None:
            raise NotSupported(self.id + ' Eddsa functionality requires python-axolotl-curve25519, install with `pip install python-axolotl-curve25519==0.4.1.post2`: https://github.com/tgalal/python-axolotl-curve25519')

    def privateKeyToAddress(self, privateKey):
        private_key_bytes = base64.b16decode(Exchange.encode(privateKey), True)
        public_key_bytes = ecdsa.SigningKey.from_string(private_key_bytes, curve=ecdsa.SECP256k1).verifying_key.to_string()
        public_key_hash = keccak.SHA3(public_key_bytes)
        return '0x' + Exchange.decode(base64.b16encode(public_key_hash))[-40:].lower()

    @staticmethod
    def remove0x_prefix(value):
        if value[:2] == '0x':
            return value[2:]
        return value

    @staticmethod
    def totp(key):
        def hex_to_dec(n):
            return int(n, base=16)

        def base32_to_bytes(n):
            missing_padding = len(n) % 8
            padding = 8 - missing_padding if missing_padding > 0 else 0
            padded = n.upper() + ('=' * padding)
            return base64.b32decode(padded)  # throws an error if the key is invalid

        epoch = int(time.time()) // 30
        hmac_res = Exchange.hmac(epoch.to_bytes(8, 'big'), base32_to_bytes(key.replace(' ', '')), hashlib.sha1, 'hex')
        offset = hex_to_dec(hmac_res[-1]) * 2
        otp = str(hex_to_dec(hmac_res[offset: offset + 8]) & 0x7fffffff)
        return otp[-6:]

    @staticmethod
    def number_to_le(n, size):
        return int(n).to_bytes(size, 'little')

    @staticmethod
    def number_to_be(n, size):
        return int(n).to_bytes(size, 'big')

    @staticmethod
    def base16_to_binary(s):
        return base64.b16decode(s, True)

    @staticmethod
    def binary_to_base16(s):
        return Exchange.decode(base64.b16encode(s)).lower()

    def sleep(self, milliseconds):
        return time.sleep(milliseconds / 1000)

    @staticmethod
    def base58_to_binary(s):
        """encodes a base58 string to as a big endian integer"""
        if Exchange.base58_decoder is None:
            Exchange.base58_decoder = {}
            Exchange.base58_encoder = {}
            for i, c in enumerate(Exchange.base58_alphabet):
                Exchange.base58_decoder[c] = i
                Exchange.base58_encoder[i] = c
        result = 0
        for i in range(len(s)):
            result *= 58
            result += Exchange.base58_decoder[s[i]]
        return result.to_bytes((result.bit_length() + 7) // 8, 'big')

    @staticmethod
    def binary_to_base58(b):
        if Exchange.base58_encoder is None:
            Exchange.base58_decoder = {}
            Exchange.base58_encoder = {}
            for i, c in enumerate(Exchange.base58_alphabet):
                Exchange.base58_decoder[c] = i
                Exchange.base58_encoder[i] = c
        result = 0
        # undo decimal_to_bytes
        for byte in b:
            result *= 0x100
            result += byte
        string = []
        while result > 0:
            result, next_character = divmod(result, 58)
            string.append(Exchange.base58_encoder[next_character])
        string.reverse()
        return ''.join(string)

    def parse_number(self, value, default=None):
        if value is None:
            return default
        else:
            try:
                return self.number(value)
            except Exception:
                return default

    def omit_zero(self, string_number):
        try:
            if string_number is None or string_number == '':
                return None
            if float(string_number) == 0:
                return None
            return string_number
        except Exception:
            return string_number

    def check_order_arguments(self, market, type, side, amount, price, params):
        if price is None:
            if type == 'limit':
                raise ArgumentsRequired(self.id + ' create_order() requires a price argument for a limit order')
        if amount <= 0:
            raise InvalidOrder(self.id + ' create_order() amount should be above 0')

    def handle_http_status_code(self, code, reason, url, method, body):
        codeAsString = str(code)
        if codeAsString in self.httpExceptions:
            ErrorClass = self.httpExceptions[codeAsString]
            raise ErrorClass(self.id + ' ' + method + ' ' + url + ' ' + codeAsString + ' ' + reason + ' ' + body)

    @staticmethod
    def crc32(string, signed=False):
        unsigned = binascii.crc32(string.encode('utf8'))
        if signed and (unsigned >= 0x80000000):
            return unsigned - 0x100000000
        else:
            return unsigned

    def clone(self, obj):
        return obj if isinstance(obj, list) else self.extend(obj)

    # def delete_key_from_dictionary(self, dictionary, key):
    #     newDictionary = self.clone(dictionary)
    #     del newDictionary[key]
    #     return newDictionary

    # def set_object_property(obj, prop, value):
    #     obj[prop] = value

    def convert_to_big_int(self, value):
        return int(value) if isinstance(value, str) else value

    def string_to_chars_array(self, value):
        return list(value)

    def value_is_defined(self, value):
        return value is not None

    def array_slice(self, array, first, second=None):
        return array[first:second] if second else array[first:]

    def get_property(self, obj, property, defaultValue=None):
        return getattr(obj, property) if hasattr(obj, property) else defaultValue

    def set_property(self, obj, property, value):
        setattr(obj, property, value)

    def un_camel_case(self, str):
        return re.sub('(?!^)([A-Z]+)', r'_\1', str).lower()

    def fix_stringified_json_members(self, content):
        # when stringified json has members with their values also stringified, like:
        # '{"code":0, "data":{"order":{"orderId":1742968678528512345,"symbol":"BTC-USDT", "takeProfit":"{\"type\":\"TAKE_PROFIT\",\"stopPrice\":43320.1}","reduceOnly":false}}}'
        # we can fix with below manipulations
        # @ts-ignore
        modifiedContent = content.replace('\\', '')
        modifiedContent = modifiedContent.replace('"{', '{')
        modifiedContent = modifiedContent.replace('}"', '}')
        return modifiedContent

    def extend_exchange_options(self, newOptions):
        self.options = self.extend(self.options, newOptions)

    def create_safe_dictionary(self):
        return {}

    def rand_number(self, size):
        return int(''.join([str(random.randint(0, 9)) for _ in range(size)]))

    # ########################################################################
    # ########################################################################
    # ########################################################################
    # ########################################################################
    # ########                        ########                        ########
    # ########                        ########                        ########
    # ########                        ########                        ########
    # ########                        ########                        ########
    # ########        ########################        ########################
    # ########        ########################        ########################
    # ########        ########################        ########################
    # ########        ########################        ########################
    # ########                        ########                        ########
    # ########                        ########                        ########
    # ########                        ########                        ########
    # ########                        ########                        ########
    # ########################################################################
    # ########################################################################
    # ########################################################################
    # ########################################################################
    # ########        ########        ########                        ########
    # ########        ########        ########                        ########
    # ########        ########        ########                        ########
    # ########        ########        ########                        ########
    # ################        ########################        ################
    # ################        ########################        ################
    # ################        ########################        ################
    # ################        ########################        ################
    # ########        ########        ################        ################
    # ########        ########        ################        ################
    # ########        ########        ################        ################
    # ########        ########        ################        ################
    # ########################################################################
    # ########################################################################
    # ########################################################################
    # ########################################################################

    # METHODS BELOW THIS LINE ARE TRANSPILED FROM JAVASCRIPT TO PYTHON AND PHP

    def setup_stream(self):
        """
         * @ignore
        setup the stream object options and create subscriptions so the streams of multiple symbols publish to the individual ones
        """
        stream = self.stream
        if self.stream is None:
            return
        stream.subscribe('tickers', self.stream_to_symbol('tickers'), True)
        stream.subscribe('orderbooks', self.stream_to_symbol('orderbooks'), True)
        stream.subscribe('orders', self.stream_to_symbol('orders'), True)
        stream.subscribe('positions', self.stream_to_symbol('positions'), True)
        stream.subscribe('trades', self.stream_to_symbol('trades'), True)
        stream.subscribe('myTrades', self.stream_to_symbol('myTrades'), True)
        stream.subscribe('ohlcvs', self.stream_ohlcvs(), True)
        stream.subscribe('liquidations', self.stream_to_symbol('liquidations'), True)
        stream.subscribe('myLiquidations', self.stream_to_symbol('myLiquidations'), True)
        options = self.safe_dict(self.options, 'streaming', {})
        reconnect = self.safe_bool(options, 'autoreconnect', True)
        if reconnect:
            stream.subscribe('errors', self.stream_reconnect_on_error(), True)

    def stream_produce(self, topic: Topic, payload: Any = None, error: Any = None):
        """
         * @ignore
        produce a message to a topic of the stream
        :returns bool | None:
        """
        stream = self.stream
        stream.produce(topic, payload, error)

    def stream_reconnect(self):
        """
         * @ignore
        Calls all watchFunctions that were being used.
        :returns bool | None:
        """
        if self.verbose:
            self.log('Stream reconnecting active watch functions')
        stream = self.stream
        activeFunctions = stream.active_watch_functions
        tasks = []
        for i in range(0, len(activeFunctions)):
            activeFunction = activeFunctions[i]
            method = self.safe_string(activeFunction, 'method')
            args = self.safe_list(activeFunction, 'args')
            future = self.spawn(getattr(self, method), *args)
            tasks.append(future)
        return asyncio.gather(*tasks)

    def describe(self):
        return {
            'id': None,
            'name': None,
            'countries': None,
            'enableRateLimit': True,
            'rateLimit': 2000,  # milliseconds = seconds * 1000
            'timeout': self.timeout,  # milliseconds = seconds * 1000
            'certified': False,  # if certified by the CCXT dev team
            'pro': False,  # if it is integrated with CCXT Pro for WebSocket support
            'alias': False,  # whether self exchange is an alias to another exchange
            'dex': False,
            'has': {
                'publicAPI': True,
                'privateAPI': True,
                'CORS': None,
                'sandbox': None,
                'spot': None,
                'margin': None,
                'swap': None,
                'future': None,
                'option': None,
                'addMargin': None,
                'borrowCrossMargin': None,
                'borrowIsolatedMargin': None,
                'borrowMargin': None,
                'cancelAllOrders': None,
                'cancelAllOrdersWs': None,
                'cancelOrder': True,
                'cancelOrderWs': None,
                'cancelOrders': None,
                'cancelOrdersWs': None,
                'closeAllPositions': None,
                'closePosition': None,
                'createDepositAddress': None,
                'createLimitBuyOrder': None,
                'createLimitBuyOrderWs': None,
                'createLimitOrder': True,
                'createLimitOrderWs': None,
                'createLimitSellOrder': None,
                'createLimitSellOrderWs': None,
                'createMarketBuyOrder': None,
                'createMarketBuyOrderWs': None,
                'createMarketBuyOrderWithCost': None,
                'createMarketBuyOrderWithCostWs': None,
                'createMarketOrder': True,
                'createMarketOrderWs': True,
                'createMarketOrderWithCost': None,
                'createMarketOrderWithCostWs': None,
                'createMarketSellOrder': None,
                'createMarketSellOrderWs': None,
                'createMarketSellOrderWithCost': None,
                'createMarketSellOrderWithCostWs': None,
                'createOrder': True,
                'createOrderWs': None,
                'createOrders': None,
                'createOrderWithTakeProfitAndStopLoss': None,
                'createOrderWithTakeProfitAndStopLossWs': None,
                'createPostOnlyOrder': None,
                'createPostOnlyOrderWs': None,
                'createReduceOnlyOrder': None,
                'createReduceOnlyOrderWs': None,
                'createStopLimitOrder': None,
                'createStopLimitOrderWs': None,
                'createStopLossOrder': None,
                'createStopLossOrderWs': None,
                'createStopMarketOrder': None,
                'createStopMarketOrderWs': None,
                'createStopOrder': None,
                'createStopOrderWs': None,
                'createTakeProfitOrder': None,
                'createTakeProfitOrderWs': None,
                'createTrailingAmountOrder': None,
                'createTrailingAmountOrderWs': None,
                'createTrailingPercentOrder': None,
                'createTrailingPercentOrderWs': None,
                'createTriggerOrder': None,
                'createTriggerOrderWs': None,
                'deposit': None,
                'editOrder': 'emulated',
                'editOrderWs': None,
                'fetchAccounts': None,
                'fetchBalance': True,
                'fetchBalanceWs': None,
                'fetchBidsAsks': None,
                'fetchBorrowInterest': None,
                'fetchBorrowRate': None,
                'fetchBorrowRateHistories': None,
                'fetchBorrowRateHistory': None,
                'fetchBorrowRates': None,
                'fetchBorrowRatesPerSymbol': None,
                'fetchCanceledAndClosedOrders': None,
                'fetchCanceledOrders': None,
                'fetchClosedOrder': None,
                'fetchClosedOrders': None,
                'fetchClosedOrdersWs': None,
                'fetchConvertCurrencies': None,
                'fetchConvertQuote': None,
                'fetchConvertTrade': None,
                'fetchConvertTradeHistory': None,
                'fetchCrossBorrowRate': None,
                'fetchCrossBorrowRates': None,
                'fetchCurrencies': 'emulated',
                'fetchCurrenciesWs': 'emulated',
                'fetchDeposit': None,
                'fetchDepositAddress': None,
                'fetchDepositAddresses': None,
                'fetchDepositAddressesByNetwork': None,
                'fetchDeposits': None,
                'fetchDepositsWithdrawals': None,
                'fetchDepositsWs': None,
                'fetchDepositWithdrawFee': None,
                'fetchDepositWithdrawFees': None,
                'fetchFundingHistory': None,
                'fetchFundingRate': None,
                'fetchFundingRateHistory': None,
                'fetchFundingInterval': None,
                'fetchFundingIntervals': None,
                'fetchFundingRates': None,
                'fetchGreeks': None,
                'fetchIndexOHLCV': None,
                'fetchIsolatedBorrowRate': None,
                'fetchIsolatedBorrowRates': None,
                'fetchMarginAdjustmentHistory': None,
                'fetchIsolatedPositions': None,
                'fetchL2OrderBook': True,
                'fetchL3OrderBook': None,
                'fetchLastPrices': None,
                'fetchLedger': None,
                'fetchLedgerEntry': None,
                'fetchLeverage': None,
                'fetchLeverages': None,
                'fetchLeverageTiers': None,
                'fetchLiquidations': None,
                'fetchLongShortRatio': None,
                'fetchLongShortRatioHistory': None,
                'fetchMarginMode': None,
                'fetchMarginModes': None,
                'fetchMarketLeverageTiers': None,
                'fetchMarkets': True,
                'fetchMarketsWs': None,
                'fetchMarkOHLCV': None,
                'fetchMyLiquidations': None,
                'fetchMySettlementHistory': None,
                'fetchMyTrades': None,
                'fetchMyTradesWs': None,
                'fetchOHLCV': None,
                'fetchOHLCVWs': None,
                'fetchOpenInterest': None,
                'fetchOpenInterestHistory': None,
                'fetchOpenOrder': None,
                'fetchOpenOrders': None,
                'fetchOpenOrdersWs': None,
                'fetchOption': None,
                'fetchOptionChain': None,
                'fetchOrder': None,
                'fetchOrderBook': True,
                'fetchOrderBooks': None,
                'fetchOrderBookWs': None,
                'fetchOrders': None,
                'fetchOrdersByStatus': None,
                'fetchOrdersWs': None,
                'fetchOrderTrades': None,
                'fetchOrderWs': None,
                'fetchPosition': None,
                'fetchPositionHistory': None,
                'fetchPositionsHistory': None,
                'fetchPositionWs': None,
                'fetchPositionMode': None,
                'fetchPositions': None,
                'fetchPositionsWs': None,
                'fetchPositionsForSymbol': None,
                'fetchPositionsForSymbolWs': None,
                'fetchPositionsRisk': None,
                'fetchPremiumIndexOHLCV': None,
                'fetchSettlementHistory': None,
                'fetchStatus': None,
                'fetchTicker': True,
                'fetchTickerWs': None,
                'fetchTickers': None,
                'fetchMarkPrices': None,
                'fetchTickersWs': None,
                'fetchTime': None,
                'fetchTrades': True,
                'fetchTradesWs': None,
                'fetchTradingFee': None,
                'fetchTradingFees': None,
                'fetchTradingFeesWs': None,
                'fetchTradingLimits': None,
                'fetchTransactionFee': None,
                'fetchTransactionFees': None,
                'fetchTransactions': None,
                'fetchTransfer': None,
                'fetchTransfers': None,
                'fetchUnderlyingAssets': None,
                'fetchVolatilityHistory': None,
                'fetchWithdrawAddresses': None,
                'fetchWithdrawal': None,
                'fetchWithdrawals': None,
                'fetchWithdrawalsWs': None,
                'fetchWithdrawalWhitelist': None,
                'reduceMargin': None,
                'repayCrossMargin': None,
                'repayIsolatedMargin': None,
                'setLeverage': None,
                'setMargin': None,
                'setMarginMode': None,
                'setPositionMode': None,
                'signIn': None,
                'transfer': None,
                'watchBalance': None,
                'watchMyTrades': None,
                'watchOHLCV': None,
                'watchOHLCVForSymbols': None,
                'watchOrderBook': None,
                'watchOrderBookForSymbols': None,
                'watchOrders': None,
                'watchOrdersForSymbols': None,
                'watchPosition': None,
                'watchPositions': None,
                'watchStatus': None,
                'watchTicker': None,
                'watchTickers': None,
                'watchTrades': None,
                'watchTradesForSymbols': None,
                'watchLiquidations': None,
                'watchLiquidationsForSymbols': None,
                'watchMyLiquidations': None,
                'watchMyLiquidationsForSymbols': None,
                'withdraw': None,
                'ws': None,
            },
            'urls': {
                'logo': None,
                'api': None,
                'www': None,
                'doc': None,
                'fees': None,
            },
            'api': None,
            'requiredCredentials': {
                'apiKey': True,
                'secret': True,
                'uid': False,
                'accountId': False,
                'login': False,
                'password': False,
                'twofa': False,  # 2-factor authentication(one-time password key)
                'privateKey': False,  # a "0x"-prefixed hexstring private key for a wallet
                'walletAddress': False,  # the wallet address "0x"-prefixed hexstring
                'token': False,  # reserved for HTTP auth in some cases
            },
            'markets': None,  # to be filled manually or by fetchMarkets
            'currencies': {},  # to be filled manually or by fetchMarkets
            'timeframes': None,  # redefine if the exchange has.fetchOHLCV
            'fees': {
                'trading': {
                    'tierBased': None,
                    'percentage': None,
                    'taker': None,
                    'maker': None,
                },
                'funding': {
                    'tierBased': None,
                    'percentage': None,
                    'withdraw': {},
                    'deposit': {},
                },
            },
            'status': {
                'status': 'ok',
                'updated': None,
                'eta': None,
                'url': None,
            },
            'exceptions': None,
            'httpExceptions': {
                '422': ExchangeError,
                '418': DDoSProtection,
                '429': RateLimitExceeded,
                '404': ExchangeNotAvailable,
                '409': ExchangeNotAvailable,
                '410': ExchangeNotAvailable,
                '451': ExchangeNotAvailable,
                '500': ExchangeNotAvailable,
                '501': ExchangeNotAvailable,
                '502': ExchangeNotAvailable,
                '520': ExchangeNotAvailable,
                '521': ExchangeNotAvailable,
                '522': ExchangeNotAvailable,
                '525': ExchangeNotAvailable,
                '526': ExchangeNotAvailable,
                '400': ExchangeNotAvailable,
                '403': ExchangeNotAvailable,
                '405': ExchangeNotAvailable,
                '503': ExchangeNotAvailable,
                '530': ExchangeNotAvailable,
                '408': RequestTimeout,
                '504': RequestTimeout,
                '401': AuthenticationError,
                '407': AuthenticationError,
                '511': AuthenticationError,
            },
            'commonCurrencies': {
                'XBT': 'BTC',
                'BCC': 'BCH',
                'BCHSV': 'BSV',
            },
            'precisionMode': TICK_SIZE,
            'paddingMode': NO_PADDING,
            'limits': {
                'leverage': {'min': None, 'max': None},
                'amount': {'min': None, 'max': None},
                'price': {'min': None, 'max': None},
                'cost': {'min': None, 'max': None},
            },
        }

    def safe_bool_n(self, dictionaryOrList, keys: List[IndexType], defaultValue: bool = None):
        """
 @ignore
        safely extract boolean value from dictionary or list
        :returns bool | None:
        """
        value = self.safe_value_n(dictionaryOrList, keys, defaultValue)
        if isinstance(value, bool):
            return value
        return defaultValue

    def safe_bool_2(self, dictionary, key1: IndexType, key2: IndexType, defaultValue: bool = None):
        """
 @ignore
        safely extract boolean value from dictionary or list
        :returns bool | None:
        """
        return self.safe_bool_n(dictionary, [key1, key2], defaultValue)

    def safe_bool(self, dictionary, key: IndexType, defaultValue: bool = None):
        """
 @ignore
        safely extract boolean value from dictionary or list
        :returns bool | None:
        """
        return self.safe_bool_n(dictionary, [key], defaultValue)

    def safe_dict_n(self, dictionaryOrList, keys: List[IndexType], defaultValue: dict = None):
        """
 @ignore
        safely extract a dictionary from dictionary or list
        :returns dict | None:
        """
        value = self.safe_value_n(dictionaryOrList, keys, defaultValue)
        if value is None:
            return defaultValue
        if (isinstance(value, dict)):
            if not isinstance(value, list):
                return value
        return defaultValue

    def safe_dict(self, dictionary, key: IndexType, defaultValue: dict = None):
        """
 @ignore
        safely extract a dictionary from dictionary or list
        :returns dict | None:
        """
        return self.safe_dict_n(dictionary, [key], defaultValue)

    def safe_dict_2(self, dictionary, key1: IndexType, key2: str, defaultValue: dict = None):
        """
 @ignore
        safely extract a dictionary from dictionary or list
        :returns dict | None:
        """
        return self.safe_dict_n(dictionary, [key1, key2], defaultValue)

    def safe_list_n(self, dictionaryOrList, keys: List[IndexType], defaultValue: List[Any] = None):
        """
 @ignore
        safely extract an Array from dictionary or list
        :returns Array | None:
        """
        value = self.safe_value_n(dictionaryOrList, keys, defaultValue)
        if value is None:
            return defaultValue
        if isinstance(value, list):
            return value
        return defaultValue

    def safe_list_2(self, dictionaryOrList, key1: IndexType, key2: str, defaultValue: List[Any] = None):
        """
 @ignore
        safely extract an Array from dictionary or list
        :returns Array | None:
        """
        return self.safe_list_n(dictionaryOrList, [key1, key2], defaultValue)

    def safe_list(self, dictionaryOrList, key: IndexType, defaultValue: List[Any] = None):
        """
 @ignore
        safely extract an Array from dictionary or list
        :returns Array | None:
        """
        return self.safe_list_n(dictionaryOrList, [key], defaultValue)

    def handle_deltas(self, orderbook, deltas):
        for i in range(0, len(deltas)):
            self.handle_delta(orderbook, deltas[i])

    def handle_delta(self, bookside, delta):
        raise NotSupported(self.id + ' handleDelta not supported yet')

    def handle_deltas_with_keys(self, bookSide: Any, deltas, priceKey: IndexType = 0, amountKey: IndexType = 1, countOrIdKey: IndexType = 2):
        for i in range(0, len(deltas)):
            bidAsk = self.parse_bid_ask(deltas[i], priceKey, amountKey, countOrIdKey)
            bookSide.storeArray(bidAsk)

    def get_cache_index(self, orderbook, deltas):
        # return the first index of the cache that can be applied to the orderbook or -1 if not possible
        return -1

    def find_timeframe(self, timeframe, timeframes=None):
        if timeframes is None:
            timeframes = self.timeframes
        keys = list(timeframes.keys())
        for i in range(0, len(keys)):
            key = keys[i]
            if timeframes[key] == timeframe:
                return key
        return None

    def check_proxy_url_settings(self, url: Str = None, method: Str = None, headers=None, body=None):
        usedProxies = []
        proxyUrl = None
        if self.proxyUrl is not None:
            usedProxies.append('proxyUrl')
            proxyUrl = self.proxyUrl
        if self.proxy_url is not None:
            usedProxies.append('proxy_url')
            proxyUrl = self.proxy_url
        if self.proxyUrlCallback is not None:
            usedProxies.append('proxyUrlCallback')
            proxyUrl = self.proxyUrlCallback(url, method, headers, body)
        if self.proxy_url_callback is not None:
            usedProxies.append('proxy_url_callback')
            proxyUrl = self.proxy_url_callback(url, method, headers, body)
        # backwards-compatibility
        if self.proxy is not None:
            usedProxies.append('proxy')
            if callable(self.proxy):
                proxyUrl = self.proxy(url, method, headers, body)
            else:
                proxyUrl = self.proxy
        length = len(usedProxies)
        if length > 1:
            joinedProxyNames = ','.join(usedProxies)
            raise InvalidProxySettings(self.id + ' you have multiple conflicting proxy settings(' + joinedProxyNames + '), please use only one from : proxyUrl, proxy_url, proxyUrlCallback, proxy_url_callback')
        return proxyUrl

    def check_proxy_settings(self, url: Str = None, method: Str = None, headers=None, body=None):
        usedProxies = []
        httpProxy = None
        httpsProxy = None
        socksProxy = None
        # httpProxy
        isHttpProxyDefined = self.value_is_defined(self.httpProxy)
        isHttp_proxy_defined = self.value_is_defined(self.http_proxy)
        if isHttpProxyDefined or isHttp_proxy_defined:
            usedProxies.append('httpProxy')
            httpProxy = self.httpProxy if isHttpProxyDefined else self.http_proxy
        ishttpProxyCallbackDefined = self.value_is_defined(self.httpProxyCallback)
        ishttp_proxy_callback_defined = self.value_is_defined(self.http_proxy_callback)
        if ishttpProxyCallbackDefined or ishttp_proxy_callback_defined:
            usedProxies.append('httpProxyCallback')
            httpProxy = self.httpProxyCallback(url, method, headers, body) if ishttpProxyCallbackDefined else self.http_proxy_callback(url, method, headers, body)
        # httpsProxy
        isHttpsProxyDefined = self.value_is_defined(self.httpsProxy)
        isHttps_proxy_defined = self.value_is_defined(self.https_proxy)
        if isHttpsProxyDefined or isHttps_proxy_defined:
            usedProxies.append('httpsProxy')
            httpsProxy = self.httpsProxy if isHttpsProxyDefined else self.https_proxy
        ishttpsProxyCallbackDefined = self.value_is_defined(self.httpsProxyCallback)
        ishttps_proxy_callback_defined = self.value_is_defined(self.https_proxy_callback)
        if ishttpsProxyCallbackDefined or ishttps_proxy_callback_defined:
            usedProxies.append('httpsProxyCallback')
            httpsProxy = self.httpsProxyCallback(url, method, headers, body) if ishttpsProxyCallbackDefined else self.https_proxy_callback(url, method, headers, body)
        # socksProxy
        isSocksProxyDefined = self.value_is_defined(self.socksProxy)
        isSocks_proxy_defined = self.value_is_defined(self.socks_proxy)
        if isSocksProxyDefined or isSocks_proxy_defined:
            usedProxies.append('socksProxy')
            socksProxy = self.socksProxy if isSocksProxyDefined else self.socks_proxy
        issocksProxyCallbackDefined = self.value_is_defined(self.socksProxyCallback)
        issocks_proxy_callback_defined = self.value_is_defined(self.socks_proxy_callback)
        if issocksProxyCallbackDefined or issocks_proxy_callback_defined:
            usedProxies.append('socksProxyCallback')
            socksProxy = self.socksProxyCallback(url, method, headers, body) if issocksProxyCallbackDefined else self.socks_proxy_callback(url, method, headers, body)
        # check
        length = len(usedProxies)
        if length > 1:
            joinedProxyNames = ','.join(usedProxies)
            raise InvalidProxySettings(self.id + ' you have multiple conflicting proxy settings(' + joinedProxyNames + '), please use only one from: httpProxy, httpsProxy, httpProxyCallback, httpsProxyCallback, socksProxy, socksProxyCallback')
        return [httpProxy, httpsProxy, socksProxy]

    def check_ws_proxy_settings(self):
        usedProxies = []
        wsProxy = None
        wssProxy = None
        wsSocksProxy = None
        # ws proxy
        if self.value_is_defined(self.wsProxy):
            usedProxies.append('wsProxy')
            wsProxy = self.wsProxy
        if self.value_is_defined(self.ws_proxy):
            usedProxies.append('ws_proxy')
            wsProxy = self.ws_proxy
        # wss proxy
        if self.value_is_defined(self.wssProxy):
            usedProxies.append('wssProxy')
            wssProxy = self.wssProxy
        if self.value_is_defined(self.wss_proxy):
            usedProxies.append('wss_proxy')
            wssProxy = self.wss_proxy
        # ws socks proxy
        if self.value_is_defined(self.wsSocksProxy):
            usedProxies.append('wsSocksProxy')
            wsSocksProxy = self.wsSocksProxy
        if self.value_is_defined(self.ws_socks_proxy):
            usedProxies.append('ws_socks_proxy')
            wsSocksProxy = self.ws_socks_proxy
        # check
        length = len(usedProxies)
        if length > 1:
            joinedProxyNames = ','.join(usedProxies)
            raise InvalidProxySettings(self.id + ' you have multiple conflicting proxy settings(' + joinedProxyNames + '), please use only one from: wsProxy, wssProxy, wsSocksProxy')
        return [wsProxy, wssProxy, wsSocksProxy]

    def check_conflicting_proxies(self, proxyAgentSet, proxyUrlSet):
        if proxyAgentSet and proxyUrlSet:
            raise InvalidProxySettings(self.id + ' you have multiple conflicting proxy settings, please use only one from : proxyUrl, httpProxy, httpsProxy, socksProxy')

    def check_address(self, address: Str = None):
        if address is None:
            raise InvalidAddress(self.id + ' address is None')
        # check the address is not the same letter like 'aaaaa' nor too short nor has a space
        uniqChars = (self.unique(self.string_to_chars_array(address)))
        length = len(uniqChars)  # py transpiler trick
        if length == 1 or len(address) < self.minFundingAddressLength or address.find(' ') > -1:
            raise InvalidAddress(self.id + ' address is invalid or has less than ' + str(self.minFundingAddressLength) + ' characters: "' + str(address) + '"')
        return address

    def find_message_hashes(self, client, element: str):
        result = []
        messageHashes = list(client.futures.keys())
        for i in range(0, len(messageHashes)):
            messageHash = messageHashes[i]
            if messageHash.find(element) >= 0:
                result.append(messageHash)
        return result

    def filter_by_limit(self, array: List[object], limit: Int = None, key: IndexType = 'timestamp', fromStart: bool = False):
        if self.value_is_defined(limit):
            arrayLength = len(array)
            if arrayLength > 0:
                ascending = True
                if (key in array[0]):
                    first = array[0][key]
                    last = array[arrayLength - 1][key]
                    if first is not None and last is not None:
                        ascending = first <= last  # True if array is sorted in ascending order based on 'timestamp'
                if fromStart:
                    if limit > arrayLength:
                        limit = arrayLength
                    array = self.array_slice(array, 0, limit) if ascending else self.array_slice(array, -limit)
                else:
                    array = self.array_slice(array, -limit) if ascending else self.array_slice(array, 0, limit)
        return array

    def filter_by_since_limit(self, array: List[object], since: Int = None, limit: Int = None, key: IndexType = 'timestamp', tail=False):
        sinceIsDefined = self.value_is_defined(since)
        parsedArray = self.to_array(array)
        result = parsedArray
        if sinceIsDefined:
            result = []
            for i in range(0, len(parsedArray)):
                entry = parsedArray[i]
                value = self.safe_value(entry, key)
                if value and (value >= since):
                    result.append(entry)
        if tail and limit is not None:
            return self.array_slice(result, -limit)
        # if the user provided a 'since' argument
        # we want to limit the result starting from the 'since'
        shouldFilterFromStart = not tail and sinceIsDefined
        return self.filter_by_limit(result, limit, key, shouldFilterFromStart)

    def filter_by_value_since_limit(self, array: List[object], field: IndexType, value=None, since: Int = None, limit: Int = None, key='timestamp', tail=False):
        valueIsDefined = self.value_is_defined(value)
        sinceIsDefined = self.value_is_defined(since)
        parsedArray = self.to_array(array)
        result = parsedArray
        # single-pass filter for both symbol and since
        if valueIsDefined or sinceIsDefined:
            result = []
            for i in range(0, len(parsedArray)):
                entry = parsedArray[i]
                entryFiledEqualValue = entry[field] == value
                firstCondition = entryFiledEqualValue if valueIsDefined else True
                entryKeyValue = self.safe_value(entry, key)
                entryKeyGESince = (entryKeyValue) and (since is not None) and (entryKeyValue >= since)
                secondCondition = entryKeyGESince if sinceIsDefined else True
                if firstCondition and secondCondition:
                    result.append(entry)
        if tail and limit is not None:
            return self.array_slice(result, -limit)
        return self.filter_by_limit(result, limit, key, sinceIsDefined)

    def set_sandbox_mode(self, enabled: bool):
        """
        set the sandbox mode for the exchange
        :param boolean enabled: True to enable sandbox mode, False to disable it
        """
        if enabled:
            if 'test' in self.urls:
                if isinstance(self.urls['api'], str):
                    self.urls['apiBackup'] = self.urls['api']
                    self.urls['api'] = self.urls['test']
                else:
                    self.urls['apiBackup'] = self.clone(self.urls['api'])
                    self.urls['api'] = self.clone(self.urls['test'])
            else:
                raise NotSupported(self.id + ' does not have a sandbox URL')
            # set flag
            self.isSandboxModeEnabled = True
        elif 'apiBackup' in self.urls:
            if isinstance(self.urls['api'], str):
                self.urls['api'] = self.urls['apiBackup']
            else:
                self.urls['api'] = self.clone(self.urls['apiBackup'])
            newUrls = self.omit(self.urls, 'apiBackup')
            self.urls = newUrls
            # set flag
            self.isSandboxModeEnabled = False

    def sign(self, path, api: Any = 'public', method='GET', params={}, headers: Any = None, body: Any = None):
        return {}

    def fetch_accounts(self, params={}):
        raise NotSupported(self.id + ' fetchAccounts() is not supported yet')

    def fetch_trades(self, symbol: str, since: Int = None, limit: Int = None, params={}):
        raise NotSupported(self.id + ' fetchTrades() is not supported yet')

    def fetch_trades_ws(self, symbol: str, since: Int = None, limit: Int = None, params={}):
        raise NotSupported(self.id + ' fetchTradesWs() is not supported yet')

    def watch_liquidations(self, symbol: str, since: Int = None, limit: Int = None, params={}):
        if self.has['watchLiquidationsForSymbols']:
            return self.watch_liquidations_for_symbols([symbol], since, limit, params)
        raise NotSupported(self.id + ' watchLiquidations() is not supported yet')

    def subscribe_liquidations(self, symbol: str, callback: ConsumerFunction, synchronous=True, params={}):
        """
        watch the public liquidations of a trading pair
        :param str symbol: unified CCXT market symbol
        :param Function callback: Consumer function to be called with each update
        :param boolean synchronous: if set to True, the callback will wait to finish before passing next message
        :param dict [params]: exchange specific parameters for the bitmex api endpoint
        """
        self.load_markets()
        stream = self.stream
        if callback is not None:
            stream.subscribe('liquidations::' + symbol, callback, synchronous)
        stream.add_watch_function('liquidations', [symbol, None, None, params])
        self.watch_liquidations(symbol, None, None, params)

    def watch_liquidations_for_symbols(self, symbols: List[str], since: Int = None, limit: Int = None, params={}):
        raise NotSupported(self.id + ' watchLiquidationsForSymbols() is not supported yet')

    def subscribe_liquidations_for_symbols(self, symbols: List[str], callback: ConsumerFunction, synchronous=True, params={}):
        """
        watch the public liquidations of trading pairs
        :param str[] symbols: unified CCXT market symbol
        :param Function callback: Consumer function to be called with each update
        :param boolean synchronous: if set to True, the callback will wait to finish before passing next message
        :param dict [params]: exchange specific parameters for the bitmex api endpoint
        """
        self.load_markets()
        symbols = self.market_symbols(symbols, None, True)
        stream = self.stream
        if callback is not None:
            for i in range(0, len(symbols)):
                stream.subscribe('liquidations::' + symbols[i], callback, synchronous)
            if self.is_empty(symbols):
                stream.subscribe('liquidations', callback, synchronous)
        stream.add_watch_function('watchLiquidationsForSymbols', [symbols, None, None, params])
        self.watch_trades_for_symbols(symbols, None, None, params)

    def watch_my_liquidations(self, symbol: str, since: Int = None, limit: Int = None, params={}):
        if self.has['watchMyLiquidationsForSymbols']:
            return self.watch_my_liquidations_for_symbols([symbol], since, limit, params)
        raise NotSupported(self.id + ' watchMyLiquidations() is not supported yet')

    def watch_my_liquidations_for_symbols(self, symbols: List[str], since: Int = None, limit: Int = None, params={}):
        raise NotSupported(self.id + ' watchMyLiquidationsForSymbols() is not supported yet')

    def watch_trades(self, symbol: str, since: Int = None, limit: Int = None, params={}):
        raise NotSupported(self.id + ' watchTrades() is not supported yet')

<<<<<<< HEAD
    def subscribe_trades(self, symbol: str, callback: ConsumerFunction = None, synchronous: bool = True, params={}):
        """
        subscribe callback to be called with each trade
        :param str[] symbols: unified symbol of the market to fetch trades for
        :param Function callback: Consumer function to be called with each update
        :param boolean synchronous: if set to True, the callback will wait to finish before passing next message
        :param dict [params]: extra parameters specific to the exchange API endpoint
        """
        self.load_markets()
        stream = self.stream
        if callback is not None:
            stream.subscribe('trades::' + symbol, callback, synchronous)
        stream.add_watch_function('watchTrades', [symbol, None, None, params])
        self.watch_trades(symbol, None, None, params)
=======
    def un_watch_trades(self, symbol: str, params={}):
        raise NotSupported(self.id + ' unWatchTrades() is not supported yet')
>>>>>>> 056b1b0a

    def watch_trades_for_symbols(self, symbols: List[str], since: Int = None, limit: Int = None, params={}):
        raise NotSupported(self.id + ' watchTradesForSymbols() is not supported yet')

<<<<<<< HEAD
    def subscribe_trades_for_symbols(self, symbols: List[str], callback: ConsumerFunction = None, synchronous: bool = True, params={}):
        """
        subscribe callback to be called with each trade
        :param str[] symbols: unified symbol of the market to fetch trades for
        :param Function callback: Consumer function to be called with each update
        :param boolean synchronous: if set to True, the callback will wait to finish before passing next message
        :param dict [params]: extra parameters specific to the exchange API endpoint
        """
        self.load_markets()
        symbols = self.market_symbols(symbols, None, True)
        stream = self.stream
        if callback is not None:
            for i in range(0, len(symbols)):
                stream.subscribe('trades::' + symbols[i], callback, synchronous)
            if self.is_empty(symbols):
                stream.subscribe('trades', callback, synchronous)
        stream.add_watch_function('watchTradesForSymbols', [symbols, None, None, params])
        self.watch_trades_for_symbols(symbols, None, None, params)
=======
    def un_watch_trades_for_symbols(self, symbols: List[str], params={}):
        raise NotSupported(self.id + ' unWatchTradesForSymbols() is not supported yet')
>>>>>>> 056b1b0a

    def watch_my_trades_for_symbols(self, symbols: List[str], since: Int = None, limit: Int = None, params={}):
        raise NotSupported(self.id + ' watchMyTradesForSymbols() is not supported yet')

    def subscribe_my_trades_for_symbols(self, symbols: List[str], callback: ConsumerFunction = None, synchronous: bool = True, params={}):
        """
        subscribe callback to be called with each user trade
        :param str[] symbols: unified symbol of the market to fetch trades for
        :param Function callback: Consumer function to be called with each update
        :param boolean synchronous: if set to True, the callback will wait to finish before passing next message
        :param dict [params]: extra parameters specific to the exchange API endpoint
        """
        self.load_markets()
        symbols = self.market_symbols(symbols, None, True)
        stream = self.stream
        if callback is not None:
            if self.is_empty(symbols):
                stream.subscribe('myTrades', callback, synchronous)
            else:
                for i in range(0, len(symbols)):
                    stream.subscribe('myTrades::' + symbols[i], callback, synchronous)
        stream.add_watch_function('watchMyTradesForSymbols', [symbols, None, None, params])
        self.watch_my_trades_for_symbols(symbols, None, None, params)

    def watch_orders_for_symbols(self, symbols: List[str], since: Int = None, limit: Int = None, params={}):
        raise NotSupported(self.id + ' watchOrdersForSymbols() is not supported yet')

    def subscribe_orders_for_symbols(self, symbols: List[str], callback: ConsumerFunction = None, synchronous: bool = True, params={}):
        """
        subscribe callback to be called with order
        :param str[] symbols: unified symbol of the market to fetch orders for
        :param Function callback: Consumer function to be called with each update
        :param boolean synchronous: if set to True, the callback will wait to finish before passing next message
        :param dict [params]: extra parameters specific to the exchange API endpoint
        """
        self.load_markets()
        symbols = self.market_symbols(symbols, None, True)
        stream = self.stream
        if callback is not None:
            for i in range(0, len(symbols)):
                stream.subscribe('orders::' + symbols[i], callback, synchronous)
            if self.is_empty(symbols):
                stream.subscribe('orders', callback, synchronous)
        stream.add_watch_function('watchOrdersForSymbols', [symbols, None, None, params])
        self.watch_orders_for_symbols(symbols, None, None, params)

    def watch_ohlcv_for_symbols(self, symbolsAndTimeframes: List[List[str]], since: Int = None, limit: Int = None, params={}):
        raise NotSupported(self.id + ' watchOHLCVForSymbols() is not supported yet')

<<<<<<< HEAD
    def subscribe_ohlcv_for_symbols(self, symbolsAndTimeframes: List[List[str]], callback: ConsumerFunction = None, synchronous: bool = True, params={}):
        """
        subscribe callback to be called with order
        :param str[] symbols: unified symbol of the market to fetch orders for
        :param Function callback: Consumer function to be called with each update
        :param boolean synchronous: if set to True, the callback will wait to finish before passing next message
        :param dict [params]: extra parameters specific to the exchange API endpoint
        """
        self.load_markets()
        stream = self.stream
        if callback is not None:
            for i in range(0, len(symbolsAndTimeframes)):
                symbol = self.symbol(symbolsAndTimeframes[i][0])
                timeframe = symbolsAndTimeframes[i][1]
                stream.subscribe('ohlcvs' + '::' + symbol + '::' + timeframe, callback, synchronous)
            if self.is_empty(symbolsAndTimeframes):
                stream.subscribe('ohlcvs', callback, synchronous)
        stream.add_watch_function('watchOHLCVForSymbols', [symbolsAndTimeframes, None, None, params])
        self.watch_ohlcv_for_symbols(symbolsAndTimeframes, None, None, params)
=======
    def un_watch_ohlcv_for_symbols(self, symbolsAndTimeframes: List[List[str]], params={}):
        raise NotSupported(self.id + ' unWatchOHLCVForSymbols() is not supported yet')
>>>>>>> 056b1b0a

    def watch_order_book_for_symbols(self, symbols: List[str], limit: Int = None, params={}):
        raise NotSupported(self.id + ' watchOrderBookForSymbols() is not supported yet')

<<<<<<< HEAD
    def subscribe_order_book_for_symbols(self, symbols: List[str], callback: ConsumerFunction = None, synchronous: bool = True, params={}):
        """
        subscribes to information on open orders with bid(buy) and ask(sell) prices, volumes and other data
        :param str[] symbols: unified array of symbols
        :param Function callback: function to call when receiving an update
        :param boolean synchronous: if set to True, the callback will wait to finish before passing next message
        :param dict [params]: extra parameters specific to the exchange API endpoint
        :returns dict: A dictionary of `order book structures <https://docs.ccxt.com/#/?id=order-book-structure>` indexed by market symbols
        """
        self.load_markets()
        stream = self.stream
        symbols = self.market_symbols(symbols, None, True)
        if callback is not None:
            for i in range(0, len(symbols)):
                stream.subscribe('orderbooks::' + symbols[i], callback, synchronous)
            if self.is_empty(symbols):
                stream.subscribe('orderbooks', callback, synchronous)
        stream.add_watch_function('watchOrderBookForSymbols', [symbols, None, params])
        self.watch_order_book_for_symbols(symbols, None, params)
=======
    def un_watch_order_book_for_symbols(self, symbols: List[str], params={}):
        raise NotSupported(self.id + ' unWatchOrderBookForSymbols() is not supported yet')
>>>>>>> 056b1b0a

    def fetch_deposit_addresses(self, codes: Strings = None, params={}):
        raise NotSupported(self.id + ' fetchDepositAddresses() is not supported yet')

    def fetch_order_book(self, symbol: str, limit: Int = None, params={}):
        raise NotSupported(self.id + ' fetchOrderBook() is not supported yet')

    def fetch_order_book_ws(self, symbol: str, limit: Int = None, params={}):
        raise NotSupported(self.id + ' fetchOrderBookWs() is not supported yet')

    def fetch_margin_mode(self, symbol: str, params={}):
        if self.has['fetchMarginModes']:
            marginModes = self.fetch_margin_modes([symbol], params)
            return self.safe_dict(marginModes, symbol)
        else:
            raise NotSupported(self.id + ' fetchMarginMode() is not supported yet')

    def fetch_margin_modes(self, symbols: Strings = None, params={}):
        raise NotSupported(self.id + ' fetchMarginModes() is not supported yet')

    def fetch_rest_order_book_safe(self, symbol, limit=None, params={}):
        fetchSnapshotMaxRetries = self.handle_option('watchOrderBook', 'maxRetries', 3)
        for i in range(0, fetchSnapshotMaxRetries):
            try:
                orderBook = self.fetch_order_book(symbol, limit, params)
                return orderBook
            except Exception as e:
                if (i + 1) == fetchSnapshotMaxRetries:
                    raise e
        return None

    def watch_order_book(self, symbol: str, limit: Int = None, params={}):
        raise NotSupported(self.id + ' watchOrderBook() is not supported yet')

<<<<<<< HEAD
    def subscribe_order_book(self, symbol: str, callback: ConsumerFunction = None, synchronous: bool = True, params={}):
        """
        subscribe to information on open orders with bid(buy) and ask(sell) prices, volumes and other data
        :param str symbol: unified symbol of the market to fetch the order book for
        :param Function callback: Consumer function to be called with each update
        :param boolean synchronous: if set to True, the callback will wait to finish before passing next message
        :returns dict: A dictionary of `order book structures <https://docs.ccxt.com/#/?id=order-book-structure>` indexed by market symbols
        """
        self.subscribe_order_book_for_symbols([symbol], callback, synchronous, params)
=======
    def un_watch_order_book(self, symbol: str, params={}):
        raise NotSupported(self.id + ' unWatchOrderBook() is not supported yet')
>>>>>>> 056b1b0a

    def fetch_time(self, params={}):
        raise NotSupported(self.id + ' fetchTime() is not supported yet')

    def fetch_trading_limits(self, symbols: Strings = None, params={}):
        raise NotSupported(self.id + ' fetchTradingLimits() is not supported yet')

    def parse_currency(self, rawCurrency: dict):
        raise NotSupported(self.id + ' parseCurrency() is not supported yet')

    def parse_currencies(self, rawCurrencies):
        result = {}
        arr = self.to_array(rawCurrencies)
        for i in range(0, len(arr)):
            parsed = self.parse_currency(arr[i])
            code = parsed['code']
            result[code] = parsed
        return result

    def parse_market(self, market: dict):
        raise NotSupported(self.id + ' parseMarket() is not supported yet')

    def parse_markets(self, markets):
        result = []
        for i in range(0, len(markets)):
            result.append(self.parse_market(markets[i]))
        return result

    def parse_ticker(self, ticker: dict, market: Market = None):
        raise NotSupported(self.id + ' parseTicker() is not supported yet')

    def parse_deposit_address(self, depositAddress, currency: Currency = None):
        raise NotSupported(self.id + ' parseDepositAddress() is not supported yet')

    def parse_trade(self, trade: dict, market: Market = None):
        raise NotSupported(self.id + ' parseTrade() is not supported yet')

    def parse_transaction(self, transaction: dict, currency: Currency = None):
        raise NotSupported(self.id + ' parseTransaction() is not supported yet')

    def parse_transfer(self, transfer: dict, currency: Currency = None):
        raise NotSupported(self.id + ' parseTransfer() is not supported yet')

    def parse_account(self, account: dict):
        raise NotSupported(self.id + ' parseAccount() is not supported yet')

    def parse_ledger_entry(self, item: dict, currency: Currency = None):
        raise NotSupported(self.id + ' parseLedgerEntry() is not supported yet')

    def parse_order(self, order: dict, market: Market = None):
        raise NotSupported(self.id + ' parseOrder() is not supported yet')

    def fetch_cross_borrow_rates(self, params={}):
        raise NotSupported(self.id + ' fetchCrossBorrowRates() is not supported yet')

    def fetch_isolated_borrow_rates(self, params={}):
        raise NotSupported(self.id + ' fetchIsolatedBorrowRates() is not supported yet')

    def parse_market_leverage_tiers(self, info, market: Market = None):
        raise NotSupported(self.id + ' parseMarketLeverageTiers() is not supported yet')

    def fetch_leverage_tiers(self, symbols: Strings = None, params={}):
        raise NotSupported(self.id + ' fetchLeverageTiers() is not supported yet')

    def parse_position(self, position: dict, market: Market = None):
        raise NotSupported(self.id + ' parsePosition() is not supported yet')

    def parse_funding_rate_history(self, info, market: Market = None):
        raise NotSupported(self.id + ' parseFundingRateHistory() is not supported yet')

    def parse_borrow_interest(self, info: dict, market: Market = None):
        raise NotSupported(self.id + ' parseBorrowInterest() is not supported yet')

    def parse_isolated_borrow_rate(self, info: dict, market: Market = None):
        raise NotSupported(self.id + ' parseIsolatedBorrowRate() is not supported yet')

    def parse_ws_trade(self, trade: dict, market: Market = None):
        raise NotSupported(self.id + ' parseWsTrade() is not supported yet')

    def parse_ws_order(self, order: dict, market: Market = None):
        raise NotSupported(self.id + ' parseWsOrder() is not supported yet')

    def parse_ws_order_trade(self, trade: dict, market: Market = None):
        raise NotSupported(self.id + ' parseWsOrderTrade() is not supported yet')

    def parse_ws_ohlcv(self, ohlcv, market: Market = None):
        return self.parse_ohlcv(ohlcv, market)

    def fetch_funding_rates(self, symbols: Strings = None, params={}):
        raise NotSupported(self.id + ' fetchFundingRates() is not supported yet')

    def fetch_funding_intervals(self, symbols: Strings = None, params={}):
        raise NotSupported(self.id + ' fetchFundingIntervals() is not supported yet')

    def watch_funding_rate(self, symbol: str, params={}):
        raise NotSupported(self.id + ' watchFundingRate() is not supported yet')

    def watch_funding_rates(self, symbols: List[str], params={}):
        raise NotSupported(self.id + ' watchFundingRates() is not supported yet')

    def watch_funding_rates_for_symbols(self, symbols: List[str], params={}):
        return self.watch_funding_rates(symbols, params)

    def transfer(self, code: str, amount: float, fromAccount: str, toAccount: str, params={}):
        raise NotSupported(self.id + ' transfer() is not supported yet')

    def withdraw(self, code: str, amount: float, address: str, tag=None, params={}):
        raise NotSupported(self.id + ' withdraw() is not supported yet')

    def create_deposit_address(self, code: str, params={}):
        raise NotSupported(self.id + ' createDepositAddress() is not supported yet')

    def set_leverage(self, leverage: Int, symbol: Str = None, params={}):
        raise NotSupported(self.id + ' setLeverage() is not supported yet')

    def fetch_leverage(self, symbol: str, params={}):
        if self.has['fetchLeverages']:
            leverages = self.fetch_leverages([symbol], params)
            return self.safe_dict(leverages, symbol)
        else:
            raise NotSupported(self.id + ' fetchLeverage() is not supported yet')

    def fetch_leverages(self, symbols: Strings = None, params={}):
        raise NotSupported(self.id + ' fetchLeverages() is not supported yet')

    def set_position_mode(self, hedged: bool, symbol: Str = None, params={}):
        raise NotSupported(self.id + ' setPositionMode() is not supported yet')

    def add_margin(self, symbol: str, amount: float, params={}):
        raise NotSupported(self.id + ' addMargin() is not supported yet')

    def reduce_margin(self, symbol: str, amount: float, params={}):
        raise NotSupported(self.id + ' reduceMargin() is not supported yet')

    def set_margin(self, symbol: str, amount: float, params={}):
        raise NotSupported(self.id + ' setMargin() is not supported yet')

    def fetch_long_short_ratio(self, symbol: str, timeframe: Str = None, params={}):
        raise NotSupported(self.id + ' fetchLongShortRatio() is not supported yet')

    def fetch_long_short_ratio_history(self, symbol: Str = None, timeframe: Str = None, since: Int = None, limit: Int = None, params={}):
        raise NotSupported(self.id + ' fetchLongShortRatioHistory() is not supported yet')

    def fetch_margin_adjustment_history(self, symbol: Str = None, type: Str = None, since: Num = None, limit: Num = None, params={}):
        """
        fetches the history of margin added or reduced from contract isolated positions
        :param str [symbol]: unified market symbol
        :param str [type]: "add" or "reduce"
        :param int [since]: timestamp in ms of the earliest change to fetch
        :param int [limit]: the maximum amount of changes to fetch
        :param dict params: extra parameters specific to the exchange api endpoint
        :returns dict[]: a list of `margin structures <https://docs.ccxt.com/#/?id=margin-loan-structure>`
        """
        raise NotSupported(self.id + ' fetchMarginAdjustmentHistory() is not supported yet')

    def set_margin_mode(self, marginMode: str, symbol: Str = None, params={}):
        raise NotSupported(self.id + ' setMarginMode() is not supported yet')

    def fetch_deposit_addresses_by_network(self, code: str, params={}):
        raise NotSupported(self.id + ' fetchDepositAddressesByNetwork() is not supported yet')

    def fetch_open_interest_history(self, symbol: str, timeframe='1h', since: Int = None, limit: Int = None, params={}):
        raise NotSupported(self.id + ' fetchOpenInterestHistory() is not supported yet')

    def fetch_open_interest(self, symbol: str, params={}):
        raise NotSupported(self.id + ' fetchOpenInterest() is not supported yet')

    def sign_in(self, params={}):
        raise NotSupported(self.id + ' signIn() is not supported yet')

    def fetch_payment_methods(self, params={}):
        raise NotSupported(self.id + ' fetchPaymentMethods() is not supported yet')

    def parse_to_int(self, number):
        # Solve Common intmisuse ex: int((since / str(1000)))
        # using a number which is not valid in ts
        stringifiedNumber = self.number_to_string(number)
        convertedNumber = float(stringifiedNumber)
        return int(convertedNumber)

    def parse_to_numeric(self, number):
        stringVersion = self.number_to_string(number)  # self will convert 1.0 and 1 to "1" and 1.1 to "1.1"
        # keep self in mind:
        # in JS: 1 == 1.0 is True;  1 == 1.0 is True
        # in Python: 1 == 1.0 is True
        # in PHP 1 == 1.0 is True, but 1 == 1.0 is False
        if stringVersion.find('.') >= 0:
            return float(stringVersion)
        return int(stringVersion)

    def is_round_number(self, value: float):
        # self method is similar to isInteger, but self is more loyal and does not check for types.
        # i.e. isRoundNumber(1.000) returns True, while isInteger(1.000) returns False
        res = self.parse_to_numeric((value % 1))
        return res == 0

    def safe_integer_omit_zero(self, obj: object, key: IndexType, defaultValue: Int = None):
        timestamp = self.safe_integer(obj, key, defaultValue)
        if timestamp is None or timestamp == 0:
            return None
        return timestamp

    def after_construct(self):
        self.create_networks_by_id_object()
<<<<<<< HEAD
        self.setup_stream()
=======
        self.features_generator()

    def features_generator(self):
        #
        # the exchange-specific features can be something like self, where we support 'string' aliases too:
        #
        #     {
        #         'myItem' : {
        #             'createOrder' : {...},
        #             'fetchOrders' : {...},
        #         },
        #         'swap': {
        #             'linear': 'myItem',
        #             'inverse': 'myItem',
        #         },
        #         'future': {
        #             'linear': 'myItem',
        #             'inverse': 'myItem',
        #         }
        #     }
        #
        #
        #
        # self method would regenerate the blank features tree, eg:
        #
        #     {
        #         "spot": {
        #             "createOrder": None,
        #             "fetchBalance": None,
        #             ...
        #         },
        #         "swap": {
        #             ...
        #         }
        #     }
        #
        if self.features is None:
            return
        # reconstruct
        initialFeatures = self.features
        self.features = {}
        unifiedMarketTypes = ['spot', 'swap', 'future', 'option']
        subTypes = ['linear', 'inverse']
        # atm only support basic methods, eg: 'createOrder', 'fetchOrder', 'fetchOrders', 'fetchMyTrades'
        for i in range(0, len(unifiedMarketTypes)):
            marketType = unifiedMarketTypes[i]
            # if marketType is not filled for self exchange, don't add that in `features`
            if not (marketType in initialFeatures):
                self.features[marketType] = None
            else:
                if marketType == 'spot':
                    self.features[marketType] = self.features_mapper(initialFeatures, marketType, None)
                else:
                    self.features[marketType] = {}
                    for j in range(0, len(subTypes)):
                        subType = subTypes[j]
                        self.features[marketType][subType] = self.features_mapper(initialFeatures, marketType, subType)

    def features_mapper(self, initialFeatures: Any, marketType: Str, subType: Str = None):
        featuresObj = initialFeatures[marketType][subType] if (subType is not None) else initialFeatures[marketType]
        # if exchange does not have that market-type(eg. future>inverse)
        if featuresObj is None:
            return None
        extendsStr: Str = self.safe_string(featuresObj, 'extends')
        if extendsStr is not None:
            featuresObj = self.omit(featuresObj, 'extends')
            extendObj = self.features_mapper(initialFeatures, extendsStr)
            featuresObj = self.deep_extend(extendObj, featuresObj)
        #
        # corrections
        #
        if 'createOrder' in featuresObj:
            value = self.safe_dict(featuresObj['createOrder'], 'attachedStopLossTakeProfit')
            if value is not None:
                featuresObj['createOrder']['stopLoss'] = value
                featuresObj['createOrder']['takeProfit'] = value
            # for spot, default 'hedged' to False
            if marketType == 'spot':
                featuresObj['createOrder']['hedged'] = False
            # default 'GTC' to True
            gtcValue = self.safe_bool(featuresObj['createOrder']['timeInForce'], 'gtc')
            if gtcValue is None:
                featuresObj['createOrder']['timeInForce']['gtc'] = True
        return featuresObj
>>>>>>> 056b1b0a

    def orderbook_checksum_message(self, symbol: Str):
        return symbol + '  = False'

    def create_networks_by_id_object(self):
        # automatically generate network-id-to-code mappings
        networkIdsToCodesGenerated = self.invert_flat_string_dictionary(self.safe_value(self.options, 'networks', {}))  # invert defined networks dictionary
        self.options['networksById'] = self.extend(networkIdsToCodesGenerated, self.safe_value(self.options, 'networksById', {}))  # support manually overriden "networksById" dictionary too

    def get_default_options(self):
        return {
            'defaultNetworkCodeReplacements': {
                'ETH': {'ERC20': 'ETH'},
                'TRX': {'TRC20': 'TRX'},
                'CRO': {'CRC20': 'CRONOS'},
                'BRC20': {'BRC20': 'BTC'},
            },
        }

    def safe_ledger_entry(self, entry: object, currency: Currency = None):
        currency = self.safe_currency(None, currency)
        direction = self.safe_string(entry, 'direction')
        before = self.safe_string(entry, 'before')
        after = self.safe_string(entry, 'after')
        amount = self.safe_string(entry, 'amount')
        if amount is not None:
            if before is None and after is not None:
                before = Precise.string_sub(after, amount)
            elif before is not None and after is None:
                after = Precise.string_add(before, amount)
        if before is not None and after is not None:
            if direction is None:
                if Precise.string_gt(before, after):
                    direction = 'out'
                if Precise.string_gt(after, before):
                    direction = 'in'
        fee = self.safe_value(entry, 'fee')
        if fee is not None:
            fee['cost'] = self.safe_number(fee, 'cost')
        timestamp = self.safe_integer(entry, 'timestamp')
        info = self.safe_dict(entry, 'info', {})
        return {
            'id': self.safe_string(entry, 'id'),
            'timestamp': timestamp,
            'datetime': self.iso8601(timestamp),
            'direction': direction,
            'account': self.safe_string(entry, 'account'),
            'referenceId': self.safe_string(entry, 'referenceId'),
            'referenceAccount': self.safe_string(entry, 'referenceAccount'),
            'type': self.safe_string(entry, 'type'),
            'currency': currency['code'],
            'amount': self.parse_number(amount),
            'before': self.parse_number(before),
            'after': self.parse_number(after),
            'status': self.safe_string(entry, 'status'),
            'fee': fee,
            'info': info,
        }

    def safe_currency_structure(self, currency: object):
        return self.extend({
            'info': None,
            'id': None,
            'numericId': None,
            'code': None,
            'precision': None,
            'type': None,
            'name': None,
            'active': None,
            'deposit': None,
            'withdraw': None,
            'fee': None,
            'fees': {},
            'networks': {},
            'limits': {
                'deposit': {
                    'min': None,
                    'max': None,
                },
                'withdraw': {
                    'min': None,
                    'max': None,
                },
            },
        }, currency)

    def safe_market_structure(self, market: dict = None):
        cleanStructure = {
            'id': None,
            'lowercaseId': None,
            'symbol': None,
            'base': None,
            'quote': None,
            'settle': None,
            'baseId': None,
            'quoteId': None,
            'settleId': None,
            'type': None,
            'spot': None,
            'margin': None,
            'swap': None,
            'future': None,
            'option': None,
            'index': None,
            'active': None,
            'contract': None,
            'linear': None,
            'inverse': None,
            'subType': None,
            'taker': None,
            'maker': None,
            'contractSize': None,
            'expiry': None,
            'expiryDatetime': None,
            'strike': None,
            'optionType': None,
            'precision': {
                'amount': None,
                'price': None,
                'cost': None,
                'base': None,
                'quote': None,
            },
            'limits': {
                'leverage': {
                    'min': None,
                    'max': None,
                },
                'amount': {
                    'min': None,
                    'max': None,
                },
                'price': {
                    'min': None,
                    'max': None,
                },
                'cost': {
                    'min': None,
                    'max': None,
                },
            },
            'marginModes': {
                'cross': None,
                'isolated': None,
            },
            'created': None,
            'info': None,
        }
        if market is not None:
            result = self.extend(cleanStructure, market)
            # set None swap/future/etc
            if result['spot']:
                if result['contract'] is None:
                    result['contract'] = False
                if result['swap'] is None:
                    result['swap'] = False
                if result['future'] is None:
                    result['future'] = False
                if result['option'] is None:
                    result['option'] = False
                if result['index'] is None:
                    result['index'] = False
            return result
        return cleanStructure

    def set_markets(self, markets, currencies=None):
        values = []
        self.markets_by_id = {}
        # handle marketId conflicts
        # we insert spot markets first
        marketValues = self.sort_by(self.to_array(markets), 'spot', True, True)
        for i in range(0, len(marketValues)):
            value = marketValues[i]
            if value['id'] in self.markets_by_id:
                (self.markets_by_id[value['id']]).append(value)
            else:
                self.markets_by_id[value['id']] = [value]
            market = self.deep_extend(self.safe_market_structure(), {
                'precision': self.precision,
                'limits': self.limits,
            }, self.fees['trading'], value)
            if market['linear']:
                market['subType'] = 'linear'
            elif market['inverse']:
                market['subType'] = 'inverse'
            else:
                market['subType'] = None
            values.append(market)
        self.markets = self.index_by(values, 'symbol')
        marketsSortedBySymbol = self.keysort(self.markets)
        marketsSortedById = self.keysort(self.markets_by_id)
        self.symbols = list(marketsSortedBySymbol.keys())
        self.ids = list(marketsSortedById.keys())
        if currencies is not None:
            # currencies is always None when called in constructor but not when called from loadMarkets
            self.currencies = self.deep_extend(self.currencies, currencies)
        else:
            baseCurrencies = []
            quoteCurrencies = []
            for i in range(0, len(values)):
                market = values[i]
                defaultCurrencyPrecision = 8 if (self.precisionMode == DECIMAL_PLACES) else self.parse_number('1e-8')
                marketPrecision = self.safe_dict(market, 'precision', {})
                if 'base' in market:
                    currency = self.safe_currency_structure({
                        'id': self.safe_string_2(market, 'baseId', 'base'),
                        'numericId': self.safe_integer(market, 'baseNumericId'),
                        'code': self.safe_string(market, 'base'),
                        'precision': self.safe_value_2(marketPrecision, 'base', 'amount', defaultCurrencyPrecision),
                    })
                    baseCurrencies.append(currency)
                if 'quote' in market:
                    currency = self.safe_currency_structure({
                        'id': self.safe_string_2(market, 'quoteId', 'quote'),
                        'numericId': self.safe_integer(market, 'quoteNumericId'),
                        'code': self.safe_string(market, 'quote'),
                        'precision': self.safe_value_2(marketPrecision, 'quote', 'price', defaultCurrencyPrecision),
                    })
                    quoteCurrencies.append(currency)
            baseCurrencies = self.sort_by(baseCurrencies, 'code', False, '')
            quoteCurrencies = self.sort_by(quoteCurrencies, 'code', False, '')
            self.baseCurrencies = self.index_by(baseCurrencies, 'code')
            self.quoteCurrencies = self.index_by(quoteCurrencies, 'code')
            allCurrencies = self.array_concat(baseCurrencies, quoteCurrencies)
            groupedCurrencies = self.group_by(allCurrencies, 'code')
            codes = list(groupedCurrencies.keys())
            resultingCurrencies = []
            for i in range(0, len(codes)):
                code = codes[i]
                groupedCurrenciesCode = self.safe_list(groupedCurrencies, code, [])
                highestPrecisionCurrency = self.safe_value(groupedCurrenciesCode, 0)
                for j in range(1, len(groupedCurrenciesCode)):
                    currentCurrency = groupedCurrenciesCode[j]
                    if self.precisionMode == TICK_SIZE:
                        highestPrecisionCurrency = currentCurrency if (currentCurrency['precision'] < highestPrecisionCurrency['precision']) else highestPrecisionCurrency
                    else:
                        highestPrecisionCurrency = currentCurrency if (currentCurrency['precision'] > highestPrecisionCurrency['precision']) else highestPrecisionCurrency
                resultingCurrencies.append(highestPrecisionCurrency)
            sortedCurrencies = self.sort_by(resultingCurrencies, 'code')
            self.currencies = self.deep_extend(self.currencies, self.index_by(sortedCurrencies, 'code'))
        self.currencies_by_id = self.index_by(self.currencies, 'id')
        currenciesSortedByCode = self.keysort(self.currencies)
        self.codes = list(currenciesSortedByCode.keys())
        return self.markets

    def get_describe_for_extended_ws_exchange(self, currentRestInstance: Any, parentRestInstance: Any, wsBaseDescribe: dict):
        extendedRestDescribe = self.deep_extend(parentRestInstance.describe(), currentRestInstance.describe())
        superWithRestDescribe = self.deep_extend(extendedRestDescribe, wsBaseDescribe)
        return superWithRestDescribe

    def safe_balance(self, balance: dict):
        balances = self.omit(balance, ['info', 'timestamp', 'datetime', 'free', 'used', 'total'])
        codes = list(balances.keys())
        balance['free'] = {}
        balance['used'] = {}
        balance['total'] = {}
        debtBalance = {}
        for i in range(0, len(codes)):
            code = codes[i]
            total = self.safe_string(balance[code], 'total')
            free = self.safe_string(balance[code], 'free')
            used = self.safe_string(balance[code], 'used')
            debt = self.safe_string(balance[code], 'debt')
            if (total is None) and (free is not None) and (used is not None):
                total = Precise.string_add(free, used)
            if (free is None) and (total is not None) and (used is not None):
                free = Precise.string_sub(total, used)
            if (used is None) and (total is not None) and (free is not None):
                used = Precise.string_sub(total, free)
            balance[code]['free'] = self.parse_number(free)
            balance[code]['used'] = self.parse_number(used)
            balance[code]['total'] = self.parse_number(total)
            balance['free'][code] = balance[code]['free']
            balance['used'][code] = balance[code]['used']
            balance['total'][code] = balance[code]['total']
            if debt is not None:
                balance[code]['debt'] = self.parse_number(debt)
                debtBalance[code] = balance[code]['debt']
        debtBalanceArray = list(debtBalance.keys())
        length = len(debtBalanceArray)
        if length:
            balance['debt'] = debtBalance
        return balance

    def safe_order(self, order: dict, market: Market = None):
        # parses numbers
        # * it is important pass the trades rawTrades
        amount = self.omit_zero(self.safe_string(order, 'amount'))
        remaining = self.safe_string(order, 'remaining')
        filled = self.safe_string(order, 'filled')
        cost = self.safe_string(order, 'cost')
        average = self.omit_zero(self.safe_string(order, 'average'))
        price = self.omit_zero(self.safe_string(order, 'price'))
        lastTradeTimeTimestamp = self.safe_integer(order, 'lastTradeTimestamp')
        symbol = self.safe_string(order, 'symbol')
        side = self.safe_string(order, 'side')
        status = self.safe_string(order, 'status')
        parseFilled = (filled is None)
        parseCost = (cost is None)
        parseLastTradeTimeTimestamp = (lastTradeTimeTimestamp is None)
        fee = self.safe_value(order, 'fee')
        parseFee = (fee is None)
        parseFees = self.safe_value(order, 'fees') is None
        parseSymbol = symbol is None
        parseSide = side is None
        shouldParseFees = parseFee or parseFees
        fees = self.safe_list(order, 'fees', [])
        trades = []
        isTriggerOrSLTpOrder = ((self.safe_string(order, 'triggerPrice') is not None or (self.safe_string(order, 'stopLossPrice') is not None)) or (self.safe_string(order, 'takeProfitPrice') is not None))
        if parseFilled or parseCost or shouldParseFees:
            rawTrades = self.safe_value(order, 'trades', trades)
            # oldNumber = self.number
            # we parse trades here!
            # i don't think self is needed anymore
            # self.number = str
            firstTrade = self.safe_value(rawTrades, 0)
            # parse trades if they haven't already been parsed
            tradesAreParsed = ((firstTrade is not None) and ('info' in firstTrade) and ('id' in firstTrade))
            if not tradesAreParsed:
                trades = self.parse_trades(rawTrades, market)
            else:
                trades = rawTrades
            # self.number = oldNumber; why parse trades if you read the value using `safeString` ?
            tradesLength = 0
            isArray = isinstance(trades, list)
            if isArray:
                tradesLength = len(trades)
            if isArray and (tradesLength > 0):
                # move properties that are defined in trades up into the order
                if order['symbol'] is None:
                    order['symbol'] = trades[0]['symbol']
                if order['side'] is None:
                    order['side'] = trades[0]['side']
                if order['type'] is None:
                    order['type'] = trades[0]['type']
                if order['id'] is None:
                    order['id'] = trades[0]['order']
                if parseFilled:
                    filled = '0'
                if parseCost:
                    cost = '0'
                for i in range(0, len(trades)):
                    trade = trades[i]
                    tradeAmount = self.safe_string(trade, 'amount')
                    if parseFilled and (tradeAmount is not None):
                        filled = Precise.string_add(filled, tradeAmount)
                    tradeCost = self.safe_string(trade, 'cost')
                    if parseCost and (tradeCost is not None):
                        cost = Precise.string_add(cost, tradeCost)
                    if parseSymbol:
                        symbol = self.safe_string(trade, 'symbol')
                    if parseSide:
                        side = self.safe_string(trade, 'side')
                    tradeTimestamp = self.safe_value(trade, 'timestamp')
                    if parseLastTradeTimeTimestamp and (tradeTimestamp is not None):
                        if lastTradeTimeTimestamp is None:
                            lastTradeTimeTimestamp = tradeTimestamp
                        else:
                            lastTradeTimeTimestamp = max(lastTradeTimeTimestamp, tradeTimestamp)
                    if shouldParseFees:
                        tradeFees = self.safe_value(trade, 'fees')
                        if tradeFees is not None:
                            for j in range(0, len(tradeFees)):
                                tradeFee = tradeFees[j]
                                fees.append(self.extend({}, tradeFee))
                        else:
                            tradeFee = self.safe_value(trade, 'fee')
                            if tradeFee is not None:
                                fees.append(self.extend({}, tradeFee))
        if shouldParseFees:
            reducedFees = self.reduce_fees_by_currency(fees) if self.reduceFees else fees
            reducedLength = len(reducedFees)
            for i in range(0, reducedLength):
                reducedFees[i]['cost'] = self.safe_number(reducedFees[i], 'cost')
                if 'rate' in reducedFees[i]:
                    reducedFees[i]['rate'] = self.safe_number(reducedFees[i], 'rate')
            if not parseFee and (reducedLength == 0):
                # copy fee to avoid modification by reference
                feeCopy = self.deep_extend(fee)
                feeCopy['cost'] = self.safe_number(feeCopy, 'cost')
                if 'rate' in feeCopy:
                    feeCopy['rate'] = self.safe_number(feeCopy, 'rate')
                reducedFees.append(feeCopy)
            order['fees'] = reducedFees
            if parseFee and (reducedLength == 1):
                order['fee'] = reducedFees[0]
        if amount is None:
            # ensure amount = filled + remaining
            if filled is not None and remaining is not None:
                amount = Precise.string_add(filled, remaining)
            elif status == 'closed':
                amount = filled
        if filled is None:
            if amount is not None and remaining is not None:
                filled = Precise.string_sub(amount, remaining)
            elif status == 'closed' and amount is not None:
                filled = amount
        if remaining is None:
            if amount is not None and filled is not None:
                remaining = Precise.string_sub(amount, filled)
            elif status == 'closed':
                remaining = '0'
        # ensure that the average field is calculated correctly
        inverse = self.safe_bool(market, 'inverse', False)
        contractSize = self.number_to_string(self.safe_value(market, 'contractSize', 1))
        # inverse
        # price = filled * contract size / cost
        #
        # linear
        # price = cost / (filled * contract size)
        if average is None:
            if (filled is not None) and (cost is not None) and Precise.string_gt(filled, '0'):
                filledTimesContractSize = Precise.string_mul(filled, contractSize)
                if inverse:
                    average = Precise.string_div(filledTimesContractSize, cost)
                else:
                    average = Precise.string_div(cost, filledTimesContractSize)
        # similarly
        # inverse
        # cost = filled * contract size / price
        #
        # linear
        # cost = filled * contract size * price
        costPriceExists = (average is not None) or (price is not None)
        if parseCost and (filled is not None) and costPriceExists:
            multiplyPrice = None
            if average is None:
                multiplyPrice = price
            else:
                multiplyPrice = average
            # contract trading
            filledTimesContractSize = Precise.string_mul(filled, contractSize)
            if inverse:
                cost = Precise.string_div(filledTimesContractSize, multiplyPrice)
            else:
                cost = Precise.string_mul(filledTimesContractSize, multiplyPrice)
        # support for market orders
        orderType = self.safe_value(order, 'type')
        emptyPrice = (price is None) or Precise.string_equals(price, '0')
        if emptyPrice and (orderType == 'market'):
            price = average
        # we have trades with string values at self point so we will mutate them
        for i in range(0, len(trades)):
            entry = trades[i]
            entry['amount'] = self.safe_number(entry, 'amount')
            entry['price'] = self.safe_number(entry, 'price')
            entry['cost'] = self.safe_number(entry, 'cost')
            tradeFee = self.safe_dict(entry, 'fee', {})
            tradeFee['cost'] = self.safe_number(tradeFee, 'cost')
            if 'rate' in tradeFee:
                tradeFee['rate'] = self.safe_number(tradeFee, 'rate')
            entryFees = self.safe_list(entry, 'fees', [])
            for j in range(0, len(entryFees)):
                entryFees[j]['cost'] = self.safe_number(entryFees[j], 'cost')
            entry['fees'] = entryFees
            entry['fee'] = tradeFee
        timeInForce = self.safe_string(order, 'timeInForce')
        postOnly = self.safe_value(order, 'postOnly')
        # timeInForceHandling
        if timeInForce is None:
            if not isTriggerOrSLTpOrder and (self.safe_string(order, 'type') == 'market'):
                timeInForce = 'IOC'
            # allow postOnly override
            if postOnly:
                timeInForce = 'PO'
        elif postOnly is None:
            # timeInForce is not None here
            postOnly = timeInForce == 'PO'
        timestamp = self.safe_integer(order, 'timestamp')
        lastUpdateTimestamp = self.safe_integer(order, 'lastUpdateTimestamp')
        datetime = self.safe_string(order, 'datetime')
        if datetime is None:
            datetime = self.iso8601(timestamp)
        triggerPrice = self.parse_number(self.safe_string_2(order, 'triggerPrice', 'stopPrice'))
        takeProfitPrice = self.parse_number(self.safe_string(order, 'takeProfitPrice'))
        stopLossPrice = self.parse_number(self.safe_string(order, 'stopLossPrice'))
        return self.extend(order, {
            'id': self.safe_string(order, 'id'),
            'clientOrderId': self.safe_string(order, 'clientOrderId'),
            'timestamp': timestamp,
            'datetime': datetime,
            'symbol': symbol,
            'type': self.safe_string(order, 'type'),
            'side': side,
            'lastTradeTimestamp': lastTradeTimeTimestamp,
            'lastUpdateTimestamp': lastUpdateTimestamp,
            'price': self.parse_number(price),
            'amount': self.parse_number(amount),
            'cost': self.parse_number(cost),
            'average': self.parse_number(average),
            'filled': self.parse_number(filled),
            'remaining': self.parse_number(remaining),
            'timeInForce': timeInForce,
            'postOnly': postOnly,
            'trades': trades,
            'reduceOnly': self.safe_value(order, 'reduceOnly'),
            'stopPrice': triggerPrice,  # ! deprecated, use triggerPrice instead
            'triggerPrice': triggerPrice,
            'takeProfitPrice': takeProfitPrice,
            'stopLossPrice': stopLossPrice,
            'status': status,
            'fee': self.safe_value(order, 'fee'),
        })

    def parse_orders(self, orders: object, market: Market = None, since: Int = None, limit: Int = None, params={}):
        #
        # the value of orders is either a dict or a list
        #
        # dict
        #
        #     {
        #         'id1': {*},
        #         'id2': {*},
        #         'id3': {*},
        #         ...
        #     }
        #
        # list
        #
        #     [
        #         {'id': 'id1', *},
        #         {'id': 'id2', *},
        #         {'id': 'id3', *},
        #         ...
        #     ]
        #
        results = []
        if isinstance(orders, list):
            for i in range(0, len(orders)):
                order = self.extend(self.parse_order(orders[i], market), params)
                results.append(order)
        else:
            ids = list(orders.keys())
            for i in range(0, len(ids)):
                id = ids[i]
                order = self.extend(self.parse_order(self.extend({'id': id}, orders[id]), market), params)
                results.append(order)
        results = self.sort_by(results, 'timestamp')
        symbol = market['symbol'] if (market is not None) else None
        return self.filter_by_symbol_since_limit(results, symbol, since, limit)

    def calculate_fee(self, symbol: str, type: str, side: str, amount: float, price: float, takerOrMaker='taker', params={}):
        """
        calculates the presumptive fee that would be charged for an order
        :param str symbol: unified market symbol
        :param str type: 'market' or 'limit'
        :param str side: 'buy' or 'sell'
        :param float amount: how much you want to trade, in units of the base currency on most exchanges, or number of contracts
        :param float price: the price for the order to be filled at, in units of the quote currency
        :param str takerOrMaker: 'taker' or 'maker'
        :param dict params:
        :returns dict: contains the rate, the percentage multiplied to the order amount to obtain the fee amount, and cost, the total value of the fee in units of the quote currency, for the order
        """
        if type == 'market' and takerOrMaker == 'maker':
            raise ArgumentsRequired(self.id + ' calculateFee() - you have provided incompatible arguments - "market" type order can not be "maker". Change either the "type" or the "takerOrMaker" argument to calculate the fee.')
        market = self.markets[symbol]
        feeSide = self.safe_string(market, 'feeSide', 'quote')
        useQuote = None
        if feeSide == 'get':
            # the fee is always in the currency you get
            useQuote = side == 'sell'
        elif feeSide == 'give':
            # the fee is always in the currency you give
            useQuote = side == 'buy'
        else:
            # the fee is always in feeSide currency
            useQuote = feeSide == 'quote'
        cost = self.number_to_string(amount)
        key = None
        if useQuote:
            priceString = self.number_to_string(price)
            cost = Precise.string_mul(cost, priceString)
            key = 'quote'
        else:
            key = 'base'
        # for derivatives, the fee is in 'settle' currency
        if not market['spot']:
            key = 'settle'
        # even if `takerOrMaker` argument was set to 'maker', for 'market' orders we should forcefully override it to 'taker'
        if type == 'market':
            takerOrMaker = 'taker'
        rate = self.safe_string(market, takerOrMaker)
        cost = Precise.string_mul(cost, rate)
        return {
            'type': takerOrMaker,
            'currency': market[key],
            'rate': self.parse_number(rate),
            'cost': self.parse_number(cost),
        }

    def safe_liquidation(self, liquidation: dict, market: Market = None):
        contracts = self.safe_string(liquidation, 'contracts')
        contractSize = self.safe_string(market, 'contractSize')
        price = self.safe_string(liquidation, 'price')
        baseValue = self.safe_string(liquidation, 'baseValue')
        quoteValue = self.safe_string(liquidation, 'quoteValue')
        if (baseValue is None) and (contracts is not None) and (contractSize is not None) and (price is not None):
            baseValue = Precise.string_mul(contracts, contractSize)
        if (quoteValue is None) and (baseValue is not None) and (price is not None):
            quoteValue = Precise.string_mul(baseValue, price)
        liquidation['contracts'] = self.parse_number(contracts)
        liquidation['contractSize'] = self.parse_number(contractSize)
        liquidation['price'] = self.parse_number(price)
        liquidation['baseValue'] = self.parse_number(baseValue)
        liquidation['quoteValue'] = self.parse_number(quoteValue)
        return liquidation

    def safe_trade(self, trade: dict, market: Market = None):
        amount = self.safe_string(trade, 'amount')
        price = self.safe_string(trade, 'price')
        cost = self.safe_string(trade, 'cost')
        if cost is None:
            # contract trading
            contractSize = self.safe_string(market, 'contractSize')
            multiplyPrice = price
            if contractSize is not None:
                inverse = self.safe_bool(market, 'inverse', False)
                if inverse:
                    multiplyPrice = Precise.string_div('1', price)
                multiplyPrice = Precise.string_mul(multiplyPrice, contractSize)
            cost = Precise.string_mul(multiplyPrice, amount)
        resultFee, resultFees = self.parsed_fee_and_fees(trade)
        trade['fee'] = resultFee
        trade['fees'] = resultFees
        trade['amount'] = self.parse_number(amount)
        trade['price'] = self.parse_number(price)
        trade['cost'] = self.parse_number(cost)
        return trade

    def parsed_fee_and_fees(self, container: Any):
        fee = self.safe_dict(container, 'fee')
        fees = self.safe_list(container, 'fees')
        feeDefined = fee is not None
        feesDefined = fees is not None
        # parsing only if at least one of them is defined
        shouldParseFees = (feeDefined or feesDefined)
        if shouldParseFees:
            if feeDefined:
                fee = self.parse_fee_numeric(fee)
            if not feesDefined:
                # just set it directly, no further processing needed
                fees = [fee]
            # 'fees' were set, so reparse them
            reducedFees = self.reduce_fees_by_currency(fees) if self.reduceFees else fees
            reducedLength = len(reducedFees)
            for i in range(0, reducedLength):
                reducedFees[i] = self.parse_fee_numeric(reducedFees[i])
            fees = reducedFees
            if reducedLength == 1:
                fee = reducedFees[0]
            elif reducedLength == 0:
                fee = None
        # in case `fee & fees` are None, set `fees` array
        if fee is None:
            fee = {
                'cost': None,
                'currency': None,
            }
        if fees is None:
            fees = []
        return [fee, fees]

    def parse_fee_numeric(self, fee: Any):
        fee['cost'] = self.safe_number(fee, 'cost')  # ensure numeric
        if 'rate' in fee:
            fee['rate'] = self.safe_number(fee, 'rate')
        return fee

    def find_nearest_ceiling(self, arr: List[float], providedValue: float):
        #  i.e. findNearestCeiling([10, 30, 50],  23) returns 30
        length = len(arr)
        for i in range(0, length):
            current = arr[i]
            if providedValue <= current:
                return current
        return arr[length - 1]

    def invert_flat_string_dictionary(self, dict):
        reversed = {}
        keys = list(dict.keys())
        for i in range(0, len(keys)):
            key = keys[i]
            value = dict[key]
            if isinstance(value, str):
                reversed[value] = key
        return reversed

    def reduce_fees_by_currency(self, fees):
        #
        # self function takes a list of fee structures having the following format
        #
        #     string = True
        #
        #     [
        #         {'currency': 'BTC', 'cost': '0.1'},
        #         {'currency': 'BTC', 'cost': '0.2'  },
        #         {'currency': 'BTC', 'cost': '0.2', 'rate': '0.00123'},
        #         {'currency': 'BTC', 'cost': '0.4', 'rate': '0.00123'},
        #         {'currency': 'BTC', 'cost': '0.5', 'rate': '0.00456'},
        #         {'currency': 'USDT', 'cost': '12.3456'},
        #     ]
        #
        #     string = False
        #
        #     [
        #         {'currency': 'BTC', 'cost': 0.1},
        #         {'currency': 'BTC', 'cost': 0.2},
        #         {'currency': 'BTC', 'cost': 0.2, 'rate': 0.00123},
        #         {'currency': 'BTC', 'cost': 0.4, 'rate': 0.00123},
        #         {'currency': 'BTC', 'cost': 0.5, 'rate': 0.00456},
        #         {'currency': 'USDT', 'cost': 12.3456},
        #     ]
        #
        # and returns a reduced fee list, where fees are summed per currency and rate(if any)
        #
        #     string = True
        #
        #     [
        #         {'currency': 'BTC', 'cost': '0.4'  },
        #         {'currency': 'BTC', 'cost': '0.6', 'rate': '0.00123'},
        #         {'currency': 'BTC', 'cost': '0.5', 'rate': '0.00456'},
        #         {'currency': 'USDT', 'cost': '12.3456'},
        #     ]
        #
        #     string  = False
        #
        #     [
        #         {'currency': 'BTC', 'cost': 0.3  },
        #         {'currency': 'BTC', 'cost': 0.6, 'rate': 0.00123},
        #         {'currency': 'BTC', 'cost': 0.5, 'rate': 0.00456},
        #         {'currency': 'USDT', 'cost': 12.3456},
        #     ]
        #
        reduced = {}
        for i in range(0, len(fees)):
            fee = fees[i]
            code = self.safe_string(fee, 'currency')
            feeCurrencyCode = code is not code if None else str(i)
            if feeCurrencyCode is not None:
                rate = self.safe_string(fee, 'rate')
                cost = self.safe_string(fee, 'cost')
                if cost is None:
                    # omit None cost, does not make sense, however, don't omit '0' costs, still make sense
                    continue
                if not (feeCurrencyCode in reduced):
                    reduced[feeCurrencyCode] = {}
                rateKey = '' if (rate is None) else rate
                if rateKey in reduced[feeCurrencyCode]:
                    reduced[feeCurrencyCode][rateKey]['cost'] = Precise.string_add(reduced[feeCurrencyCode][rateKey]['cost'], cost)
                else:
                    reduced[feeCurrencyCode][rateKey] = {
                        'currency': code,
                        'cost': cost,
                    }
                    if rate is not None:
                        reduced[feeCurrencyCode][rateKey]['rate'] = rate
        result = []
        feeValues = list(reduced.values())
        for i in range(0, len(feeValues)):
            reducedFeeValues = list(feeValues[i].values())
            result = self.array_concat(result, reducedFeeValues)
        return result

    def safe_ticker(self, ticker: dict, market: Market = None):
        open = self.omit_zero(self.safe_string(ticker, 'open'))
        close = self.omit_zero(self.safe_string(ticker, 'close'))
        last = self.omit_zero(self.safe_string(ticker, 'last'))
        change = self.omit_zero(self.safe_string(ticker, 'change'))
        percentage = self.omit_zero(self.safe_string(ticker, 'percentage'))
        average = self.omit_zero(self.safe_string(ticker, 'average'))
        vwap = self.omit_zero(self.safe_string(ticker, 'vwap'))
        baseVolume = self.safe_string(ticker, 'baseVolume')
        quoteVolume = self.safe_string(ticker, 'quoteVolume')
        if vwap is None:
            vwap = Precise.string_div(self.omit_zero(quoteVolume), baseVolume)
        if (last is not None) and (close is None):
            close = last
        elif (last is None) and (close is not None):
            last = close
        if (last is not None) and (open is not None):
            if change is None:
                change = Precise.string_sub(last, open)
            if average is None:
                precision = 18
                if market is not None and self.is_tick_precision():
                    marketPrecision = self.safe_dict(market, 'precision')
                    precisionPrice = self.safe_string(marketPrecision, 'price')
                    if precisionPrice is not None:
                        precision = self.precision_from_string(precisionPrice)
                average = Precise.string_div(Precise.string_add(last, open), '2', precision)
        if (percentage is None) and (change is not None) and (open is not None) and Precise.string_gt(open, '0'):
            percentage = Precise.string_mul(Precise.string_div(change, open), '100')
        if (change is None) and (percentage is not None) and (open is not None):
            change = Precise.string_div(Precise.string_mul(percentage, open), '100')
        if (open is None) and (last is not None) and (change is not None):
            open = Precise.string_sub(last, change)
        # timestamp and symbol operations don't belong in safeTicker
        # they should be done in the derived classes
        return self.extend(ticker, {
            'bid': self.parse_number(self.omit_zero(self.safe_string(ticker, 'bid'))),
            'bidVolume': self.safe_number(ticker, 'bidVolume'),
            'ask': self.parse_number(self.omit_zero(self.safe_string(ticker, 'ask'))),
            'askVolume': self.safe_number(ticker, 'askVolume'),
            'high': self.parse_number(self.omit_zero(self.safe_string(ticker, 'high'))),
            'low': self.parse_number(self.omit_zero(self.safe_string(ticker, 'low'))),
            'open': self.parse_number(self.omit_zero(open)),
            'close': self.parse_number(self.omit_zero(close)),
            'last': self.parse_number(self.omit_zero(last)),
            'change': self.parse_number(change),
            'percentage': self.parse_number(percentage),
            'average': self.parse_number(average),
            'vwap': self.parse_number(vwap),
            'baseVolume': self.parse_number(baseVolume),
            'quoteVolume': self.parse_number(quoteVolume),
            'previousClose': self.safe_number(ticker, 'previousClose'),
            'indexPrice': self.safe_number(ticker, 'indexPrice'),
            'markPrice': self.safe_number(ticker, 'markPrice'),
        })

    def fetch_borrow_rate(self, code: str, amount: float, params={}):
        raise NotSupported(self.id + ' fetchBorrowRate is deprecated, please use fetchCrossBorrowRate or fetchIsolatedBorrowRate instead')

    def repay_cross_margin(self, code: str, amount: float, params={}):
        raise NotSupported(self.id + ' repayCrossMargin is not support yet')

    def repay_isolated_margin(self, symbol: str, code: str, amount: float, params={}):
        raise NotSupported(self.id + ' repayIsolatedMargin is not support yet')

    def borrow_cross_margin(self, code: str, amount: float, params={}):
        raise NotSupported(self.id + ' borrowCrossMargin is not support yet')

    def borrow_isolated_margin(self, symbol: str, code: str, amount: float, params={}):
        raise NotSupported(self.id + ' borrowIsolatedMargin is not support yet')

    def borrow_margin(self, code: str, amount: float, symbol: Str = None, params={}):
        raise NotSupported(self.id + ' borrowMargin is deprecated, please use borrowCrossMargin or borrowIsolatedMargin instead')

    def repay_margin(self, code: str, amount: float, symbol: Str = None, params={}):
        raise NotSupported(self.id + ' repayMargin is deprecated, please use repayCrossMargin or repayIsolatedMargin instead')

    def fetch_ohlcv(self, symbol: str, timeframe='1m', since: Int = None, limit: Int = None, params={}):
        message = ''
        if self.has['fetchTrades']:
            message = '. If you want to build OHLCV candles from trade executions data, visit https://github.com/ccxt/ccxt/tree/master/examples/ and see "build-ohlcv-bars" file'
        raise NotSupported(self.id + ' fetchOHLCV() is not supported yet' + message)

    def fetch_ohlcv_ws(self, symbol: str, timeframe='1m', since: Int = None, limit: Int = None, params={}):
        message = ''
        if self.has['fetchTradesWs']:
            message = '. If you want to build OHLCV candles from trade executions data, visit https://github.com/ccxt/ccxt/tree/master/examples/ and see "build-ohlcv-bars" file'
        raise NotSupported(self.id + ' fetchOHLCVWs() is not supported yet. Try using fetchOHLCV instead.' + message)

    def watch_ohlcv(self, symbol: str, timeframe='1m', since: Int = None, limit: Int = None, params={}):
        raise NotSupported(self.id + ' watchOHLCV() is not supported yet')

    def subscribe_ohlcv(self, symbol: str, timeframe='1m', callback: ConsumerFunction = None, synchronous: bool = True, params={}):
        """
        watches historical candlestick data containing the open, high, low, and close price, and the volume of a market
        :param str symbol: unified symbol of the market to fetch OHLCV data for
        :param str timeframe: the length of time each candle represents
        :param Function callback: Consumer function to be called with each update
        :param boolean synchronous: if set to True, the callback will wait to finish before passing next message
        :param dict [params]: extra parameters specific to the exchange API endpoint
        :returns int[][]: A list of candles ordered, open, high, low, close, volume
        """
        self.load_markets()
        symbol = self.symbol(symbol)
        stream = self.stream
        if callback is not None:
            stream.subscribe('ohlcvs::' + symbol + '::' + timeframe, callback, synchronous)
        stream.add_watch_function('watchOHLCV', [symbol, timeframe, None, None, params])
        self.watch_ohlcv(symbol, timeframe, None, None, params)

    def convert_trading_view_to_ohlcv(self, ohlcvs: List[List[float]], timestamp='t', open='o', high='h', low='l', close='c', volume='v', ms=False):
        result = []
        timestamps = self.safe_list(ohlcvs, timestamp, [])
        opens = self.safe_list(ohlcvs, open, [])
        highs = self.safe_list(ohlcvs, high, [])
        lows = self.safe_list(ohlcvs, low, [])
        closes = self.safe_list(ohlcvs, close, [])
        volumes = self.safe_list(ohlcvs, volume, [])
        for i in range(0, len(timestamps)):
            result.append([
                self.safe_integer(timestamps, i) if ms else self.safe_timestamp(timestamps, i),
                self.safe_value(opens, i),
                self.safe_value(highs, i),
                self.safe_value(lows, i),
                self.safe_value(closes, i),
                self.safe_value(volumes, i),
            ])
        return result

    def convert_ohlcv_to_trading_view(self, ohlcvs: List[List[float]], timestamp='t', open='o', high='h', low='l', close='c', volume='v', ms=False):
        result = {}
        result[timestamp] = []
        result[open] = []
        result[high] = []
        result[low] = []
        result[close] = []
        result[volume] = []
        for i in range(0, len(ohlcvs)):
            ts = ohlcvs[i][0] if ms else self.parse_to_int(ohlcvs[i][0] / 1000)
            result[timestamp].append(ts)
            result[open].append(ohlcvs[i][1])
            result[high].append(ohlcvs[i][2])
            result[low].append(ohlcvs[i][3])
            result[close].append(ohlcvs[i][4])
            result[volume].append(ohlcvs[i][5])
        return result

    def fetch_web_endpoint(self, method, endpointMethod, returnAsJson, startRegex=None, endRegex=None):
        errorMessage = ''
        options = self.safe_value(self.options, method, {})
        muteOnFailure = self.safe_bool(options, 'webApiMuteFailure', True)
        try:
            # if it was not explicitly disabled, then don't fetch
            if self.safe_bool(options, 'webApiEnable', True) is not True:
                return None
            maxRetries = self.safe_value(options, 'webApiRetries', 10)
            response = None
            retry = 0
            while(retry < maxRetries):
                try:
                    response = getattr(self, endpointMethod)({})
                    break
                except Exception as e:
                    retry = retry + 1
                    if retry == maxRetries:
                        raise e
            content = response
            if startRegex is not None:
                splitted_by_start = content.split(startRegex)
                content = splitted_by_start[1]  # we need second part after start
            if endRegex is not None:
                splitted_by_end = content.split(endRegex)
                content = splitted_by_end[0]  # we need first part after start
            if returnAsJson and (isinstance(content, str)):
                jsoned = self.parse_json(content.strip())  # content should be trimmed before json parsing
                if jsoned:
                    return jsoned  # if parsing was not successfull, exception should be thrown
                else:
                    raise BadResponse('could not parse the response into json')
            else:
                return content
        except Exception as e:
            errorMessage = self.id + ' ' + method + '() failed to fetch correct data from website. Probably webpage markup has been changed, breaking the page custom parser.'
        if muteOnFailure:
            return None
        else:
            raise BadResponse(errorMessage)

    def market_ids(self, symbols: Strings = None):
        if symbols is None:
            return symbols
        result = []
        for i in range(0, len(symbols)):
            result.append(self.market_id(symbols[i]))
        return result

    def currency_ids(self, codes: Strings = None):
        if codes is None:
            return codes
        result = []
        for i in range(0, len(codes)):
            result.append(self.currency_id(codes[i]))
        return result

    def markets_for_symbols(self, symbols: Strings = None):
        if symbols is None:
            return symbols
        result = []
        for i in range(0, len(symbols)):
            result.append(self.market(symbols[i]))
        return result

    def market_symbols(self, symbols: Strings = None, type: Str = None, allowEmpty=True, sameTypeOnly=False, sameSubTypeOnly=False):
        if symbols is None:
            if not allowEmpty:
                raise ArgumentsRequired(self.id + ' empty list of symbols is not supported')
            return symbols
        symbolsLength = len(symbols)
        if symbolsLength == 0:
            if not allowEmpty:
                raise ArgumentsRequired(self.id + ' empty list of symbols is not supported')
            return symbols
        result = []
        marketType = None
        isLinearSubType = None
        for i in range(0, len(symbols)):
            market = self.market(symbols[i])
            if sameTypeOnly and (marketType is not None):
                if market['type'] != marketType:
                    raise BadRequest(self.id + ' symbols must be of the same type, either ' + marketType + ' or ' + market['type'] + '.')
            if sameSubTypeOnly and (isLinearSubType is not None):
                if market['linear'] != isLinearSubType:
                    raise BadRequest(self.id + ' symbols must be of the same subType, either linear or inverse.')
            if type is not None and market['type'] != type:
                raise BadRequest(self.id + ' symbols must be of the same type ' + type + '. If the type is incorrect you can change it in options or the params of the request')
            marketType = market['type']
            if not market['spot']:
                isLinearSubType = market['linear']
            symbol = self.safe_string(market, 'symbol', symbols[i])
            result.append(symbol)
        return result

    def market_codes(self, codes: Strings = None):
        if codes is None:
            return codes
        result = []
        for i in range(0, len(codes)):
            result.append(self.common_currency_code(codes[i]))
        return result

    def parse_bids_asks(self, bidasks, priceKey: IndexType = 0, amountKey: IndexType = 1, countOrIdKey: IndexType = 2):
        bidasks = self.to_array(bidasks)
        result = []
        for i in range(0, len(bidasks)):
            result.append(self.parse_bid_ask(bidasks[i], priceKey, amountKey, countOrIdKey))
        return result

    def fetch_l2_order_book(self, symbol: str, limit: Int = None, params={}):
        orderbook = self.fetch_order_book(symbol, limit, params)
        return self.extend(orderbook, {
            'asks': self.sort_by(self.aggregate(orderbook['asks']), 0),
            'bids': self.sort_by(self.aggregate(orderbook['bids']), 0, True),
        })

    def filter_by_symbol(self, objects, symbol: Str = None):
        if symbol is None:
            return objects
        result = []
        for i in range(0, len(objects)):
            objectSymbol = self.safe_string(objects[i], 'symbol')
            if objectSymbol == symbol:
                result.append(objects[i])
        return result

    def parse_ohlcv(self, ohlcv, market: Market = None) -> list:
        if isinstance(ohlcv, list):
            return [
                self.safe_integer(ohlcv, 0),  # timestamp
                self.safe_number(ohlcv, 1),  # open
                self.safe_number(ohlcv, 2),  # high
                self.safe_number(ohlcv, 3),  # low
                self.safe_number(ohlcv, 4),  # close
                self.safe_number(ohlcv, 5),  # volume
            ]
        return ohlcv

    def network_code_to_id(self, networkCode: str, currencyCode: Str = None):
        """
 @ignore
        tries to convert the provided networkCode(which is expected to be an unified network code) to a network id. In order to achieve self, derived class needs to have 'options->networks' defined.
        :param str networkCode: unified network code
        :param str currencyCode: unified currency code, but self argument is not required by default, unless there is an exchange(like huobi) that needs an override of the method to be able to pass currencyCode argument additionally
        :returns str|None: exchange-specific network id
        """
        if networkCode is None:
            return None
        networkIdsByCodes = self.safe_value(self.options, 'networks', {})
        networkId = self.safe_string(networkIdsByCodes, networkCode)
        # for example, if 'ETH' is passed for networkCode, but 'ETH' key not defined in `options->networks` object
        if networkId is None:
            if currencyCode is None:
                currencies = list(self.currencies.values())
                for i in range(0, len(currencies)):
                    currency = currencies[i]
                    networks = self.safe_dict(currency, 'networks')
                    network = self.safe_dict(networks, networkCode)
                    networkId = self.safe_string(network, 'id')
                    if networkId is not None:
                        break
            else:
                # if currencyCode was provided, then we try to find if that currencyCode has a replacement(i.e. ERC20 for ETH) or is in the currency
                defaultNetworkCodeReplacements = self.safe_value(self.options, 'defaultNetworkCodeReplacements', {})
                if currencyCode in defaultNetworkCodeReplacements:
                    # if there is a replacement for the passed networkCode, then we use it to find network-id in `options->networks` object
                    replacementObject = defaultNetworkCodeReplacements[currencyCode]  # i.e. {'ERC20': 'ETH'}
                    keys = list(replacementObject.keys())
                    for i in range(0, len(keys)):
                        key = keys[i]
                        value = replacementObject[key]
                        # if value matches to provided unified networkCode, then we use it's key to find network-id in `options->networks` object
                        if value == networkCode:
                            networkId = self.safe_string(networkIdsByCodes, key)
                            break
                else:
                    # serach for network inside currency
                    currency = self.safe_dict(self.currencies, currencyCode)
                    networks = self.safe_dict(currency, 'networks')
                    network = self.safe_dict(networks, networkCode)
                    networkId = self.safe_string(network, 'id')
            # if it wasn't found, we just set the provided value to network-id
            if networkId is None:
                networkId = networkCode
        return networkId

    def network_id_to_code(self, networkId: Str = None, currencyCode: Str = None):
        """
 @ignore
        tries to convert the provided exchange-specific networkId to an unified network Code. In order to achieve self, derived class needs to have "options['networksById']" defined.
        :param str networkId: exchange specific network id/title, like: TRON, Trc-20, usdt-erc20, etc
        :param str|None currencyCode: unified currency code, but self argument is not required by default, unless there is an exchange(like huobi) that needs an override of the method to be able to pass currencyCode argument additionally
        :returns str|None: unified network code
        """
        if networkId is None:
            return None
        networkCodesByIds = self.safe_dict(self.options, 'networksById', {})
        networkCode = self.safe_string(networkCodesByIds, networkId, networkId)
        # replace mainnet network-codes(i.e. ERC20->ETH)
        if currencyCode is not None:
            defaultNetworkCodeReplacements = self.safe_dict(self.options, 'defaultNetworkCodeReplacements', {})
            if currencyCode in defaultNetworkCodeReplacements:
                replacementObject = self.safe_dict(defaultNetworkCodeReplacements, currencyCode, {})
                networkCode = self.safe_string(replacementObject, networkCode, networkCode)
        return networkCode

    def handle_network_code_and_params(self, params):
        networkCodeInParams = self.safe_string_2(params, 'networkCode', 'network')
        if networkCodeInParams is not None:
            params = self.omit(params, ['networkCode', 'network'])
        # if it was not defined by user, we should not set it from 'defaultNetworks', because handleNetworkCodeAndParams is for only request-side and thus we do not fill it with anything. We can only use 'defaultNetworks' after parsing response-side
        return [networkCodeInParams, params]

    def default_network_code(self, currencyCode: str):
        defaultNetworkCode = None
        defaultNetworks = self.safe_dict(self.options, 'defaultNetworks', {})
        if currencyCode in defaultNetworks:
            # if currency had set its network in "defaultNetworks", use it
            defaultNetworkCode = defaultNetworks[currencyCode]
        else:
            # otherwise, try to use the global-scope 'defaultNetwork' value(even if that network is not supported by currency, it doesn't make any problem, self will be just used "at first" if currency supports self network at all)
            defaultNetwork = self.safe_string(self.options, 'defaultNetwork')
            if defaultNetwork is not None:
                defaultNetworkCode = defaultNetwork
        return defaultNetworkCode

    def select_network_code_from_unified_networks(self, currencyCode, networkCode, indexedNetworkEntries):
        return self.select_network_key_from_networks(currencyCode, networkCode, indexedNetworkEntries, True)

    def select_network_id_from_raw_networks(self, currencyCode, networkCode, indexedNetworkEntries):
        return self.select_network_key_from_networks(currencyCode, networkCode, indexedNetworkEntries, False)

    def select_network_key_from_networks(self, currencyCode, networkCode, indexedNetworkEntries, isIndexedByUnifiedNetworkCode=False):
        # self method is used against raw & unparse network entries, which are just indexed by network id
        chosenNetworkId = None
        availableNetworkIds = list(indexedNetworkEntries.keys())
        responseNetworksLength = len(availableNetworkIds)
        if networkCode is not None:
            if responseNetworksLength == 0:
                raise NotSupported(self.id + ' - ' + networkCode + ' network did not return any result for ' + currencyCode)
            else:
                # if networkCode was provided by user, we should check it after response, referenced exchange doesn't support network-code during request
                networkId = networkCode if isIndexedByUnifiedNetworkCode else self.network_code_to_id(networkCode, currencyCode)
                if networkId in indexedNetworkEntries:
                    chosenNetworkId = networkId
                else:
                    raise NotSupported(self.id + ' - ' + networkId + ' network was not found for ' + currencyCode + ', use one of ' + ', '.join(availableNetworkIds))
        else:
            if responseNetworksLength == 0:
                raise NotSupported(self.id + ' - no networks were returned for ' + currencyCode)
            else:
                # if networkCode was not provided by user, then we try to use the default network(if it was defined in "defaultNetworks"), otherwise, we just return the first network entry
                defaultNetworkCode = self.default_network_code(currencyCode)
                defaultNetworkId = defaultNetworkCode if isIndexedByUnifiedNetworkCode else self.network_code_to_id(defaultNetworkCode, currencyCode)
                chosenNetworkId = defaultNetworkId if (defaultNetworkId in indexedNetworkEntries) else availableNetworkIds[0]
        return chosenNetworkId

    def safe_number_2(self, dictionary: object, key1: IndexType, key2: IndexType, d=None):
        value = self.safe_string_2(dictionary, key1, key2)
        return self.parse_number(value, d)

    def parse_order_book(self, orderbook: object, symbol: str, timestamp: Int = None, bidsKey='bids', asksKey='asks', priceKey: IndexType = 0, amountKey: IndexType = 1, countOrIdKey: IndexType = 2):
        bids = self.parse_bids_asks(self.safe_value(orderbook, bidsKey, []), priceKey, amountKey, countOrIdKey)
        asks = self.parse_bids_asks(self.safe_value(orderbook, asksKey, []), priceKey, amountKey, countOrIdKey)
        return {
            'symbol': symbol,
            'bids': self.sort_by(bids, 0, True),
            'asks': self.sort_by(asks, 0),
            'timestamp': timestamp,
            'datetime': self.iso8601(timestamp),
            'nonce': None,
        }

    def parse_ohlcvs(self, ohlcvs: List[object], market: Any = None, timeframe: str = '1m', since: Int = None, limit: Int = None, tail: Bool = False):
        results = []
        for i in range(0, len(ohlcvs)):
            results.append(self.parse_ohlcv(ohlcvs[i], market))
        sorted = self.sort_by(results, 0)
        return self.filter_by_since_limit(sorted, since, limit, 0, tail)

    def parse_leverage_tiers(self, response: Any, symbols: List[str] = None, marketIdKey=None):
        # marketIdKey should only be None when response is a dictionary
        symbols = self.market_symbols(symbols)
        tiers = {}
        symbolsLength = 0
        if symbols is not None:
            symbolsLength = len(symbols)
        noSymbols = (symbols is None) or (symbolsLength == 0)
        if isinstance(response, list):
            for i in range(0, len(response)):
                item = response[i]
                id = self.safe_string(item, marketIdKey)
                market = self.safe_market(id, None, None, 'swap')
                symbol = market['symbol']
                contract = self.safe_bool(market, 'contract', False)
                if contract and (noSymbols or self.in_array(symbol, symbols)):
                    tiers[symbol] = self.parse_market_leverage_tiers(item, market)
        else:
            keys = list(response.keys())
            for i in range(0, len(keys)):
                marketId = keys[i]
                item = response[marketId]
                market = self.safe_market(marketId, None, None, 'swap')
                symbol = market['symbol']
                contract = self.safe_bool(market, 'contract', False)
                if contract and (noSymbols or self.in_array(symbol, symbols)):
                    tiers[symbol] = self.parse_market_leverage_tiers(item, market)
        return tiers

    def load_trading_limits(self, symbols: Strings = None, reload=False, params={}):
        if self.has['fetchTradingLimits']:
            if reload or not ('limitsLoaded' in self.options):
                response = self.fetch_trading_limits(symbols)
                for i in range(0, len(symbols)):
                    symbol = symbols[i]
                    self.markets[symbol] = self.deep_extend(self.markets[symbol], response[symbol])
                self.options['limitsLoaded'] = self.milliseconds()
        return self.markets

    def safe_position(self, position: dict):
        # simplified version of: /pull/12765/
        unrealizedPnlString = self.safe_string(position, 'unrealisedPnl')
        initialMarginString = self.safe_string(position, 'initialMargin')
        #
        # PERCENTAGE
        #
        percentage = self.safe_value(position, 'percentage')
        if (percentage is None) and (unrealizedPnlString is not None) and (initialMarginString is not None):
            # was done in all implementations( aax, btcex, bybit, deribit, ftx, gate, kucoinfutures, phemex )
            percentageString = Precise.string_mul(Precise.string_div(unrealizedPnlString, initialMarginString, 4), '100')
            position['percentage'] = self.parse_number(percentageString)
        # if contractSize is None get from market
        contractSize = self.safe_number(position, 'contractSize')
        symbol = self.safe_string(position, 'symbol')
        market = None
        if symbol is not None:
            market = self.safe_value(self.markets, symbol)
        if contractSize is None and market is not None:
            contractSize = self.safe_number(market, 'contractSize')
            position['contractSize'] = contractSize
        return position

    def parse_positions(self, positions: List[Any], symbols: List[str] = None, params={}):
        symbols = self.market_symbols(symbols)
        positions = self.to_array(positions)
        result = []
        for i in range(0, len(positions)):
            position = self.extend(self.parse_position(positions[i], None), params)
            result.append(position)
        return self.filter_by_array_positions(result, 'symbol', symbols, False)

    def parse_accounts(self, accounts: List[Any], params={}):
        accounts = self.to_array(accounts)
        result = []
        for i in range(0, len(accounts)):
            account = self.extend(self.parse_account(accounts[i]), params)
            result.append(account)
        return result

    def parse_trades(self, trades: List[Any], market: Market = None, since: Int = None, limit: Int = None, params={}):
        trades = self.to_array(trades)
        result = []
        for i in range(0, len(trades)):
            trade = self.extend(self.parse_trade(trades[i], market), params)
            result.append(trade)
        result = self.sort_by_2(result, 'timestamp', 'id')
        symbol = market['symbol'] if (market is not None) else None
        return self.filter_by_symbol_since_limit(result, symbol, since, limit)

    def parse_transactions(self, transactions: List[Any], currency: Currency = None, since: Int = None, limit: Int = None, params={}):
        transactions = self.to_array(transactions)
        result = []
        for i in range(0, len(transactions)):
            transaction = self.extend(self.parse_transaction(transactions[i], currency), params)
            result.append(transaction)
        result = self.sort_by(result, 'timestamp')
        code = currency['code'] if (currency is not None) else None
        return self.filter_by_currency_since_limit(result, code, since, limit)

    def parse_transfers(self, transfers: List[Any], currency: Currency = None, since: Int = None, limit: Int = None, params={}):
        transfers = self.to_array(transfers)
        result = []
        for i in range(0, len(transfers)):
            transfer = self.extend(self.parse_transfer(transfers[i], currency), params)
            result.append(transfer)
        result = self.sort_by(result, 'timestamp')
        code = currency['code'] if (currency is not None) else None
        return self.filter_by_currency_since_limit(result, code, since, limit)

    def parse_ledger(self, data, currency: Currency = None, since: Int = None, limit: Int = None, params={}):
        result = []
        arrayData = self.to_array(data)
        for i in range(0, len(arrayData)):
            itemOrItems = self.parse_ledger_entry(arrayData[i], currency)
            if isinstance(itemOrItems, list):
                for j in range(0, len(itemOrItems)):
                    result.append(self.extend(itemOrItems[j], params))
            else:
                result.append(self.extend(itemOrItems, params))
        result = self.sort_by(result, 'timestamp')
        code = currency['code'] if (currency is not None) else None
        return self.filter_by_currency_since_limit(result, code, since, limit)

    def nonce(self):
        return self.seconds()

    def set_headers(self, headers):
        return headers

    def currency_id(self, code: str):
        currency = self.safe_dict(self.currencies, code)
        if currency is None:
            currency = self.safe_currency(code)
        if currency is not None:
            return currency['id']
        return code

    def market_id(self, symbol: str):
        market = self.market(symbol)
        if market is not None:
            return market['id']
        return symbol

    def symbol(self, symbol: str):
        market = self.market(symbol)
        return self.safe_string(market, 'symbol', symbol)

    def handle_param_string(self, params: object, paramName: str, defaultValue: Str = None):
        value = self.safe_string(params, paramName, defaultValue)
        if value is not None:
            params = self.omit(params, paramName)
        return [value, params]

    def handle_param_string_2(self, params: object, paramName1: str, paramName2: str, defaultValue: Str = None):
        value = self.safe_string_2(params, paramName1, paramName2, defaultValue)
        if value is not None:
            params = self.omit(params, [paramName1, paramName2])
        return [value, params]

    def handle_param_integer(self, params: object, paramName: str, defaultValue: Int = None):
        value = self.safe_integer(params, paramName, defaultValue)
        if value is not None:
            params = self.omit(params, paramName)
        return [value, params]

    def handle_param_integer_2(self, params: object, paramName1: str, paramName2: str, defaultValue: Int = None):
        value = self.safe_integer_2(params, paramName1, paramName2, defaultValue)
        if value is not None:
            params = self.omit(params, [paramName1, paramName2])
        return [value, params]

    def handle_param_bool(self, params: object, paramName: str, defaultValue: Bool = None):
        value = self.safe_bool(params, paramName, defaultValue)
        if value is not None:
            params = self.omit(params, paramName)
        return [value, params]

    def handle_param_bool_2(self, params: object, paramName1: str, paramName2: str, defaultValue: Bool = None):
        value = self.safe_bool_2(params, paramName1, paramName2, defaultValue)
        if value is not None:
            params = self.omit(params, [paramName1, paramName2])
        return [value, params]

    def resolve_path(self, path, params):
        return [
            self.implode_params(path, params),
            self.omit(params, self.extract_params(path)),
        ]

    def get_list_from_object_values(self, objects, key: IndexType):
        newArray = objects
        if not isinstance(objects, list):
            newArray = self.to_array(objects)
        results = []
        for i in range(0, len(newArray)):
            results.append(newArray[i][key])
        return results

    def get_symbols_for_market_type(self, marketType: Str = None, subType: Str = None, symbolWithActiveStatus: bool = True, symbolWithUnknownStatus: bool = True):
        filteredMarkets = self.markets
        if marketType is not None:
            filteredMarkets = self.filter_by(filteredMarkets, 'type', marketType)
        if subType is not None:
            self.check_required_argument('getSymbolsForMarketType', subType, 'subType', ['linear', 'inverse', 'quanto'])
            filteredMarkets = self.filter_by(filteredMarkets, 'subType', subType)
        activeStatuses = []
        if symbolWithActiveStatus:
            activeStatuses.append(True)
        if symbolWithUnknownStatus:
            activeStatuses.append(None)
        filteredMarkets = self.filter_by_array(filteredMarkets, 'active', activeStatuses, False)
        return self.get_list_from_object_values(filteredMarkets, 'symbol')

    def filter_by_array(self, objects, key: IndexType, values=None, indexed=True):
        objects = self.to_array(objects)
        # return all of them if no values were passed
        if values is None or not values:
            return self.index_by(objects, key) if indexed else objects
        results = []
        for i in range(0, len(objects)):
            if self.in_array(objects[i][key], values):
                results.append(objects[i])
        return self.index_by(results, key) if indexed else results

    def fetch2(self, path, api: Any = 'public', method='GET', params={}, headers: Any = None, body: Any = None, config={}):
        if self.enableRateLimit:
            cost = self.calculate_rate_limiter_cost(api, method, path, params, config)
            self.throttle(cost)
        self.lastRestRequestTimestamp = self.milliseconds()
        request = self.sign(path, api, method, params, headers, body)
        self.last_request_headers = request['headers']
        self.last_request_body = request['body']
        self.last_request_url = request['url']
        retries = None
        retries, params = self.handle_option_and_params(params, path, 'maxRetriesOnFailure', 0)
        retryDelay = None
        retryDelay, params = self.handle_option_and_params(params, path, 'maxRetriesOnFailureDelay', 0)
        for i in range(0, retries + 1):
            try:
                return self.fetch(request['url'], request['method'], request['headers'], request['body'])
            except Exception as e:
                if isinstance(e, NetworkError):
                    if i < retries:
                        if self.verbose:
                            self.log('Request failed with the error: ' + str(e) + ', retrying ' + (i + str(1)) + ' of ' + str(retries) + '*')
                        if (retryDelay is not None) and (retryDelay != 0):
                            self.sleep(retryDelay)
                        continue
                raise e
        return None  # self line is never reached, but exists for c# value return requirement

    def request(self, path, api: Any = 'public', method='GET', params={}, headers: Any = None, body: Any = None, config={}):
        return self.fetch2(path, api, method, params, headers, body, config)

    def load_accounts(self, reload=False, params={}):
        if reload:
            self.accounts = self.fetch_accounts(params)
        else:
            if self.accounts:
                return self.accounts
            else:
                self.accounts = self.fetch_accounts(params)
        self.accountsById = self.index_by(self.accounts, 'id')
        return self.accounts

    def build_ohlcvc(self, trades: List[Trade], timeframe: str = '1m', since: float = 0, limit: float = 2147483647):
        # given a sorted arrays of trades(recent last) and a timeframe builds an array of OHLCV candles
        # note, default limit value(2147483647) is max int32 value
        ms = self.parse_timeframe(timeframe) * 1000
        ohlcvs = []
        i_timestamp = 0
        # open = 1
        i_high = 2
        i_low = 3
        i_close = 4
        i_volume = 5
        i_count = 6
        tradesLength = len(trades)
        oldest = min(tradesLength, limit)
        for i in range(0, oldest):
            trade = trades[i]
            ts = trade['timestamp']
            if ts < since:
                continue
            openingTime = int(math.floor(ts / ms)) * ms  # shift to the edge of m/h/d(but not M)
            if openingTime < since:  # we don't need bars, that have opening time earlier than requested
                continue
            ohlcv_length = len(ohlcvs)
            candle = ohlcv_length - 1
            if (candle == -1) or (openingTime >= self.sum(ohlcvs[candle][i_timestamp], ms)):
                # moved to a new timeframe -> create a new candle from opening trade
                ohlcvs.append([
                    openingTime,  # timestamp
                    trade['price'],  # O
                    trade['price'],  # H
                    trade['price'],  # L
                    trade['price'],  # C
                    trade['amount'],  # V
                    1,  # count
                ])
            else:
                # still processing the same timeframe -> update opening trade
                ohlcvs[candle][i_high] = max(ohlcvs[candle][i_high], trade['price'])
                ohlcvs[candle][i_low] = min(ohlcvs[candle][i_low], trade['price'])
                ohlcvs[candle][i_close] = trade['price']
                ohlcvs[candle][i_volume] = self.sum(ohlcvs[candle][i_volume], trade['amount'])
                ohlcvs[candle][i_count] = self.sum(ohlcvs[candle][i_count], 1)
        return ohlcvs

    def parse_trading_view_ohlcv(self, ohlcvs, market=None, timeframe='1m', since: Int = None, limit: Int = None):
        result = self.convert_trading_view_to_ohlcv(ohlcvs)
        return self.parse_ohlcvs(result, market, timeframe, since, limit)

    def edit_limit_buy_order(self, id: str, symbol: str, amount: float, price: Num = None, params={}):
        return self.edit_limit_order(id, symbol, 'buy', amount, price, params)

    def edit_limit_sell_order(self, id: str, symbol: str, amount: float, price: Num = None, params={}):
        return self.edit_limit_order(id, symbol, 'sell', amount, price, params)

    def edit_limit_order(self, id: str, symbol: str, side: OrderSide, amount: float, price: Num = None, params={}):
        return self.edit_order(id, symbol, 'limit', side, amount, price, params)

    def edit_order(self, id: str, symbol: str, type: OrderType, side: OrderSide, amount: Num = None, price: Num = None, params={}):
        self.cancel_order(id, symbol)
        return self.create_order(symbol, type, side, amount, price, params)

    def edit_order_ws(self, id: str, symbol: str, type: OrderType, side: OrderSide, amount: Num = None, price: Num = None, params={}):
        self.cancel_order_ws(id, symbol)
        return self.create_order_ws(symbol, type, side, amount, price, params)

    def fetch_position(self, symbol: str, params={}):
        raise NotSupported(self.id + ' fetchPosition() is not supported yet')

    def fetch_position_ws(self, symbol: str, params={}):
        raise NotSupported(self.id + ' fetchPositionWs() is not supported yet')

    def watch_position(self, symbol: Str = None, params={}):
        raise NotSupported(self.id + ' watchPosition() is not supported yet')

    def subscribe_position(self, symbol: str, callback: ConsumerFunction = None, synchronous: bool = True, params={}):
        self.load_markets()
        symbol = self.symbol(symbol)
        stream = self.stream
        if callback is not None:
            stream.subscribe('positions::' + symbol, callback, synchronous)
        stream.add_watch_function('watchPosition', [symbol, None, params])
        self.watch_position(symbol, params)

    def watch_positions(self, symbols: Strings = None, since: Int = None, limit: Int = None, params={}):
        raise NotSupported(self.id + ' watchPositions() is not supported yet')

    def subscribe_positions(self, symbols: List[str] = None, callback: ConsumerFunction = None, synchronous: bool = True, params={}):
        self.load_markets()
        symbols = self.market_symbols(symbols, None, True)
        if callback is not None:
            stream = self.stream
            if self.is_empty(symbols):
                stream.subscribe('positions', callback, synchronous)
            else:
                for i in range(0, len(symbols)):
                    stream.subscribe('positions::' + symbols[i], callback, synchronous)
        self.watch_positions(symbols, None, None, params)

    def watch_position_for_symbols(self, symbols: Strings = None, since: Int = None, limit: Int = None, params={}):
        return self.watch_positions(symbols, since, limit, params)

    def subscribe_position_for_symbols(self, symbols: List[str] = None, callback: ConsumerFunction = None, synchronous: bool = True, params={}):
        self.subscribe_positions(symbols, callback, synchronous, params)

    def fetch_positions_for_symbol(self, symbol: str, params={}):
        """
        fetches all open positions for specific symbol, unlike fetchPositions(which is designed to work with multiple symbols) so self method might be preffered for one-market position, because of less rate-limit consumption and speed
        :param str symbol: unified market symbol
        :param dict params: extra parameters specific to the endpoint
        :returns dict[]: a list of `position structure <https://docs.ccxt.com/#/?id=position-structure>` with maximum 3 items - possible one position for "one-way" mode, and possible two positions(long & short) for "two-way"(a.k.a. hedge) mode
        """
        raise NotSupported(self.id + ' fetchPositionsForSymbol() is not supported yet')

    def fetch_positions_for_symbol_ws(self, symbol: str, params={}):
        """
        fetches all open positions for specific symbol, unlike fetchPositions(which is designed to work with multiple symbols) so self method might be preffered for one-market position, because of less rate-limit consumption and speed
        :param str symbol: unified market symbol
        :param dict params: extra parameters specific to the endpoint
        :returns dict[]: a list of `position structure <https://docs.ccxt.com/#/?id=position-structure>` with maximum 3 items - possible one position for "one-way" mode, and possible two positions(long & short) for "two-way"(a.k.a. hedge) mode
        """
        raise NotSupported(self.id + ' fetchPositionsForSymbol() is not supported yet')

    def fetch_positions(self, symbols: Strings = None, params={}):
        raise NotSupported(self.id + ' fetchPositions() is not supported yet')

    def fetch_positions_ws(self, symbols: Strings = None, params={}):
        raise NotSupported(self.id + ' fetchPositions() is not supported yet')

    def fetch_positions_risk(self, symbols: Strings = None, params={}):
        raise NotSupported(self.id + ' fetchPositionsRisk() is not supported yet')

    def fetch_bids_asks(self, symbols: Strings = None, params={}):
        raise NotSupported(self.id + ' fetchBidsAsks() is not supported yet')

    def fetch_borrow_interest(self, code: Str = None, symbol: Str = None, since: Int = None, limit: Int = None, params={}):
        raise NotSupported(self.id + ' fetchBorrowInterest() is not supported yet')

    def fetch_ledger(self, code: Str = None, since: Int = None, limit: Int = None, params={}):
        raise NotSupported(self.id + ' fetchLedger() is not supported yet')

    def fetch_ledger_entry(self, id: str, code: Str = None, params={}):
        raise NotSupported(self.id + ' fetchLedgerEntry() is not supported yet')

    def parse_bid_ask(self, bidask, priceKey: IndexType = 0, amountKey: IndexType = 1, countOrIdKey: IndexType = 2):
        price = self.safe_number(bidask, priceKey)
        amount = self.safe_number(bidask, amountKey)
        countOrId = self.safe_integer(bidask, countOrIdKey)
        bidAsk = [price, amount]
        if countOrId is not None:
            bidAsk.append(countOrId)
        return bidAsk

    def safe_currency(self, currencyId: Str, currency: Currency = None):
        if (currencyId is None) and (currency is not None):
            return currency
        if (self.currencies_by_id is not None) and (currencyId in self.currencies_by_id) and (self.currencies_by_id[currencyId] is not None):
            return self.currencies_by_id[currencyId]
        code = currencyId
        if currencyId is not None:
            code = self.common_currency_code(currencyId.upper())
        return self.safe_currency_structure({
            'id': currencyId,
            'code': code,
            'precision': None,
        })

    def safe_market(self, marketId: Str, market: Market = None, delimiter: Str = None, marketType: Str = None):
        result = self.safe_market_structure({
            'symbol': marketId,
            'marketId': marketId,
        })
        if marketId is not None:
            if (self.markets_by_id is not None) and (marketId in self.markets_by_id):
                markets = self.markets_by_id[marketId]
                numMarkets = len(markets)
                if numMarkets == 1:
                    return markets[0]
                else:
                    if marketType is None:
                        if market is None:
                            raise ArgumentsRequired(self.id + ' safeMarket() requires a fourth argument for ' + marketId + ' to disambiguate between different markets with the same market id')
                        else:
                            marketType = market['type']
                    for i in range(0, len(markets)):
                        currentMarket = markets[i]
                        if currentMarket[marketType]:
                            return currentMarket
            elif delimiter is not None and delimiter != '':
                parts = marketId.split(delimiter)
                partsLength = len(parts)
                if partsLength == 2:
                    result['baseId'] = self.safe_string(parts, 0)
                    result['quoteId'] = self.safe_string(parts, 1)
                    result['base'] = self.safe_currency_code(result['baseId'])
                    result['quote'] = self.safe_currency_code(result['quoteId'])
                    result['symbol'] = result['base'] + '/' + result['quote']
                    return result
                else:
                    return result
        if market is not None:
            return market
        return result

    def check_required_credentials(self, error=True):
        """
 @ignore
        :param boolean error: raise an error that a credential is required if True
        :returns boolean: True if all required credentials have been set, otherwise False or an error is thrown is param error=true
        """
        keys = list(self.requiredCredentials.keys())
        for i in range(0, len(keys)):
            key = keys[i]
            if self.requiredCredentials[key] and not getattr(self, key):
                if error:
                    raise AuthenticationError(self.id + ' requires "' + key + '" credential')
                else:
                    return False
        return True

    def oath(self):
        if self.twofa is not None:
            return self.totp(self.twofa)
        else:
            raise ExchangeError(self.id + ' exchange.twofa has not been set for 2FA Two-Factor Authentication')

    def fetch_balance(self, params={}):
        raise NotSupported(self.id + ' fetchBalance() is not supported yet')

    def fetch_balance_ws(self, params={}):
        raise NotSupported(self.id + ' fetchBalanceWs() is not supported yet')

    def parse_balance(self, response):
        raise NotSupported(self.id + ' parseBalance() is not supported yet')

    def watch_balance(self, params={}):
        raise NotSupported(self.id + ' watchBalance() is not supported yet')

    def subscribe_balance(self, callback: ConsumerFunction = None, synchronous: bool = True, params={}):
        stream = self.stream
        if callback is not None:
            stream.subscribe('balances', callback, synchronous)
        stream.add_watch_function('watchBalance', [params])
        self.watch_balance(params)

    def fetch_partial_balance(self, part, params={}):
        balance = self.fetch_balance(params)
        return balance[part]

    def fetch_free_balance(self, params={}):
        return self.fetch_partial_balance('free', params)

    def fetch_used_balance(self, params={}):
        return self.fetch_partial_balance('used', params)

    def fetch_total_balance(self, params={}):
        return self.fetch_partial_balance('total', params)

    def fetch_status(self, params={}):
        raise NotSupported(self.id + ' fetchStatus() is not supported yet')

    def fetch_transaction_fee(self, code: str, params={}):
        if not self.has['fetchTransactionFees']:
            raise NotSupported(self.id + ' fetchTransactionFee() is not supported yet')
        return self.fetch_transaction_fees([code], params)

    def fetch_transaction_fees(self, codes: Strings = None, params={}):
        raise NotSupported(self.id + ' fetchTransactionFees() is not supported yet')

    def fetch_deposit_withdraw_fees(self, codes: Strings = None, params={}):
        raise NotSupported(self.id + ' fetchDepositWithdrawFees() is not supported yet')

    def fetch_deposit_withdraw_fee(self, code: str, params={}):
        if not self.has['fetchDepositWithdrawFees']:
            raise NotSupported(self.id + ' fetchDepositWithdrawFee() is not supported yet')
        fees = self.fetch_deposit_withdraw_fees([code], params)
        return self.safe_value(fees, code)

    def get_supported_mapping(self, key, mapping={}):
        if key in mapping:
            return mapping[key]
        else:
            raise NotSupported(self.id + ' ' + key + ' does not have a value in mapping')

    def fetch_cross_borrow_rate(self, code: str, params={}):
        self.load_markets()
        if not self.has['fetchBorrowRates']:
            raise NotSupported(self.id + ' fetchCrossBorrowRate() is not supported yet')
        borrowRates = self.fetch_cross_borrow_rates(params)
        rate = self.safe_value(borrowRates, code)
        if rate is None:
            raise ExchangeError(self.id + ' fetchCrossBorrowRate() could not find the borrow rate for currency code ' + code)
        return rate

    def fetch_isolated_borrow_rate(self, symbol: str, params={}):
        self.load_markets()
        if not self.has['fetchBorrowRates']:
            raise NotSupported(self.id + ' fetchIsolatedBorrowRate() is not supported yet')
        borrowRates = self.fetch_isolated_borrow_rates(params)
        rate = self.safe_dict(borrowRates, symbol)
        if rate is None:
            raise ExchangeError(self.id + ' fetchIsolatedBorrowRate() could not find the borrow rate for market symbol ' + symbol)
        return rate

    def handle_option_and_params(self, params: object, methodName: str, optionName: str, defaultValue=None):
        # This method can be used to obtain method specific properties, i.e: self.handle_option_and_params(params, 'fetchPosition', 'marginMode', 'isolated')
        defaultOptionName = 'default' + self.capitalize(optionName)  # we also need to check the 'defaultXyzWhatever'
        # check if params contain the key
        value = self.safe_value_2(params, optionName, defaultOptionName)
        if value is not None:
            params = self.omit(params, [optionName, defaultOptionName])
        else:
            # handle routed methods like "watchTrades > watchTradesForSymbols"(or "watchTicker > watchTickers")
            methodName, params = self.handle_param_string(params, 'callerMethodName', methodName)
            # check if exchange has properties for self method
            exchangeWideMethodOptions = self.safe_value(self.options, methodName)
            if exchangeWideMethodOptions is not None:
                # check if the option is defined inside self method's props
                value = self.safe_value_2(exchangeWideMethodOptions, optionName, defaultOptionName)
            if value is None:
                # if it's still None, check if global exchange-wide option exists
                value = self.safe_value_2(self.options, optionName, defaultOptionName)
            # if it's still None, use the default value
            value = value if (value is not None) else defaultValue
        return [value, params]

    def handle_option_and_params_2(self, params: object, methodName1: str, optionName1: str, optionName2: str, defaultValue=None):
        value = None
        value, params = self.handle_option_and_params(params, methodName1, optionName1, defaultValue)
        # if still None, try optionName2
        value2 = None
        value2, params = self.handle_option_and_params(params, methodName1, optionName2, value)
        return [value2, params]

    def handle_option(self, methodName: str, optionName: str, defaultValue=None):
        # eslint-disable-next-line no-unused-vars
        result, empty = self.handle_option_and_params({}, methodName, optionName, defaultValue)
        return result

    def handle_market_type_and_params(self, methodName: str, market: Market = None, params={}, defaultValue=None):
        """
 @ignore
 @param methodName the method calling handleMarketTypeAndParams
        :param Market market:
        :param dict params:
        :param str [params.type]: type assigned by user
        :param str [params.defaultType]: same.type
        :param str [defaultValue]: assigned programatically in the method calling handleMarketTypeAndParams
        :returns [str, dict]: the market type and params with type and defaultType omitted
        """
        defaultType = self.safe_string_2(self.options, 'defaultType', 'type', 'spot')
        if defaultValue is None:  # defaultValue takes precendence over exchange wide defaultType
            defaultValue = defaultType
        methodOptions = self.safe_dict(self.options, methodName)
        methodType = defaultValue
        if methodOptions is not None:  # user defined methodType takes precedence over defaultValue
            if isinstance(methodOptions, str):
                methodType = methodOptions
            else:
                methodType = self.safe_string_2(methodOptions, 'defaultType', 'type', methodType)
        marketType = methodType if (market is None) else market['type']
        type = self.safe_string_2(params, 'defaultType', 'type', marketType)
        params = self.omit(params, ['defaultType', 'type'])
        return [type, params]

    def handle_sub_type_and_params(self, methodName: str, market=None, params={}, defaultValue=None):
        subType = None
        # if set in params, it takes precedence
        subTypeInParams = self.safe_string_2(params, 'subType', 'defaultSubType')
        # avoid omitting if it's not present
        if subTypeInParams is not None:
            subType = subTypeInParams
            params = self.omit(params, ['subType', 'defaultSubType'])
        else:
            # at first, check from market object
            if market is not None:
                if market['linear']:
                    subType = 'linear'
                elif market['inverse']:
                    subType = 'inverse'
            # if it was not defined in market object
            if subType is None:
                values = self.handle_option_and_params({}, methodName, 'subType', defaultValue)  # no need to re-test params here
                subType = values[0]
        return [subType, params]

    def handle_margin_mode_and_params(self, methodName: str, params={}, defaultValue=None):
        """
 @ignore
        :param dict [params]: extra parameters specific to the exchange API endpoint
        :returns Array: the marginMode in lowercase by params["marginMode"], params["defaultMarginMode"] self.options["marginMode"] or self.options["defaultMarginMode"]
        """
        return self.handle_option_and_params(params, methodName, 'marginMode', defaultValue)

    def throw_exactly_matched_exception(self, exact, string, message):
        if string is None:
            return
        if string in exact:
            raise exact[string](message)

    def throw_broadly_matched_exception(self, broad, string, message):
        broadKey = self.find_broadly_matched_key(broad, string)
        if broadKey is not None:
            raise broad[broadKey](message)

    def find_broadly_matched_key(self, broad, string):
        # a helper for matching error strings exactly vs broadly
        keys = list(broad.keys())
        for i in range(0, len(keys)):
            key = keys[i]
            if string is not None:  # #issues/12698
                if string.find(key) >= 0:
                    return key
        return None

    def handle_errors(self, statusCode: int, statusText: str, url: str, method: str, responseHeaders: dict, responseBody: str, response, requestHeaders, requestBody):
        # it is a stub method that must be overrided in the derived exchange classes
        # raise NotSupported(self.id + ' handleErrors() not implemented yet')
        return None

    def calculate_rate_limiter_cost(self, api, method, path, params, config={}):
        return self.safe_value(config, 'cost', 1)

    def fetch_ticker(self, symbol: str, params={}):
        if self.has['fetchTickers']:
            self.load_markets()
            market = self.market(symbol)
            symbol = market['symbol']
            tickers = self.fetch_tickers([symbol], params)
            ticker = self.safe_dict(tickers, symbol)
            if ticker is None:
                raise NullResponse(self.id + ' fetchTickers() could not find a ticker for ' + symbol)
            else:
                return ticker
        else:
            raise NotSupported(self.id + ' fetchTicker() is not supported yet')

    def fetch_mark_price(self, symbol: str, params={}):
        if self.has['fetchMarkPrices']:
            self.load_markets()
            market = self.market(symbol)
            symbol = market['symbol']
            tickers = self.fetch_mark_prices([symbol], params)
            ticker = self.safe_dict(tickers, symbol)
            if ticker is None:
                raise NullResponse(self.id + ' fetchMarkPrices() could not find a ticker for ' + symbol)
            else:
                return ticker
        else:
            raise NotSupported(self.id + ' fetchMarkPrices() is not supported yet')

    def fetch_ticker_ws(self, symbol: str, params={}):
        if self.has['fetchTickersWs']:
            self.load_markets()
            market = self.market(symbol)
            symbol = market['symbol']
            tickers = self.fetch_tickers_ws([symbol], params)
            ticker = self.safe_dict(tickers, symbol)
            if ticker is None:
                raise NullResponse(self.id + ' fetchTickerWs() could not find a ticker for ' + symbol)
            else:
                return ticker
        else:
            raise NotSupported(self.id + ' fetchTickerWs() is not supported yet')

    def watch_ticker(self, symbol: str, params={}):
        raise NotSupported(self.id + ' watchTicker() is not supported yet')

    def subscribe_ticker(self, symbol: str, callback: ConsumerFunction = None, synchronous: bool = True, params={}):
        """
        subscribe to watchTicker
        :param str symbol: unified symbol of the market to watch ticker
        :param Function callback: function to call when receiving an update
        :param boolean synchronous: if set to True, the callback will wait to finish before passing next message
        :param dict [params]: extra parameters specific to the exchange API endpoint
        """
        self.load_markets()
        symbol = self.symbol(symbol)
        stream = self.stream
        if callback is not None:
            stream.subscribe('tickers::' + symbol, callback, synchronous)
        stream.add_watch_function('watchTicker', [symbol, params])
        self.watch_ticker(symbol, params)

    def fetch_tickers(self, symbols: Strings = None, params={}):
        raise NotSupported(self.id + ' fetchTickers() is not supported yet')

    def fetch_mark_prices(self, symbols: Strings = None, params={}):
        raise NotSupported(self.id + ' fetchMarkPrices() is not supported yet')

    def fetch_tickers_ws(self, symbols: Strings = None, params={}):
        raise NotSupported(self.id + ' fetchTickers() is not supported yet')

    def fetch_order_books(self, symbols: Strings = None, limit: Int = None, params={}):
        raise NotSupported(self.id + ' fetchOrderBooks() is not supported yet')

    def watch_bids_asks(self, symbols: Strings = None, params={}):
        raise NotSupported(self.id + ' watchBidsAsks() is not supported yet')

    def watch_tickers(self, symbols: Strings = None, params={}):
        raise NotSupported(self.id + ' watchTickers() is not supported yet')

<<<<<<< HEAD
    def subscribe_tickers(self, symbols: List[str] = None, callback: ConsumerFunction = None, synchronous: bool = True, params={}):
        """
        subscribe to watchTickers
        :param str[] symbols: unified symbols of the market to watch tickers
        :param Function callback: function to call when receiving an update
        :param boolean synchronous: if set to True, the callback will wait to finish before passing next message
        :param dict [params]: extra parameters specific to the exchange API endpoint
        """
        self.load_markets()
        symbols = self.market_symbols(symbols, None, True)
        stream = self.stream
        if callback is not None:
            if self.is_empty(symbols):
                stream.subscribe('tickers', callback, synchronous)
            else:
                for i in range(0, len(symbols)):
                    stream.subscribe('tickers::' + symbols[i], callback, synchronous)
        stream.add_watch_function('watchTickers', [symbols, params])
        self.watch_tickers(symbols, params)
=======
    def un_watch_tickers(self, symbols: Strings = None, params={}):
        raise NotSupported(self.id + ' unWatchTickers() is not supported yet')
>>>>>>> 056b1b0a

    def fetch_order(self, id: str, symbol: Str = None, params={}):
        raise NotSupported(self.id + ' fetchOrder() is not supported yet')

    def fetch_order_ws(self, id: str, symbol: Str = None, params={}):
        raise NotSupported(self.id + ' fetchOrderWs() is not supported yet')

    def fetch_order_status(self, id: str, symbol: Str = None, params={}):
        # TODO: TypeScript: change method signature by replacing
        # Promise<string> with Promise<Order['status']>.
        order = self.fetch_order(id, symbol, params)
        return order['status']

    def fetch_unified_order(self, order, params={}):
        return self.fetch_order(self.safe_string(order, 'id'), self.safe_string(order, 'symbol'), params)

    def create_order(self, symbol: str, type: OrderType, side: OrderSide, amount: float, price: Num = None, params={}):
        raise NotSupported(self.id + ' createOrder() is not supported yet')

    def create_trailing_amount_order(self, symbol: str, type: OrderType, side: OrderSide, amount: float, price: Num = None, trailingAmount=None, trailingTriggerPrice=None, params={}):
        """
        create a trailing order by providing the symbol, type, side, amount, price and trailingAmount
        :param str symbol: unified symbol of the market to create an order in
        :param str type: 'market' or 'limit'
        :param str side: 'buy' or 'sell'
        :param float amount: how much you want to trade in units of the base currency, or number of contracts
        :param float [price]: the price for the order to be filled at, in units of the quote currency, ignored in market orders
        :param float trailingAmount: the quote amount to trail away from the current market price
        :param float [trailingTriggerPrice]: the price to activate a trailing order, default uses the price argument
        :param dict [params]: extra parameters specific to the exchange API endpoint
        :returns dict: an `order structure <https://docs.ccxt.com/#/?id=order-structure>`
        """
        if trailingAmount is None:
            raise ArgumentsRequired(self.id + ' createTrailingAmountOrder() requires a trailingAmount argument')
        params['trailingAmount'] = trailingAmount
        if trailingTriggerPrice is not None:
            params['trailingTriggerPrice'] = trailingTriggerPrice
        if self.has['createTrailingAmountOrder']:
            return self.create_order(symbol, type, side, amount, price, params)
        raise NotSupported(self.id + ' createTrailingAmountOrder() is not supported yet')

    def create_trailing_amount_order_ws(self, symbol: str, type: OrderType, side: OrderSide, amount: float, price: Num = None, trailingAmount=None, trailingTriggerPrice=None, params={}):
        """
        create a trailing order by providing the symbol, type, side, amount, price and trailingAmount
        :param str symbol: unified symbol of the market to create an order in
        :param str type: 'market' or 'limit'
        :param str side: 'buy' or 'sell'
        :param float amount: how much you want to trade in units of the base currency, or number of contracts
        :param float [price]: the price for the order to be filled at, in units of the quote currency, ignored in market orders
        :param float trailingAmount: the quote amount to trail away from the current market price
        :param float [trailingTriggerPrice]: the price to activate a trailing order, default uses the price argument
        :param dict [params]: extra parameters specific to the exchange API endpoint
        :returns dict: an `order structure <https://docs.ccxt.com/#/?id=order-structure>`
        """
        if trailingAmount is None:
            raise ArgumentsRequired(self.id + ' createTrailingAmountOrderWs() requires a trailingAmount argument')
        params['trailingAmount'] = trailingAmount
        if trailingTriggerPrice is not None:
            params['trailingTriggerPrice'] = trailingTriggerPrice
        if self.has['createTrailingAmountOrderWs']:
            return self.create_order_ws(symbol, type, side, amount, price, params)
        raise NotSupported(self.id + ' createTrailingAmountOrderWs() is not supported yet')

    def create_trailing_percent_order(self, symbol: str, type: OrderType, side: OrderSide, amount: float, price: Num = None, trailingPercent=None, trailingTriggerPrice=None, params={}):
        """
        create a trailing order by providing the symbol, type, side, amount, price and trailingPercent
        :param str symbol: unified symbol of the market to create an order in
        :param str type: 'market' or 'limit'
        :param str side: 'buy' or 'sell'
        :param float amount: how much you want to trade in units of the base currency, or number of contracts
        :param float [price]: the price for the order to be filled at, in units of the quote currency, ignored in market orders
        :param float trailingPercent: the percent to trail away from the current market price
        :param float [trailingTriggerPrice]: the price to activate a trailing order, default uses the price argument
        :param dict [params]: extra parameters specific to the exchange API endpoint
        :returns dict: an `order structure <https://docs.ccxt.com/#/?id=order-structure>`
        """
        if trailingPercent is None:
            raise ArgumentsRequired(self.id + ' createTrailingPercentOrder() requires a trailingPercent argument')
        params['trailingPercent'] = trailingPercent
        if trailingTriggerPrice is not None:
            params['trailingTriggerPrice'] = trailingTriggerPrice
        if self.has['createTrailingPercentOrder']:
            return self.create_order(symbol, type, side, amount, price, params)
        raise NotSupported(self.id + ' createTrailingPercentOrder() is not supported yet')

    def create_trailing_percent_order_ws(self, symbol: str, type: OrderType, side: OrderSide, amount: float, price: Num = None, trailingPercent=None, trailingTriggerPrice=None, params={}):
        """
        create a trailing order by providing the symbol, type, side, amount, price and trailingPercent
        :param str symbol: unified symbol of the market to create an order in
        :param str type: 'market' or 'limit'
        :param str side: 'buy' or 'sell'
        :param float amount: how much you want to trade in units of the base currency, or number of contracts
        :param float [price]: the price for the order to be filled at, in units of the quote currency, ignored in market orders
        :param float trailingPercent: the percent to trail away from the current market price
        :param float [trailingTriggerPrice]: the price to activate a trailing order, default uses the price argument
        :param dict [params]: extra parameters specific to the exchange API endpoint
        :returns dict: an `order structure <https://docs.ccxt.com/#/?id=order-structure>`
        """
        if trailingPercent is None:
            raise ArgumentsRequired(self.id + ' createTrailingPercentOrderWs() requires a trailingPercent argument')
        params['trailingPercent'] = trailingPercent
        if trailingTriggerPrice is not None:
            params['trailingTriggerPrice'] = trailingTriggerPrice
        if self.has['createTrailingPercentOrderWs']:
            return self.create_order_ws(symbol, type, side, amount, price, params)
        raise NotSupported(self.id + ' createTrailingPercentOrderWs() is not supported yet')

    def create_market_order_with_cost(self, symbol: str, side: OrderSide, cost: float, params={}):
        """
        create a market order by providing the symbol, side and cost
        :param str symbol: unified symbol of the market to create an order in
        :param str side: 'buy' or 'sell'
        :param float cost: how much you want to trade in units of the quote currency
        :param dict [params]: extra parameters specific to the exchange API endpoint
        :returns dict: an `order structure <https://docs.ccxt.com/#/?id=order-structure>`
        """
        if self.has['createMarketOrderWithCost'] or (self.has['createMarketBuyOrderWithCost'] and self.has['createMarketSellOrderWithCost']):
            return self.create_order(symbol, 'market', side, cost, 1, params)
        raise NotSupported(self.id + ' createMarketOrderWithCost() is not supported yet')

    def create_market_buy_order_with_cost(self, symbol: str, cost: float, params={}):
        """
        create a market buy order by providing the symbol and cost
        :param str symbol: unified symbol of the market to create an order in
        :param float cost: how much you want to trade in units of the quote currency
        :param dict [params]: extra parameters specific to the exchange API endpoint
        :returns dict: an `order structure <https://docs.ccxt.com/#/?id=order-structure>`
        """
        if self.options['createMarketBuyOrderRequiresPrice'] or self.has['createMarketBuyOrderWithCost']:
            return self.create_order(symbol, 'market', 'buy', cost, 1, params)
        raise NotSupported(self.id + ' createMarketBuyOrderWithCost() is not supported yet')

    def create_market_sell_order_with_cost(self, symbol: str, cost: float, params={}):
        """
        create a market sell order by providing the symbol and cost
        :param str symbol: unified symbol of the market to create an order in
        :param float cost: how much you want to trade in units of the quote currency
        :param dict [params]: extra parameters specific to the exchange API endpoint
        :returns dict: an `order structure <https://docs.ccxt.com/#/?id=order-structure>`
        """
        if self.options['createMarketSellOrderRequiresPrice'] or self.has['createMarketSellOrderWithCost']:
            return self.create_order(symbol, 'market', 'sell', cost, 1, params)
        raise NotSupported(self.id + ' createMarketSellOrderWithCost() is not supported yet')

    def create_market_order_with_cost_ws(self, symbol: str, side: OrderSide, cost: float, params={}):
        """
        create a market order by providing the symbol, side and cost
        :param str symbol: unified symbol of the market to create an order in
        :param str side: 'buy' or 'sell'
        :param float cost: how much you want to trade in units of the quote currency
        :param dict [params]: extra parameters specific to the exchange API endpoint
        :returns dict: an `order structure <https://docs.ccxt.com/#/?id=order-structure>`
        """
        if self.has['createMarketOrderWithCostWs'] or (self.has['createMarketBuyOrderWithCostWs'] and self.has['createMarketSellOrderWithCostWs']):
            return self.create_order_ws(symbol, 'market', side, cost, 1, params)
        raise NotSupported(self.id + ' createMarketOrderWithCostWs() is not supported yet')

    def create_trigger_order(self, symbol: str, type: OrderType, side: OrderSide, amount: float, price: Num = None, triggerPrice: Num = None, params={}):
        """
        create a trigger stop order(type 1)
        :param str symbol: unified symbol of the market to create an order in
        :param str type: 'market' or 'limit'
        :param str side: 'buy' or 'sell'
        :param float amount: how much you want to trade in units of the base currency or the number of contracts
        :param float [price]: the price to fulfill the order, in units of the quote currency, ignored in market orders
        :param float triggerPrice: the price to trigger the stop order, in units of the quote currency
        :param dict [params]: extra parameters specific to the exchange API endpoint
        :returns dict: an `order structure <https://docs.ccxt.com/#/?id=order-structure>`
        """
        if triggerPrice is None:
            raise ArgumentsRequired(self.id + ' createTriggerOrder() requires a triggerPrice argument')
        params['triggerPrice'] = triggerPrice
        if self.has['createTriggerOrder']:
            return self.create_order(symbol, type, side, amount, price, params)
        raise NotSupported(self.id + ' createTriggerOrder() is not supported yet')

    def create_trigger_order_ws(self, symbol: str, type: OrderType, side: OrderSide, amount: float, price: Num = None, triggerPrice: Num = None, params={}):
        """
        create a trigger stop order(type 1)
        :param str symbol: unified symbol of the market to create an order in
        :param str type: 'market' or 'limit'
        :param str side: 'buy' or 'sell'
        :param float amount: how much you want to trade in units of the base currency or the number of contracts
        :param float [price]: the price to fulfill the order, in units of the quote currency, ignored in market orders
        :param float triggerPrice: the price to trigger the stop order, in units of the quote currency
        :param dict [params]: extra parameters specific to the exchange API endpoint
        :returns dict: an `order structure <https://docs.ccxt.com/#/?id=order-structure>`
        """
        if triggerPrice is None:
            raise ArgumentsRequired(self.id + ' createTriggerOrderWs() requires a triggerPrice argument')
        params['triggerPrice'] = triggerPrice
        if self.has['createTriggerOrderWs']:
            return self.create_order_ws(symbol, type, side, amount, price, params)
        raise NotSupported(self.id + ' createTriggerOrderWs() is not supported yet')

    def create_stop_loss_order(self, symbol: str, type: OrderType, side: OrderSide, amount: float, price: Num = None, stopLossPrice: Num = None, params={}):
        """
        create a trigger stop loss order(type 2)
        :param str symbol: unified symbol of the market to create an order in
        :param str type: 'market' or 'limit'
        :param str side: 'buy' or 'sell'
        :param float amount: how much you want to trade in units of the base currency or the number of contracts
        :param float [price]: the price to fulfill the order, in units of the quote currency, ignored in market orders
        :param float stopLossPrice: the price to trigger the stop loss order, in units of the quote currency
        :param dict [params]: extra parameters specific to the exchange API endpoint
        :returns dict: an `order structure <https://docs.ccxt.com/#/?id=order-structure>`
        """
        if stopLossPrice is None:
            raise ArgumentsRequired(self.id + ' createStopLossOrder() requires a stopLossPrice argument')
        params['stopLossPrice'] = stopLossPrice
        if self.has['createStopLossOrder']:
            return self.create_order(symbol, type, side, amount, price, params)
        raise NotSupported(self.id + ' createStopLossOrder() is not supported yet')

    def create_stop_loss_order_ws(self, symbol: str, type: OrderType, side: OrderSide, amount: float, price: Num = None, stopLossPrice: Num = None, params={}):
        """
        create a trigger stop loss order(type 2)
        :param str symbol: unified symbol of the market to create an order in
        :param str type: 'market' or 'limit'
        :param str side: 'buy' or 'sell'
        :param float amount: how much you want to trade in units of the base currency or the number of contracts
        :param float [price]: the price to fulfill the order, in units of the quote currency, ignored in market orders
        :param float stopLossPrice: the price to trigger the stop loss order, in units of the quote currency
        :param dict [params]: extra parameters specific to the exchange API endpoint
        :returns dict: an `order structure <https://docs.ccxt.com/#/?id=order-structure>`
        """
        if stopLossPrice is None:
            raise ArgumentsRequired(self.id + ' createStopLossOrderWs() requires a stopLossPrice argument')
        params['stopLossPrice'] = stopLossPrice
        if self.has['createStopLossOrderWs']:
            return self.create_order_ws(symbol, type, side, amount, price, params)
        raise NotSupported(self.id + ' createStopLossOrderWs() is not supported yet')

    def create_take_profit_order(self, symbol: str, type: OrderType, side: OrderSide, amount: float, price: Num = None, takeProfitPrice: Num = None, params={}):
        """
        create a trigger take profit order(type 2)
        :param str symbol: unified symbol of the market to create an order in
        :param str type: 'market' or 'limit'
        :param str side: 'buy' or 'sell'
        :param float amount: how much you want to trade in units of the base currency or the number of contracts
        :param float [price]: the price to fulfill the order, in units of the quote currency, ignored in market orders
        :param float takeProfitPrice: the price to trigger the take profit order, in units of the quote currency
        :param dict [params]: extra parameters specific to the exchange API endpoint
        :returns dict: an `order structure <https://docs.ccxt.com/#/?id=order-structure>`
        """
        if takeProfitPrice is None:
            raise ArgumentsRequired(self.id + ' createTakeProfitOrder() requires a takeProfitPrice argument')
        params['takeProfitPrice'] = takeProfitPrice
        if self.has['createTakeProfitOrder']:
            return self.create_order(symbol, type, side, amount, price, params)
        raise NotSupported(self.id + ' createTakeProfitOrder() is not supported yet')

    def create_take_profit_order_ws(self, symbol: str, type: OrderType, side: OrderSide, amount: float, price: Num = None, takeProfitPrice: Num = None, params={}):
        """
        create a trigger take profit order(type 2)
        :param str symbol: unified symbol of the market to create an order in
        :param str type: 'market' or 'limit'
        :param str side: 'buy' or 'sell'
        :param float amount: how much you want to trade in units of the base currency or the number of contracts
        :param float [price]: the price to fulfill the order, in units of the quote currency, ignored in market orders
        :param float takeProfitPrice: the price to trigger the take profit order, in units of the quote currency
        :param dict [params]: extra parameters specific to the exchange API endpoint
        :returns dict: an `order structure <https://docs.ccxt.com/#/?id=order-structure>`
        """
        if takeProfitPrice is None:
            raise ArgumentsRequired(self.id + ' createTakeProfitOrderWs() requires a takeProfitPrice argument')
        params['takeProfitPrice'] = takeProfitPrice
        if self.has['createTakeProfitOrderWs']:
            return self.create_order_ws(symbol, type, side, amount, price, params)
        raise NotSupported(self.id + ' createTakeProfitOrderWs() is not supported yet')

    def create_order_with_take_profit_and_stop_loss(self, symbol: str, type: OrderType, side: OrderSide, amount: float, price: Num = None, takeProfit: Num = None, stopLoss: Num = None, params={}):
        """
        create an order with a stop loss or take profit attached(type 3)
        :param str symbol: unified symbol of the market to create an order in
        :param str type: 'market' or 'limit'
        :param str side: 'buy' or 'sell'
        :param float amount: how much you want to trade in units of the base currency or the number of contracts
        :param float [price]: the price to fulfill the order, in units of the quote currency, ignored in market orders
        :param float [takeProfit]: the take profit price, in units of the quote currency
        :param float [stopLoss]: the stop loss price, in units of the quote currency
        :param dict [params]: extra parameters specific to the exchange API endpoint
        :param str [params.takeProfitType]: *not available on all exchanges* 'limit' or 'market'
        :param str [params.stopLossType]: *not available on all exchanges* 'limit' or 'market'
        :param str [params.takeProfitPriceType]: *not available on all exchanges* 'last', 'mark' or 'index'
        :param str [params.stopLossPriceType]: *not available on all exchanges* 'last', 'mark' or 'index'
        :param float [params.takeProfitLimitPrice]: *not available on all exchanges* limit price for a limit take profit order
        :param float [params.stopLossLimitPrice]: *not available on all exchanges* stop loss for a limit stop loss order
        :param float [params.takeProfitAmount]: *not available on all exchanges* the amount for a take profit
        :param float [params.stopLossAmount]: *not available on all exchanges* the amount for a stop loss
        :returns dict: an `order structure <https://docs.ccxt.com/#/?id=order-structure>`
        """
        params = self.set_take_profit_and_stop_loss_params(symbol, type, side, amount, price, takeProfit, stopLoss, params)
        if self.has['createOrderWithTakeProfitAndStopLoss']:
            return self.create_order(symbol, type, side, amount, price, params)
        raise NotSupported(self.id + ' createOrderWithTakeProfitAndStopLoss() is not supported yet')

    def set_take_profit_and_stop_loss_params(self, symbol: str, type: OrderType, side: OrderSide, amount: float, price: Num = None, takeProfit: Num = None, stopLoss: Num = None, params={}):
        if (takeProfit is None) and (stopLoss is None):
            raise ArgumentsRequired(self.id + ' createOrderWithTakeProfitAndStopLoss() requires either a takeProfit or stopLoss argument')
        if takeProfit is not None:
            params['takeProfit'] = {
                'triggerPrice': takeProfit,
            }
        if stopLoss is not None:
            params['stopLoss'] = {
                'triggerPrice': stopLoss,
            }
        takeProfitType = self.safe_string(params, 'takeProfitType')
        takeProfitPriceType = self.safe_string(params, 'takeProfitPriceType')
        takeProfitLimitPrice = self.safe_string(params, 'takeProfitLimitPrice')
        takeProfitAmount = self.safe_string(params, 'takeProfitAmount')
        stopLossType = self.safe_string(params, 'stopLossType')
        stopLossPriceType = self.safe_string(params, 'stopLossPriceType')
        stopLossLimitPrice = self.safe_string(params, 'stopLossLimitPrice')
        stopLossAmount = self.safe_string(params, 'stopLossAmount')
        if takeProfitType is not None:
            params['takeProfit']['type'] = takeProfitType
        if takeProfitPriceType is not None:
            params['takeProfit']['priceType'] = takeProfitPriceType
        if takeProfitLimitPrice is not None:
            params['takeProfit']['price'] = self.parse_to_numeric(takeProfitLimitPrice)
        if takeProfitAmount is not None:
            params['takeProfit']['amount'] = self.parse_to_numeric(takeProfitAmount)
        if stopLossType is not None:
            params['stopLoss']['type'] = stopLossType
        if stopLossPriceType is not None:
            params['stopLoss']['priceType'] = stopLossPriceType
        if stopLossLimitPrice is not None:
            params['stopLoss']['price'] = self.parse_to_numeric(stopLossLimitPrice)
        if stopLossAmount is not None:
            params['stopLoss']['amount'] = self.parse_to_numeric(stopLossAmount)
        params = self.omit(params, ['takeProfitType', 'takeProfitPriceType', 'takeProfitLimitPrice', 'takeProfitAmount', 'stopLossType', 'stopLossPriceType', 'stopLossLimitPrice', 'stopLossAmount'])
        return params

    def create_order_with_take_profit_and_stop_loss_ws(self, symbol: str, type: OrderType, side: OrderSide, amount: float, price: Num = None, takeProfit: Num = None, stopLoss: Num = None, params={}):
        """
        create an order with a stop loss or take profit attached(type 3)
        :param str symbol: unified symbol of the market to create an order in
        :param str type: 'market' or 'limit'
        :param str side: 'buy' or 'sell'
        :param float amount: how much you want to trade in units of the base currency or the number of contracts
        :param float [price]: the price to fulfill the order, in units of the quote currency, ignored in market orders
        :param float [takeProfit]: the take profit price, in units of the quote currency
        :param float [stopLoss]: the stop loss price, in units of the quote currency
        :param dict [params]: extra parameters specific to the exchange API endpoint
        :param str [params.takeProfitType]: *not available on all exchanges* 'limit' or 'market'
        :param str [params.stopLossType]: *not available on all exchanges* 'limit' or 'market'
        :param str [params.takeProfitPriceType]: *not available on all exchanges* 'last', 'mark' or 'index'
        :param str [params.stopLossPriceType]: *not available on all exchanges* 'last', 'mark' or 'index'
        :param float [params.takeProfitLimitPrice]: *not available on all exchanges* limit price for a limit take profit order
        :param float [params.stopLossLimitPrice]: *not available on all exchanges* stop loss for a limit stop loss order
        :param float [params.takeProfitAmount]: *not available on all exchanges* the amount for a take profit
        :param float [params.stopLossAmount]: *not available on all exchanges* the amount for a stop loss
        :returns dict: an `order structure <https://docs.ccxt.com/#/?id=order-structure>`
        """
        params = self.set_take_profit_and_stop_loss_params(symbol, type, side, amount, price, takeProfit, stopLoss, params)
        if self.has['createOrderWithTakeProfitAndStopLossWs']:
            return self.create_order_ws(symbol, type, side, amount, price, params)
        raise NotSupported(self.id + ' createOrderWithTakeProfitAndStopLossWs() is not supported yet')

    def create_orders(self, orders: List[OrderRequest], params={}):
        raise NotSupported(self.id + ' createOrders() is not supported yet')

    def create_order_ws(self, symbol: str, type: OrderType, side: OrderSide, amount: float, price: Num = None, params={}):
        raise NotSupported(self.id + ' createOrderWs() is not supported yet')

    def cancel_order(self, id: str, symbol: Str = None, params={}):
        raise NotSupported(self.id + ' cancelOrder() is not supported yet')

    def cancel_order_ws(self, id: str, symbol: Str = None, params={}):
        raise NotSupported(self.id + ' cancelOrderWs() is not supported yet')

    def cancel_orders_ws(self, ids: List[str], symbol: Str = None, params={}):
        raise NotSupported(self.id + ' cancelOrdersWs() is not supported yet')

    def cancel_all_orders(self, symbol: Str = None, params={}):
        raise NotSupported(self.id + ' cancelAllOrders() is not supported yet')

    def cancel_all_orders_after(self, timeout: Int, params={}):
        raise NotSupported(self.id + ' cancelAllOrdersAfter() is not supported yet')

    def cancel_orders_for_symbols(self, orders: List[CancellationRequest], params={}):
        raise NotSupported(self.id + ' cancelOrdersForSymbols() is not supported yet')

    def cancel_all_orders_ws(self, symbol: Str = None, params={}):
        raise NotSupported(self.id + ' cancelAllOrdersWs() is not supported yet')

    def cancel_unified_order(self, order, params={}):
        return self.cancel_order(self.safe_string(order, 'id'), self.safe_string(order, 'symbol'), params)

    def fetch_orders(self, symbol: Str = None, since: Int = None, limit: Int = None, params={}):
        if self.has['fetchOpenOrders'] and self.has['fetchClosedOrders']:
            raise NotSupported(self.id + ' fetchOrders() is not supported yet, consider using fetchOpenOrders() and fetchClosedOrders() instead')
        raise NotSupported(self.id + ' fetchOrders() is not supported yet')

    def fetch_orders_ws(self, symbol: Str = None, since: Int = None, limit: Int = None, params={}):
        raise NotSupported(self.id + ' fetchOrdersWs() is not supported yet')

    def fetch_order_trades(self, id: str, symbol: Str = None, since: Int = None, limit: Int = None, params={}):
        raise NotSupported(self.id + ' fetchOrderTrades() is not supported yet')

    def watch_orders(self, symbol: Str = None, since: Int = None, limit: Int = None, params={}):
        raise NotSupported(self.id + ' watchOrders() is not supported yet')

    def subscribe_raw(self, callback: ConsumerFunction, synchronous: bool = True):
        """
        subscribe to all raw messages received from websocket
        :param Function callback: function to call when receiving an update
        :param boolean synchronous: if set to True, the callback will wait to finish before passing next message
        """
        stream = self.stream
        stream.subscribe('raw', callback, synchronous)

    def subscribe_errors(self, callback: ConsumerFunction, synchronous: bool = True):
        """
        subscribe to all errors thrown by stream
        :param Function callback: function to call when receiving an update
        :param boolean synchronous: if set to True, the callback will wait to finish before passing next message
        """
        stream = self.stream
        stream.subscribe('errors', callback, synchronous)

    def subscribe_orders(self, symbol: str = None, callback: ConsumerFunction = None, synchronous: bool = True, params={}):
        """
        subscribes information on multiple orders made by the user
        :param str symbol: unified market symbol of the market the orders were made in
        :param Function callback: function to call when receiving an update
        :param boolean synchronous: if set to True, the callback will wait to finish before passing next message
        :param dict [params]: extra parameters specific to the exchange API endpoint
        """
        self.load_markets()
        symbol = self.symbol(symbol)
        stream = self.stream
        if callback is not None:
            if symbol is None:
                stream.subscribe('orders', callback, synchronous)
            else:
                stream.subscribe('orders::' + symbol, callback, synchronous)
        stream.add_watch_function('watchOrders', [symbol, None, None, params])
        self.watch_orders(symbol, None, None, params)

    def fetch_open_orders(self, symbol: Str = None, since: Int = None, limit: Int = None, params={}):
        if self.has['fetchOrders']:
            orders = self.fetch_orders(symbol, since, limit, params)
            return self.filter_by(orders, 'status', 'open')
        raise NotSupported(self.id + ' fetchOpenOrders() is not supported yet')

    def fetch_open_orders_ws(self, symbol: Str = None, since: Int = None, limit: Int = None, params={}):
        if self.has['fetchOrdersWs']:
            orders = self.fetch_orders_ws(symbol, since, limit, params)
            return self.filter_by(orders, 'status', 'open')
        raise NotSupported(self.id + ' fetchOpenOrdersWs() is not supported yet')

    def fetch_closed_orders(self, symbol: Str = None, since: Int = None, limit: Int = None, params={}):
        if self.has['fetchOrders']:
            orders = self.fetch_orders(symbol, since, limit, params)
            return self.filter_by(orders, 'status', 'closed')
        raise NotSupported(self.id + ' fetchClosedOrders() is not supported yet')

    def fetch_canceled_and_closed_orders(self, symbol: Str = None, since: Int = None, limit: Int = None, params={}):
        raise NotSupported(self.id + ' fetchCanceledAndClosedOrders() is not supported yet')

    def fetch_closed_orders_ws(self, symbol: Str = None, since: Int = None, limit: Int = None, params={}):
        if self.has['fetchOrdersWs']:
            orders = self.fetch_orders_ws(symbol, since, limit, params)
            return self.filter_by(orders, 'status', 'closed')
        raise NotSupported(self.id + ' fetchClosedOrdersWs() is not supported yet')

    def fetch_my_trades(self, symbol: Str = None, since: Int = None, limit: Int = None, params={}):
        raise NotSupported(self.id + ' fetchMyTrades() is not supported yet')

    def fetch_my_liquidations(self, symbol: Str = None, since: Int = None, limit: Int = None, params={}):
        raise NotSupported(self.id + ' fetchMyLiquidations() is not supported yet')

    def fetch_liquidations(self, symbol: str, since: Int = None, limit: Int = None, params={}):
        raise NotSupported(self.id + ' fetchLiquidations() is not supported yet')

    def fetch_my_trades_ws(self, symbol: Str = None, since: Int = None, limit: Int = None, params={}):
        raise NotSupported(self.id + ' fetchMyTradesWs() is not supported yet')

    def watch_my_trades(self, symbol: Str = None, since: Int = None, limit: Int = None, params={}):
        raise NotSupported(self.id + ' watchMyTrades() is not supported yet')

    def subscribe_my_trades(self, symbol: str = None, callback: ConsumerFunction = None, synchronous: bool = True, params={}):
        """
        watches information on multiple trades made by the user
        :param str symbol: unified market symbol of the market orders were made in
        :param Function callback: function to call when receiving an update
        :param boolean synchronous: if set to True, the callback will wait to finish before passing next message
        :param dict [params]: extra parameters specific to the exchange API endpoint
        """
        self.load_markets()
        symbol = self.symbol(symbol)
        stream = self.stream
        if callback is not None:
            stream.subscribe('myTrades::' + symbol, callback, synchronous)
        stream.add_watch_function('watchMyTrades', [symbol, None, None, params])
        self.watch_my_trades(symbol, None, None, params)

    def fetch_greeks(self, symbol: str, params={}):
        raise NotSupported(self.id + ' fetchGreeks() is not supported yet')

    def fetch_option_chain(self, code: str, params={}):
        raise NotSupported(self.id + ' fetchOptionChain() is not supported yet')

    def fetch_option(self, symbol: str, params={}):
        raise NotSupported(self.id + ' fetchOption() is not supported yet')

    def fetch_convert_quote(self, fromCode: str, toCode: str, amount: Num = None, params={}):
        raise NotSupported(self.id + ' fetchConvertQuote() is not supported yet')

    def fetch_deposits_withdrawals(self, code: Str = None, since: Int = None, limit: Int = None, params={}):
        """
        fetch history of deposits and withdrawals
        :param str [code]: unified currency code for the currency of the deposit/withdrawals, default is None
        :param int [since]: timestamp in ms of the earliest deposit/withdrawal, default is None
        :param int [limit]: max number of deposit/withdrawals to return, default is None
        :param dict [params]: extra parameters specific to the exchange API endpoint
        :returns dict: a list of `transaction structures <https://docs.ccxt.com/#/?id=transaction-structure>`
        """
        raise NotSupported(self.id + ' fetchDepositsWithdrawals() is not supported yet')

    def fetch_deposits(self, symbol: Str = None, since: Int = None, limit: Int = None, params={}):
        raise NotSupported(self.id + ' fetchDeposits() is not supported yet')

    def fetch_withdrawals(self, symbol: Str = None, since: Int = None, limit: Int = None, params={}):
        raise NotSupported(self.id + ' fetchWithdrawals() is not supported yet')

    def fetch_deposits_ws(self, code: Str = None, since: Int = None, limit: Int = None, params={}):
        raise NotSupported(self.id + ' fetchDepositsWs() is not supported yet')

    def fetch_withdrawals_ws(self, code: Str = None, since: Int = None, limit: Int = None, params={}):
        raise NotSupported(self.id + ' fetchWithdrawalsWs() is not supported yet')

    def fetch_funding_rate_history(self, symbol: Str = None, since: Int = None, limit: Int = None, params={}):
        raise NotSupported(self.id + ' fetchFundingRateHistory() is not supported yet')

    def fetch_funding_history(self, symbol: Str = None, since: Int = None, limit: Int = None, params={}):
        raise NotSupported(self.id + ' fetchFundingHistory() is not supported yet')

    def close_position(self, symbol: str, side: OrderSide = None, params={}):
        raise NotSupported(self.id + ' closePosition() is not supported yet')

    def close_all_positions(self, params={}):
        raise NotSupported(self.id + ' closeAllPositions() is not supported yet')

    def fetch_l3_order_book(self, symbol: str, limit: Int = None, params={}):
        raise BadRequest(self.id + ' fetchL3OrderBook() is not supported yet')

    def parse_last_price(self, price, market: Market = None):
        raise NotSupported(self.id + ' parseLastPrice() is not supported yet')

    def fetch_deposit_address(self, code: str, params={}):
        if self.has['fetchDepositAddresses']:
            depositAddresses = self.fetch_deposit_addresses([code], params)
            depositAddress = self.safe_value(depositAddresses, code)
            if depositAddress is None:
                raise InvalidAddress(self.id + ' fetchDepositAddress() could not find a deposit address for ' + code + ', make sure you have created a corresponding deposit address in your wallet on the exchange website')
            else:
                return depositAddress
        elif self.has['fetchDepositAddressesByNetwork']:
            network = self.safe_string(params, 'network')
            params = self.omit(params, 'network')
            addressStructures = self.fetch_deposit_addresses_by_network(code, params)
            if network is not None:
                return self.safe_dict(addressStructures, network)
            else:
                keys = list(addressStructures.keys())
                key = self.safe_string(keys, 0)
                return self.safe_dict(addressStructures, key)
        else:
            raise NotSupported(self.id + ' fetchDepositAddress() is not supported yet')

    def account(self) -> BalanceAccount:
        return {
            'free': None,
            'used': None,
            'total': None,
        }

    def common_currency_code(self, code: str):
        if not self.substituteCommonCurrencyCodes:
            return code
        return self.safe_string(self.commonCurrencies, code, code)

    def currency(self, code: str):
        if self.currencies is None:
            raise ExchangeError(self.id + ' currencies not loaded')
        if isinstance(code, str):
            if code in self.currencies:
                return self.currencies[code]
            elif code in self.currencies_by_id:
                return self.currencies_by_id[code]
        raise ExchangeError(self.id + ' does not have currency code ' + code)

    def market(self, symbol: str):
        if self.markets is None:
            raise ExchangeError(self.id + ' markets not loaded')
        if symbol in self.markets:
            return self.markets[symbol]
        elif symbol in self.markets_by_id:
            markets = self.markets_by_id[symbol]
            defaultType = self.safe_string_2(self.options, 'defaultType', 'defaultSubType', 'spot')
            for i in range(0, len(markets)):
                market = markets[i]
                if market[defaultType]:
                    return market
            return markets[0]
        elif (symbol.endswith('-C')) or (symbol.endswith('-P')) or (symbol.startswith('C-')) or (symbol.startswith('P-')):
            return self.create_expired_option_market(symbol)
        raise BadSymbol(self.id + ' does not have market symbol ' + symbol)

    def create_expired_option_market(self, symbol: str):
        raise NotSupported(self.id + ' createExpiredOptionMarket() is not supported yet')

    def handle_withdraw_tag_and_params(self, tag, params):
        if (tag is not None) and (isinstance(tag, dict)):
            params = self.extend(tag, params)
            tag = None
        if tag is None:
            tag = self.safe_string(params, 'tag')
            if tag is not None:
                params = self.omit(params, 'tag')
        return [tag, params]

    def create_limit_order(self, symbol: str, side: OrderSide, amount: float, price: float, params={}):
        return self.create_order(symbol, 'limit', side, amount, price, params)

    def create_limit_order_ws(self, symbol: str, side: OrderSide, amount: float, price: float, params={}):
        return self.create_order_ws(symbol, 'limit', side, amount, price, params)

    def create_market_order(self, symbol: str, side: OrderSide, amount: float, price: Num = None, params={}):
        return self.create_order(symbol, 'market', side, amount, price, params)

    def create_market_order_ws(self, symbol: str, side: OrderSide, amount: float, price: Num = None, params={}):
        return self.create_order_ws(symbol, 'market', side, amount, price, params)

    def create_limit_buy_order(self, symbol: str, amount: float, price: float, params={}):
        return self.create_order(symbol, 'limit', 'buy', amount, price, params)

    def create_limit_buy_order_ws(self, symbol: str, amount: float, price: float, params={}):
        return self.create_order_ws(symbol, 'limit', 'buy', amount, price, params)

    def create_limit_sell_order(self, symbol: str, amount: float, price: float, params={}):
        return self.create_order(symbol, 'limit', 'sell', amount, price, params)

    def create_limit_sell_order_ws(self, symbol: str, amount: float, price: float, params={}):
        return self.create_order_ws(symbol, 'limit', 'sell', amount, price, params)

    def create_market_buy_order(self, symbol: str, amount: float, params={}):
        return self.create_order(symbol, 'market', 'buy', amount, None, params)

    def create_market_buy_order_ws(self, symbol: str, amount: float, params={}):
        return self.create_order_ws(symbol, 'market', 'buy', amount, None, params)

    def create_market_sell_order(self, symbol: str, amount: float, params={}):
        return self.create_order(symbol, 'market', 'sell', amount, None, params)

    def create_market_sell_order_ws(self, symbol: str, amount: float, params={}):
        return self.create_order_ws(symbol, 'market', 'sell', amount, None, params)

    def cost_to_precision(self, symbol: str, cost):
        market = self.market(symbol)
        return self.decimal_to_precision(cost, TRUNCATE, market['precision']['price'], self.precisionMode, self.paddingMode)

    def price_to_precision(self, symbol: str, price):
        market = self.market(symbol)
        result = self.decimal_to_precision(price, ROUND, market['precision']['price'], self.precisionMode, self.paddingMode)
        if result == '0':
            raise InvalidOrder(self.id + ' price of ' + market['symbol'] + ' must be greater than minimum price precision of ' + self.number_to_string(market['precision']['price']))
        return result

    def amount_to_precision(self, symbol: str, amount):
        market = self.market(symbol)
        result = self.decimal_to_precision(amount, TRUNCATE, market['precision']['amount'], self.precisionMode, self.paddingMode)
        if result == '0':
            raise InvalidOrder(self.id + ' amount of ' + market['symbol'] + ' must be greater than minimum amount precision of ' + self.number_to_string(market['precision']['amount']))
        return result

    def fee_to_precision(self, symbol: str, fee):
        market = self.market(symbol)
        return self.decimal_to_precision(fee, ROUND, market['precision']['price'], self.precisionMode, self.paddingMode)

    def currency_to_precision(self, code: str, fee, networkCode=None):
        currency = self.currencies[code]
        precision = self.safe_value(currency, 'precision')
        if networkCode is not None:
            networks = self.safe_dict(currency, 'networks', {})
            networkItem = self.safe_dict(networks, networkCode, {})
            precision = self.safe_value(networkItem, 'precision', precision)
        if precision is None:
            return self.force_string(fee)
        else:
            roundingMode = self.safe_integer(self.options, 'currencyToPrecisionRoundingMode', ROUND)
            return self.decimal_to_precision(fee, roundingMode, precision, self.precisionMode, self.paddingMode)

    def force_string(self, value):
        if not isinstance(value, str):
            return self.number_to_string(value)
        return value

    def is_tick_precision(self):
        return self.precisionMode == TICK_SIZE

    def is_decimal_precision(self):
        return self.precisionMode == DECIMAL_PLACES

    def is_significant_precision(self):
        return self.precisionMode == SIGNIFICANT_DIGITS

    def safe_number(self, obj, key: IndexType, defaultNumber: Num = None):
        value = self.safe_string(obj, key)
        return self.parse_number(value, defaultNumber)

    def safe_number_n(self, obj: object, arr: List[IndexType], defaultNumber: Num = None):
        value = self.safe_string_n(obj, arr)
        return self.parse_number(value, defaultNumber)

    def parse_precision(self, precision: str):
        """
 @ignore
        :param str precision: The number of digits to the right of the decimal
        :returns str: a string number equal to 1e-precision
        """
        if precision is None:
            return None
        precisionNumber = int(precision)
        if precisionNumber == 0:
            return '1'
        parsedPrecision = '0.'
        for i in range(0, precisionNumber - 1):
            parsedPrecision = parsedPrecision + '0'
        return parsedPrecision + '1'

    def integer_precision_to_amount(self, precision: Str):
        """
 @ignore
        handles positive & negative numbers too. parsePrecision() does not handle negative numbers, but self method handles
        :param str precision: The number of digits to the right of the decimal
        :returns str: a string number equal to 1e-precision
        """
        if precision is None:
            return None
        if Precise.string_ge(precision, '0'):
            return self.parse_precision(precision)
        else:
            positivePrecisionString = Precise.string_abs(precision)
            positivePrecision = int(positivePrecisionString)
            parsedPrecision = '1'
            for i in range(0, positivePrecision - 1):
                parsedPrecision = parsedPrecision + '0'
            return parsedPrecision + '0'

    def load_time_difference(self, params={}):
        serverTime = self.fetch_time(params)
        after = self.milliseconds()
        self.options['timeDifference'] = after - serverTime
        return self.options['timeDifference']

    def implode_hostname(self, url: str):
        return self.implode_params(url, {'hostname': self.hostname})

    def fetch_market_leverage_tiers(self, symbol: str, params={}):
        if self.has['fetchLeverageTiers']:
            market = self.market(symbol)
            if not market['contract']:
                raise BadSymbol(self.id + ' fetchMarketLeverageTiers() supports contract markets only')
            tiers = self.fetch_leverage_tiers([symbol])
            return self.safe_value(tiers, symbol)
        else:
            raise NotSupported(self.id + ' fetchMarketLeverageTiers() is not supported yet')

    def create_post_only_order(self, symbol: str, type: OrderType, side: OrderSide, amount: float, price: Num = None, params={}):
        if not self.has['createPostOnlyOrder']:
            raise NotSupported(self.id + 'createPostOnlyOrder() is not supported yet')
        query = self.extend(params, {'postOnly': True})
        return self.create_order(symbol, type, side, amount, price, query)

    def create_post_only_order_ws(self, symbol: str, type: OrderType, side: OrderSide, amount: float, price: Num = None, params={}):
        if not self.has['createPostOnlyOrderWs']:
            raise NotSupported(self.id + 'createPostOnlyOrderWs() is not supported yet')
        query = self.extend(params, {'postOnly': True})
        return self.create_order_ws(symbol, type, side, amount, price, query)

    def create_reduce_only_order(self, symbol: str, type: OrderType, side: OrderSide, amount: float, price: Num = None, params={}):
        if not self.has['createReduceOnlyOrder']:
            raise NotSupported(self.id + 'createReduceOnlyOrder() is not supported yet')
        query = self.extend(params, {'reduceOnly': True})
        return self.create_order(symbol, type, side, amount, price, query)

    def create_reduce_only_order_ws(self, symbol: str, type: OrderType, side: OrderSide, amount: float, price: Num = None, params={}):
        if not self.has['createReduceOnlyOrderWs']:
            raise NotSupported(self.id + 'createReduceOnlyOrderWs() is not supported yet')
        query = self.extend(params, {'reduceOnly': True})
        return self.create_order_ws(symbol, type, side, amount, price, query)

    def create_stop_order(self, symbol: str, type: OrderType, side: OrderSide, amount: float, price: Num = None, stopPrice: Num = None, params={}):
        if not self.has['createStopOrder']:
            raise NotSupported(self.id + ' createStopOrder() is not supported yet')
        if stopPrice is None:
            raise ArgumentsRequired(self.id + ' create_stop_order() requires a stopPrice argument')
        query = self.extend(params, {'stopPrice': stopPrice})
        return self.create_order(symbol, type, side, amount, price, query)

    def create_stop_order_ws(self, symbol: str, type: OrderType, side: OrderSide, amount: float, price: Num = None, stopPrice: Num = None, params={}):
        if not self.has['createStopOrderWs']:
            raise NotSupported(self.id + ' createStopOrderWs() is not supported yet')
        if stopPrice is None:
            raise ArgumentsRequired(self.id + ' createStopOrderWs() requires a stopPrice argument')
        query = self.extend(params, {'stopPrice': stopPrice})
        return self.create_order_ws(symbol, type, side, amount, price, query)

    def create_stop_limit_order(self, symbol: str, side: OrderSide, amount: float, price: float, stopPrice: float, params={}):
        if not self.has['createStopLimitOrder']:
            raise NotSupported(self.id + ' createStopLimitOrder() is not supported yet')
        query = self.extend(params, {'stopPrice': stopPrice})
        return self.create_order(symbol, 'limit', side, amount, price, query)

    def create_stop_limit_order_ws(self, symbol: str, side: OrderSide, amount: float, price: float, stopPrice: float, params={}):
        if not self.has['createStopLimitOrderWs']:
            raise NotSupported(self.id + ' createStopLimitOrderWs() is not supported yet')
        query = self.extend(params, {'stopPrice': stopPrice})
        return self.create_order_ws(symbol, 'limit', side, amount, price, query)

    def create_stop_market_order(self, symbol: str, side: OrderSide, amount: float, stopPrice: float, params={}):
        if not self.has['createStopMarketOrder']:
            raise NotSupported(self.id + ' createStopMarketOrder() is not supported yet')
        query = self.extend(params, {'stopPrice': stopPrice})
        return self.create_order(symbol, 'market', side, amount, None, query)

    def create_stop_market_order_ws(self, symbol: str, side: OrderSide, amount: float, stopPrice: float, params={}):
        if not self.has['createStopMarketOrderWs']:
            raise NotSupported(self.id + ' createStopMarketOrderWs() is not supported yet')
        query = self.extend(params, {'stopPrice': stopPrice})
        return self.create_order_ws(symbol, 'market', side, amount, None, query)

    def safe_currency_code(self, currencyId: Str, currency: Currency = None):
        currency = self.safe_currency(currencyId, currency)
        return currency['code']

    def filter_by_symbol_since_limit(self, array, symbol: Str = None, since: Int = None, limit: Int = None, tail=False):
        return self.filter_by_value_since_limit(array, 'symbol', symbol, since, limit, 'timestamp', tail)

    def filter_by_currency_since_limit(self, array, code=None, since: Int = None, limit: Int = None, tail=False):
        return self.filter_by_value_since_limit(array, 'currency', code, since, limit, 'timestamp', tail)

    def filter_by_symbols_since_limit(self, array, symbols: List[str] = None, since: Int = None, limit: Int = None, tail=False):
        result = self.filter_by_array(array, 'symbol', symbols, False)
        return self.filter_by_since_limit(result, since, limit, 'timestamp', tail)

    def parse_last_prices(self, pricesData, symbols: List[str] = None, params={}):
        #
        # the value of tickers is either a dict or a list
        #
        # dict
        #
        #     {
        #         'marketId1': {*},
        #         'marketId2': {*},
        #         ...
        #     }
        #
        # list
        #
        #     [
        #         {'market': 'marketId1', *},
        #         {'market': 'marketId2', *},
        #         ...
        #     ]
        #
        results = []
        if isinstance(pricesData, list):
            for i in range(0, len(pricesData)):
                priceData = self.extend(self.parse_last_price(pricesData[i]), params)
                results.append(priceData)
        else:
            marketIds = list(pricesData.keys())
            for i in range(0, len(marketIds)):
                marketId = marketIds[i]
                market = self.safe_market(marketId)
                priceData = self.extend(self.parse_last_price(pricesData[marketId], market), params)
                results.append(priceData)
        symbols = self.market_symbols(symbols)
        return self.filter_by_array(results, 'symbol', symbols)

    def parse_tickers(self, tickers, symbols: Strings = None, params={}):
        #
        # the value of tickers is either a dict or a list
        #
        #
        # dict
        #
        #     {
        #         'marketId1': {*},
        #         'marketId2': {*},
        #         'marketId3': {*},
        #         ...
        #     }
        #
        # list
        #
        #     [
        #         {'market': 'marketId1', *},
        #         {'market': 'marketId2', *},
        #         {'market': 'marketId3', *},
        #         ...
        #     ]
        #
        results = []
        if isinstance(tickers, list):
            for i in range(0, len(tickers)):
                ticker = self.extend(self.parse_ticker(tickers[i]), params)
                results.append(ticker)
        else:
            marketIds = list(tickers.keys())
            for i in range(0, len(marketIds)):
                marketId = marketIds[i]
                market = self.safe_market(marketId)
                ticker = self.extend(self.parse_ticker(tickers[marketId], market), params)
                results.append(ticker)
        symbols = self.market_symbols(symbols)
        return self.filter_by_array(results, 'symbol', symbols)

    def parse_deposit_addresses(self, addresses, codes: Strings = None, indexed=True, params={}):
        result = []
        for i in range(0, len(addresses)):
            address = self.extend(self.parse_deposit_address(addresses[i]), params)
            result.append(address)
        if codes is not None:
            result = self.filter_by_array(result, 'currency', codes, False)
        if indexed:
            result = self.filter_by_array(result, 'currency', None, indexed)
        return result

    def parse_borrow_interests(self, response, market: Market = None):
        interests = []
        for i in range(0, len(response)):
            row = response[i]
            interests.append(self.parse_borrow_interest(row, market))
        return interests

    def parse_borrow_rate(self, info, currency: Currency = None):
        raise NotSupported(self.id + ' parseBorrowRate() is not supported yet')

    def parse_borrow_rate_history(self, response, code: Str, since: Int, limit: Int):
        result = []
        for i in range(0, len(response)):
            item = response[i]
            borrowRate = self.parse_borrow_rate(item)
            result.append(borrowRate)
        sorted = self.sort_by(result, 'timestamp')
        return self.filter_by_currency_since_limit(sorted, code, since, limit)

    def parse_isolated_borrow_rates(self, info: Any):
        result = {}
        for i in range(0, len(info)):
            item = info[i]
            borrowRate = self.parse_isolated_borrow_rate(item)
            symbol = self.safe_string(borrowRate, 'symbol')
            result[symbol] = borrowRate
        return result

    def parse_funding_rate_histories(self, response, market=None, since: Int = None, limit: Int = None):
        rates = []
        for i in range(0, len(response)):
            entry = response[i]
            rates.append(self.parse_funding_rate_history(entry, market))
        sorted = self.sort_by(rates, 'timestamp')
        symbol = None if (market is None) else market['symbol']
        return self.filter_by_symbol_since_limit(sorted, symbol, since, limit)

    def safe_symbol(self, marketId: Str, market: Market = None, delimiter: Str = None, marketType: Str = None):
        market = self.safe_market(marketId, market, delimiter, marketType)
        return market['symbol']

    def parse_funding_rate(self, contract: str, market: Market = None):
        raise NotSupported(self.id + ' parseFundingRate() is not supported yet')

    def parse_funding_rates(self, response, market: Market = None):
        result = {}
        for i in range(0, len(response)):
            parsed = self.parse_funding_rate(response[i], market)
            result[parsed['symbol']] = parsed
        return result

    def parse_long_short_ratio(self, info: dict, market: Market = None):
        raise NotSupported(self.id + ' parseLongShortRatio() is not supported yet')

    def parse_long_short_ratio_history(self, response, market=None, since: Int = None, limit: Int = None):
        rates = []
        for i in range(0, len(response)):
            entry = response[i]
            rates.append(self.parse_long_short_ratio(entry, market))
        sorted = self.sort_by(rates, 'timestamp')
        symbol = None if (market is None) else market['symbol']
        return self.filter_by_symbol_since_limit(sorted, symbol, since, limit)

    def handle_trigger_and_params(self, params):
        isTrigger = self.safe_bool_2(params, 'trigger', 'stop')
        if isTrigger:
            params = self.omit(params, ['trigger', 'stop'])
        return [isTrigger, params]

    def is_trigger_order(self, params):
        # for backwards compatibility
        return self.handle_trigger_and_params(params)

    def is_post_only(self, isMarketOrder: bool, exchangeSpecificParam, params={}):
        """
 @ignore
        :param str type: Order type
        :param boolean exchangeSpecificParam: exchange specific postOnly
        :param dict [params]: exchange specific params
        :returns boolean: True if a post only order, False otherwise
        """
        timeInForce = self.safe_string_upper(params, 'timeInForce')
        postOnly = self.safe_bool_2(params, 'postOnly', 'post_only', False)
        # we assume timeInForce is uppercase from safeStringUpper(params, 'timeInForce')
        ioc = timeInForce == 'IOC'
        fok = timeInForce == 'FOK'
        timeInForcePostOnly = timeInForce == 'PO'
        postOnly = postOnly or timeInForcePostOnly or exchangeSpecificParam
        if postOnly:
            if ioc or fok:
                raise InvalidOrder(self.id + ' postOnly orders cannot have timeInForce equal to ' + timeInForce)
            elif isMarketOrder:
                raise InvalidOrder(self.id + ' market orders cannot be postOnly')
            else:
                return True
        else:
            return False

    def handle_post_only(self, isMarketOrder: bool, exchangeSpecificPostOnlyOption: bool, params: Any = {}):
        """
 @ignore
        :param str type: Order type
        :param boolean exchangeSpecificBoolean: exchange specific postOnly
        :param dict [params]: exchange specific params
        :returns Array:
        """
        timeInForce = self.safe_string_upper(params, 'timeInForce')
        postOnly = self.safe_bool(params, 'postOnly', False)
        ioc = timeInForce == 'IOC'
        fok = timeInForce == 'FOK'
        po = timeInForce == 'PO'
        postOnly = postOnly or po or exchangeSpecificPostOnlyOption
        if postOnly:
            if ioc or fok:
                raise InvalidOrder(self.id + ' postOnly orders cannot have timeInForce equal to ' + timeInForce)
            elif isMarketOrder:
                raise InvalidOrder(self.id + ' market orders cannot be postOnly')
            else:
                if po:
                    params = self.omit(params, 'timeInForce')
                params = self.omit(params, 'postOnly')
                return [True, params]
        return [False, params]

    def fetch_last_prices(self, symbols: Strings = None, params={}):
        raise NotSupported(self.id + ' fetchLastPrices() is not supported yet')

    def fetch_trading_fees(self, params={}):
        raise NotSupported(self.id + ' fetchTradingFees() is not supported yet')

    def fetch_trading_fees_ws(self, params={}):
        raise NotSupported(self.id + ' fetchTradingFeesWs() is not supported yet')

    def fetch_trading_fee(self, symbol: str, params={}):
        if not self.has['fetchTradingFees']:
            raise NotSupported(self.id + ' fetchTradingFee() is not supported yet')
        fees = self.fetch_trading_fees(params)
        return self.safe_dict(fees, symbol)

    def fetch_convert_currencies(self, params={}):
        raise NotSupported(self.id + ' fetchConvertCurrencies() is not supported yet')

    def parse_open_interest(self, interest, market: Market = None):
        raise NotSupported(self.id + ' parseOpenInterest() is not supported yet')

    def parse_open_interests(self, response, market=None, since: Int = None, limit: Int = None):
        interests = []
        for i in range(0, len(response)):
            entry = response[i]
            interest = self.parse_open_interest(entry, market)
            interests.append(interest)
        sorted = self.sort_by(interests, 'timestamp')
        symbol = self.safe_string(market, 'symbol')
        return self.filter_by_symbol_since_limit(sorted, symbol, since, limit)

    def fetch_funding_rate(self, symbol: str, params={}):
        if self.has['fetchFundingRates']:
            self.load_markets()
            market = self.market(symbol)
            symbol = market['symbol']
            if not market['contract']:
                raise BadSymbol(self.id + ' fetchFundingRate() supports contract markets only')
            rates = self.fetch_funding_rates([symbol], params)
            rate = self.safe_value(rates, symbol)
            if rate is None:
                raise NullResponse(self.id + ' fetchFundingRate() returned no data for ' + symbol)
            else:
                return rate
        else:
            raise NotSupported(self.id + ' fetchFundingRate() is not supported yet')

    def fetch_funding_interval(self, symbol: str, params={}):
        if self.has['fetchFundingIntervals']:
            self.load_markets()
            market = self.market(symbol)
            symbol = market['symbol']
            if not market['contract']:
                raise BadSymbol(self.id + ' fetchFundingInterval() supports contract markets only')
            rates = self.fetch_funding_intervals([symbol], params)
            rate = self.safe_value(rates, symbol)
            if rate is None:
                raise NullResponse(self.id + ' fetchFundingInterval() returned no data for ' + symbol)
            else:
                return rate
        else:
            raise NotSupported(self.id + ' fetchFundingInterval() is not supported yet')

    def fetch_mark_ohlcv(self, symbol, timeframe='1m', since: Int = None, limit: Int = None, params={}):
        """
        fetches historical mark price candlestick data containing the open, high, low, and close price of a market
        :param str symbol: unified symbol of the market to fetch OHLCV data for
        :param str timeframe: the length of time each candle represents
        :param int [since]: timestamp in ms of the earliest candle to fetch
        :param int [limit]: the maximum amount of candles to fetch
        :param dict [params]: extra parameters specific to the exchange API endpoint
        :returns float[][]: A list of candles ordered, open, high, low, close, None
        """
        if self.has['fetchMarkOHLCV']:
            request: dict = {
                'price': 'mark',
            }
            return self.fetch_ohlcv(symbol, timeframe, since, limit, self.extend(request, params))
        else:
            raise NotSupported(self.id + ' fetchMarkOHLCV() is not supported yet')

    def fetch_index_ohlcv(self, symbol: str, timeframe='1m', since: Int = None, limit: Int = None, params={}):
        """
        fetches historical index price candlestick data containing the open, high, low, and close price of a market
        :param str symbol: unified symbol of the market to fetch OHLCV data for
        :param str timeframe: the length of time each candle represents
        :param int [since]: timestamp in ms of the earliest candle to fetch
        :param int [limit]: the maximum amount of candles to fetch
        :param dict [params]: extra parameters specific to the exchange API endpoint
 @returns {} A list of candles ordered, open, high, low, close, None
        """
        if self.has['fetchIndexOHLCV']:
            request: dict = {
                'price': 'index',
            }
            return self.fetch_ohlcv(symbol, timeframe, since, limit, self.extend(request, params))
        else:
            raise NotSupported(self.id + ' fetchIndexOHLCV() is not supported yet')

    def fetch_premium_index_ohlcv(self, symbol: str, timeframe='1m', since: Int = None, limit: Int = None, params={}):
        """
        fetches historical premium index price candlestick data containing the open, high, low, and close price of a market
        :param str symbol: unified symbol of the market to fetch OHLCV data for
        :param str timeframe: the length of time each candle represents
        :param int [since]: timestamp in ms of the earliest candle to fetch
        :param int [limit]: the maximum amount of candles to fetch
        :param dict [params]: extra parameters specific to the exchange API endpoint
        :returns float[][]: A list of candles ordered, open, high, low, close, None
        """
        if self.has['fetchPremiumIndexOHLCV']:
            request: dict = {
                'price': 'premiumIndex',
            }
            return self.fetch_ohlcv(symbol, timeframe, since, limit, self.extend(request, params))
        else:
            raise NotSupported(self.id + ' fetchPremiumIndexOHLCV() is not supported yet')

    def handle_time_in_force(self, params={}):
        """
 @ignore
 Must add timeInForce to self.options to use self method
        :returns str: returns the exchange specific value for timeInForce
        """
        timeInForce = self.safe_string_upper(params, 'timeInForce')  # supported values GTC, IOC, PO
        if timeInForce is not None:
            exchangeValue = self.safe_string(self.options['timeInForce'], timeInForce)
            if exchangeValue is None:
                raise ExchangeError(self.id + ' does not support timeInForce "' + timeInForce + '"')
            return exchangeValue
        return None

    def convert_type_to_account(self, account):
        """
 @ignore
 Must add accountsByType to self.options to use self method
        :param str account: key for account name in self.options['accountsByType']
        :returns: the exchange specific account name or the isolated margin id for transfers
        """
        accountsByType = self.safe_dict(self.options, 'accountsByType', {})
        lowercaseAccount = account.lower()
        if lowercaseAccount in accountsByType:
            return accountsByType[lowercaseAccount]
        elif (account in self.markets) or (account in self.markets_by_id):
            market = self.market(account)
            return market['id']
        else:
            return account

    def check_required_argument(self, methodName: str, argument, argumentName, options=[]):
        """
 @ignore
        :param str methodName: the name of the method that the argument is being checked for
        :param str argument: the argument's actual value provided
        :param str argumentName: the name of the argument being checked(for logging purposes)
        :param str[] options: a list of options that the argument can be
        :returns None:
        """
        optionsLength = len(options)
        if (argument is None) or ((optionsLength > 0) and (not(self.in_array(argument, options)))):
            messageOptions = ', '.join(options)
            message = self.id + ' ' + methodName + '() requires a ' + argumentName + ' argument'
            if messageOptions != '':
                message += ', one of ' + '(' + messageOptions + ')'
            raise ArgumentsRequired(message)

    def check_required_margin_argument(self, methodName: str, symbol: Str, marginMode: str):
        """
 @ignore
        :param str symbol: unified symbol of the market
        :param str methodName: name of the method that requires a symbol
        :param str marginMode: is either 'isolated' or 'cross'
        """
        if (marginMode == 'isolated') and (symbol is None):
            raise ArgumentsRequired(self.id + ' ' + methodName + '() requires a symbol argument for isolated margin')
        elif (marginMode == 'cross') and (symbol is not None):
            raise ArgumentsRequired(self.id + ' ' + methodName + '() cannot have a symbol argument for cross margin')

    def parse_deposit_withdraw_fees(self, response, codes: Strings = None, currencyIdKey=None):
        """
 @ignore
        :param object[]|dict response: unparsed response from the exchange
        :param str[]|None codes: the unified currency codes to fetch transactions fees for, returns all currencies when None
        :param str currencyIdKey: *should only be None when response is a dictionary* the object key that corresponds to the currency id
        :returns dict: objects with withdraw and deposit fees, indexed by currency codes
        """
        depositWithdrawFees = {}
        isArray = isinstance(response, list)
        responseKeys = response
        if not isArray:
            responseKeys = list(response.keys())
        for i in range(0, len(responseKeys)):
            entry = responseKeys[i]
            dictionary = entry if isArray else response[entry]
            currencyId = self.safe_string(dictionary, currencyIdKey) if isArray else entry
            currency = self.safe_currency(currencyId)
            code = self.safe_string(currency, 'code')
            if (codes is None) or (self.in_array(code, codes)):
                depositWithdrawFees[code] = self.parse_deposit_withdraw_fee(dictionary, currency)
        return depositWithdrawFees

    def parse_deposit_withdraw_fee(self, fee, currency: Currency = None):
        raise NotSupported(self.id + ' parseDepositWithdrawFee() is not supported yet')

    def deposit_withdraw_fee(self, info):
        return {
            'info': info,
            'withdraw': {
                'fee': None,
                'percentage': None,
            },
            'deposit': {
                'fee': None,
                'percentage': None,
            },
            'networks': {},
        }

    def assign_default_deposit_withdraw_fees(self, fee, currency=None):
        """
 @ignore
        Takes a depositWithdrawFee structure and assigns the default values for withdraw and deposit
        :param dict fee: A deposit withdraw fee structure
        :param dict currency: A currency structure, the response from self.currency()
        :returns dict: A deposit withdraw fee structure
        """
        networkKeys = list(fee['networks'].keys())
        numNetworks = len(networkKeys)
        if numNetworks == 1:
            fee['withdraw'] = fee['networks'][networkKeys[0]]['withdraw']
            fee['deposit'] = fee['networks'][networkKeys[0]]['deposit']
            return fee
        currencyCode = self.safe_string(currency, 'code')
        for i in range(0, numNetworks):
            network = networkKeys[i]
            if network == currencyCode:
                fee['withdraw'] = fee['networks'][networkKeys[i]]['withdraw']
                fee['deposit'] = fee['networks'][networkKeys[i]]['deposit']
        return fee

    def parse_income(self, info, market: Market = None):
        raise NotSupported(self.id + ' parseIncome() is not supported yet')

    def parse_incomes(self, incomes, market=None, since: Int = None, limit: Int = None):
        """
 @ignore
        parses funding fee info from exchange response
        :param dict[] incomes: each item describes once instance of currency being received or paid
        :param dict market: ccxt market
        :param int [since]: when defined, the response items are filtered to only include items after self timestamp
        :param int [limit]: limits the number of items in the response
        :returns dict[]: an array of `funding history structures <https://docs.ccxt.com/#/?id=funding-history-structure>`
        """
        result = []
        for i in range(0, len(incomes)):
            entry = incomes[i]
            parsed = self.parse_income(entry, market)
            result.append(parsed)
        sorted = self.sort_by(result, 'timestamp')
        return self.filter_by_since_limit(sorted, since, limit)

    def get_market_from_symbols(self, symbols: Strings = None):
        if symbols is None:
            return None
        firstMarket = self.safe_string(symbols, 0)
        market = self.market(firstMarket)
        return market

    def parse_ws_ohlcvs(self, ohlcvs: List[object], market: Any = None, timeframe: str = '1m', since: Int = None, limit: Int = None):
        results = []
        for i in range(0, len(ohlcvs)):
            results.append(self.parse_ws_ohlcv(ohlcvs[i], market))
        return results

    def fetch_transactions(self, code: Str = None, since: Int = None, limit: Int = None, params={}):
        """
 @deprecated
        *DEPRECATED* use fetchDepositsWithdrawals instead
        :param str code: unified currency code for the currency of the deposit/withdrawals, default is None
        :param int [since]: timestamp in ms of the earliest deposit/withdrawal, default is None
        :param int [limit]: max number of deposit/withdrawals to return, default is None
        :param dict [params]: extra parameters specific to the exchange API endpoint
        :returns dict: a list of `transaction structures <https://docs.ccxt.com/#/?id=transaction-structure>`
        """
        if self.has['fetchDepositsWithdrawals']:
            return self.fetch_deposits_withdrawals(code, since, limit, params)
        else:
            raise NotSupported(self.id + ' fetchTransactions() is not supported yet')

    def filter_by_array_positions(self, objects, key: IndexType, values=None, indexed=True):
        """
 @ignore
        Typed wrapper for filterByArray that returns a list of positions
        """
        return self.filter_by_array(objects, key, values, indexed)

    def filter_by_array_tickers(self, objects, key: IndexType, values=None, indexed=True):
        """
 @ignore
        Typed wrapper for filterByArray that returns a dictionary of tickers
        """
        return self.filter_by_array(objects, key, values, indexed)

    def create_stream_ohlcv(self, symbol: Str, timeframe: Str, data):
        return {
            'symbol': symbol,
            'timeframe': timeframe,
            'ohlcv': data,
        }

    def create_ohlcv_object(self, symbol: str, timeframe: str, data):
        res = {}
        res[symbol] = {}
        res[symbol][timeframe] = data
        return res

    def handle_max_entries_per_request_and_params(self, method: str, maxEntriesPerRequest: Int = None, params={}):
        newMaxEntriesPerRequest = None
        newMaxEntriesPerRequest, params = self.handle_option_and_params(params, method, 'maxEntriesPerRequest')
        if (newMaxEntriesPerRequest is not None) and (newMaxEntriesPerRequest != maxEntriesPerRequest):
            maxEntriesPerRequest = newMaxEntriesPerRequest
        if maxEntriesPerRequest is None:
            maxEntriesPerRequest = 1000  # default to 1000
        return [maxEntriesPerRequest, params]

    def fetch_paginated_call_dynamic(self, method: str, symbol: Str = None, since: Int = None, limit: Int = None, params={}, maxEntriesPerRequest: Int = None):
        maxCalls = None
        maxCalls, params = self.handle_option_and_params(params, method, 'paginationCalls', 10)
        maxRetries = None
        maxRetries, params = self.handle_option_and_params(params, method, 'maxRetries', 3)
        paginationDirection = None
        paginationDirection, params = self.handle_option_and_params(params, method, 'paginationDirection', 'backward')
        paginationTimestamp = None
        calls = 0
        result = []
        errors = 0
        until = self.safe_integer_2(params, 'untill', 'till')  # do not omit it from params here
        maxEntriesPerRequest, params = self.handle_max_entries_per_request_and_params(method, maxEntriesPerRequest, params)
        if (paginationDirection == 'forward'):
            if since is None:
                raise ArgumentsRequired(self.id + ' pagination requires a since argument when paginationDirection set to forward')
            paginationTimestamp = since
        while((calls < maxCalls)):
            calls += 1
            try:
                if paginationDirection == 'backward':
                    # do it backwards, starting from the last
                    # UNTIL filtering is required in order to work
                    if paginationTimestamp is not None:
                        params['until'] = paginationTimestamp - 1
                    response = getattr(self, method)(symbol, None, maxEntriesPerRequest, params)
                    responseLength = len(response)
                    if self.verbose:
                        backwardMessage = 'Dynamic pagination call ' + self.number_to_string(calls) + ' method ' + method + ' response length ' + self.number_to_string(responseLength)
                        if paginationTimestamp is not None:
                            backwardMessage += ' timestamp ' + self.number_to_string(paginationTimestamp)
                        self.log(backwardMessage)
                    if responseLength == 0:
                        break
                    errors = 0
                    result = self.array_concat(result, response)
                    firstElement = self.safe_value(response, 0)
                    paginationTimestamp = self.safe_integer_2(firstElement, 'timestamp', 0)
                    if (since is not None) and (paginationTimestamp <= since):
                        break
                else:
                    # do it forwards, starting from the since
                    response = getattr(self, method)(symbol, paginationTimestamp, maxEntriesPerRequest, params)
                    responseLength = len(response)
                    if self.verbose:
                        forwardMessage = 'Dynamic pagination call ' + self.number_to_string(calls) + ' method ' + method + ' response length ' + self.number_to_string(responseLength)
                        if paginationTimestamp is not None:
                            forwardMessage += ' timestamp ' + self.number_to_string(paginationTimestamp)
                        self.log(forwardMessage)
                    if responseLength == 0:
                        break
                    errors = 0
                    result = self.array_concat(result, response)
                    last = self.safe_value(response, responseLength - 1)
                    paginationTimestamp = self.safe_integer(last, 'timestamp') + 1
                    if (until is not None) and (paginationTimestamp >= until):
                        break
            except Exception as e:
                errors += 1
                if errors > maxRetries:
                    raise e
        uniqueResults = self.remove_repeated_elements_from_array(result)
        key = 0 if (method == 'fetchOHLCV') else 'timestamp'
        return self.filter_by_since_limit(uniqueResults, since, limit, key)

    def safe_deterministic_call(self, method: str, symbol: Str = None, since: Int = None, limit: Int = None, timeframe: Str = None, params={}):
        maxRetries = None
        maxRetries, params = self.handle_option_and_params(params, method, 'maxRetries', 3)
        errors = 0
        while(errors <= maxRetries):
            try:
                if timeframe and method != 'fetchFundingRateHistory':
                    return getattr(self, method)(symbol, timeframe, since, limit, params)
                else:
                    return getattr(self, method)(symbol, since, limit, params)
            except Exception as e:
                if isinstance(e, RateLimitExceeded):
                    raise e  # if we are rate limited, we should not retry and fail fast
                errors += 1
                if errors > maxRetries:
                    raise e
        return []

    def fetch_paginated_call_deterministic(self, method: str, symbol: Str = None, since: Int = None, limit: Int = None, timeframe: Str = None, params={}, maxEntriesPerRequest=None):
        maxCalls = None
        maxCalls, params = self.handle_option_and_params(params, method, 'paginationCalls', 10)
        maxEntriesPerRequest, params = self.handle_max_entries_per_request_and_params(method, maxEntriesPerRequest, params)
        current = self.milliseconds()
        tasks = []
        time = self.parse_timeframe(timeframe) * 1000
        step = time * maxEntriesPerRequest
        currentSince = current - (maxCalls * step) - 1
        if since is not None:
            currentSince = max(currentSince, since)
        else:
            currentSince = max(currentSince, 1241440531000)  # avoid timestamps older than 2009
        until = self.safe_integer_2(params, 'until', 'till')  # do not omit it here
        if until is not None:
            requiredCalls = int(math.ceil((until - since)) / step)
            if requiredCalls > maxCalls:
                raise BadRequest(self.id + ' the number of required calls is greater than the max number of calls allowed, either increase the paginationCalls or decrease the since-until gap. Current paginationCalls limit is ' + str(maxCalls) + ' required calls is ' + str(requiredCalls))
        for i in range(0, maxCalls):
            if (until is not None) and (currentSince >= until):
                break
            if currentSince >= current:
                break
            tasks.append(self.safe_deterministic_call(method, symbol, currentSince, maxEntriesPerRequest, timeframe, params))
            currentSince = self.sum(currentSince, step) - 1
        results = tasks
        result = []
        for i in range(0, len(results)):
            result = self.array_concat(result, results[i])
        uniqueResults = self.remove_repeated_elements_from_array(result)
        key = 0 if (method == 'fetchOHLCV') else 'timestamp'
        return self.filter_by_since_limit(uniqueResults, since, limit, key)

    def fetch_paginated_call_cursor(self, method: str, symbol: Str = None, since=None, limit=None, params={}, cursorReceived=None, cursorSent=None, cursorIncrement=None, maxEntriesPerRequest=None):
        maxCalls = None
        maxCalls, params = self.handle_option_and_params(params, method, 'paginationCalls', 10)
        maxRetries = None
        maxRetries, params = self.handle_option_and_params(params, method, 'maxRetries', 3)
        maxEntriesPerRequest, params = self.handle_max_entries_per_request_and_params(method, maxEntriesPerRequest, params)
        cursorValue = None
        i = 0
        errors = 0
        result = []
        timeframe = self.safe_string(params, 'timeframe')
        params = self.omit(params, 'timeframe')  # reading the timeframe from the method arguments to avoid changing the signature
        while(i < maxCalls):
            try:
                if cursorValue is not None:
                    if cursorIncrement is not None:
                        cursorValue = self.parse_to_int(cursorValue) + cursorIncrement
                    params[cursorSent] = cursorValue
                response = None
                if method == 'fetchAccounts':
                    response = getattr(self, method)(params)
                elif method == 'getLeverageTiersPaginated' or method == 'fetchPositions':
                    response = getattr(self, method)(symbol, params)
                elif method == 'fetchOpenInterestHistory':
                    response = getattr(self, method)(symbol, timeframe, since, maxEntriesPerRequest, params)
                else:
                    response = getattr(self, method)(symbol, since, maxEntriesPerRequest, params)
                errors = 0
                responseLength = len(response)
                if self.verbose:
                    cursorString = '' if (cursorValue is None) else cursorValue
                    iteration = (i + 1)
                    cursorMessage = 'Cursor pagination call ' + str(iteration) + ' method ' + method + ' response length ' + str(responseLength) + ' cursor ' + cursorString
                    self.log(cursorMessage)
                if responseLength == 0:
                    break
                result = self.array_concat(result, response)
                last = self.safe_dict(response, responseLength - 1)
                # cursorValue = self.safe_value(last['info'], cursorReceived)
                cursorValue = None  # search for the cursor
                for j in range(0, responseLength):
                    index = responseLength - j - 1
                    entry = self.safe_dict(response, index)
                    info = self.safe_dict(entry, 'info')
                    cursor = self.safe_value(info, cursorReceived)
                    if cursor is not None:
                        cursorValue = cursor
                        break
                if cursorValue is None:
                    break
                lastTimestamp = self.safe_integer(last, 'timestamp')
                if lastTimestamp is not None and lastTimestamp < since:
                    break
            except Exception as e:
                errors += 1
                if errors > maxRetries:
                    raise e
            i += 1
        sorted = self.sort_cursor_paginated_result(result)
        key = 0 if (method == 'fetchOHLCV') else 'timestamp'
        return self.filter_by_since_limit(sorted, since, limit, key)

    def fetch_paginated_call_incremental(self, method: str, symbol: Str = None, since=None, limit=None, params={}, pageKey=None, maxEntriesPerRequest=None):
        maxCalls = None
        maxCalls, params = self.handle_option_and_params(params, method, 'paginationCalls', 10)
        maxRetries = None
        maxRetries, params = self.handle_option_and_params(params, method, 'maxRetries', 3)
        maxEntriesPerRequest, params = self.handle_max_entries_per_request_and_params(method, maxEntriesPerRequest, params)
        i = 0
        errors = 0
        result = []
        while(i < maxCalls):
            try:
                params[pageKey] = i + 1
                response = getattr(self, method)(symbol, since, maxEntriesPerRequest, params)
                errors = 0
                responseLength = len(response)
                if self.verbose:
                    iteration = (i + str(1))
                    incrementalMessage = 'Incremental pagination call ' + iteration + ' method ' + method + ' response length ' + str(responseLength)
                    self.log(incrementalMessage)
                if responseLength == 0:
                    break
                result = self.array_concat(result, response)
            except Exception as e:
                errors += 1
                if errors > maxRetries:
                    raise e
            i += 1
        sorted = self.sort_cursor_paginated_result(result)
        key = 0 if (method == 'fetchOHLCV') else 'timestamp'
        return self.filter_by_since_limit(sorted, since, limit, key)

    def sort_cursor_paginated_result(self, result):
        first = self.safe_value(result, 0)
        if first is not None:
            if 'timestamp' in first:
                return self.sort_by(result, 'timestamp', True)
            if 'id' in first:
                return self.sort_by(result, 'id', True)
        return result

    def remove_repeated_elements_from_array(self, input):
        uniqueResult = {}
        for i in range(0, len(input)):
            entry = input[i]
            id = self.safe_string(entry, 'id')
            if id is not None:
                if self.safe_string(uniqueResult, id) is None:
                    uniqueResult[id] = entry
            else:
                timestamp = self.safe_integer_2(entry, 'timestamp', 0)
                if timestamp is not None:
                    if self.safe_string(uniqueResult, timestamp) is None:
                        uniqueResult[timestamp] = entry
        values = list(uniqueResult.values())
        valuesLength = len(values)
        if valuesLength > 0:
            return values
        return input

    def handle_until_option(self, key: str, request, params, multiplier=1):
        until = self.safe_integer_2(params, 'until', 'till')
        if until is not None:
            request[key] = self.parse_to_int(until * multiplier)
            params = self.omit(params, ['until', 'till'])
        return [request, params]

    def safe_open_interest(self, interest: dict, market: Market = None):
        symbol = self.safe_string(interest, 'symbol')
        if symbol is None:
            symbol = self.safe_string(market, 'symbol')
        return self.extend(interest, {
            'symbol': symbol,
            'baseVolume': self.safe_number(interest, 'baseVolume'),  # deprecated
            'quoteVolume': self.safe_number(interest, 'quoteVolume'),  # deprecated
            'openInterestAmount': self.safe_number(interest, 'openInterestAmount'),
            'openInterestValue': self.safe_number(interest, 'openInterestValue'),
            'timestamp': self.safe_integer(interest, 'timestamp'),
            'datetime': self.safe_string(interest, 'datetime'),
            'info': self.safe_value(interest, 'info'),
        })

    def parse_liquidation(self, liquidation, market: Market = None):
        raise NotSupported(self.id + ' parseLiquidation() is not supported yet')

    def parse_liquidations(self, liquidations: List[dict], market: Market = None, since: Int = None, limit: Int = None):
        """
 @ignore
        parses liquidation info from the exchange response
        :param dict[] liquidations: each item describes an instance of a liquidation event
        :param dict market: ccxt market
        :param int [since]: when defined, the response items are filtered to only include items after self timestamp
        :param int [limit]: limits the number of items in the response
        :returns dict[]: an array of `liquidation structures <https://docs.ccxt.com/#/?id=liquidation-structure>`
        """
        result = []
        for i in range(0, len(liquidations)):
            entry = liquidations[i]
            parsed = self.parse_liquidation(entry, market)
            result.append(parsed)
        sorted = self.sort_by(result, 'timestamp')
        symbol = self.safe_string(market, 'symbol')
        return self.filter_by_symbol_since_limit(sorted, symbol, since, limit)

    def parse_greeks(self, greeks: dict, market: Market = None):
        raise NotSupported(self.id + ' parseGreeks() is not supported yet')

    def parse_option(self, chain: dict, currency: Currency = None, market: Market = None):
        raise NotSupported(self.id + ' parseOption() is not supported yet')

    def parse_option_chain(self, response: List[object], currencyKey: Str = None, symbolKey: Str = None):
        optionStructures = {}
        for i in range(0, len(response)):
            info = response[i]
            currencyId = self.safe_string(info, currencyKey)
            currency = self.safe_currency(currencyId)
            marketId = self.safe_string(info, symbolKey)
            market = self.safe_market(marketId, None, None, 'option')
            optionStructures[market['symbol']] = self.parse_option(info, currency, market)
        return optionStructures

    def parse_margin_modes(self, response: List[object], symbols: List[str] = None, symbolKey: Str = None, marketType: MarketType = None):
        marginModeStructures = {}
        if marketType is None:
            marketType = 'swap'  # default to swap
        for i in range(0, len(response)):
            info = response[i]
            marketId = self.safe_string(info, symbolKey)
            market = self.safe_market(marketId, None, None, marketType)
            if (symbols is None) or self.in_array(market['symbol'], symbols):
                marginModeStructures[market['symbol']] = self.parse_margin_mode(info, market)
        return marginModeStructures

    def parse_margin_mode(self, marginMode: dict, market: Market = None):
        raise NotSupported(self.id + ' parseMarginMode() is not supported yet')

    def parse_leverages(self, response: List[object], symbols: List[str] = None, symbolKey: Str = None, marketType: MarketType = None):
        leverageStructures = {}
        if marketType is None:
            marketType = 'swap'  # default to swap
        for i in range(0, len(response)):
            info = response[i]
            marketId = self.safe_string(info, symbolKey)
            market = self.safe_market(marketId, None, None, marketType)
            if (symbols is None) or self.in_array(market['symbol'], symbols):
                leverageStructures[market['symbol']] = self.parse_leverage(info, market)
        return leverageStructures

    def parse_leverage(self, leverage: dict, market: Market = None):
        raise NotSupported(self.id + ' parseLeverage() is not supported yet')

    def parse_conversions(self, conversions: List[Any], code: Str = None, fromCurrencyKey: Str = None, toCurrencyKey: Str = None, since: Int = None, limit: Int = None, params={}):
        conversions = self.to_array(conversions)
        result = []
        fromCurrency = None
        toCurrency = None
        for i in range(0, len(conversions)):
            entry = conversions[i]
            fromId = self.safe_string(entry, fromCurrencyKey)
            toId = self.safe_string(entry, toCurrencyKey)
            if fromId is not None:
                fromCurrency = self.safe_currency(fromId)
            if toId is not None:
                toCurrency = self.safe_currency(toId)
            conversion = self.extend(self.parse_conversion(entry, fromCurrency, toCurrency), params)
            result.append(conversion)
        sorted = self.sort_by(result, 'timestamp')
        currency = None
        if code is not None:
            currency = self.safe_currency(code)
            code = currency['code']
        if code is None:
            return self.filter_by_since_limit(sorted, since, limit)
        fromConversion = self.filter_by(sorted, 'fromCurrency', code)
        toConversion = self.filter_by(sorted, 'toCurrency', code)
        both = self.array_concat(fromConversion, toConversion)
        return self.filter_by_since_limit(both, since, limit)

    def parse_conversion(self, conversion: dict, fromCurrency: Currency = None, toCurrency: Currency = None):
        raise NotSupported(self.id + ' parseConversion() is not supported yet')

    def convert_expire_date(self, date: str):
        # parse YYMMDD to datetime string
        year = date[0:2]
        month = date[2:4]
        day = date[4:6]
        reconstructedDate = '20' + year + '-' + month + '-' + day + 'T00:00:00Z'
        return reconstructedDate

    def convert_expire_date_to_market_id_date(self, date: str):
        # parse 240119 to 19JAN24
        year = date[0:2]
        monthRaw = date[2:4]
        month = None
        day = date[4:6]
        if monthRaw == '01':
            month = 'JAN'
        elif monthRaw == '02':
            month = 'FEB'
        elif monthRaw == '03':
            month = 'MAR'
        elif monthRaw == '04':
            month = 'APR'
        elif monthRaw == '05':
            month = 'MAY'
        elif monthRaw == '06':
            month = 'JUN'
        elif monthRaw == '07':
            month = 'JUL'
        elif monthRaw == '08':
            month = 'AUG'
        elif monthRaw == '09':
            month = 'SEP'
        elif monthRaw == '10':
            month = 'OCT'
        elif monthRaw == '11':
            month = 'NOV'
        elif monthRaw == '12':
            month = 'DEC'
        reconstructedDate = day + month + year
        return reconstructedDate

    def convert_market_id_expire_date(self, date: str):
        # parse 03JAN24 to 240103
        monthMappping = {
            'JAN': '01',
            'FEB': '02',
            'MAR': '03',
            'APR': '04',
            'MAY': '05',
            'JUN': '06',
            'JUL': '07',
            'AUG': '08',
            'SEP': '09',
            'OCT': '10',
            'NOV': '11',
            'DEC': '12',
        }
        # if exchange omits first zero and provides i.e. '3JAN24' instead of '03JAN24'
        if len(date) == 6:
            date = '0' + date
        year = date[0:2]
        monthName = date[2:5]
        month = self.safe_string(monthMappping, monthName)
        day = date[5:7]
        reconstructedDate = day + month + year
        return reconstructedDate

    def fetch_position_history(self, symbol: str, since: Int = None, limit: Int = None, params={}):
        """
        fetches the history of margin added or reduced from contract isolated positions
        :param str [symbol]: unified market symbol
        :param int [since]: timestamp in ms of the position
        :param int [limit]: the maximum amount of candles to fetch, default=1000
        :param dict params: extra parameters specific to the exchange api endpoint
        :returns dict[]: a list of `position structures <https://docs.ccxt.com/#/?id=position-structure>`
        """
        if self.has['fetchPositionsHistory']:
            positions = self.fetch_positions_history([symbol], since, limit, params)
            return positions
        else:
            raise NotSupported(self.id + ' fetchPositionHistory() is not supported yet')

    def fetch_positions_history(self, symbols: Strings = None, since: Int = None, limit: Int = None, params={}):
        """
        fetches the history of margin added or reduced from contract isolated positions
        :param str [symbol]: unified market symbol
        :param int [since]: timestamp in ms of the position
        :param int [limit]: the maximum amount of candles to fetch, default=1000
        :param dict params: extra parameters specific to the exchange api endpoint
        :returns dict[]: a list of `position structures <https://docs.ccxt.com/#/?id=position-structure>`
        """
        raise NotSupported(self.id + ' fetchPositionsHistory() is not supported yet')

    def parse_margin_modification(self, data: dict, market: Market = None):
        raise NotSupported(self.id + ' parseMarginModification() is not supported yet')

    def parse_margin_modifications(self, response: List[object], symbols: Strings = None, symbolKey: Str = None, marketType: MarketType = None):
        marginModifications = []
        for i in range(0, len(response)):
            info = response[i]
            marketId = self.safe_string(info, symbolKey)
            market = self.safe_market(marketId, None, None, marketType)
            if (symbols is None) or self.in_array(market['symbol'], symbols):
                marginModifications.append(self.parse_margin_modification(info, market))
        return marginModifications

    def fetch_transfer(self, id: str, code: Str = None, params={}):
        """
        fetches a transfer
        :param str id: transfer id
        :param [str] code: unified currency code
        :param dict params: extra parameters specific to the exchange api endpoint
        :returns dict: a `transfer structure <https://docs.ccxt.com/#/?id=transfer-structure>`
        """
        raise NotSupported(self.id + ' fetchTransfer() is not supported yet')

    def fetch_transfers(self, code: Str = None, since: Int = None, limit: Int = None, params={}):
        """
        fetches a transfer
        :param str id: transfer id
        :param int [since]: timestamp in ms of the earliest transfer to fetch
        :param int [limit]: the maximum amount of transfers to fetch
        :param dict params: extra parameters specific to the exchange api endpoint
        :returns dict: a `transfer structure <https://docs.ccxt.com/#/?id=transfer-structure>`
        """
        raise NotSupported(self.id + ' fetchTransfers() is not supported yet')

    def clean_unsubscription(self, client, subHash: str, unsubHash: str):
        if unsubHash in client.subscriptions:
            del client.subscriptions[unsubHash]
        if subHash in client.subscriptions:
            del client.subscriptions[subHash]
        if subHash in client.futures:
            error = UnsubscribeError(self.id + ' ' + subHash)
            client.reject(error, subHash)
        client.resolve(True, unsubHash)

    def clean_cache(self, subscription: dict):
        topic = self.safe_string(subscription, 'topic')
        symbols = self.safe_list(subscription, 'symbols', [])
        symbolsLength = len(symbols)
        if topic == 'ohlcv':
            symbolsAndTimeFrames = self.safe_list(subscription, 'symbolsAndTimeframes', [])
            for i in range(0, len(symbolsAndTimeFrames)):
                symbolAndTimeFrame = symbolsAndTimeFrames[i]
                symbol = self.safe_string(symbolAndTimeFrame, 0)
                timeframe = self.safe_string(symbolAndTimeFrame, 1)
                if timeframe in self.ohlcvs[symbol]:
                    del self.ohlcvs[symbol][timeframe]
        elif symbolsLength > 0:
            for i in range(0, len(symbols)):
                symbol = symbols[i]
                if topic == 'trades':
                    del self.trades[symbol]
                elif topic == 'orderbook':
                    del self.orderbooks[symbol]
                elif topic == 'ticker':
                    del self.tickers[symbol]
        else:
            if topic == 'myTrades':
                # don't reset self.myTrades directly here
                # because in c# we need to use a different object
                keys = list(self.myTrades.keys())
                for i in range(0, len(keys)):
                    del self.myTrades[keys[i]]
            elif topic == 'orders':
                orderSymbols = list(self.orders.keys())
                for i in range(0, len(orderSymbols)):
                    del self.orders[orderSymbols[i]]
            elif topic == 'ticker':
                tickerSymbols = list(self.tickers.keys())
                for i in range(0, len(tickerSymbols)):
                    del self.tickers[tickerSymbols[i]]<|MERGE_RESOLUTION|>--- conflicted
+++ resolved
@@ -2550,7 +2550,6 @@
     def watch_trades(self, symbol: str, since: Int = None, limit: Int = None, params={}):
         raise NotSupported(self.id + ' watchTrades() is not supported yet')
 
-<<<<<<< HEAD
     def subscribe_trades(self, symbol: str, callback: ConsumerFunction = None, synchronous: bool = True, params={}):
         """
         subscribe callback to be called with each trade
@@ -2565,15 +2564,10 @@
             stream.subscribe('trades::' + symbol, callback, synchronous)
         stream.add_watch_function('watchTrades', [symbol, None, None, params])
         self.watch_trades(symbol, None, None, params)
-=======
-    def un_watch_trades(self, symbol: str, params={}):
-        raise NotSupported(self.id + ' unWatchTrades() is not supported yet')
->>>>>>> 056b1b0a
 
     def watch_trades_for_symbols(self, symbols: List[str], since: Int = None, limit: Int = None, params={}):
         raise NotSupported(self.id + ' watchTradesForSymbols() is not supported yet')
 
-<<<<<<< HEAD
     def subscribe_trades_for_symbols(self, symbols: List[str], callback: ConsumerFunction = None, synchronous: bool = True, params={}):
         """
         subscribe callback to be called with each trade
@@ -2592,10 +2586,6 @@
                 stream.subscribe('trades', callback, synchronous)
         stream.add_watch_function('watchTradesForSymbols', [symbols, None, None, params])
         self.watch_trades_for_symbols(symbols, None, None, params)
-=======
-    def un_watch_trades_for_symbols(self, symbols: List[str], params={}):
-        raise NotSupported(self.id + ' unWatchTradesForSymbols() is not supported yet')
->>>>>>> 056b1b0a
 
     def watch_my_trades_for_symbols(self, symbols: List[str], since: Int = None, limit: Int = None, params={}):
         raise NotSupported(self.id + ' watchMyTradesForSymbols() is not supported yet')
@@ -2645,7 +2635,6 @@
     def watch_ohlcv_for_symbols(self, symbolsAndTimeframes: List[List[str]], since: Int = None, limit: Int = None, params={}):
         raise NotSupported(self.id + ' watchOHLCVForSymbols() is not supported yet')
 
-<<<<<<< HEAD
     def subscribe_ohlcv_for_symbols(self, symbolsAndTimeframes: List[List[str]], callback: ConsumerFunction = None, synchronous: bool = True, params={}):
         """
         subscribe callback to be called with order
@@ -2665,15 +2654,10 @@
                 stream.subscribe('ohlcvs', callback, synchronous)
         stream.add_watch_function('watchOHLCVForSymbols', [symbolsAndTimeframes, None, None, params])
         self.watch_ohlcv_for_symbols(symbolsAndTimeframes, None, None, params)
-=======
-    def un_watch_ohlcv_for_symbols(self, symbolsAndTimeframes: List[List[str]], params={}):
-        raise NotSupported(self.id + ' unWatchOHLCVForSymbols() is not supported yet')
->>>>>>> 056b1b0a
 
     def watch_order_book_for_symbols(self, symbols: List[str], limit: Int = None, params={}):
         raise NotSupported(self.id + ' watchOrderBookForSymbols() is not supported yet')
 
-<<<<<<< HEAD
     def subscribe_order_book_for_symbols(self, symbols: List[str], callback: ConsumerFunction = None, synchronous: bool = True, params={}):
         """
         subscribes to information on open orders with bid(buy) and ask(sell) prices, volumes and other data
@@ -2693,10 +2677,6 @@
                 stream.subscribe('orderbooks', callback, synchronous)
         stream.add_watch_function('watchOrderBookForSymbols', [symbols, None, params])
         self.watch_order_book_for_symbols(symbols, None, params)
-=======
-    def un_watch_order_book_for_symbols(self, symbols: List[str], params={}):
-        raise NotSupported(self.id + ' unWatchOrderBookForSymbols() is not supported yet')
->>>>>>> 056b1b0a
 
     def fetch_deposit_addresses(self, codes: Strings = None, params={}):
         raise NotSupported(self.id + ' fetchDepositAddresses() is not supported yet')
@@ -2731,7 +2711,6 @@
     def watch_order_book(self, symbol: str, limit: Int = None, params={}):
         raise NotSupported(self.id + ' watchOrderBook() is not supported yet')
 
-<<<<<<< HEAD
     def subscribe_order_book(self, symbol: str, callback: ConsumerFunction = None, synchronous: bool = True, params={}):
         """
         subscribe to information on open orders with bid(buy) and ask(sell) prices, volumes and other data
@@ -2741,10 +2720,6 @@
         :returns dict: A dictionary of `order book structures <https://docs.ccxt.com/#/?id=order-book-structure>` indexed by market symbols
         """
         self.subscribe_order_book_for_symbols([symbol], callback, synchronous, params)
-=======
-    def un_watch_order_book(self, symbol: str, params={}):
-        raise NotSupported(self.id + ' unWatchOrderBook() is not supported yet')
->>>>>>> 056b1b0a
 
     def fetch_time(self, params={}):
         raise NotSupported(self.id + ' fetchTime() is not supported yet')
@@ -2949,94 +2924,7 @@
 
     def after_construct(self):
         self.create_networks_by_id_object()
-<<<<<<< HEAD
         self.setup_stream()
-=======
-        self.features_generator()
-
-    def features_generator(self):
-        #
-        # the exchange-specific features can be something like self, where we support 'string' aliases too:
-        #
-        #     {
-        #         'myItem' : {
-        #             'createOrder' : {...},
-        #             'fetchOrders' : {...},
-        #         },
-        #         'swap': {
-        #             'linear': 'myItem',
-        #             'inverse': 'myItem',
-        #         },
-        #         'future': {
-        #             'linear': 'myItem',
-        #             'inverse': 'myItem',
-        #         }
-        #     }
-        #
-        #
-        #
-        # self method would regenerate the blank features tree, eg:
-        #
-        #     {
-        #         "spot": {
-        #             "createOrder": None,
-        #             "fetchBalance": None,
-        #             ...
-        #         },
-        #         "swap": {
-        #             ...
-        #         }
-        #     }
-        #
-        if self.features is None:
-            return
-        # reconstruct
-        initialFeatures = self.features
-        self.features = {}
-        unifiedMarketTypes = ['spot', 'swap', 'future', 'option']
-        subTypes = ['linear', 'inverse']
-        # atm only support basic methods, eg: 'createOrder', 'fetchOrder', 'fetchOrders', 'fetchMyTrades'
-        for i in range(0, len(unifiedMarketTypes)):
-            marketType = unifiedMarketTypes[i]
-            # if marketType is not filled for self exchange, don't add that in `features`
-            if not (marketType in initialFeatures):
-                self.features[marketType] = None
-            else:
-                if marketType == 'spot':
-                    self.features[marketType] = self.features_mapper(initialFeatures, marketType, None)
-                else:
-                    self.features[marketType] = {}
-                    for j in range(0, len(subTypes)):
-                        subType = subTypes[j]
-                        self.features[marketType][subType] = self.features_mapper(initialFeatures, marketType, subType)
-
-    def features_mapper(self, initialFeatures: Any, marketType: Str, subType: Str = None):
-        featuresObj = initialFeatures[marketType][subType] if (subType is not None) else initialFeatures[marketType]
-        # if exchange does not have that market-type(eg. future>inverse)
-        if featuresObj is None:
-            return None
-        extendsStr: Str = self.safe_string(featuresObj, 'extends')
-        if extendsStr is not None:
-            featuresObj = self.omit(featuresObj, 'extends')
-            extendObj = self.features_mapper(initialFeatures, extendsStr)
-            featuresObj = self.deep_extend(extendObj, featuresObj)
-        #
-        # corrections
-        #
-        if 'createOrder' in featuresObj:
-            value = self.safe_dict(featuresObj['createOrder'], 'attachedStopLossTakeProfit')
-            if value is not None:
-                featuresObj['createOrder']['stopLoss'] = value
-                featuresObj['createOrder']['takeProfit'] = value
-            # for spot, default 'hedged' to False
-            if marketType == 'spot':
-                featuresObj['createOrder']['hedged'] = False
-            # default 'GTC' to True
-            gtcValue = self.safe_bool(featuresObj['createOrder']['timeInForce'], 'gtc')
-            if gtcValue is None:
-                featuresObj['createOrder']['timeInForce']['gtc'] = True
-        return featuresObj
->>>>>>> 056b1b0a
 
     def orderbook_checksum_message(self, symbol: Str):
         return symbol + '  = False'
@@ -4994,7 +4882,6 @@
     def watch_tickers(self, symbols: Strings = None, params={}):
         raise NotSupported(self.id + ' watchTickers() is not supported yet')
 
-<<<<<<< HEAD
     def subscribe_tickers(self, symbols: List[str] = None, callback: ConsumerFunction = None, synchronous: bool = True, params={}):
         """
         subscribe to watchTickers
@@ -5014,10 +4901,6 @@
                     stream.subscribe('tickers::' + symbols[i], callback, synchronous)
         stream.add_watch_function('watchTickers', [symbols, params])
         self.watch_tickers(symbols, params)
-=======
-    def un_watch_tickers(self, symbols: Strings = None, params={}):
-        raise NotSupported(self.id + ' unWatchTickers() is not supported yet')
->>>>>>> 056b1b0a
 
     def fetch_order(self, id: str, symbol: Str = None, params={}):
         raise NotSupported(self.id + ' fetchOrder() is not supported yet')
