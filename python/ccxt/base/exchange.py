# -*- coding: utf-8 -*-

"""Base exchange class"""

# -----------------------------------------------------------------------------

__version__ = '4.5.6'

# -----------------------------------------------------------------------------

from ccxt.base.errors import ExchangeError
from ccxt.base.errors import NetworkError
from ccxt.base.errors import NotSupported
from ccxt.base.errors import AuthenticationError
from ccxt.base.errors import DDoSProtection
from ccxt.base.errors import RequestTimeout
from ccxt.base.errors import ExchangeNotAvailable
from ccxt.base.errors import InvalidAddress
from ccxt.base.errors import InvalidOrder
from ccxt.base.errors import ArgumentsRequired
from ccxt.base.errors import BadSymbol
from ccxt.base.errors import NullResponse
from ccxt.base.errors import RateLimitExceeded
from ccxt.base.errors import OperationFailed
from ccxt.base.errors import BadRequest
from ccxt.base.errors import BadResponse
from ccxt.base.errors import InvalidProxySettings
from ccxt.base.errors import UnsubscribeError

# -----------------------------------------------------------------------------

from ccxt.base.decimal_to_precision import decimal_to_precision
from ccxt.base.decimal_to_precision import DECIMAL_PLACES, TICK_SIZE, NO_PADDING, TRUNCATE, ROUND, ROUND_UP, ROUND_DOWN, SIGNIFICANT_DIGITS
from ccxt.base.decimal_to_precision import number_to_string
from ccxt.base.precise import Precise
from ccxt.base.types import ConstructorArgs, BalanceAccount, Currency, IndexType, OrderSide, OrderType, Trade, OrderRequest, Market, MarketType, Str, Num, Strings, CancellationRequest, Bool

# -----------------------------------------------------------------------------

# rsa jwt signing
from cryptography.hazmat import backends
from cryptography.hazmat.primitives import hashes
from cryptography.hazmat.primitives.asymmetric import padding, ed25519
# from cryptography.hazmat.primitives.asymmetric.utils import decode_dss_signature
from cryptography.hazmat.primitives.serialization import load_pem_private_key

# -----------------------------------------------------------------------------

# ecdsa signing
from ccxt.static_dependencies import ecdsa
from ccxt.static_dependencies import keccak

# eddsa signing
try:
    import axolotl_curve25519 as eddsa
except ImportError:
    eddsa = None

# eth signing
from ccxt.static_dependencies.ethereum import abi
from ccxt.static_dependencies.ethereum import account
from ccxt.static_dependencies.msgpack import packb

# starknet
from ccxt.static_dependencies.starknet.ccxt_utils import get_private_key_from_eth_signature
from ccxt.static_dependencies.starknet.hash.address import compute_address
from ccxt.static_dependencies.starknet.hash.selector import get_selector_from_name
from ccxt.static_dependencies.starknet.hash.utils import message_signature, private_to_stark_key
from ccxt.static_dependencies.starknet.utils.typed_data import TypedData as TypedDataDataclass
try:
    import apexpro.zklink_sdk as zklink_sdk
except ImportError:
    zklink_sdk = None

# -----------------------------------------------------------------------------

__all__ = [
    'Exchange',
]

# -----------------------------------------------------------------------------

import types
import logging
import base64
import binascii
import calendar
import collections
import datetime
from email.utils import parsedate
# import functools
import gzip
import hashlib
import hmac
import io

# load orjson if available, otherwise default to json
orjson = None
try:
    import orjson as orjson
except ImportError:
    pass

import json
import math
import random
from numbers import Number
import re
from requests import Session
from requests.utils import default_user_agent
from requests.exceptions import HTTPError, Timeout, TooManyRedirects, RequestException, ConnectionError as requestsConnectionError
# import socket
from ssl import SSLError
# import sys
import time
import uuid
import zlib
from decimal import Decimal
from time import mktime
from wsgiref.handlers import format_date_time
import urllib.parse as _urlencode
from typing import Any, List
from ccxt.base.types import Int

# -----------------------------------------------------------------------------

class SafeJSONEncoder(json.JSONEncoder):
    def default(self, obj):
        if isinstance(obj, Exception):
            return {"name": obj.__class__.__name__}
        try:
            return super().default(obj)
        except TypeError:
            return f"TypeError: Object of type {type(obj).__name__} is not JSON serializable"

class Exchange(object):
    """Base exchange class"""
    id = None
    name = None
    countries = None
    version = None
    certified = False  # if certified by the CCXT dev team
    pro = False  # if it is integrated with CCXT Pro for WebSocket support
    alias = False  # whether this exchange is an alias to another exchange
    # rate limiter settings
    enableRateLimit = True
    rateLimit = 2000  # milliseconds = seconds * 1000
    timeout = 10000   # milliseconds = seconds * 1000
    asyncio_loop = None
    aiohttp_proxy = None
    ssl_context = None
    trust_env = False
    aiohttp_trust_env = False
    requests_trust_env = False
    session = None  # Session () by default
    tcp_connector = None  # aiohttp.TCPConnector
    aiohttp_socks_connector = None
    socks_proxy_sessions = None
    verify = True  # SSL verification
    validateServerSsl = True
    validateClientSsl = False
    enableLoggerDebugger = False
    logger = None  # logging.getLogger(__name__) by default
    verbose = False
    markets = None
    symbols = None
    codes = None
    timeframes = {}
    tokenBucket = None

    fees = {
        'trading': {
            'tierBased': None,
            'percentage': None,
            'taker': None,
            'maker': None,
        },
        'funding': {
            'tierBased': None,
            'percentage': None,
            'withdraw': {},
            'deposit': {},
        },
    }
    loaded_fees = {
        'trading': {
            'percentage': True,
        },
        'funding': {
            'withdraw': {},
            'deposit': {},
        },
    }
    ids = None
    urls = None
    api = None
    parseJsonResponse = True
    throttler = None

    # PROXY & USER-AGENTS (see "examples/proxy-usage" file for explanation)
    proxy = None  # for backwards compatibility
    proxyUrl = None
    proxy_url = None
    proxyUrlCallback = None
    proxy_url_callback = None
    httpProxy = None
    http_proxy = None
    httpProxyCallback = None
    http_proxy_callback = None
    httpsProxy = None
    https_proxy = None
    httpsProxyCallback = None
    https_proxy_callback = None
    socksProxy = None
    socks_proxy = None
    socksProxyCallback = None
    socks_proxy_callback = None
    userAgent = None
    user_agent = None
    wsProxy = None
    ws_proxy = None
    wssProxy = None
    wss_proxy = None
    wsSocksProxy = None
    ws_socks_proxy = None
    #
    userAgents = {
        'chrome': 'Mozilla/5.0 (Windows NT 10.0; Win64; x64) AppleWebKit/537.36 (KHTML, like Gecko) Chrome/62.0.3202.94 Safari/537.36',
        'chrome39': 'Mozilla/5.0 (Windows NT 6.1; WOW64) AppleWebKit/537.36 (KHTML, like Gecko) Chrome/39.0.2171.71 Safari/537.36',
        'chrome100': 'Mozilla/5.0 (Macintosh; Intel Mac OS X 10_15_7) AppleWebKit/537.36 (KHTML, like Gecko) Chrome/100.0.4896.75 Safari/537.36',
    }
    headers = None
    returnResponseHeaders = False
    origin = '*'  # CORS origin
    MAX_VALUE = float('inf')
    #
    proxies = None

    hostname = None  # in case of inaccessibility of the "main" domain
    apiKey = ''
    secret = ''
    password = ''
    uid = ''
    accountId = None
    privateKey = ''  # a "0x"-prefixed hexstring private key for a wallet
    walletAddress = ''  # the wallet address "0x"-prefixed hexstring
    token = ''  # reserved for HTTP auth in some cases
    twofa = None
    markets_by_id = None
    currencies_by_id = None

    precision = None
    exceptions = None
    limits = {
        'leverage': {
            'min': None,
            'max': None,
        },
        'amount': {
            'min': None,
            'max': None,
        },
        'price': {
            'min': None,
            'max': None,
        },
        'cost': {
            'min': None,
            'max': None,
        },
    }

    httpExceptions = {
        '422': ExchangeError,
        '418': DDoSProtection,
        '429': RateLimitExceeded,
        '404': ExchangeNotAvailable,
        '409': ExchangeNotAvailable,
        '410': ExchangeNotAvailable,
        '451': ExchangeNotAvailable,
        '500': ExchangeNotAvailable,
        '501': ExchangeNotAvailable,
        '502': ExchangeNotAvailable,
        '520': ExchangeNotAvailable,
        '521': ExchangeNotAvailable,
        '522': ExchangeNotAvailable,
        '525': ExchangeNotAvailable,
        '526': ExchangeNotAvailable,
        '400': ExchangeNotAvailable,
        '403': ExchangeNotAvailable,
        '405': ExchangeNotAvailable,
        '503': ExchangeNotAvailable,
        '530': ExchangeNotAvailable,
        '408': RequestTimeout,
        '504': RequestTimeout,
        '401': AuthenticationError,
        '407': AuthenticationError,
        '511': AuthenticationError,
    }
    balance = None
    liquidations = None
    orderbooks = None
    orders = None
    triggerOrders = None
    myLiquidations = None
    myTrades = None
    trades = None
    transactions = None
    ohlcvs = None
    tickers = None
    fundingRates = None
    bidsasks = None
    base_currencies = None
    quote_currencies = None
    currencies = {}
    options = None  # Python does not allow to define properties in run-time with setattr
    isSandboxModeEnabled = False
    accounts = None
    positions = None

    status = None

    requiredCredentials = {
        'apiKey': True,
        'secret': True,
        'uid': False,
        'accountId': False,
        'login': False,
        'password': False,
        'twofa': False,  # 2-factor authentication (one-time password key)
        'privateKey': False,  # a "0x"-prefixed hexstring private key for a wallet
        'walletAddress': False,  # the wallet address "0x"-prefixed hexstring
        'token': False,  # reserved for HTTP auth in some cases
    }

    # API method metainfo
    has = {}
    features = {}
    precisionMode = DECIMAL_PLACES
    paddingMode = NO_PADDING
    minFundingAddressLength = 1  # used in check_address
    substituteCommonCurrencyCodes = True
    quoteJsonNumbers = True
    number: Num = float  # or str (a pointer to a class)
    handleContentTypeApplicationZip = False
    # whether fees should be summed by currency code
    reduceFees = True
    lastRestRequestTimestamp = 0
    lastRestPollTimestamp = 0
    restRequestQueue = None
    restPollerLoopIsRunning = False
    rateLimitTokens = 16
    rateLimitMaxTokens = 16
    rateLimitUpdateTime = 0
    enableLastHttpResponse = True
    enableLastJsonResponse = False
    enableLastResponseHeaders = True
    last_http_response = None
    last_json_response = None
    last_response_headers = None
    last_request_body = None
    last_request_url = None
    last_request_headers = None

    requiresEddsa = False
    base58_encoder = None
    base58_decoder = None
    # no lower case l or upper case I, O
    base58_alphabet = '123456789ABCDEFGHJKLMNPQRSTUVWXYZabcdefghijkmnopqrstuvwxyz'

    commonCurrencies = {
        'XBT': 'BTC',
        'BCC': 'BCH',
        'BCHSV': 'BSV',
    }
    synchronous = True

    def __init__(self, config: ConstructorArgs = {}):
        self.aiohttp_trust_env = self.aiohttp_trust_env or self.trust_env
        self.requests_trust_env = self.requests_trust_env or self.trust_env

        self.precision = dict() if self.precision is None else self.precision
        self.limits = dict() if self.limits is None else self.limits
        self.exceptions = dict() if self.exceptions is None else self.exceptions
        self.headers = dict() if self.headers is None else self.headers
        self.balance = dict() if self.balance is None else self.balance
        self.orderbooks = dict() if self.orderbooks is None else self.orderbooks
        self.fundingRates = dict() if self.fundingRates is None else self.fundingRates
        self.tickers = dict() if self.tickers is None else self.tickers
        self.bidsasks = dict() if self.bidsasks is None else self.bidsasks
        self.trades = dict() if self.trades is None else self.trades
        self.transactions = dict() if self.transactions is None else self.transactions
        self.ohlcvs = dict() if self.ohlcvs is None else self.ohlcvs
        self.liquidations = dict() if self.liquidations is None else self.liquidations
        self.myLiquidations = dict() if self.myLiquidations is None else self.myLiquidations
        self.currencies = dict() if self.currencies is None else self.currencies
        self.options = self.get_default_options() if self.options is None else self.options  # Python does not allow to define properties in run-time with setattr
        self.decimal_to_precision = decimal_to_precision
        self.number_to_string = number_to_string

        # version = '.'.join(map(str, sys.version_info[:3]))
        # self.userAgent = {
        #     'User-Agent': 'ccxt/' + __version__ + ' (+https://github.com/ccxt/ccxt) Python/' + version
        # }

        self.origin = self.uuid()
        self.userAgent = default_user_agent()

        settings = self.deep_extend(self.describe(), config)

        for key in settings:
            if hasattr(self, key) and isinstance(getattr(self, key), dict):
                setattr(self, key, self.deep_extend(getattr(self, key), settings[key]))
            else:
                setattr(self, key, settings[key])

        self.after_construct()

        if self.safe_bool(config, 'sandbox') or self.safe_bool(config, 'testnet'):
            self.set_sandbox_mode(True)

        # convert all properties from underscore notation foo_bar to camelcase notation fooBar
        cls = type(self)
        for name in dir(self):
            if name[0] != '_' and name[-1] != '_' and '_' in name:
                parts = name.split('_')
                # fetch_ohlcv → fetchOHLCV (not fetchOhlcv!)
                exceptions = {'ohlcv': 'OHLCV', 'le': 'LE', 'be': 'BE'}
                camelcase = parts[0] + ''.join(exceptions.get(i, self.capitalize(i)) for i in parts[1:])
                attr = getattr(self, name)
                if isinstance(attr, types.MethodType):
                    setattr(cls, camelcase, getattr(cls, name))
                else:
                    if hasattr(self, camelcase):
                        if attr is not None:
                            setattr(self, camelcase, attr)
                    else:
                        setattr(self, camelcase, attr)

        if not self.session and self.synchronous:
            self.session = Session()
            self.session.trust_env = self.requests_trust_env
        self.logger = self.logger if self.logger else logging.getLogger(__name__)

    def __del__(self):
        if self.session:
            try:
                self.session.close()
            except Exception as e:
                pass

    def __repr__(self):
        return 'ccxt.' + ('async_support.' if self.asyncio_loop else '') + self.id + '()'

    def __str__(self):
        return self.name

    def init_throttler(self, cost=None):
        # stub in sync
        pass

    def throttle(self, cost=None):
        now = float(self.milliseconds())
        elapsed = now - self.lastRestRequestTimestamp
        cost = 1 if cost is None else cost
        sleep_time = self.rateLimit * cost
        if elapsed < sleep_time:
            delay = sleep_time - elapsed
            time.sleep(delay / 1000.0)

    @staticmethod
    def gzip_deflate(response, text):
        encoding = response.info().get('Content-Encoding')
        if encoding in ('gzip', 'x-gzip', 'deflate'):
            if encoding == 'deflate':
                return zlib.decompress(text, -zlib.MAX_WBITS)
            else:
                return gzip.GzipFile('', 'rb', 9, io.BytesIO(text)).read()
        return text

    def prepare_request_headers(self, headers=None):
        headers = headers or {}
        if self.session:
            headers.update(self.session.headers)
        headers.update(self.headers)
        userAgent = self.userAgent if self.userAgent is not None else self.user_agent
        if userAgent:
            if type(userAgent) is str:
                headers.update({'User-Agent': userAgent})
            elif (type(userAgent) is dict) and ('User-Agent' in userAgent):
                headers.update(userAgent)
        headers.update({'Accept-Encoding': 'gzip, deflate'})
        return self.set_headers(headers)

    def log(self, *args):
        print(*args)

    def on_rest_response(self, code, reason, url, method, response_headers, response_body, request_headers, request_body):
        return response_body.strip()

    def on_json_response(self, response_body):
        if self.quoteJsonNumbers and orjson is None:
            return json.loads(response_body, parse_float=str, parse_int=str)
        else:
            if orjson:
                return orjson.loads(response_body)
            return json.loads(response_body)

    def fetch(self, url, method='GET', headers=None, body=None):
        """Perform a HTTP request and return decoded JSON data"""

        # ##### PROXY & HEADERS #####
        request_headers = self.prepare_request_headers(headers)
        # proxy-url
        proxyUrl = self.check_proxy_url_settings(url, method, headers, body)
        if proxyUrl is not None:
            request_headers.update({'Origin': self.origin})
            url = proxyUrl + self.url_encoder_for_proxy_url(url)
        # proxy agents
        proxies = None  # set default
        httpProxy, httpsProxy, socksProxy = self.check_proxy_settings(url, method, headers, body)
        if httpProxy:
            proxies = {}
            proxies['http'] = httpProxy
        elif httpsProxy:
            proxies = {}
            proxies['https'] = httpsProxy
        elif socksProxy:
            proxies = {}
            # https://stackoverflow.com/a/15661226/2377343
            proxies['http'] = socksProxy
            proxies['https'] = socksProxy
        proxyAgentSet = proxies is not None
        self.check_conflicting_proxies(proxyAgentSet, proxyUrl)
        # specifically for async-python, there is ".proxies" property maintained
        if (self.proxies is not None):
            if (proxyAgentSet or proxyUrl):
                raise ExchangeError(self.id + ' you have conflicting proxy settings - use either .proxies or http(s)Proxy / socksProxy / proxyUrl')
            proxies = self.proxies
        # log
        if self.verbose:
            self.log("\nfetch Request:", self.id, method, url, "RequestHeaders:", request_headers, "RequestBody:", body)
        if (self.enableLoggerDebugger):
            self.logger.debug("%s %s, Request: %s %s", method, url, request_headers, body)
        # end of proxies & headers

        request_body = body
        if body:
            body = body.encode()

        self.session.cookies.clear()

        http_response = None
        http_status_code = None
        http_status_text = None
        json_response = None
        try:
            response = self.session.request(
                method,
                url,
                data=body,
                headers=request_headers,
                timeout=(self.timeout / 1000),
                proxies=proxies,
                verify=self.verify and self.validateServerSsl
            )
            # does not try to detect encoding
            response.encoding = 'utf-8'
            headers = response.headers
            http_status_code = response.status_code
            http_status_text = response.reason
            http_response = self.on_rest_response(http_status_code, http_status_text, url, method, headers, response.text, request_headers, request_body)
            json_response = self.parse_json(http_response)
            # FIXME remove last_x_responses from subclasses
            if self.enableLastHttpResponse:
                self.last_http_response = http_response
            if self.enableLastJsonResponse:
                self.last_json_response = json_response
            if self.enableLastResponseHeaders:
                self.last_response_headers = headers
            if self.verbose:
                self.log("\nfetch Response:", self.id, method, url, http_status_code, "ResponseHeaders:", headers, "ResponseBody:", http_response)
<<<<<<< HEAD
            if (self.enableLoggerDebugger):
                self.logger.debug("%s %s, Response: %s %s %s", method, url, http_status_code, headers, http_response)
=======
            self.logger.debug("%s %s, Response: %s %s %s", method, url, http_status_code, headers, http_response)
            if json_response and not isinstance(json_response, list) and self.returnResponseHeaders:
                json_response['responseHeaders'] = headers
>>>>>>> 474d4995
            response.raise_for_status()

        except Timeout as e:
            details = ' '.join([self.id, method, url])
            raise RequestTimeout(details) from e

        except TooManyRedirects as e:
            details = ' '.join([self.id, method, url])
            raise ExchangeError(details) from e

        except SSLError as e:
            details = ' '.join([self.id, method, url])
            raise ExchangeError(details) from e

        except HTTPError as e:
            details = ' '.join([self.id, method, url])
            skip_further_error_handling = self.handle_errors(http_status_code, http_status_text, url, method, headers, http_response, json_response, request_headers, request_body)
            if not skip_further_error_handling:
                self.handle_http_status_code(http_status_code, http_status_text, url, method, http_response)
            raise ExchangeError(details) from e

        except requestsConnectionError as e:
            error_string = str(e)
            details = ' '.join([self.id, method, url])
            if 'Read timed out' in error_string:
                raise RequestTimeout(details) from e
            else:
                raise NetworkError(details) from e

        except ConnectionResetError as e:
            error_string = str(e)
            details = ' '.join([self.id, method, url])
            raise NetworkError(details) from e

        except RequestException as e:  # base exception class
            error_string = str(e)
            if ('Missing dependencies for SOCKS support' in error_string):
                raise NotSupported(self.id + ' - to use SOCKS proxy with ccxt, you might need "pysocks" module that can be installed by "pip install pysocks"')
            details = ' '.join([self.id, method, url])
            if any(x in error_string for x in ['ECONNRESET', 'Connection aborted.', 'Connection broken:']):
                raise NetworkError(details) from e
            else:
                raise ExchangeError(details) from e

        self.handle_errors(http_status_code, http_status_text, url, method, headers, http_response, json_response, request_headers, request_body)
        if json_response is not None:
            return json_response
        elif self.is_text_response(headers):
            return http_response
        else:
            if isinstance(response.content, bytes):
                return response.content.decode('utf8')
            return response.content

    def parse_json(self, http_response):
        try:
            if Exchange.is_json_encoded_object(http_response):
                return self.on_json_response(http_response)
        except ValueError:  # superclass of JsonDecodeError (python2)
            pass

    def is_text_response(self, headers):
        # https://github.com/ccxt/ccxt/issues/5302
        content_type = headers.get('Content-Type', '')
        return content_type.startswith('application/json') or content_type.startswith('text/')

    @staticmethod
    def key_exists(dictionary, key):
        if hasattr(dictionary, '__getitem__') and not isinstance(dictionary, str):
            if isinstance(dictionary, list) and type(key) is not int:
                return False
            try:
                value = dictionary[key]
                return value is not None and value != ''
            except LookupError:
                return False
        return False

    @staticmethod
    def safe_float(dictionary, key, default_value=None):
        value = default_value
        try:
            if Exchange.key_exists(dictionary, key):
                value = float(dictionary[key])
        except ValueError as e:
            value = default_value
        return value

    @staticmethod
    def safe_string(dictionary, key, default_value=None):
        return str(dictionary[key]) if Exchange.key_exists(dictionary, key) else default_value

    @staticmethod
    def safe_string_lower(dictionary, key, default_value=None):
        if Exchange.key_exists(dictionary, key):
            return str(dictionary[key]).lower()
        else:
            return default_value.lower() if default_value is not None else default_value

    @staticmethod
    def safe_string_upper(dictionary, key, default_value=None):
        if Exchange.key_exists(dictionary, key):
            return str(dictionary[key]).upper()
        else:
            return default_value.upper() if default_value is not None else default_value

    @staticmethod
    def safe_integer(dictionary, key, default_value=None):
        if not Exchange.key_exists(dictionary, key):
            return default_value
        value = dictionary[key]
        try:
            # needed to avoid breaking on "100.0"
            # https://stackoverflow.com/questions/1094717/convert-a-string-to-integer-with-decimal-in-python#1094721
            return int(float(value))
        except ValueError:
            return default_value
        except TypeError:
            return default_value

    @staticmethod
    def safe_integer_product(dictionary, key, factor, default_value=None):
        if not Exchange.key_exists(dictionary, key):
            return default_value
        value = dictionary[key]
        if isinstance(value, Number):
            return int(value * factor)
        elif isinstance(value, str):
            try:
                return int(float(value) * factor)
            except ValueError:
                pass
        return default_value

    @staticmethod
    def safe_timestamp(dictionary, key, default_value=None):
        return Exchange.safe_integer_product(dictionary, key, 1000, default_value)

    @staticmethod
    def safe_value(dictionary, key, default_value=None):
        return dictionary[key] if Exchange.key_exists(dictionary, key) else default_value

    # we're not using safe_floats with a list argument as we're trying to save some cycles here
    # we're not using safe_float_3 either because those cases are too rare to deserve their own optimization

    @staticmethod
    def safe_float_2(dictionary, key1, key2, default_value=None):
        return Exchange.safe_either(Exchange.safe_float, dictionary, key1, key2, default_value)

    @staticmethod
    def safe_string_2(dictionary, key1, key2, default_value=None):
        return Exchange.safe_either(Exchange.safe_string, dictionary, key1, key2, default_value)

    @staticmethod
    def safe_string_lower_2(dictionary, key1, key2, default_value=None):
        return Exchange.safe_either(Exchange.safe_string_lower, dictionary, key1, key2, default_value)

    @staticmethod
    def safe_string_upper_2(dictionary, key1, key2, default_value=None):
        return Exchange.safe_either(Exchange.safe_string_upper, dictionary, key1, key2, default_value)

    @staticmethod
    def safe_integer_2(dictionary, key1, key2, default_value=None):
        return Exchange.safe_either(Exchange.safe_integer, dictionary, key1, key2, default_value)

    @staticmethod
    def safe_integer_product_2(dictionary, key1, key2, factor, default_value=None):
        value = Exchange.safe_integer_product(dictionary, key1, factor)
        return value if value is not None else Exchange.safe_integer_product(dictionary, key2, factor, default_value)

    @staticmethod
    def safe_timestamp_2(dictionary, key1, key2, default_value=None):
        return Exchange.safe_integer_product_2(dictionary, key1, key2, 1000, default_value)

    @staticmethod
    def safe_value_2(dictionary, key1, key2, default_value=None):
        return Exchange.safe_either(Exchange.safe_value, dictionary, key1, key2, default_value)

    # safe_method_n methods family

    @staticmethod
    def safe_float_n(dictionary, key_list, default_value=None):
        value = Exchange.get_object_value_from_key_list(dictionary, key_list)
        if value is None:
            return default_value
        try:
            value = float(value)
        except ValueError as e:
            value = default_value
        return value

    @staticmethod
    def safe_string_n(dictionary, key_list, default_value=None):
        value = Exchange.get_object_value_from_key_list(dictionary, key_list)
        return str(value) if value is not None else default_value

    @staticmethod
    def safe_string_lower_n(dictionary, key_list, default_value=None):
        value = Exchange.get_object_value_from_key_list(dictionary, key_list)
        if value is not None:
            return str(value).lower()
        elif default_value is None:
            return default_value
        else:
            return default_value.lower()

    @staticmethod
    def safe_string_upper_n(dictionary, key_list, default_value=None):
        value = Exchange.get_object_value_from_key_list(dictionary, key_list)
        if value is not None:
            return str(value).upper()
        elif default_value is None:
            return default_value
        else:
            return default_value.upper()

    @staticmethod
    def safe_integer_n(dictionary, key_list, default_value=None):
        value = Exchange.get_object_value_from_key_list(dictionary, key_list)
        if value is None:
            return default_value
        try:
            # needed to avoid breaking on "100.0"
            # https://stackoverflow.com/questions/1094717/convert-a-string-to-integer-with-decimal-in-python#1094721
            return int(float(value))
        except ValueError:
            return default_value
        except TypeError:
            return default_value

    @staticmethod
    def safe_integer_product_n(dictionary, key_list, factor, default_value=None):
        if dictionary is None:
            return default_value
        value = Exchange.get_object_value_from_key_list(dictionary, key_list)
        if value is None:
            return default_value
        if isinstance(value, Number):
            return int(value * factor)
        elif isinstance(value, str):
            try:
                return int(float(value) * factor)
            except ValueError:
                pass
        return default_value

    @staticmethod
    def safe_timestamp_n(dictionary, key_list, default_value=None):
        return Exchange.safe_integer_product_n(dictionary, key_list, 1000, default_value)

    @staticmethod
    def safe_value_n(dictionary, key_list, default_value=None):
        if dictionary is None:
            return default_value
        value = Exchange.get_object_value_from_key_list(dictionary, key_list)
        return value if value is not None else default_value

    @staticmethod
    def get_object_value_from_key_list(dictionary_or_list, key_list):
        isDataArray = isinstance(dictionary_or_list, list)
        isDataDict = isinstance(dictionary_or_list, dict)
        for key in key_list:
            if isDataDict:
                if key in dictionary_or_list and dictionary_or_list[key] is not None and dictionary_or_list[key] != '':
                    return dictionary_or_list[key]
            elif isDataArray and not isinstance(key, str):
                if (key < len(dictionary_or_list)) and (dictionary_or_list[key] is not None) and (dictionary_or_list[key] != ''):
                    return dictionary_or_list[key]
        return None

    @staticmethod
    def safe_either(method, dictionary, key1, key2, default_value=None):
        """A helper-wrapper for the safe_value_2() family."""
        value = method(dictionary, key1)
        return value if value is not None else method(dictionary, key2, default_value)

    @staticmethod
    def truncate(num, precision=0):
        """Deprecated, use decimal_to_precision instead"""
        if precision > 0:
            decimal_precision = math.pow(10, precision)
            return math.trunc(num * decimal_precision) / decimal_precision
        return int(Exchange.truncate_to_string(num, precision))

    @staticmethod
    def truncate_to_string(num, precision=0):
        """Deprecated, todo: remove references from subclasses"""
        if precision > 0:
            parts = ('{0:.%df}' % precision).format(Decimal(num)).split('.')
            decimal_digits = parts[1][:precision].rstrip('0')
            decimal_digits = decimal_digits if len(decimal_digits) else '0'
            return parts[0] + '.' + decimal_digits
        return ('%d' % num)

    @staticmethod
    def uuid22(length=22):
        return format(random.getrandbits(length * 4), 'x')

    @staticmethod
    def uuid16(length=16):
        return format(random.getrandbits(length * 4), 'x')

    @staticmethod
    def uuid():
        return str(uuid.uuid4())

    @staticmethod
    def uuidv1():
        return str(uuid.uuid1()).replace('-', '')

    @staticmethod
    def capitalize(string):  # first character only, rest characters unchanged
        # the native pythonic .capitalize() method lowercases all other characters
        # which is an unwanted behaviour, therefore we use this custom implementation
        # check it yourself: print('foobar'.capitalize(), 'fooBar'.capitalize())
        if len(string) > 1:
            return "%s%s" % (string[0].upper(), string[1:])
        return string.upper()

    @staticmethod
    def strip(string):
        return string.strip()

    @staticmethod
    def keysort(dictionary):
        return collections.OrderedDict(sorted(dictionary.items(), key=lambda t: t[0]))

    @staticmethod
    def sort(array):
        return sorted(array)

    @staticmethod
    def extend(*args):
        if args is not None:
            result = None
            if type(args[0]) is collections.OrderedDict:
                result = collections.OrderedDict()
            else:
                result = {}
            for arg in args:
                result.update(arg)
            return result
        return {}

    @staticmethod
    def deep_extend(*args):
        result = None
        for arg in args:
            if isinstance(arg, dict):
                if not isinstance(result, dict):
                    result = {}
                for key in arg:
                    result[key] = Exchange.deep_extend(result[key] if key in result else None, arg[key])
            else:
                result = arg
        return result

    @staticmethod
    def filter_by(array, key, value=None):
        array = Exchange.to_array(array)
        return list(filter(lambda x: x[key] == value, array))

    @staticmethod
    def filterBy(array, key, value=None):
        return Exchange.filter_by(array, key, value)

    @staticmethod
    def group_by(array, key):
        result = {}
        array = Exchange.to_array(array)
        array = [entry for entry in array if (key in entry) and (entry[key] is not None)]
        for entry in array:
            if entry[key] not in result:
                result[entry[key]] = []
            result[entry[key]].append(entry)
        return result

    @staticmethod
    def groupBy(array, key):
        return Exchange.group_by(array, key)


    @staticmethod
    def index_by_safe(array, key):
        return Exchange.index_by(array, key)  # wrapper for go

    @staticmethod
    def index_by(array, key):
        result = {}
        if type(array) is dict:
            array = Exchange.keysort(array).values()
        is_int_key = isinstance(key, int)
        for element in array:
            if ((is_int_key and (key < len(element))) or (key in element)) and (element[key] is not None):
                k = element[key]
                result[k] = element
        return result

    @staticmethod
    def sort_by(array, key, descending=False, default=0):
        return sorted(array, key=lambda k: k[key] if k[key] is not None else default, reverse=descending)

    @staticmethod
    def sort_by_2(array, key1, key2, descending=False):
        return sorted(array, key=lambda k: (k[key1] if k[key1] is not None else "", k[key2] if k[key2] is not None else ""), reverse=descending)

    @staticmethod
    def array_concat(a, b):
        return a + b

    @staticmethod
    def in_array(needle, haystack):
        return needle in haystack

    @staticmethod
    def is_empty(object):
        return not object

    @staticmethod
    def extract_params(string):
        return re.findall(r'{([\w-]+)}', string)

    @staticmethod
    def implode_params(string, params):
        if isinstance(params, dict):
            for key in params:
                if not isinstance(params[key], list):
                    string = string.replace('{' + key + '}', str(params[key]))
        return string

    @staticmethod
    def urlencode(params={}, doseq=False, sort=False):
        newParams = params.copy()
        for key, value in params.items():
            if isinstance(value, bool):
                newParams[key] = 'true' if value else 'false'
        return _urlencode.urlencode(newParams, doseq, quote_via=_urlencode.quote)

    @staticmethod
    def urlencode_with_array_repeat(params={}):
        return re.sub(r'%5B\d*%5D', '', Exchange.urlencode(params, True))

    @staticmethod
    def urlencode_nested(params):
        result = {}

        def _encode_params(params, p_key=None):
            encode_params = {}
            if isinstance(params, dict):
                for key in params:
                    encode_key = '{}[{}]'.format(p_key, key)
                    encode_params[encode_key] = params[key]
            elif isinstance(params, (list, tuple)):
                for offset, value in enumerate(params):
                    encode_key = '{}[{}]'.format(p_key, offset)
                    encode_params[encode_key] = value
            else:
                result[p_key] = params
            for key in encode_params:
                value = encode_params[key]
                _encode_params(value, key)
        if isinstance(params, dict):
            for key in params:
                _encode_params(params[key], key)
        return _urlencode.urlencode(result, quote_via=_urlencode.quote)

    @staticmethod
    def rawencode(params={}, sort=False):
        return _urlencode.unquote(Exchange.urlencode(params))

    @staticmethod
    def encode_uri_component(uri, safe="~()*!.'"):
        return _urlencode.quote(uri, safe=safe)

    @staticmethod
    def omit(d, *args):
        if isinstance(d, dict):
            result = d.copy()
            for arg in args:
                if type(arg) is list:
                    for key in arg:
                        if key in result:
                            del result[key]
                else:
                    if arg in result:
                        del result[arg]
            return result
        return d

    @staticmethod
    def unique(array):
        return list(set(array))

    @staticmethod
    def pluck(array, key):
        return [
            element[key]
            for element in array
            if (key in element) and (element[key] is not None)
        ]

    @staticmethod
    def sum(*args):
        return sum([arg for arg in args if isinstance(arg, (float, int))])

    @staticmethod
    def ordered(array):
        return collections.OrderedDict(array)

    @staticmethod
    def aggregate(bidasks):
        ordered = Exchange.ordered({})
        for [price, volume, *_] in bidasks:
            if volume > 0:
                ordered[price] = (ordered[price] if price in ordered else 0) + volume
        result = []
        items = list(ordered.items())
        for price, volume in items:
            result.append([price, volume])
        return result

    @staticmethod
    def sec():
        return Exchange.seconds()

    @staticmethod
    def msec():
        return Exchange.milliseconds()

    @staticmethod
    def usec():
        return Exchange.microseconds()

    @staticmethod
    def seconds():
        return int(time.time())

    @staticmethod
    def milliseconds():
        return int(time.time() * 1000)

    @staticmethod
    def microseconds():
        return int(time.time() * 1000000)

    @staticmethod
    def iso8601(timestamp=None):
        if timestamp is None:
            return timestamp
        if not isinstance(timestamp, int):
            return None
        if int(timestamp) < 0:
            return None

        try:
            utc = datetime.datetime.fromtimestamp(timestamp // 1000, datetime.timezone.utc)
            return utc.strftime('%Y-%m-%dT%H:%M:%S.%f')[:-6] + "{:03d}".format(int(timestamp) % 1000) + 'Z'
        except (TypeError, OverflowError, OSError):
            return None

    @staticmethod
    def rfc2616(self, timestamp=None):
        if timestamp is None:
            ts = datetime.datetime.now()
        else:
            ts = timestamp
        stamp = mktime(ts.timetuple())
        return format_date_time(stamp)

    @staticmethod
    def dmy(timestamp, infix='-'):
        utc_datetime = datetime.datetime.fromtimestamp(int(round(timestamp / 1000)), datetime.timezone.utc)
        return utc_datetime.strftime('%m' + infix + '%d' + infix + '%Y')

    @staticmethod
    def ymd(timestamp, infix='-', fullYear=True):
        year_format = '%Y' if fullYear else '%y'
        utc_datetime = datetime.datetime.fromtimestamp(int(round(timestamp / 1000)), datetime.timezone.utc)
        return utc_datetime.strftime(year_format + infix + '%m' + infix + '%d')

    @staticmethod
    def yymmdd(timestamp, infix=''):
        return Exchange.ymd(timestamp, infix, False)

    @staticmethod
    def yyyymmdd(timestamp, infix='-'):
        return Exchange.ymd(timestamp, infix, True)

    @staticmethod
    def ymdhms(timestamp, infix=' '):
        utc_datetime = datetime.datetime.fromtimestamp(int(round(timestamp / 1000)), datetime.timezone.utc)
        return utc_datetime.strftime('%Y-%m-%d' + infix + '%H:%M:%S')

    @staticmethod
    def parse_date(timestamp=None):
        if timestamp is None:
            return timestamp
        if not isinstance(timestamp, str):
            return None
        if 'GMT' in timestamp:
            try:
                string = ''.join([str(value).zfill(2) for value in parsedate(timestamp)[:6]]) + '.000Z'
                dt = datetime.datetime.strptime(string, "%Y%m%d%H%M%S.%fZ")
                return calendar.timegm(dt.utctimetuple()) * 1000
            except (TypeError, OverflowError, OSError):
                return None
        else:
            return Exchange.parse8601(timestamp)

    @staticmethod
    def parse8601(timestamp=None):
        if timestamp is None:
            return timestamp
        yyyy = '([0-9]{4})-?'
        mm = '([0-9]{2})-?'
        dd = '([0-9]{2})(?:T|[\\s])?'
        h = '([0-9]{2}):?'
        m = '([0-9]{2}):?'
        s = '([0-9]{2})'
        ms = '(\\.[0-9]{1,3})?'
        tz = '(?:(\\+|\\-)([0-9]{2})\\:?([0-9]{2})|Z)?'
        regex = r'' + yyyy + mm + dd + h + m + s + ms + tz
        try:
            match = re.search(regex, timestamp, re.IGNORECASE)
            if match is None:
                return None
            yyyy, mm, dd, h, m, s, ms, sign, hours, minutes = match.groups()
            ms = ms or '.000'
            ms = (ms + '00')[0:4]
            msint = int(ms[1:])
            sign = sign or ''
            sign = int(sign + '1') * -1
            hours = int(hours or 0) * sign
            minutes = int(minutes or 0) * sign
            offset = datetime.timedelta(hours=hours, minutes=minutes)
            string = yyyy + mm + dd + h + m + s + ms + 'Z'
            dt = datetime.datetime.strptime(string, "%Y%m%d%H%M%S.%fZ")
            dt = dt + offset
            return calendar.timegm(dt.utctimetuple()) * 1000 + msint
        except (TypeError, OverflowError, OSError, ValueError):
            return None

    @staticmethod
    def hash(request, algorithm='md5', digest='hex'):
        if algorithm == 'keccak':
            binary = bytes(keccak.SHA3(request))
        else:
            h = hashlib.new(algorithm, request)
            binary = h.digest()
        if digest == 'base64':
            return Exchange.binary_to_base64(binary)
        elif digest == 'hex':
            return Exchange.binary_to_base16(binary)
        return binary

    @staticmethod
    def hmac(request, secret, algorithm=hashlib.sha256, digest='hex'):
        h = hmac.new(secret, request, algorithm)
        binary = h.digest()
        if digest == 'hex':
            return Exchange.binary_to_base16(binary)
        elif digest == 'base64':
            return Exchange.binary_to_base64(binary)
        return binary

    @staticmethod
    def binary_concat(*args):
        result = bytes()
        for arg in args:
            result = result + arg
        return result

    @staticmethod
    def binary_concat_array(array):
        result = bytes()
        for element in array:
            result = result + element
        return result

    @staticmethod
    def urlencode_base64(s):
        return Exchange.decode(base64.urlsafe_b64encode(s)).replace('=', '')

    @staticmethod
    def binary_to_base64(s):
        return Exchange.decode(base64.standard_b64encode(s))

    @staticmethod
    def base64_to_binary(s):
        return base64.standard_b64decode(s)

    @staticmethod
    def string_to_base64(s):
        return Exchange.binary_to_base64(Exchange.encode(s))

    @staticmethod
    def base64_to_string(s):
        return Exchange.decode(base64.b64decode(s))

    @staticmethod
    def jwt(request, secret, algorithm='sha256', is_rsa=False, opts={}):
        algos = {
            'sha256': hashlib.sha256,
            'sha384': hashlib.sha384,
            'sha512': hashlib.sha512,
        }
        alg = ('RS' if is_rsa else 'HS') + algorithm[3:]
        if 'alg' in opts and opts['alg'] is not None:
            alg = opts['alg']
        header_opts = {
            'alg': alg,
            'typ': 'JWT',
        }
        if 'kid' in opts and opts['kid'] is not None:
            header_opts['kid'] = opts['kid']
        if 'nonce' in opts and opts['nonce'] is not None:
            header_opts['nonce'] = opts['nonce']
        header = Exchange.encode(Exchange.json(header_opts))
        encoded_header = Exchange.urlencode_base64(header)
        encoded_data = Exchange.urlencode_base64(Exchange.encode(Exchange.json(request)))
        token = encoded_header + '.' + encoded_data
        algoType = alg[0:2]
        if is_rsa or algoType == 'RS':
            signature = Exchange.base64_to_binary(Exchange.rsa(token, Exchange.decode(secret), algorithm))
        elif algoType == 'ES':
            rawSignature = Exchange.ecdsa(token, secret, 'p256', algorithm)
            signature = Exchange.base16_to_binary(rawSignature['r'].rjust(64, "0") + rawSignature['s'].rjust(64, "0"))
        elif algoType == 'Ed':
            signature = Exchange.eddsa(token.encode('utf-8'), secret, 'ed25519', True)
            # here the signature is already a urlencoded base64-encoded string
            return token + '.' + signature
        else:
            signature = Exchange.hmac(Exchange.encode(token), secret, algos[algorithm], 'binary')
        return token + '.' + Exchange.urlencode_base64(signature)

    @staticmethod
    def rsa(request, secret, alg='sha256'):
        algorithms = {
            "sha256": hashes.SHA256(),
            "sha384": hashes.SHA384(),
            "sha512": hashes.SHA512(),
        }
        algorithm = algorithms[alg]
        priv_key = load_pem_private_key(Exchange.encode(secret), None, backends.default_backend())
        return Exchange.binary_to_base64(priv_key.sign(Exchange.encode(request), padding.PKCS1v15(), algorithm))

    @staticmethod
    def eth_abi_encode(types, args):
        return abi.encode(types, args)

    @staticmethod
    def eth_encode_structured_data(domain, messageTypes, message):
        encodedData = account.messages.encode_typed_data(domain, messageTypes, message)
        return Exchange.binary_concat(b"\x19\x01", encodedData.header, encodedData.body)

    @staticmethod
    def retrieve_stark_account (signature, accountClassHash, accountProxyClassHash):
        privateKey = get_private_key_from_eth_signature(signature)
        publicKey = private_to_stark_key(privateKey)
        calldata = [
            int(accountClassHash, 16),
            get_selector_from_name("initialize"),
            2,
            publicKey,
            0,
        ]

        address = compute_address(
            class_hash=int(accountProxyClassHash, 16),
            constructor_calldata=calldata,
            salt=publicKey,
        )
        return {
            'privateKey': privateKey,
            'publicKey': publicKey,
            'address': hex(address)
        }

    @staticmethod
    def starknet_encode_structured_data (domain, messageTypes, messageData, address):
        types = list(messageTypes.keys())
        if len(types) > 1:
            raise NotSupported('starknetEncodeStructuredData only support single type')

        request = {
            'domain': domain,
            'primaryType': types[0],
            'types': Exchange.extend({
                'StarkNetDomain': [
                    {'name': "name", 'type': "felt"},
                    {'name': "chainId", 'type': "felt"},
                    {'name': "version", 'type': "felt"},
                ],
            }, messageTypes),
            'message': messageData,
        }
        typedDataClass = TypedDataDataclass.from_dict(request)
        msgHash = typedDataClass.message_hash(int(address, 16))
        return msgHash

    @staticmethod
    def starknet_sign (msg_hash, pri):
        # // TODO: unify to ecdsa
        r, s = message_signature(msg_hash, pri)
        return Exchange.json([hex(r), hex(s)])

    @staticmethod
    def packb(o):
        return packb(o)

    @staticmethod
    def int_to_base16(num):
        return "%0.2X" % num

    @staticmethod
    def random_bytes(length):
        return format(random.getrandbits(length * 8), 'x')

    @staticmethod
    def ecdsa(request, secret, algorithm='p256', hash=None, fixed_length=False):
        # your welcome - frosty00
        algorithms = {
            'p192': [ecdsa.NIST192p, 'sha256'],
            'p224': [ecdsa.NIST224p, 'sha256'],
            'p256': [ecdsa.NIST256p, 'sha256'],
            'p384': [ecdsa.NIST384p, 'sha384'],
            'p521': [ecdsa.NIST521p, 'sha512'],
            'secp256k1': [ecdsa.SECP256k1, 'sha256'],
        }
        if algorithm not in algorithms:
            raise ArgumentsRequired(algorithm + ' is not a supported algorithm')
        curve_info = algorithms[algorithm]
        hash_function = getattr(hashlib, curve_info[1])
        encoded_request = Exchange.encode(request)
        if hash is not None:
            digest = Exchange.hash(encoded_request, hash, 'binary')
        else:
            digest = base64.b16decode(encoded_request, casefold=True)
        if isinstance(secret, str):
            secret = Exchange.encode(secret)
        if secret.find(b'-----BEGIN EC PRIVATE KEY-----') > -1:
            key = ecdsa.SigningKey.from_pem(secret, hash_function)
        else:
            key = ecdsa.SigningKey.from_string(base64.b16decode(secret,
                                                            casefold=True), curve=curve_info[0])
        r_binary, s_binary, v = key.sign_digest_deterministic(digest, hashfunc=hash_function,
                                                              sigencode=ecdsa.util.sigencode_strings_canonize)
        r_int, s_int = ecdsa.util.sigdecode_strings((r_binary, s_binary), key.privkey.order)
        counter = 0
        minimum_size = (1 << (8 * 31)) - 1
        half_order = key.privkey.order / 2
        while fixed_length and (r_int > half_order or r_int <= minimum_size or s_int <= minimum_size):
            r_binary, s_binary, v = key.sign_digest_deterministic(digest, hashfunc=hash_function,
                                                                  sigencode=ecdsa.util.sigencode_strings_canonize,
                                                                  extra_entropy=Exchange.number_to_le(counter, 32))
            r_int, s_int = ecdsa.util.sigdecode_strings((r_binary, s_binary), key.privkey.order)
            counter += 1
        r, s = Exchange.decode(base64.b16encode(r_binary)).lower(), Exchange.decode(base64.b16encode(s_binary)).lower()
        return {
            'r': r,
            's': s,
            'v': v,
        }


    @staticmethod
    def binary_to_urlencoded_base64(data: bytes) -> str:
        encoded = base64.urlsafe_b64encode(data).decode("utf-8")
        return encoded.rstrip("=")

    @staticmethod
    def eddsa(request, secret, curve='ed25519', url_encode=False):
        if isinstance(secret, str):
            secret = Exchange.encode(secret)
        private_key = ed25519.Ed25519PrivateKey.from_private_bytes(secret) if len(secret) == 32 else load_pem_private_key(secret, None)
        signature = private_key.sign(request)
        if url_encode:
            return Exchange.binary_to_urlencoded_base64(signature)

        return Exchange.binary_to_base64(signature)

    @staticmethod
    def axolotl(request, secret, curve='ed25519'):
        random = b'\x00' * 64
        request = base64.b16decode(request, casefold=True)
        secret = base64.b16decode(secret, casefold=True)
        signature = eddsa.calculateSignature(random, secret, request)
        return Exchange.binary_to_base58(signature)

    @staticmethod
    def json(data, params=None):
        if orjson:
            return orjson.dumps(data).decode('utf-8')
        return json.dumps(data, separators=(',', ':'), cls=SafeJSONEncoder)

    @staticmethod
    def is_json_encoded_object(input):
        return (isinstance(input, str) and
                (len(input) >= 2) and
                ((input[0] == '{') or (input[0] == '[')))

    @staticmethod
    def encode(string):
        return string.encode('utf-8')

    @staticmethod
    def decode(string):
        return string.decode('utf-8')

    @staticmethod
    def to_array(value):
        return list(value.values()) if type(value) is dict else value

    @staticmethod
    def check_required_version(required_version, error=True):
        result = True
        [major1, minor1, patch1] = required_version.split('.')
        [major2, minor2, patch2] = __version__.split('.')
        int_major1 = int(major1)
        int_minor1 = int(minor1)
        int_patch1 = int(patch1)
        int_major2 = int(major2)
        int_minor2 = int(minor2)
        int_patch2 = int(patch2)
        if int_major1 > int_major2:
            result = False
        if int_major1 == int_major2:
            if int_minor1 > int_minor2:
                result = False
            elif int_minor1 == int_minor2 and int_patch1 > int_patch2:
                result = False
        if not result:
            if error:
                raise NotSupported('Your current version of CCXT is ' + __version__ + ', a newer version ' + required_version + ' is required, please, upgrade your version of CCXT')
            else:
                return error
        return result

    def precision_from_string(self, str):
        # support string formats like '1e-4'
        if 'e' in str or 'E' in str:
            numStr = re.sub(r'\d\.?\d*[eE]', '', str)
            return int(numStr) * -1
        # support integer formats (without dot) like '1', '10' etc [Note: bug in decimalToPrecision, so this should not be used atm]
        # if not ('.' in str):
        #     return len(str) * -1
        # default strings like '0.0001'
        parts = re.sub(r'0+$', '', str).split('.')
        return len(parts[1]) if len(parts) > 1 else 0

    def map_to_safe_map(self, dictionary):
        return dictionary  # wrapper for go

    def safe_map_to_map(self, dictionary):
        return dictionary  # wrapper for go

    def load_markets(self, reload=False, params={}):
        """
        Loads and prepares the markets for trading.

        Args:
            reload (bool): If True, the markets will be reloaded from the exchange.
            params (dict): Additional exchange-specific parameters for the request.

        Returns:
            dict: A dictionary of markets.

        Raises:
            Exception: If the markets cannot be loaded or prepared.

        Notes:
            It ensures that the markets are only loaded once, even if called multiple times.
            If the markets are already loaded and `reload` is False or not provided, it returns the existing markets.
            If a reload is in progress, it waits for completion before returning.
            If an error occurs during loading or preparation, an exception is raised.
        """
        if not reload:
            if self.markets:
                if not self.markets_by_id:
                    return self.set_markets(self.markets)
                return self.markets
        currencies = None
        if self.has['fetchCurrencies'] is True:
            currencies = self.fetch_currencies()
            self.options['cachedCurrencies'] = currencies
        markets = self.fetch_markets(params)
        if 'cachedCurrencies' in self.options:
            del self.options['cachedCurrencies']
        return self.set_markets(markets, currencies)

    def fetch_markets(self, params={}):
        # markets are returned as a list
        # currencies are returned as a dict
        # this is for historical reasons
        # and may be changed for consistency later
        return self.to_array(self.markets)

    def fetch_currencies(self, params={}):
        # markets are returned as a list
        # currencies are returned as a dict
        # this is for historical reasons
        # and may be changed for consistency later
        return self.currencies

    def fetch_fees(self):
        trading = {}
        funding = {}
        if self.has['fetchTradingFees']:
            trading = self.fetch_trading_fees()
        if self.has['fetchFundingFees']:
            funding = self.fetch_funding_fees()
        return {
            'trading': trading,
            'funding': funding,
        }

    @staticmethod
    def parse_timeframe(timeframe):
        amount = int(timeframe[0:-1])
        unit = timeframe[-1]
        if 'y' == unit:
            scale = 60 * 60 * 24 * 365
        elif 'M' == unit:
            scale = 60 * 60 * 24 * 30
        elif 'w' == unit:
            scale = 60 * 60 * 24 * 7
        elif 'd' == unit:
            scale = 60 * 60 * 24
        elif 'h' == unit:
            scale = 60 * 60
        elif 'm' == unit:
            scale = 60
        elif 's' == unit:
            scale = 1
        else:
            raise NotSupported('timeframe unit {} is not supported'.format(unit))
        return amount * scale

    @staticmethod
    def round_timeframe(timeframe, timestamp, direction=ROUND_DOWN):
        ms = Exchange.parse_timeframe(timeframe) * 1000
        # Get offset based on timeframe in milliseconds
        offset = timestamp % ms
        return timestamp - offset + (ms if direction == ROUND_UP else 0)

    def vwap(self, baseVolume, quoteVolume):
        return (quoteVolume / baseVolume) if (quoteVolume is not None) and (baseVolume is not None) and (baseVolume > 0) else None

    def check_required_dependencies(self):
        if self.requiresEddsa and eddsa is None:
            raise NotSupported(self.id + ' Eddsa functionality requires python-axolotl-curve25519, install with `pip install python-axolotl-curve25519==0.4.1.post2`: https://github.com/tgalal/python-axolotl-curve25519')

    def privateKeyToAddress(self, privateKey):
        private_key_bytes = base64.b16decode(Exchange.encode(privateKey), True)
        public_key_bytes = ecdsa.SigningKey.from_string(private_key_bytes, curve=ecdsa.SECP256k1).verifying_key.to_string()
        public_key_hash = keccak.SHA3(public_key_bytes)
        return '0x' + Exchange.decode(base64.b16encode(public_key_hash))[-40:].lower()

    @staticmethod
    def remove0x_prefix(value):
        if value[:2] == '0x':
            return value[2:]
        return value

    @staticmethod
    def totp(key):
        def hex_to_dec(n):
            return int(n, base=16)

        def base32_to_bytes(n):
            missing_padding = len(n) % 8
            padding = 8 - missing_padding if missing_padding > 0 else 0
            padded = n.upper() + ('=' * padding)
            return base64.b32decode(padded)  # throws an error if the key is invalid

        epoch = int(time.time()) // 30
        hmac_res = Exchange.hmac(epoch.to_bytes(8, 'big'), base32_to_bytes(key.replace(' ', '')), hashlib.sha1, 'hex')
        offset = hex_to_dec(hmac_res[-1]) * 2
        otp = str(hex_to_dec(hmac_res[offset: offset + 8]) & 0x7fffffff)
        return otp[-6:]

    @staticmethod
    def number_to_le(n, size):
        return int(n).to_bytes(size, 'little')

    @staticmethod
    def number_to_be(n, size):
        return int(n).to_bytes(size, 'big')

    @staticmethod
    def base16_to_binary(s):
        return base64.b16decode(s, True)

    @staticmethod
    def binary_to_base16(s):
        return Exchange.decode(base64.b16encode(s)).lower()

    def sleep(self, milliseconds):
        return time.sleep(milliseconds / 1000)

    @staticmethod
    def base58_to_binary(s):
        """encodes a base58 string to as a big endian integer"""
        if Exchange.base58_decoder is None:
            Exchange.base58_decoder = {}
            Exchange.base58_encoder = {}
            for i, c in enumerate(Exchange.base58_alphabet):
                Exchange.base58_decoder[c] = i
                Exchange.base58_encoder[i] = c
        result = 0
        for i in range(len(s)):
            result *= 58
            result += Exchange.base58_decoder[s[i]]
        return result.to_bytes((result.bit_length() + 7) // 8, 'big')

    @staticmethod
    def binary_to_base58(b):
        if Exchange.base58_encoder is None:
            Exchange.base58_decoder = {}
            Exchange.base58_encoder = {}
            for i, c in enumerate(Exchange.base58_alphabet):
                Exchange.base58_decoder[c] = i
                Exchange.base58_encoder[i] = c
        result = 0
        # undo decimal_to_bytes
        for byte in b:
            result *= 0x100
            result += byte
        string = []
        while result > 0:
            result, next_character = divmod(result, 58)
            string.append(Exchange.base58_encoder[next_character])
        string.reverse()
        return ''.join(string)

    def parse_number(self, value, default=None):
        if value is None:
            return default
        else:
            try:
                return self.number(value)
            except Exception:
                return default

    def omit_zero(self, string_number):
        try:
            if string_number is None or string_number == '':
                return None
            if float(string_number) == 0:
                return None
            return string_number
        except Exception:
            return string_number

    def check_order_arguments(self, market, type, side, amount, price, params):
        if price is None:
            if type == 'limit':
                raise ArgumentsRequired(self.id + ' create_order() requires a price argument for a limit order')
        if amount <= 0:
            raise InvalidOrder(self.id + ' create_order() amount should be above 0')

    def handle_http_status_code(self, code, reason, url, method, body):
        codeAsString = str(code)
        if codeAsString in self.httpExceptions:
            ErrorClass = self.httpExceptions[codeAsString]
            raise ErrorClass(self.id + ' ' + method + ' ' + url + ' ' + codeAsString + ' ' + reason + ' ' + body)

    @staticmethod
    def crc32(string, signed=False):
        unsigned = binascii.crc32(string.encode('utf8'))
        if signed and (unsigned >= 0x80000000):
            return unsigned - 0x100000000
        else:
            return unsigned

    def clone(self, obj):
        return obj if isinstance(obj, list) else self.extend(obj)

    # def delete_key_from_dictionary(self, dictionary, key):
    #     newDictionary = self.clone(dictionary)
    #     del newDictionary[key]
    #     return newDictionary

    # def set_object_property(obj, prop, value):
    #     obj[prop] = value

    def convert_to_big_int(self, value):
        return int(value) if isinstance(value, str) else value

    def string_to_chars_array(self, value):
        return list(value)

    def value_is_defined(self, value):
        return value is not None

    def array_slice(self, array, first, second=None):
        return array[first:second] if second else array[first:]

    def get_property(self, obj, property, defaultValue=None):
        return getattr(obj, property) if hasattr(obj, property) else defaultValue

    def set_property(self, obj, property, value):
        setattr(obj, property, value)

    def un_camel_case(self, str):
        return re.sub('(?!^)([A-Z]+)', r'_\1', str).lower()

    def fix_stringified_json_members(self, content):
        # when stringified json has members with their values also stringified, like:
        # '{"code":0, "data":{"order":{"orderId":1742968678528512345,"symbol":"BTC-USDT", "takeProfit":"{\"type\":\"TAKE_PROFIT\",\"stopPrice\":43320.1}","reduceOnly":false}}}'
        # we can fix with below manipulations
        # @ts-ignore
        modifiedContent = content.replace('\\', '')
        modifiedContent = modifiedContent.replace('"{', '{')
        modifiedContent = modifiedContent.replace('}"', '}')
        return modifiedContent

    def extend_exchange_options(self, newOptions):
        self.options = self.extend(self.options, newOptions)

    def create_safe_dictionary(self):
        return {}

    def convert_to_safe_dictionary(self, dictionary):
        return dictionary

    def rand_number(self, size):
        return int(''.join([str(random.randint(0, 9)) for _ in range(size)]))

    def binary_length(self, binary):
        return len(binary)

    def get_zk_contract_signature_obj(self, seeds: str, params={}):
        if zklink_sdk is None:
            raise Exception('zklink_sdk is not installed, please do pip3 install apexomni-arm or apexomni-x86-mac or apexomni-x86-windows-linux')

        slotId = self.safe_string(params, 'slotId')
        nonceInt = int(self.remove0x_prefix(self.hash(self.encode(slotId), 'sha256', 'hex')), 16)

        maxUint64 = 18446744073709551615
        maxUint32 = 4294967295

        slotId = (nonceInt % maxUint64) / maxUint32
        nonce = nonceInt % maxUint32
        accountId = int(self.safe_string(params, 'accountId'), 10) % maxUint32

        priceStr = (Decimal(self.safe_string(params, 'price')) * Decimal(10) ** Decimal('18')).quantize(Decimal(0), rounding='ROUND_DOWN')
        sizeStr = (Decimal(self.safe_string(params, 'size')) * Decimal(10) ** Decimal('18')).quantize(Decimal(0), rounding='ROUND_DOWN')

        takerFeeRateStr = (Decimal(self.safe_string(params, 'takerFeeRate')) * Decimal(10000)).quantize(Decimal(0), rounding='ROUND_UP')
        makerFeeRateStr = (Decimal(self.safe_string(params, 'makerFeeRate')) * Decimal(10000)).quantize(Decimal(0), rounding='ROUND_UP')

        builder = zklink_sdk.ContractBuilder(
            int(accountId), int(0), int(slotId), int(nonce), int(self.safe_number(params, 'pairId')),
            sizeStr.__str__(), priceStr.__str__(), self.safe_string(params, 'direction') == "BUY",
            int(takerFeeRateStr), int(makerFeeRateStr), False)


        tx = zklink_sdk.Contract(builder)
        seedsByte = bytes.fromhex(seeds.removeprefix('0x'))
        signerSeed = zklink_sdk.ZkLinkSigner().new_from_seed(seedsByte)
        auth_data = signerSeed.sign_musig(tx.get_bytes())
        signature = auth_data.signature
        return signature

    def get_zk_transfer_signature_obj(self, seeds: str, params={}):
        if zklink_sdk is None:
            raise Exception('zklink_sdk is not installed, please do pip3 install apexomni-arm or apexomni-x86-mac or apexomni-x86-windows-linux')

        nonce = self.safe_string(params, 'nonce', '0')
        if self.safe_bool(params, 'isContract'):
            formattedUint32 = '4294967295'
            formattedNonce = int(self.remove0x_prefix(self.hash(self.encode(nonce), 'sha256', 'hex')), 16)
            nonce = Precise.string_mod(str(formattedNonce), formattedUint32)

        tx_builder = zklink_sdk.TransferBuilder(
            int(self.safe_number(params, 'zkAccountId', 0)),
            self.safe_string(params, 'receiverAddress'),
            int(self.safe_number(params, 'subAccountId', 0)),
            int(self.safe_number(params, 'receiverSubAccountId', 0)),
            int(self.safe_number(params, 'tokenId', 0)),
            self.safe_string(params, 'amount', '0'),
            self.safe_string(params, 'fee', '0'),
            self.parse_to_int(nonce),
            int(self.safe_number(params, 'timestampSeconds', 0))
        )

        tx = zklink_sdk.Transfer(tx_builder)
        seedsByte = bytes.fromhex(seeds.removeprefix('0x'))
        signerSeed = zklink_sdk.ZkLinkSigner().new_from_seed(seedsByte)
        auth_data = signerSeed.sign_musig(tx.get_bytes())
        signature = auth_data.signature
        return signature

    def is_binary_message(self, message):
        return isinstance(message, bytes) or isinstance(message, bytearray)

    # ########################################################################
    # ########################################################################
    # ########################################################################
    # ########################################################################
    # ########                        ########                        ########
    # ########                        ########                        ########
    # ########                        ########                        ########
    # ########                        ########                        ########
    # ########        ########################        ########################
    # ########        ########################        ########################
    # ########        ########################        ########################
    # ########        ########################        ########################
    # ########                        ########                        ########
    # ########                        ########                        ########
    # ########                        ########                        ########
    # ########                        ########                        ########
    # ########################################################################
    # ########################################################################
    # ########################################################################
    # ########################################################################
    # ########        ########        ########                        ########
    # ########        ########        ########                        ########
    # ########        ########        ########                        ########
    # ########        ########        ########                        ########
    # ################        ########################        ################
    # ################        ########################        ################
    # ################        ########################        ################
    # ################        ########################        ################
    # ########        ########        ################        ################
    # ########        ########        ################        ################
    # ########        ########        ################        ################
    # ########        ########        ################        ################
    # ########################################################################
    # ########################################################################
    # ########################################################################
    # ########################################################################

    # METHODS BELOW THIS LINE ARE TRANSPILED FROM TYPESCRIPT

    def describe(self) -> Any:
        return {
            'id': None,
            'name': None,
            'countries': None,
            'enableRateLimit': True,
            'rateLimit': 2000,  # milliseconds = seconds * 1000
            'timeout': self.timeout,  # milliseconds = seconds * 1000
            'certified': False,  # if certified by the CCXT dev team
            'pro': False,  # if it is integrated with CCXT Pro for WebSocket support
            'alias': False,  # whether self exchange is an alias to another exchange
            'dex': False,
            'has': {
                'publicAPI': True,
                'privateAPI': True,
                'CORS': None,
                'sandbox': None,
                'spot': None,
                'margin': None,
                'swap': None,
                'future': None,
                'option': None,
                'addMargin': None,
                'borrowCrossMargin': None,
                'borrowIsolatedMargin': None,
                'borrowMargin': None,
                'cancelAllOrders': None,
                'cancelAllOrdersWs': None,
                'cancelOrder': True,
                'cancelOrderWs': None,
                'cancelOrders': None,
                'cancelOrdersWs': None,
                'closeAllPositions': None,
                'closePosition': None,
                'createDepositAddress': None,
                'createLimitBuyOrder': None,
                'createLimitBuyOrderWs': None,
                'createLimitOrder': True,
                'createLimitOrderWs': None,
                'createLimitSellOrder': None,
                'createLimitSellOrderWs': None,
                'createMarketBuyOrder': None,
                'createMarketBuyOrderWs': None,
                'createMarketBuyOrderWithCost': None,
                'createMarketBuyOrderWithCostWs': None,
                'createMarketOrder': True,
                'createMarketOrderWs': True,
                'createMarketOrderWithCost': None,
                'createMarketOrderWithCostWs': None,
                'createMarketSellOrder': None,
                'createMarketSellOrderWs': None,
                'createMarketSellOrderWithCost': None,
                'createMarketSellOrderWithCostWs': None,
                'createOrder': True,
                'createOrderWs': None,
                'createOrders': None,
                'createOrderWithTakeProfitAndStopLoss': None,
                'createOrderWithTakeProfitAndStopLossWs': None,
                'createPostOnlyOrder': None,
                'createPostOnlyOrderWs': None,
                'createReduceOnlyOrder': None,
                'createReduceOnlyOrderWs': None,
                'createStopLimitOrder': None,
                'createStopLimitOrderWs': None,
                'createStopLossOrder': None,
                'createStopLossOrderWs': None,
                'createStopMarketOrder': None,
                'createStopMarketOrderWs': None,
                'createStopOrder': None,
                'createStopOrderWs': None,
                'createTakeProfitOrder': None,
                'createTakeProfitOrderWs': None,
                'createTrailingAmountOrder': None,
                'createTrailingAmountOrderWs': None,
                'createTrailingPercentOrder': None,
                'createTrailingPercentOrderWs': None,
                'createTriggerOrder': None,
                'createTriggerOrderWs': None,
                'deposit': None,
                'editOrder': 'emulated',
                'editOrders': None,
                'editOrderWs': None,
                'fetchAccounts': None,
                'fetchBalance': True,
                'fetchBalanceWs': None,
                'fetchBidsAsks': None,
                'fetchBorrowInterest': None,
                'fetchBorrowRate': None,
                'fetchBorrowRateHistories': None,
                'fetchBorrowRateHistory': None,
                'fetchBorrowRates': None,
                'fetchBorrowRatesPerSymbol': None,
                'fetchCanceledAndClosedOrders': None,
                'fetchCanceledOrders': None,
                'fetchClosedOrder': None,
                'fetchClosedOrders': None,
                'fetchClosedOrdersWs': None,
                'fetchConvertCurrencies': None,
                'fetchConvertQuote': None,
                'fetchConvertTrade': None,
                'fetchConvertTradeHistory': None,
                'fetchCrossBorrowRate': None,
                'fetchCrossBorrowRates': None,
                'fetchCurrencies': 'emulated',
                'fetchCurrenciesWs': 'emulated',
                'fetchDeposit': None,
                'fetchDepositAddress': None,
                'fetchDepositAddresses': None,
                'fetchDepositAddressesByNetwork': None,
                'fetchDeposits': None,
                'fetchDepositsWithdrawals': None,
                'fetchDepositsWs': None,
                'fetchDepositWithdrawFee': None,
                'fetchDepositWithdrawFees': None,
                'fetchFundingHistory': None,
                'fetchFundingRate': None,
                'fetchFundingRateHistory': None,
                'fetchFundingInterval': None,
                'fetchFundingIntervals': None,
                'fetchFundingRates': None,
                'fetchGreeks': None,
                'fetchIndexOHLCV': None,
                'fetchIsolatedBorrowRate': None,
                'fetchIsolatedBorrowRates': None,
                'fetchMarginAdjustmentHistory': None,
                'fetchIsolatedPositions': None,
                'fetchL2OrderBook': True,
                'fetchL3OrderBook': None,
                'fetchLastPrices': None,
                'fetchLedger': None,
                'fetchLedgerEntry': None,
                'fetchLeverage': None,
                'fetchLeverages': None,
                'fetchLeverageTiers': None,
                'fetchLiquidations': None,
                'fetchLongShortRatio': None,
                'fetchLongShortRatioHistory': None,
                'fetchMarginMode': None,
                'fetchMarginModes': None,
                'fetchMarketLeverageTiers': None,
                'fetchMarkets': True,
                'fetchMarketsWs': None,
                'fetchMarkOHLCV': None,
                'fetchMyLiquidations': None,
                'fetchMySettlementHistory': None,
                'fetchMyTrades': None,
                'fetchMyTradesWs': None,
                'fetchOHLCV': None,
                'fetchOHLCVWs': None,
                'fetchOpenInterest': None,
                'fetchOpenInterests': None,
                'fetchOpenInterestHistory': None,
                'fetchOpenOrder': None,
                'fetchOpenOrders': None,
                'fetchOpenOrdersWs': None,
                'fetchOption': None,
                'fetchOptionChain': None,
                'fetchOrder': None,
                'fetchOrderBook': True,
                'fetchOrderBooks': None,
                'fetchOrderBookWs': None,
                'fetchOrders': None,
                'fetchOrdersByStatus': None,
                'fetchOrdersWs': None,
                'fetchOrderTrades': None,
                'fetchOrderWs': None,
                'fetchPosition': None,
                'fetchPositionHistory': None,
                'fetchPositionsHistory': None,
                'fetchPositionWs': None,
                'fetchPositionMode': None,
                'fetchPositions': None,
                'fetchPositionsWs': None,
                'fetchPositionsForSymbol': None,
                'fetchPositionsForSymbolWs': None,
                'fetchPositionsRisk': None,
                'fetchPremiumIndexOHLCV': None,
                'fetchSettlementHistory': None,
                'fetchStatus': None,
                'fetchTicker': True,
                'fetchTickerWs': None,
                'fetchTickers': None,
                'fetchMarkPrices': None,
                'fetchTickersWs': None,
                'fetchTime': None,
                'fetchTrades': True,
                'fetchTradesWs': None,
                'fetchTradingFee': None,
                'fetchTradingFees': None,
                'fetchTradingFeesWs': None,
                'fetchTradingLimits': None,
                'fetchTransactionFee': None,
                'fetchTransactionFees': None,
                'fetchTransactions': None,
                'fetchTransfer': None,
                'fetchTransfers': None,
                'fetchUnderlyingAssets': None,
                'fetchVolatilityHistory': None,
                'fetchWithdrawAddresses': None,
                'fetchWithdrawal': None,
                'fetchWithdrawals': None,
                'fetchWithdrawalsWs': None,
                'fetchWithdrawalWhitelist': None,
                'reduceMargin': None,
                'repayCrossMargin': None,
                'repayIsolatedMargin': None,
                'setLeverage': None,
                'setMargin': None,
                'setMarginMode': None,
                'setPositionMode': None,
                'signIn': None,
                'transfer': None,
                'watchBalance': None,
                'watchMyTrades': None,
                'watchOHLCV': None,
                'watchOHLCVForSymbols': None,
                'watchOrderBook': None,
                'watchBidsAsks': None,
                'watchOrderBookForSymbols': None,
                'watchOrders': None,
                'watchOrdersForSymbols': None,
                'watchPosition': None,
                'watchPositions': None,
                'watchStatus': None,
                'watchTicker': None,
                'watchTickers': None,
                'watchTrades': None,
                'watchTradesForSymbols': None,
                'watchLiquidations': None,
                'watchLiquidationsForSymbols': None,
                'watchMyLiquidations': None,
                'unWatchOrders': None,
                'unWatchTrades': None,
                'unWatchTradesForSymbols': None,
                'unWatchOHLCVForSymbols': None,
                'unWatchOrderBookForSymbols': None,
                'unWatchPositions': None,
                'unWatchOrderBook': None,
                'unWatchTickers': None,
                'unWatchMyTrades': None,
                'unWatchTicker': None,
                'unWatchOHLCV': None,
                'watchMyLiquidationsForSymbols': None,
                'withdraw': None,
                'ws': None,
            },
            'urls': {
                'logo': None,
                'api': None,
                'www': None,
                'doc': None,
                'fees': None,
            },
            'api': None,
            'requiredCredentials': {
                'apiKey': True,
                'secret': True,
                'uid': False,
                'accountId': False,
                'login': False,
                'password': False,
                'twofa': False,  # 2-factor authentication(one-time password key)
                'privateKey': False,  # a "0x"-prefixed hexstring private key for a wallet
                'walletAddress': False,  # the wallet address "0x"-prefixed hexstring
                'token': False,  # reserved for HTTP auth in some cases
            },
            'markets': None,  # to be filled manually or by fetchMarkets
            'currencies': {},  # to be filled manually or by fetchMarkets
            'timeframes': None,  # redefine if the exchange has.fetchOHLCV
            'fees': {
                'trading': {
                    'tierBased': None,
                    'percentage': None,
                    'taker': None,
                    'maker': None,
                },
                'funding': {
                    'tierBased': None,
                    'percentage': None,
                    'withdraw': {},
                    'deposit': {},
                },
            },
            'status': {
                'status': 'ok',
                'updated': None,
                'eta': None,
                'url': None,
            },
            'exceptions': None,
            'httpExceptions': {
                '422': ExchangeError,
                '418': DDoSProtection,
                '429': RateLimitExceeded,
                '404': ExchangeNotAvailable,
                '409': ExchangeNotAvailable,
                '410': ExchangeNotAvailable,
                '451': ExchangeNotAvailable,
                '500': ExchangeNotAvailable,
                '501': ExchangeNotAvailable,
                '502': ExchangeNotAvailable,
                '520': ExchangeNotAvailable,
                '521': ExchangeNotAvailable,
                '522': ExchangeNotAvailable,
                '525': ExchangeNotAvailable,
                '526': ExchangeNotAvailable,
                '400': ExchangeNotAvailable,
                '403': ExchangeNotAvailable,
                '405': ExchangeNotAvailable,
                '503': ExchangeNotAvailable,
                '530': ExchangeNotAvailable,
                '408': RequestTimeout,
                '504': RequestTimeout,
                '401': AuthenticationError,
                '407': AuthenticationError,
                '511': AuthenticationError,
            },
            'commonCurrencies': {
                'XBT': 'BTC',
                'BCHSV': 'BSV',
            },
            'precisionMode': TICK_SIZE,
            'paddingMode': NO_PADDING,
            'limits': {
                'leverage': {'min': None, 'max': None},
                'amount': {'min': None, 'max': None},
                'price': {'min': None, 'max': None},
                'cost': {'min': None, 'max': None},
            },
        }

    def safe_bool_n(self, dictionaryOrList, keys: List[IndexType], defaultValue: bool = None):
        """
 @ignore
        safely extract boolean value from dictionary or list
        :returns bool | None:
        """
        value = self.safe_value_n(dictionaryOrList, keys, defaultValue)
        if isinstance(value, bool):
            return value
        return defaultValue

    def safe_bool_2(self, dictionary, key1: IndexType, key2: IndexType, defaultValue: bool = None):
        """
 @ignore
        safely extract boolean value from dictionary or list
        :returns bool | None:
        """
        return self.safe_bool_n(dictionary, [key1, key2], defaultValue)

    def safe_bool(self, dictionary, key: IndexType, defaultValue: bool = None):
        """
 @ignore
        safely extract boolean value from dictionary or list
        :returns bool | None:
        """
        return self.safe_bool_n(dictionary, [key], defaultValue)

    def safe_dict_n(self, dictionaryOrList, keys: List[IndexType], defaultValue: dict = None):
        """
 @ignore
        safely extract a dictionary from dictionary or list
        :returns dict | None:
        """
        value = self.safe_value_n(dictionaryOrList, keys, defaultValue)
        if value is None:
            return defaultValue
        if (isinstance(value, dict)):
            if not isinstance(value, list):
                return value
        return defaultValue

    def safe_dict(self, dictionary, key: IndexType, defaultValue: dict = None):
        """
 @ignore
        safely extract a dictionary from dictionary or list
        :returns dict | None:
        """
        return self.safe_dict_n(dictionary, [key], defaultValue)

    def safe_dict_2(self, dictionary, key1: IndexType, key2: str, defaultValue: dict = None):
        """
 @ignore
        safely extract a dictionary from dictionary or list
        :returns dict | None:
        """
        return self.safe_dict_n(dictionary, [key1, key2], defaultValue)

    def safe_list_n(self, dictionaryOrList, keys: List[IndexType], defaultValue: List[Any] = None):
        """
 @ignore
        safely extract an Array from dictionary or list
        :returns Array | None:
        """
        value = self.safe_value_n(dictionaryOrList, keys, defaultValue)
        if value is None:
            return defaultValue
        if isinstance(value, list):
            return value
        return defaultValue

    def safe_list_2(self, dictionaryOrList, key1: IndexType, key2: str, defaultValue: List[Any] = None):
        """
 @ignore
        safely extract an Array from dictionary or list
        :returns Array | None:
        """
        return self.safe_list_n(dictionaryOrList, [key1, key2], defaultValue)

    def safe_list(self, dictionaryOrList, key: IndexType, defaultValue: List[Any] = None):
        """
 @ignore
        safely extract an Array from dictionary or list
        :returns Array | None:
        """
        return self.safe_list_n(dictionaryOrList, [key], defaultValue)

    def handle_deltas(self, orderbook, deltas):
        for i in range(0, len(deltas)):
            self.handle_delta(orderbook, deltas[i])

    def handle_delta(self, bookside, delta):
        raise NotSupported(self.id + ' handleDelta not supported yet')

    def handle_deltas_with_keys(self, bookSide: Any, deltas, priceKey: IndexType = 0, amountKey: IndexType = 1, countOrIdKey: IndexType = 2):
        for i in range(0, len(deltas)):
            bidAsk = self.parse_bid_ask(deltas[i], priceKey, amountKey, countOrIdKey)
            bookSide.storeArray(bidAsk)

    def get_cache_index(self, orderbook, deltas):
        # return the first index of the cache that can be applied to the orderbook or -1 if not possible
        return -1

    def arrays_concat(self, arraysOfArrays: List[Any]):
        result = []
        for i in range(0, len(arraysOfArrays)):
            result = self.array_concat(result, arraysOfArrays[i])
        return result

    def find_timeframe(self, timeframe, timeframes=None):
        if timeframes is None:
            timeframes = self.timeframes
        keys = list(timeframes.keys())
        for i in range(0, len(keys)):
            key = keys[i]
            if timeframes[key] == timeframe:
                return key
        return None

    def check_proxy_url_settings(self, url: Str = None, method: Str = None, headers=None, body=None):
        usedProxies = []
        proxyUrl = None
        if self.proxyUrl is not None:
            usedProxies.append('proxyUrl')
            proxyUrl = self.proxyUrl
        if self.proxy_url is not None:
            usedProxies.append('proxy_url')
            proxyUrl = self.proxy_url
        if self.proxyUrlCallback is not None:
            usedProxies.append('proxyUrlCallback')
            proxyUrl = self.proxyUrlCallback(url, method, headers, body)
        if self.proxy_url_callback is not None:
            usedProxies.append('proxy_url_callback')
            proxyUrl = self.proxy_url_callback(url, method, headers, body)
        # backwards-compatibility
        if self.proxy is not None:
            usedProxies.append('proxy')
            if callable(self.proxy):
                proxyUrl = self.proxy(url, method, headers, body)
            else:
                proxyUrl = self.proxy
        length = len(usedProxies)
        if length > 1:
            joinedProxyNames = ','.join(usedProxies)
            raise InvalidProxySettings(self.id + ' you have multiple conflicting proxy settings(' + joinedProxyNames + '), please use only one from : proxyUrl, proxy_url, proxyUrlCallback, proxy_url_callback')
        return proxyUrl

    def url_encoder_for_proxy_url(self, targetUrl: str):
        # to be overriden
        includesQuery = targetUrl.find('?') >= 0
        finalUrl = self.encode_uri_component(targetUrl) if includesQuery else targetUrl
        return finalUrl

    def check_proxy_settings(self, url: Str = None, method: Str = None, headers=None, body=None):
        usedProxies = []
        httpProxy = None
        httpsProxy = None
        socksProxy = None
        # httpProxy
        isHttpProxyDefined = self.value_is_defined(self.httpProxy)
        isHttp_proxy_defined = self.value_is_defined(self.http_proxy)
        if isHttpProxyDefined or isHttp_proxy_defined:
            usedProxies.append('httpProxy')
            httpProxy = self.httpProxy if isHttpProxyDefined else self.http_proxy
        ishttpProxyCallbackDefined = self.value_is_defined(self.httpProxyCallback)
        ishttp_proxy_callback_defined = self.value_is_defined(self.http_proxy_callback)
        if ishttpProxyCallbackDefined or ishttp_proxy_callback_defined:
            usedProxies.append('httpProxyCallback')
            httpProxy = self.httpProxyCallback(url, method, headers, body) if ishttpProxyCallbackDefined else self.http_proxy_callback(url, method, headers, body)
        # httpsProxy
        isHttpsProxyDefined = self.value_is_defined(self.httpsProxy)
        isHttps_proxy_defined = self.value_is_defined(self.https_proxy)
        if isHttpsProxyDefined or isHttps_proxy_defined:
            usedProxies.append('httpsProxy')
            httpsProxy = self.httpsProxy if isHttpsProxyDefined else self.https_proxy
        ishttpsProxyCallbackDefined = self.value_is_defined(self.httpsProxyCallback)
        ishttps_proxy_callback_defined = self.value_is_defined(self.https_proxy_callback)
        if ishttpsProxyCallbackDefined or ishttps_proxy_callback_defined:
            usedProxies.append('httpsProxyCallback')
            httpsProxy = self.httpsProxyCallback(url, method, headers, body) if ishttpsProxyCallbackDefined else self.https_proxy_callback(url, method, headers, body)
        # socksProxy
        isSocksProxyDefined = self.value_is_defined(self.socksProxy)
        isSocks_proxy_defined = self.value_is_defined(self.socks_proxy)
        if isSocksProxyDefined or isSocks_proxy_defined:
            usedProxies.append('socksProxy')
            socksProxy = self.socksProxy if isSocksProxyDefined else self.socks_proxy
        issocksProxyCallbackDefined = self.value_is_defined(self.socksProxyCallback)
        issocks_proxy_callback_defined = self.value_is_defined(self.socks_proxy_callback)
        if issocksProxyCallbackDefined or issocks_proxy_callback_defined:
            usedProxies.append('socksProxyCallback')
            socksProxy = self.socksProxyCallback(url, method, headers, body) if issocksProxyCallbackDefined else self.socks_proxy_callback(url, method, headers, body)
        # check
        length = len(usedProxies)
        if length > 1:
            joinedProxyNames = ','.join(usedProxies)
            raise InvalidProxySettings(self.id + ' you have multiple conflicting proxy settings(' + joinedProxyNames + '), please use only one from: httpProxy, httpsProxy, httpProxyCallback, httpsProxyCallback, socksProxy, socksProxyCallback')
        return [httpProxy, httpsProxy, socksProxy]

    def check_ws_proxy_settings(self):
        usedProxies = []
        wsProxy = None
        wssProxy = None
        wsSocksProxy = None
        # ws proxy
        isWsProxyDefined = self.value_is_defined(self.wsProxy)
        is_ws_proxy_defined = self.value_is_defined(self.ws_proxy)
        if isWsProxyDefined or is_ws_proxy_defined:
            usedProxies.append('wsProxy')
            wsProxy = self.wsProxy if (isWsProxyDefined) else self.ws_proxy
        # wss proxy
        isWssProxyDefined = self.value_is_defined(self.wssProxy)
        is_wss_proxy_defined = self.value_is_defined(self.wss_proxy)
        if isWssProxyDefined or is_wss_proxy_defined:
            usedProxies.append('wssProxy')
            wssProxy = self.wssProxy if (isWssProxyDefined) else self.wss_proxy
        # ws socks proxy
        isWsSocksProxyDefined = self.value_is_defined(self.wsSocksProxy)
        is_ws_socks_proxy_defined = self.value_is_defined(self.ws_socks_proxy)
        if isWsSocksProxyDefined or is_ws_socks_proxy_defined:
            usedProxies.append('wsSocksProxy')
            wsSocksProxy = self.wsSocksProxy if (isWsSocksProxyDefined) else self.ws_socks_proxy
        # check
        length = len(usedProxies)
        if length > 1:
            joinedProxyNames = ','.join(usedProxies)
            raise InvalidProxySettings(self.id + ' you have multiple conflicting proxy settings(' + joinedProxyNames + '), please use only one from: wsProxy, wssProxy, wsSocksProxy')
        return [wsProxy, wssProxy, wsSocksProxy]

    def check_conflicting_proxies(self, proxyAgentSet, proxyUrlSet):
        if proxyAgentSet and proxyUrlSet:
            raise InvalidProxySettings(self.id + ' you have multiple conflicting proxy settings, please use only one from : proxyUrl, httpProxy, httpsProxy, socksProxy')

    def check_address(self, address: Str = None):
        if address is None:
            raise InvalidAddress(self.id + ' address is None')
        # check the address is not the same letter like 'aaaaa' nor too short nor has a space
        uniqChars = (self.unique(self.string_to_chars_array(address)))
        length = len(uniqChars)  # py transpiler trick
        if length == 1 or len(address) < self.minFundingAddressLength or address.find(' ') > -1:
            raise InvalidAddress(self.id + ' address is invalid or has less than ' + str(self.minFundingAddressLength) + ' characters: "' + str(address) + '"')
        return address

    def find_message_hashes(self, client, element: str):
        result = []
        messageHashes = list(client.futures.keys())
        for i in range(0, len(messageHashes)):
            messageHash = messageHashes[i]
            if messageHash.find(element) >= 0:
                result.append(messageHash)
        return result

    def filter_by_limit(self, array: List[object], limit: Int = None, key: IndexType = 'timestamp', fromStart: bool = False):
        if self.value_is_defined(limit):
            arrayLength = len(array)
            if arrayLength > 0:
                ascending = True
                if (key in array[0]):
                    first = array[0][key]
                    last = array[arrayLength - 1][key]
                    if first is not None and last is not None:
                        ascending = first <= last  # True if array is sorted in ascending order based on 'timestamp'
                if fromStart:
                    if limit > arrayLength:
                        limit = arrayLength
                    # array = self.array_slice(array, 0, limit) if ascending else self.array_slice(array, -limit)
                    if ascending:
                        array = self.array_slice(array, 0, limit)
                    else:
                        array = self.array_slice(array, -limit)
                else:
                    # array = self.array_slice(array, -limit) if ascending else self.array_slice(array, 0, limit)
                    if ascending:
                        array = self.array_slice(array, -limit)
                    else:
                        array = self.array_slice(array, 0, limit)
        return array

    def filter_by_since_limit(self, array: List[object], since: Int = None, limit: Int = None, key: IndexType = 'timestamp', tail=False):
        sinceIsDefined = self.value_is_defined(since)
        parsedArray = self.to_array(array)
        result = parsedArray
        if sinceIsDefined:
            result = []
            for i in range(0, len(parsedArray)):
                entry = parsedArray[i]
                value = self.safe_value(entry, key)
                if value and (value >= since):
                    result.append(entry)
        if tail and limit is not None:
            return self.array_slice(result, -limit)
        # if the user provided a 'since' argument
        # we want to limit the result starting from the 'since'
        shouldFilterFromStart = not tail and sinceIsDefined
        return self.filter_by_limit(result, limit, key, shouldFilterFromStart)

    def filter_by_value_since_limit(self, array: List[object], field: IndexType, value=None, since: Int = None, limit: Int = None, key='timestamp', tail=False):
        valueIsDefined = self.value_is_defined(value)
        sinceIsDefined = self.value_is_defined(since)
        parsedArray = self.to_array(array)
        result = parsedArray
        # single-pass filter for both symbol and since
        if valueIsDefined or sinceIsDefined:
            result = []
            for i in range(0, len(parsedArray)):
                entry = parsedArray[i]
                entryFiledEqualValue = entry[field] == value
                firstCondition = entryFiledEqualValue if valueIsDefined else True
                entryKeyValue = self.safe_value(entry, key)
                entryKeyGESince = (entryKeyValue) and (since is not None) and (entryKeyValue >= since)
                secondCondition = entryKeyGESince if sinceIsDefined else True
                if firstCondition and secondCondition:
                    result.append(entry)
        if tail and limit is not None:
            return self.array_slice(result, -limit)
        return self.filter_by_limit(result, limit, key, sinceIsDefined)

    def set_sandbox_mode(self, enabled: bool):
        """
        set the sandbox mode for the exchange
        :param boolean enabled: True to enable sandbox mode, False to disable it
        """
        if enabled:
            if 'test' in self.urls:
                if isinstance(self.urls['api'], str):
                    self.urls['apiBackup'] = self.urls['api']
                    self.urls['api'] = self.urls['test']
                else:
                    self.urls['apiBackup'] = self.clone(self.urls['api'])
                    self.urls['api'] = self.clone(self.urls['test'])
            else:
                raise NotSupported(self.id + ' does not have a sandbox URL')
            # set flag
            self.isSandboxModeEnabled = True
        elif 'apiBackup' in self.urls:
            if isinstance(self.urls['api'], str):
                self.urls['api'] = self.urls['apiBackup']
            else:
                self.urls['api'] = self.clone(self.urls['apiBackup'])
            newUrls = self.omit(self.urls, 'apiBackup')
            self.urls = newUrls
            # set flag
            self.isSandboxModeEnabled = False

    def enable_demo_trading(self, enable: bool):
        """
        enables or disables demo trading mode
        :param boolean [enable]: True if demo trading should be enabled, False otherwise
        """
        if self.isSandboxModeEnabled:
            raise NotSupported(self.id + ' demo trading does not support in sandbox environment. Please check https://www.binance.com/en/support/faq/detail/9be58f73e5e14338809e3b705b9687dd to see the differences')
        if enable:
            self.urls['apiBackupDemoTrading'] = self.urls['api']
            self.urls['api'] = self.urls['demo']
        elif 'apiBackupDemoTrading' in self.urls:
            self.urls['api'] = self.urls['apiBackupDemoTrading']
            newUrls = self.omit(self.urls, 'apiBackupDemoTrading')
            self.urls = newUrls
        self.options['enableDemoTrading'] = enable

    def sign(self, path, api: Any = 'public', method='GET', params={}, headers: Any = None, body: Any = None):
        return {}

    def fetch_accounts(self, params={}):
        raise NotSupported(self.id + ' fetchAccounts() is not supported yet')

    def fetch_trades(self, symbol: str, since: Int = None, limit: Int = None, params={}):
        raise NotSupported(self.id + ' fetchTrades() is not supported yet')

    def fetch_trades_ws(self, symbol: str, since: Int = None, limit: Int = None, params={}):
        raise NotSupported(self.id + ' fetchTradesWs() is not supported yet')

    def watch_liquidations(self, symbol: str, since: Int = None, limit: Int = None, params={}):
        if self.has['watchLiquidationsForSymbols']:
            return self.watch_liquidations_for_symbols([symbol], since, limit, params)
        raise NotSupported(self.id + ' watchLiquidations() is not supported yet')

    def watch_liquidations_for_symbols(self, symbols: List[str], since: Int = None, limit: Int = None, params={}):
        raise NotSupported(self.id + ' watchLiquidationsForSymbols() is not supported yet')

    def watch_my_liquidations(self, symbol: str, since: Int = None, limit: Int = None, params={}):
        if self.has['watchMyLiquidationsForSymbols']:
            return self.watch_my_liquidations_for_symbols([symbol], since, limit, params)
        raise NotSupported(self.id + ' watchMyLiquidations() is not supported yet')

    def watch_my_liquidations_for_symbols(self, symbols: List[str], since: Int = None, limit: Int = None, params={}):
        raise NotSupported(self.id + ' watchMyLiquidationsForSymbols() is not supported yet')

    def watch_trades(self, symbol: str, since: Int = None, limit: Int = None, params={}):
        raise NotSupported(self.id + ' watchTrades() is not supported yet')

    def un_watch_orders(self, symbol: Str = None, params={}):
        raise NotSupported(self.id + ' unWatchOrders() is not supported yet')

    def un_watch_trades(self, symbol: str, params={}):
        raise NotSupported(self.id + ' unWatchTrades() is not supported yet')

    def watch_trades_for_symbols(self, symbols: List[str], since: Int = None, limit: Int = None, params={}):
        raise NotSupported(self.id + ' watchTradesForSymbols() is not supported yet')

    def un_watch_trades_for_symbols(self, symbols: List[str], params={}):
        raise NotSupported(self.id + ' unWatchTradesForSymbols() is not supported yet')

    def watch_my_trades_for_symbols(self, symbols: List[str], since: Int = None, limit: Int = None, params={}):
        raise NotSupported(self.id + ' watchMyTradesForSymbols() is not supported yet')

    def watch_orders_for_symbols(self, symbols: List[str], since: Int = None, limit: Int = None, params={}):
        raise NotSupported(self.id + ' watchOrdersForSymbols() is not supported yet')

    def watch_ohlcv_for_symbols(self, symbolsAndTimeframes: List[List[str]], since: Int = None, limit: Int = None, params={}):
        raise NotSupported(self.id + ' watchOHLCVForSymbols() is not supported yet')

    def un_watch_ohlcv_for_symbols(self, symbolsAndTimeframes: List[List[str]], params={}):
        raise NotSupported(self.id + ' unWatchOHLCVForSymbols() is not supported yet')

    def watch_order_book_for_symbols(self, symbols: List[str], limit: Int = None, params={}):
        raise NotSupported(self.id + ' watchOrderBookForSymbols() is not supported yet')

    def un_watch_order_book_for_symbols(self, symbols: List[str], params={}):
        raise NotSupported(self.id + ' unWatchOrderBookForSymbols() is not supported yet')

    def un_watch_positions(self, symbols: Strings = None, params={}):
        raise NotSupported(self.id + ' unWatchPositions() is not supported yet')

    def un_watch_ticker(self, symbol: str, params={}):
        raise NotSupported(self.id + ' unWatchTicker() is not supported yet')

    def fetch_deposit_addresses(self, codes: Strings = None, params={}):
        raise NotSupported(self.id + ' fetchDepositAddresses() is not supported yet')

    def fetch_order_book(self, symbol: str, limit: Int = None, params={}):
        raise NotSupported(self.id + ' fetchOrderBook() is not supported yet')

    def fetch_order_book_ws(self, symbol: str, limit: Int = None, params={}):
        raise NotSupported(self.id + ' fetchOrderBookWs() is not supported yet')

    def fetch_margin_mode(self, symbol: str, params={}):
        if self.has['fetchMarginModes']:
            marginModes = self.fetch_margin_modes([symbol], params)
            return self.safe_dict(marginModes, symbol)
        else:
            raise NotSupported(self.id + ' fetchMarginMode() is not supported yet')

    def fetch_margin_modes(self, symbols: Strings = None, params={}):
        raise NotSupported(self.id + ' fetchMarginModes() is not supported yet')

    def fetch_rest_order_book_safe(self, symbol, limit=None, params={}):
        fetchSnapshotMaxRetries = self.handle_option('watchOrderBook', 'maxRetries', 3)
        for i in range(0, fetchSnapshotMaxRetries):
            try:
                orderBook = self.fetch_order_book(symbol, limit, params)
                return orderBook
            except Exception as e:
                if (i + 1) == fetchSnapshotMaxRetries:
                    raise e
        return None

    def watch_order_book(self, symbol: str, limit: Int = None, params={}):
        raise NotSupported(self.id + ' watchOrderBook() is not supported yet')

    def un_watch_order_book(self, symbol: str, params={}):
        raise NotSupported(self.id + ' unWatchOrderBook() is not supported yet')

    def fetch_time(self, params={}):
        raise NotSupported(self.id + ' fetchTime() is not supported yet')

    def fetch_trading_limits(self, symbols: Strings = None, params={}):
        raise NotSupported(self.id + ' fetchTradingLimits() is not supported yet')

    def parse_currency(self, rawCurrency: dict):
        raise NotSupported(self.id + ' parseCurrency() is not supported yet')

    def parse_currencies(self, rawCurrencies):
        result = {}
        arr = self.to_array(rawCurrencies)
        for i in range(0, len(arr)):
            parsed = self.parse_currency(arr[i])
            code = parsed['code']
            result[code] = parsed
        return result

    def parse_market(self, market: dict):
        raise NotSupported(self.id + ' parseMarket() is not supported yet')

    def parse_markets(self, markets):
        result = []
        for i in range(0, len(markets)):
            result.append(self.parse_market(markets[i]))
        return result

    def parse_ticker(self, ticker: dict, market: Market = None):
        raise NotSupported(self.id + ' parseTicker() is not supported yet')

    def parse_deposit_address(self, depositAddress, currency: Currency = None):
        raise NotSupported(self.id + ' parseDepositAddress() is not supported yet')

    def parse_trade(self, trade: dict, market: Market = None):
        raise NotSupported(self.id + ' parseTrade() is not supported yet')

    def parse_transaction(self, transaction: dict, currency: Currency = None):
        raise NotSupported(self.id + ' parseTransaction() is not supported yet')

    def parse_transfer(self, transfer: dict, currency: Currency = None):
        raise NotSupported(self.id + ' parseTransfer() is not supported yet')

    def parse_account(self, account: dict):
        raise NotSupported(self.id + ' parseAccount() is not supported yet')

    def parse_ledger_entry(self, item: dict, currency: Currency = None):
        raise NotSupported(self.id + ' parseLedgerEntry() is not supported yet')

    def parse_order(self, order: dict, market: Market = None):
        raise NotSupported(self.id + ' parseOrder() is not supported yet')

    def fetch_cross_borrow_rates(self, params={}):
        raise NotSupported(self.id + ' fetchCrossBorrowRates() is not supported yet')

    def fetch_isolated_borrow_rates(self, params={}):
        raise NotSupported(self.id + ' fetchIsolatedBorrowRates() is not supported yet')

    def parse_market_leverage_tiers(self, info, market: Market = None):
        raise NotSupported(self.id + ' parseMarketLeverageTiers() is not supported yet')

    def fetch_leverage_tiers(self, symbols: Strings = None, params={}):
        raise NotSupported(self.id + ' fetchLeverageTiers() is not supported yet')

    def parse_position(self, position: dict, market: Market = None):
        raise NotSupported(self.id + ' parsePosition() is not supported yet')

    def parse_funding_rate_history(self, info, market: Market = None):
        raise NotSupported(self.id + ' parseFundingRateHistory() is not supported yet')

    def parse_borrow_interest(self, info: dict, market: Market = None):
        raise NotSupported(self.id + ' parseBorrowInterest() is not supported yet')

    def parse_isolated_borrow_rate(self, info: dict, market: Market = None):
        raise NotSupported(self.id + ' parseIsolatedBorrowRate() is not supported yet')

    def parse_ws_trade(self, trade: dict, market: Market = None):
        raise NotSupported(self.id + ' parseWsTrade() is not supported yet')

    def parse_ws_order(self, order: dict, market: Market = None):
        raise NotSupported(self.id + ' parseWsOrder() is not supported yet')

    def parse_ws_order_trade(self, trade: dict, market: Market = None):
        raise NotSupported(self.id + ' parseWsOrderTrade() is not supported yet')

    def parse_ws_ohlcv(self, ohlcv, market: Market = None):
        return self.parse_ohlcv(ohlcv, market)

    def fetch_funding_rates(self, symbols: Strings = None, params={}):
        raise NotSupported(self.id + ' fetchFundingRates() is not supported yet')

    def fetch_funding_intervals(self, symbols: Strings = None, params={}):
        raise NotSupported(self.id + ' fetchFundingIntervals() is not supported yet')

    def watch_funding_rate(self, symbol: str, params={}):
        raise NotSupported(self.id + ' watchFundingRate() is not supported yet')

    def watch_funding_rates(self, symbols: List[str], params={}):
        raise NotSupported(self.id + ' watchFundingRates() is not supported yet')

    def watch_funding_rates_for_symbols(self, symbols: List[str], params={}):
        return self.watch_funding_rates(symbols, params)

    def transfer(self, code: str, amount: float, fromAccount: str, toAccount: str, params={}):
        raise NotSupported(self.id + ' transfer() is not supported yet')

    def withdraw(self, code: str, amount: float, address: str, tag: Str = None, params={}):
        raise NotSupported(self.id + ' withdraw() is not supported yet')

    def create_deposit_address(self, code: str, params={}):
        raise NotSupported(self.id + ' createDepositAddress() is not supported yet')

    def set_leverage(self, leverage: int, symbol: Str = None, params={}):
        raise NotSupported(self.id + ' setLeverage() is not supported yet')

    def fetch_leverage(self, symbol: str, params={}):
        if self.has['fetchLeverages']:
            leverages = self.fetch_leverages([symbol], params)
            return self.safe_dict(leverages, symbol)
        else:
            raise NotSupported(self.id + ' fetchLeverage() is not supported yet')

    def fetch_leverages(self, symbols: Strings = None, params={}):
        raise NotSupported(self.id + ' fetchLeverages() is not supported yet')

    def set_position_mode(self, hedged: bool, symbol: Str = None, params={}):
        raise NotSupported(self.id + ' setPositionMode() is not supported yet')

    def add_margin(self, symbol: str, amount: float, params={}):
        raise NotSupported(self.id + ' addMargin() is not supported yet')

    def reduce_margin(self, symbol: str, amount: float, params={}):
        raise NotSupported(self.id + ' reduceMargin() is not supported yet')

    def set_margin(self, symbol: str, amount: float, params={}):
        raise NotSupported(self.id + ' setMargin() is not supported yet')

    def fetch_long_short_ratio(self, symbol: str, timeframe: Str = None, params={}):
        raise NotSupported(self.id + ' fetchLongShortRatio() is not supported yet')

    def fetch_long_short_ratio_history(self, symbol: Str = None, timeframe: Str = None, since: Int = None, limit: Int = None, params={}):
        raise NotSupported(self.id + ' fetchLongShortRatioHistory() is not supported yet')

    def fetch_margin_adjustment_history(self, symbol: Str = None, type: Str = None, since: Num = None, limit: Num = None, params={}):
        """
        fetches the history of margin added or reduced from contract isolated positions
        :param str [symbol]: unified market symbol
        :param str [type]: "add" or "reduce"
        :param int [since]: timestamp in ms of the earliest change to fetch
        :param int [limit]: the maximum amount of changes to fetch
        :param dict params: extra parameters specific to the exchange api endpoint
        :returns dict[]: a list of `margin structures <https://docs.ccxt.com/#/?id=margin-loan-structure>`
        """
        raise NotSupported(self.id + ' fetchMarginAdjustmentHistory() is not supported yet')

    def set_margin_mode(self, marginMode: str, symbol: Str = None, params={}):
        raise NotSupported(self.id + ' setMarginMode() is not supported yet')

    def fetch_deposit_addresses_by_network(self, code: str, params={}):
        raise NotSupported(self.id + ' fetchDepositAddressesByNetwork() is not supported yet')

    def fetch_open_interest_history(self, symbol: str, timeframe: str = '1h', since: Int = None, limit: Int = None, params={}):
        raise NotSupported(self.id + ' fetchOpenInterestHistory() is not supported yet')

    def fetch_open_interest(self, symbol: str, params={}):
        raise NotSupported(self.id + ' fetchOpenInterest() is not supported yet')

    def fetch_open_interests(self, symbols: Strings = None, params={}):
        raise NotSupported(self.id + ' fetchOpenInterests() is not supported yet')

    def sign_in(self, params={}):
        raise NotSupported(self.id + ' signIn() is not supported yet')

    def fetch_payment_methods(self, params={}):
        raise NotSupported(self.id + ' fetchPaymentMethods() is not supported yet')

    def parse_to_int(self, number):
        # Solve Common intmisuse ex: int((since / str(1000)))
        # using a number which is not valid in ts
        stringifiedNumber = self.number_to_string(number)
        convertedNumber = float(stringifiedNumber)
        return int(convertedNumber)

    def parse_to_numeric(self, number):
        stringVersion = self.number_to_string(number)  # self will convert 1.0 and 1 to "1" and 1.1 to "1.1"
        # keep self in mind:
        # in JS:     1 == 1.0 is True
        # in Python: 1 == 1.0 is True
        # in PHP:    1 == 1.0 is True, but 1 == 1.0 is False.
        if stringVersion.find('.') >= 0:
            return float(stringVersion)
        return int(stringVersion)

    def is_round_number(self, value: float):
        # self method is similar to isInteger, but self is more loyal and does not check for types.
        # i.e. isRoundNumber(1.000) returns True, while isInteger(1.000) returns False
        res = self.parse_to_numeric((value % 1))
        return res == 0

    def safe_number_omit_zero(self, obj: object, key: IndexType, defaultValue: Num = None):
        value = self.safe_string(obj, key)
        final = self.parse_number(self.omit_zero(value))
        return defaultValue if (final is None) else final

    def safe_integer_omit_zero(self, obj: object, key: IndexType, defaultValue: Int = None):
        timestamp = self.safe_integer(obj, key, defaultValue)
        if timestamp is None or timestamp == 0:
            return None
        return timestamp

    def after_construct(self):
        # networks
        self.create_networks_by_id_object()
        self.features_generator()
        # init predefined markets if any
        if self.markets:
            self.set_markets(self.markets)
        # init the request rate limiter
        self.init_rest_rate_limiter()
        # sanbox mode
        isSandbox = self.safe_bool_2(self.options, 'sandbox', 'testnet', False)
        if isSandbox:
            self.set_sandbox_mode(isSandbox)

    def init_rest_rate_limiter(self):
        if self.rateLimit is None or (self.id is not None and self.rateLimit == -1):
            raise ExchangeError(self.id + '.rateLimit property is not configured')
        refillRate = self.MAX_VALUE
        if self.rateLimit > 0:
            refillRate = 1 / self.rateLimit
        defaultBucket = {
            'delay': 0.001,
            'capacity': 1,
            'cost': 1,
            'maxCapacity': 1000,
            'refillRate': refillRate,
        }
        existingBucket = {} if (self.tokenBucket is None) else self.tokenBucket
        self.tokenBucket = self.extend(defaultBucket, existingBucket)
        self.init_throttler()

    def features_generator(self):
        #
        # in the exchange-specific features can be something like self, where we support 'string' aliases too:
        #
        #     {
        #         'my' : {
        #             'createOrder' : {...},
        #         },
        #         'swap': {
        #             'linear': {
        #                 'extends': my',
        #             },
        #         },
        #     }
        #
        if self.features is None:
            return
        # reconstruct
        initialFeatures = self.features
        self.features = {}
        unifiedMarketTypes = ['spot', 'swap', 'future', 'option']
        subTypes = ['linear', 'inverse']
        # atm only support basic methods, eg: 'createOrder', 'fetchOrder', 'fetchOrders', 'fetchMyTrades'
        for i in range(0, len(unifiedMarketTypes)):
            marketType = unifiedMarketTypes[i]
            # if marketType is not filled for self exchange, don't add that in `features`
            if not (marketType in initialFeatures):
                self.features[marketType] = None
            else:
                if marketType == 'spot':
                    self.features[marketType] = self.features_mapper(initialFeatures, marketType, None)
                else:
                    self.features[marketType] = {}
                    for j in range(0, len(subTypes)):
                        subType = subTypes[j]
                        self.features[marketType][subType] = self.features_mapper(initialFeatures, marketType, subType)

    def features_mapper(self, initialFeatures: Any, marketType: Str, subType: Str = None):
        featuresObj = initialFeatures[marketType][subType] if (subType is not None) else initialFeatures[marketType]
        # if exchange does not have that market-type(eg. future>inverse)
        if featuresObj is None:
            return None
        extendsStr: Str = self.safe_string(featuresObj, 'extends')
        if extendsStr is not None:
            featuresObj = self.omit(featuresObj, 'extends')
            extendObj = self.features_mapper(initialFeatures, extendsStr)
            featuresObj = self.deep_extend(extendObj, featuresObj)
        #
        #  ### corrections  ###
        #
        # createOrder
        if 'createOrder' in featuresObj:
            value = self.safe_dict(featuresObj['createOrder'], 'attachedStopLossTakeProfit')
            featuresObj['createOrder']['stopLoss'] = value
            featuresObj['createOrder']['takeProfit'] = value
            if marketType == 'spot':
                # default 'hedged': False
                featuresObj['createOrder']['hedged'] = False
                # default 'leverage': False
                if not ('leverage' in featuresObj['createOrder']):
                    featuresObj['createOrder']['leverage'] = False
            # default 'GTC' to True
            if self.safe_bool(featuresObj['createOrder']['timeInForce'], 'GTC') is None:
                featuresObj['createOrder']['timeInForce']['GTC'] = True
        # other methods
        keys = list(featuresObj.keys())
        for i in range(0, len(keys)):
            key = keys[i]
            featureBlock = featuresObj[key]
            if not self.in_array(key, ['sandbox']) and featureBlock is not None:
                # default "symbolRequired" to False to all methods(except `createOrder`)
                if not ('symbolRequired' in featureBlock):
                    featureBlock['symbolRequired'] = self.in_array(key, ['createOrder', 'createOrders', 'fetchOHLCV'])
        return featuresObj

    def feature_value(self, symbol: str, methodName: Str = None, paramName: Str = None, subParamName: Str = None, defaultValue: Any = None):
        """
        self method is a very deterministic to help users to know what feature is supported by the exchange
        :param str [symbol]: unified symbol
        :param str [methodName]: view currently supported methods: https://docs.ccxt.com/#/README?id=features
        :param str [paramName]: unified param value(check docs for supported param names)
        :param str [subParamName]: unified sub-param value(eg. stopLoss->triggerPriceType)
        :param dict [defaultValue]: return default value if no result found
        :returns dict: returns feature value
        """
        market = self.market(symbol)
        return self.feature_value_by_type(market['type'], market['subType'], methodName, paramName, subParamName, defaultValue)

    def feature_value_by_type(self, marketType: str, subType: Str, methodName: Str = None, paramName: Str = None, subParamName: Str = None, defaultValue: Any = None):
        """
        self method is a very deterministic to help users to know what feature is supported by the exchange
        :param str [marketType]: supported only: "spot", "swap", "future"
        :param str [subType]: supported only: "linear", "inverse"
        :param str [methodName]: view currently supported methods: https://docs.ccxt.com/#/README?id=features
        :param str [paramName]: unified param value(check docs for supported param names)
        :param str [subParamName]: unified sub-param value(eg. stopLoss->triggerPriceType)
        :param dict [defaultValue]: return default value if no result found
        :returns dict: returns feature value
        """
        # if exchange does not yet have features manually implemented
        if self.features is None:
            return defaultValue
        # if marketType(e.g. 'option') does not exist in features
        if not (marketType in self.features):
            return defaultValue  # unsupported marketType, check "exchange.features" for details
        # if marketType dict None
        if self.features[marketType] is None:
            return defaultValue
        methodsContainer = self.features[marketType]
        if subType is None:
            if marketType != 'spot':
                return defaultValue  # subType is required for non-spot markets
        else:
            if not (subType in self.features[marketType]):
                return defaultValue  # unsupported subType, check "exchange.features" for details
            # if subType dict None
            if self.features[marketType][subType] is None:
                return defaultValue
            methodsContainer = self.features[marketType][subType]
        # if user wanted only marketType and didn't provide methodName, eg: featureIsSupported('spot')
        if methodName is None:
            return methodsContainer
        if not (methodName in methodsContainer):
            return defaultValue  # unsupported method, check "exchange.features" for details')
        methodDict = methodsContainer[methodName]
        if methodDict is None:
            return defaultValue
        # if user wanted only method and didn't provide `paramName`, eg: featureIsSupported('swap', 'linear', 'createOrder')
        if paramName is None:
            return methodDict
        if not (paramName in methodDict):
            return defaultValue  # unsupported paramName, check "exchange.features" for details')
        dictionary = self.safe_dict(methodDict, paramName)
        if dictionary is None:
            # if the value is not dictionary but a scalar value(or None), return
            return methodDict[paramName]
        else:
            # return, when calling without `subParamName` eg: featureValueByType('spot', None, 'createOrder', 'stopLoss')
            if subParamName is None:
                return methodDict[paramName]
            # raise an exception for unsupported subParamName
            if not (subParamName in methodDict[paramName]):
                return defaultValue  # unsupported subParamName, check "exchange.features" for details
            return methodDict[paramName][subParamName]

    def orderbook_checksum_message(self, symbol: Str):
        return symbol + '  = False'

    def create_networks_by_id_object(self):
        # automatically generate network-id-to-code mappings
        networkIdsToCodesGenerated = self.invert_flat_string_dictionary(self.safe_value(self.options, 'networks', {}))  # invert defined networks dictionary
        self.options['networksById'] = self.extend(networkIdsToCodesGenerated, self.safe_value(self.options, 'networksById', {}))  # support manually overriden "networksById" dictionary too

    def get_default_options(self):
        return {
            'defaultNetworkCodeReplacements': {
                'ETH': {'ERC20': 'ETH'},
                'TRX': {'TRC20': 'TRX'},
                'CRO': {'CRC20': 'CRONOS'},
                'BRC20': {'BRC20': 'BTC'},
            },
        }

    def safe_ledger_entry(self, entry: object, currency: Currency = None):
        currency = self.safe_currency(None, currency)
        direction = self.safe_string(entry, 'direction')
        before = self.safe_string(entry, 'before')
        after = self.safe_string(entry, 'after')
        amount = self.safe_string(entry, 'amount')
        if amount is not None:
            if before is None and after is not None:
                before = Precise.string_sub(after, amount)
            elif before is not None and after is None:
                after = Precise.string_add(before, amount)
        if before is not None and after is not None:
            if direction is None:
                if Precise.string_gt(before, after):
                    direction = 'out'
                if Precise.string_gt(after, before):
                    direction = 'in'
        fee = self.safe_value(entry, 'fee')
        if fee is not None:
            fee['cost'] = self.safe_number(fee, 'cost')
        timestamp = self.safe_integer(entry, 'timestamp')
        info = self.safe_dict(entry, 'info', {})
        return {
            'id': self.safe_string(entry, 'id'),
            'timestamp': timestamp,
            'datetime': self.iso8601(timestamp),
            'direction': direction,
            'account': self.safe_string(entry, 'account'),
            'referenceId': self.safe_string(entry, 'referenceId'),
            'referenceAccount': self.safe_string(entry, 'referenceAccount'),
            'type': self.safe_string(entry, 'type'),
            'currency': currency['code'],
            'amount': self.parse_number(amount),
            'before': self.parse_number(before),
            'after': self.parse_number(after),
            'status': self.safe_string(entry, 'status'),
            'fee': fee,
            'info': info,
        }

    def safe_currency_structure(self, currency: object):
        # derive data from networks: deposit, withdraw, active, fee, limits, precision
        networks = self.safe_dict(currency, 'networks', {})
        keys = list(networks.keys())
        length = len(keys)
        if length != 0:
            for i in range(0, length):
                key = keys[i]
                network = networks[key]
                deposit = self.safe_bool(network, 'deposit')
                currencyDeposit = self.safe_bool(currency, 'deposit')
                if currencyDeposit is None or deposit:
                    currency['deposit'] = deposit
                withdraw = self.safe_bool(network, 'withdraw')
                currencyWithdraw = self.safe_bool(currency, 'withdraw')
                if currencyWithdraw is None or withdraw:
                    currency['withdraw'] = withdraw
                # set network 'active' to False if D or W is disabled
                active = self.safe_bool(network, 'active')
                if active is None:
                    if deposit and withdraw:
                        currency['networks'][key]['active'] = True
                    elif deposit is not None and withdraw is not None:
                        currency['networks'][key]['active'] = False
                active = self.safe_bool(currency['networks'][key], 'active')  # dict might have been updated on above lines, so access directly instead of `network` variable
                currencyActive = self.safe_bool(currency, 'active')
                if currencyActive is None or active:
                    currency['active'] = active
                # find lowest fee(which is more desired)
                fee = self.safe_string(network, 'fee')
                feeMain = self.safe_string(currency, 'fee')
                if feeMain is None or Precise.string_lt(fee, feeMain):
                    currency['fee'] = self.parse_number(fee)
                # find lowest precision(which is more desired)
                precision = self.safe_string(network, 'precision')
                precisionMain = self.safe_string(currency, 'precision')
                if precisionMain is None or Precise.string_gt(precision, precisionMain):
                    currency['precision'] = self.parse_number(precision)
                # limits
                limits = self.safe_dict(network, 'limits')
                limitsMain = self.safe_dict(currency, 'limits')
                if limitsMain is None:
                    currency['limits'] = {}
                # deposits
                limitsDeposit = self.safe_dict(limits, 'deposit')
                limitsDepositMain = self.safe_dict(limitsMain, 'deposit')
                if limitsDepositMain is None:
                    currency['limits']['deposit'] = {}
                limitsDepositMin = self.safe_string(limitsDeposit, 'min')
                limitsDepositMax = self.safe_string(limitsDeposit, 'max')
                limitsDepositMinMain = self.safe_string(limitsDepositMain, 'min')
                limitsDepositMaxMain = self.safe_string(limitsDepositMain, 'max')
                # find min
                if limitsDepositMinMain is None or Precise.string_lt(limitsDepositMin, limitsDepositMinMain):
                    currency['limits']['deposit']['min'] = self.parse_number(limitsDepositMin)
                # find max
                if limitsDepositMaxMain is None or Precise.string_gt(limitsDepositMax, limitsDepositMaxMain):
                    currency['limits']['deposit']['max'] = self.parse_number(limitsDepositMax)
                # withdrawals
                limitsWithdraw = self.safe_dict(limits, 'withdraw')
                limitsWithdrawMain = self.safe_dict(limitsMain, 'withdraw')
                if limitsWithdrawMain is None:
                    currency['limits']['withdraw'] = {}
                limitsWithdrawMin = self.safe_string(limitsWithdraw, 'min')
                limitsWithdrawMax = self.safe_string(limitsWithdraw, 'max')
                limitsWithdrawMinMain = self.safe_string(limitsWithdrawMain, 'min')
                limitsWithdrawMaxMain = self.safe_string(limitsWithdrawMain, 'max')
                # find min
                if limitsWithdrawMinMain is None or Precise.string_lt(limitsWithdrawMin, limitsWithdrawMinMain):
                    currency['limits']['withdraw']['min'] = self.parse_number(limitsWithdrawMin)
                # find max
                if limitsWithdrawMaxMain is None or Precise.string_gt(limitsWithdrawMax, limitsWithdrawMaxMain):
                    currency['limits']['withdraw']['max'] = self.parse_number(limitsWithdrawMax)
        return self.extend({
            'info': None,
            'id': None,
            'numericId': None,
            'code': None,
            'precision': None,
            'type': None,
            'name': None,
            'active': None,
            'deposit': None,
            'withdraw': None,
            'fee': None,
            'fees': {},
            'networks': {},
            'limits': {
                'deposit': {
                    'min': None,
                    'max': None,
                },
                'withdraw': {
                    'min': None,
                    'max': None,
                },
            },
        }, currency)

    def safe_market_structure(self, market: dict = None):
        cleanStructure = {
            'id': None,
            'lowercaseId': None,
            'symbol': None,
            'base': None,
            'quote': None,
            'settle': None,
            'baseId': None,
            'quoteId': None,
            'settleId': None,
            'type': None,
            'spot': None,
            'margin': None,
            'swap': None,
            'future': None,
            'option': None,
            'index': None,
            'active': None,
            'contract': None,
            'linear': None,
            'inverse': None,
            'subType': None,
            'taker': None,
            'maker': None,
            'contractSize': None,
            'expiry': None,
            'expiryDatetime': None,
            'strike': None,
            'optionType': None,
            'precision': {
                'amount': None,
                'price': None,
                'cost': None,
                'base': None,
                'quote': None,
            },
            'limits': {
                'leverage': {
                    'min': None,
                    'max': None,
                },
                'amount': {
                    'min': None,
                    'max': None,
                },
                'price': {
                    'min': None,
                    'max': None,
                },
                'cost': {
                    'min': None,
                    'max': None,
                },
            },
            'marginModes': {
                'cross': None,
                'isolated': None,
            },
            'created': None,
            'info': None,
        }
        if market is not None:
            result = self.extend(cleanStructure, market)
            # set None swap/future/etc
            if result['spot']:
                if result['contract'] is None:
                    result['contract'] = False
                if result['swap'] is None:
                    result['swap'] = False
                if result['future'] is None:
                    result['future'] = False
                if result['option'] is None:
                    result['option'] = False
                if result['index'] is None:
                    result['index'] = False
            return result
        return cleanStructure

    def set_markets(self, markets, currencies=None):
        values = []
        self.markets_by_id = self.create_safe_dictionary()
        # handle marketId conflicts
        # we insert spot markets first
        marketValues = self.sort_by(self.to_array(markets), 'spot', True, True)
        for i in range(0, len(marketValues)):
            value = marketValues[i]
            if value['id'] in self.markets_by_id:
                marketsByIdArray = (self.markets_by_id[value['id']])
                marketsByIdArray.append(value)
                self.markets_by_id[value['id']] = marketsByIdArray
            else:
                self.markets_by_id[value['id']] = [value]
            market = self.deep_extend(self.safe_market_structure(), {
                'precision': self.precision,
                'limits': self.limits,
            }, self.fees['trading'], value)
            if market['linear']:
                market['subType'] = 'linear'
            elif market['inverse']:
                market['subType'] = 'inverse'
            else:
                market['subType'] = None
            values.append(market)
        self.markets = self.map_to_safe_map(self.index_by(values, 'symbol'))
        marketsSortedBySymbol = self.keysort(self.markets)
        marketsSortedById = self.keysort(self.markets_by_id)
        self.symbols = list(marketsSortedBySymbol.keys())
        self.ids = list(marketsSortedById.keys())
        numCurrencies = 0
        if currencies is not None:
            keys = list(currencies.keys())
            numCurrencies = len(keys)
        if numCurrencies > 0:
            # currencies is always None when called in constructor but not when called from loadMarkets
            self.currencies = self.map_to_safe_map(self.deep_extend(self.currencies, currencies))
        else:
            baseCurrencies = []
            quoteCurrencies = []
            for i in range(0, len(values)):
                market = values[i]
                defaultCurrencyPrecision = 8 if (self.precisionMode == DECIMAL_PLACES) else self.parse_number('1e-8')
                marketPrecision = self.safe_dict(market, 'precision', {})
                if 'base' in market:
                    currency = self.safe_currency_structure({
                        'id': self.safe_string_2(market, 'baseId', 'base'),
                        'numericId': self.safe_integer(market, 'baseNumericId'),
                        'code': self.safe_string(market, 'base'),
                        'precision': self.safe_value_2(marketPrecision, 'base', 'amount', defaultCurrencyPrecision),
                    })
                    baseCurrencies.append(currency)
                if 'quote' in market:
                    currency = self.safe_currency_structure({
                        'id': self.safe_string_2(market, 'quoteId', 'quote'),
                        'numericId': self.safe_integer(market, 'quoteNumericId'),
                        'code': self.safe_string(market, 'quote'),
                        'precision': self.safe_value_2(marketPrecision, 'quote', 'price', defaultCurrencyPrecision),
                    })
                    quoteCurrencies.append(currency)
            baseCurrencies = self.sort_by(baseCurrencies, 'code', False, '')
            quoteCurrencies = self.sort_by(quoteCurrencies, 'code', False, '')
            self.baseCurrencies = self.map_to_safe_map(self.index_by(baseCurrencies, 'code'))
            self.quoteCurrencies = self.map_to_safe_map(self.index_by(quoteCurrencies, 'code'))
            allCurrencies = self.array_concat(baseCurrencies, quoteCurrencies)
            groupedCurrencies = self.group_by(allCurrencies, 'code')
            codes = list(groupedCurrencies.keys())
            resultingCurrencies = []
            for i in range(0, len(codes)):
                code = codes[i]
                groupedCurrenciesCode = self.safe_list(groupedCurrencies, code, [])
                highestPrecisionCurrency = self.safe_value(groupedCurrenciesCode, 0)
                for j in range(1, len(groupedCurrenciesCode)):
                    currentCurrency = groupedCurrenciesCode[j]
                    if self.precisionMode == TICK_SIZE:
                        highestPrecisionCurrency = currentCurrency if (currentCurrency['precision'] < highestPrecisionCurrency['precision']) else highestPrecisionCurrency
                    else:
                        highestPrecisionCurrency = currentCurrency if (currentCurrency['precision'] > highestPrecisionCurrency['precision']) else highestPrecisionCurrency
                resultingCurrencies.append(highestPrecisionCurrency)
            sortedCurrencies = self.sort_by(resultingCurrencies, 'code')
            self.currencies = self.map_to_safe_map(self.deep_extend(self.currencies, self.index_by(sortedCurrencies, 'code')))
        self.currencies_by_id = self.index_by_safe(self.currencies, 'id')
        currenciesSortedByCode = self.keysort(self.currencies)
        self.codes = list(currenciesSortedByCode.keys())
        return self.markets

    def set_markets_from_exchange(self, sourceExchange):
        # Validate that both exchanges are of the same type
        if self.id != sourceExchange.id:
            raise ArgumentsRequired(self.id + ' shareMarkets() can only share markets with exchanges of the same type(got ' + sourceExchange['id'] + ')')
        # Validate that source exchange has loaded markets
        if not sourceExchange.markets:
            raise ExchangeError('setMarketsFromExchange() source exchange must have loaded markets first. Can call by using loadMarkets function')
        # Set all market-related data
        self.markets = sourceExchange.markets
        self.markets_by_id = sourceExchange.markets_by_id
        self.symbols = sourceExchange.symbols
        self.ids = sourceExchange.ids
        self.currencies = sourceExchange.currencies
        self.baseCurrencies = sourceExchange.baseCurrencies
        self.quoteCurrencies = sourceExchange.quoteCurrencies
        self.codes = sourceExchange.codes
        # check marketHelperProps
        sourceExchangeHelpers = self.safe_list(sourceExchange.options, 'marketHelperProps', [])
        for i in range(0, len(sourceExchangeHelpers)):
            helper = sourceExchangeHelpers[i]
            if sourceExchange.options[helper] is not None:
                self.options[helper] = sourceExchange.options[helper]
        return self

    def get_describe_for_extended_ws_exchange(self, currentRestInstance: Any, parentRestInstance: Any, wsBaseDescribe: dict):
        extendedRestDescribe = self.deep_extend(parentRestInstance.describe(), currentRestInstance.describe())
        superWithRestDescribe = self.deep_extend(extendedRestDescribe, wsBaseDescribe)
        return superWithRestDescribe

    def safe_balance(self, balance: dict):
        balances = self.omit(balance, ['info', 'timestamp', 'datetime', 'free', 'used', 'total'])
        codes = list(balances.keys())
        balance['free'] = {}
        balance['used'] = {}
        balance['total'] = {}
        debtBalance = {}
        for i in range(0, len(codes)):
            code = codes[i]
            total = self.safe_string(balance[code], 'total')
            free = self.safe_string(balance[code], 'free')
            used = self.safe_string(balance[code], 'used')
            debt = self.safe_string(balance[code], 'debt')
            if (total is None) and (free is not None) and (used is not None):
                total = Precise.string_add(free, used)
            if (free is None) and (total is not None) and (used is not None):
                free = Precise.string_sub(total, used)
            if (used is None) and (total is not None) and (free is not None):
                used = Precise.string_sub(total, free)
            balance[code]['free'] = self.parse_number(free)
            balance[code]['used'] = self.parse_number(used)
            balance[code]['total'] = self.parse_number(total)
            balance['free'][code] = balance[code]['free']
            balance['used'][code] = balance[code]['used']
            balance['total'][code] = balance[code]['total']
            if debt is not None:
                balance[code]['debt'] = self.parse_number(debt)
                debtBalance[code] = balance[code]['debt']
        debtBalanceArray = list(debtBalance.keys())
        length = len(debtBalanceArray)
        if length:
            balance['debt'] = debtBalance
        return balance

    def safe_order(self, order: dict, market: Market = None):
        # parses numbers
        # * it is important pass the trades rawTrades
        amount = self.omit_zero(self.safe_string(order, 'amount'))
        remaining = self.safe_string(order, 'remaining')
        filled = self.safe_string(order, 'filled')
        cost = self.safe_string(order, 'cost')
        average = self.omit_zero(self.safe_string(order, 'average'))
        price = self.omit_zero(self.safe_string(order, 'price'))
        lastTradeTimeTimestamp = self.safe_integer(order, 'lastTradeTimestamp')
        symbol = self.safe_string(order, 'symbol')
        side = self.safe_string(order, 'side')
        status = self.safe_string(order, 'status')
        parseFilled = (filled is None)
        parseCost = (cost is None)
        parseLastTradeTimeTimestamp = (lastTradeTimeTimestamp is None)
        fee = self.safe_value(order, 'fee')
        parseFee = (fee is None)
        parseFees = self.safe_value(order, 'fees') is None
        parseSymbol = symbol is None
        parseSide = side is None
        shouldParseFees = parseFee or parseFees
        fees = self.safe_list(order, 'fees', [])
        trades = []
        isTriggerOrSLTpOrder = ((self.safe_string(order, 'triggerPrice') is not None or (self.safe_string(order, 'stopLossPrice') is not None)) or (self.safe_string(order, 'takeProfitPrice') is not None))
        if parseFilled or parseCost or shouldParseFees:
            rawTrades = self.safe_value(order, 'trades', trades)
            # oldNumber = self.number
            # we parse trades here!
            # i don't think self is needed anymore
            # self.number = str
            firstTrade = self.safe_value(rawTrades, 0)
            # parse trades if they haven't already been parsed
            tradesAreParsed = ((firstTrade is not None) and ('info' in firstTrade) and ('id' in firstTrade))
            if not tradesAreParsed:
                trades = self.parse_trades(rawTrades, market)
            else:
                trades = rawTrades
            # self.number = oldNumber; why parse trades if you read the value using `safeString` ?
            tradesLength = 0
            isArray = isinstance(trades, list)
            if isArray:
                tradesLength = len(trades)
            if isArray and (tradesLength > 0):
                # move properties that are defined in trades up into the order
                if order['symbol'] is None:
                    order['symbol'] = trades[0]['symbol']
                if order['side'] is None:
                    order['side'] = trades[0]['side']
                if order['type'] is None:
                    order['type'] = trades[0]['type']
                if order['id'] is None:
                    order['id'] = trades[0]['order']
                if parseFilled:
                    filled = '0'
                if parseCost:
                    cost = '0'
                for i in range(0, len(trades)):
                    trade = trades[i]
                    tradeAmount = self.safe_string(trade, 'amount')
                    if parseFilled and (tradeAmount is not None):
                        filled = Precise.string_add(filled, tradeAmount)
                    tradeCost = self.safe_string(trade, 'cost')
                    if parseCost and (tradeCost is not None):
                        cost = Precise.string_add(cost, tradeCost)
                    if parseSymbol:
                        symbol = self.safe_string(trade, 'symbol')
                    if parseSide:
                        side = self.safe_string(trade, 'side')
                    tradeTimestamp = self.safe_value(trade, 'timestamp')
                    if parseLastTradeTimeTimestamp and (tradeTimestamp is not None):
                        if lastTradeTimeTimestamp is None:
                            lastTradeTimeTimestamp = tradeTimestamp
                        else:
                            lastTradeTimeTimestamp = max(lastTradeTimeTimestamp, tradeTimestamp)
                    if shouldParseFees:
                        tradeFees = self.safe_value(trade, 'fees')
                        if tradeFees is not None:
                            for j in range(0, len(tradeFees)):
                                tradeFee = tradeFees[j]
                                fees.append(self.extend({}, tradeFee))
                        else:
                            tradeFee = self.safe_value(trade, 'fee')
                            if tradeFee is not None:
                                fees.append(self.extend({}, tradeFee))
        if shouldParseFees:
            reducedFees = self.reduce_fees_by_currency(fees) if self.reduceFees else fees
            reducedLength = len(reducedFees)
            for i in range(0, reducedLength):
                reducedFees[i]['cost'] = self.safe_number(reducedFees[i], 'cost')
                if 'rate' in reducedFees[i]:
                    reducedFees[i]['rate'] = self.safe_number(reducedFees[i], 'rate')
            if not parseFee and (reducedLength == 0):
                # copy fee to avoid modification by reference
                feeCopy = self.deep_extend(fee)
                feeCopy['cost'] = self.safe_number(feeCopy, 'cost')
                if 'rate' in feeCopy:
                    feeCopy['rate'] = self.safe_number(feeCopy, 'rate')
                reducedFees.append(feeCopy)
            order['fees'] = reducedFees
            if parseFee and (reducedLength == 1):
                order['fee'] = reducedFees[0]
        if amount is None:
            # ensure amount = filled + remaining
            if filled is not None and remaining is not None:
                amount = Precise.string_add(filled, remaining)
            elif status == 'closed':
                amount = filled
        if filled is None:
            if amount is not None and remaining is not None:
                filled = Precise.string_sub(amount, remaining)
            elif status == 'closed' and amount is not None:
                filled = amount
        if remaining is None:
            if amount is not None and filled is not None:
                remaining = Precise.string_sub(amount, filled)
            elif status == 'closed':
                remaining = '0'
        # ensure that the average field is calculated correctly
        inverse = self.safe_bool(market, 'inverse', False)
        contractSize = self.number_to_string(self.safe_value(market, 'contractSize', 1))
        # inverse
        # price = filled * contract size / cost
        #
        # linear
        # price = cost / (filled * contract size)
        if average is None:
            if (filled is not None) and (cost is not None) and Precise.string_gt(filled, '0'):
                filledTimesContractSize = Precise.string_mul(filled, contractSize)
                if inverse:
                    average = Precise.string_div(filledTimesContractSize, cost)
                else:
                    average = Precise.string_div(cost, filledTimesContractSize)
        # similarly
        # inverse
        # cost = filled * contract size / price
        #
        # linear
        # cost = filled * contract size * price
        costPriceExists = (average is not None) or (price is not None)
        if parseCost and (filled is not None) and costPriceExists:
            multiplyPrice = None
            if average is None:
                multiplyPrice = price
            else:
                multiplyPrice = average
            # contract trading
            filledTimesContractSize = Precise.string_mul(filled, contractSize)
            if inverse:
                cost = Precise.string_div(filledTimesContractSize, multiplyPrice)
            else:
                cost = Precise.string_mul(filledTimesContractSize, multiplyPrice)
        # support for market orders
        orderType = self.safe_value(order, 'type')
        emptyPrice = (price is None) or Precise.string_equals(price, '0')
        if emptyPrice and (orderType == 'market'):
            price = average
        # we have trades with string values at self point so we will mutate them
        for i in range(0, len(trades)):
            entry = trades[i]
            entry['amount'] = self.safe_number(entry, 'amount')
            entry['price'] = self.safe_number(entry, 'price')
            entry['cost'] = self.safe_number(entry, 'cost')
            tradeFee = self.safe_dict(entry, 'fee', {})
            tradeFee['cost'] = self.safe_number(tradeFee, 'cost')
            if 'rate' in tradeFee:
                tradeFee['rate'] = self.safe_number(tradeFee, 'rate')
            entryFees = self.safe_list(entry, 'fees', [])
            for j in range(0, len(entryFees)):
                entryFees[j]['cost'] = self.safe_number(entryFees[j], 'cost')
            entry['fees'] = entryFees
            entry['fee'] = tradeFee
        timeInForce = self.safe_string(order, 'timeInForce')
        postOnly = self.safe_value(order, 'postOnly')
        # timeInForceHandling
        if timeInForce is None:
            if not isTriggerOrSLTpOrder and (self.safe_string(order, 'type') == 'market'):
                timeInForce = 'IOC'
            # allow postOnly override
            if postOnly:
                timeInForce = 'PO'
        elif postOnly is None:
            # timeInForce is not None here
            postOnly = timeInForce == 'PO'
        timestamp = self.safe_integer(order, 'timestamp')
        lastUpdateTimestamp = self.safe_integer(order, 'lastUpdateTimestamp')
        datetime = self.safe_string(order, 'datetime')
        if datetime is None:
            datetime = self.iso8601(timestamp)
        triggerPrice = self.parse_number(self.safe_string_2(order, 'triggerPrice', 'stopPrice'))
        takeProfitPrice = self.parse_number(self.safe_string(order, 'takeProfitPrice'))
        stopLossPrice = self.parse_number(self.safe_string(order, 'stopLossPrice'))
        return self.extend(order, {
            'id': self.safe_string(order, 'id'),
            'clientOrderId': self.safe_string(order, 'clientOrderId'),
            'timestamp': timestamp,
            'datetime': datetime,
            'symbol': symbol,
            'type': self.safe_string(order, 'type'),
            'side': side,
            'lastTradeTimestamp': lastTradeTimeTimestamp,
            'lastUpdateTimestamp': lastUpdateTimestamp,
            'price': self.parse_number(price),
            'amount': self.parse_number(amount),
            'cost': self.parse_number(cost),
            'average': self.parse_number(average),
            'filled': self.parse_number(filled),
            'remaining': self.parse_number(remaining),
            'timeInForce': timeInForce,
            'postOnly': postOnly,
            'trades': trades,
            'reduceOnly': self.safe_value(order, 'reduceOnly'),
            'stopPrice': triggerPrice,  # ! deprecated, use triggerPrice instead
            'triggerPrice': triggerPrice,
            'takeProfitPrice': takeProfitPrice,
            'stopLossPrice': stopLossPrice,
            'status': status,
            'fee': self.safe_value(order, 'fee'),
        })

    def parse_orders(self, orders: object, market: Market = None, since: Int = None, limit: Int = None, params={}):
        #
        # the value of orders is either a dict or a list
        #
        # dict
        #
        #     {
        #         'id1': {...},
        #         'id2': {...},
        #         'id3': {...},
        #         ...
        #     }
        #
        # list
        #
        #     [
        #         {'id': 'id1', ...},
        #         {'id': 'id2', ...},
        #         {'id': 'id3', ...},
        #         ...
        #     ]
        #
        results = []
        if isinstance(orders, list):
            for i in range(0, len(orders)):
                parsed = self.parse_order(orders[i], market)  # don't inline self call
                order = self.extend(parsed, params)
                results.append(order)
        else:
            ids = list(orders.keys())
            for i in range(0, len(ids)):
                id = ids[i]
                idExtended = self.extend({'id': id}, orders[id])
                parsedOrder = self.parse_order(idExtended, market)  # don't  inline these calls
                order = self.extend(parsedOrder, params)
                results.append(order)
        results = self.sort_by(results, 'timestamp')
        symbol = market['symbol'] if (market is not None) else None
        return self.filter_by_symbol_since_limit(results, symbol, since, limit)

    def calculate_fee_with_rate(self, symbol: str, type: str, side: str, amount: float, price: float, takerOrMaker='taker', feeRate: Num = None, params={}):
        if type == 'market' and takerOrMaker == 'maker':
            raise ArgumentsRequired(self.id + ' calculateFee() - you have provided incompatible arguments - "market" type order can not be "maker". Change either the "type" or the "takerOrMaker" argument to calculate the fee.')
        market = self.markets[symbol]
        feeSide = self.safe_string(market, 'feeSide', 'quote')
        useQuote = None
        if feeSide == 'get':
            # the fee is always in the currency you get
            useQuote = side == 'sell'
        elif feeSide == 'give':
            # the fee is always in the currency you give
            useQuote = side == 'buy'
        else:
            # the fee is always in feeSide currency
            useQuote = feeSide == 'quote'
        cost = self.number_to_string(amount)
        key = None
        if useQuote:
            priceString = self.number_to_string(price)
            cost = Precise.string_mul(cost, priceString)
            key = 'quote'
        else:
            key = 'base'
        # for derivatives, the fee is in 'settle' currency
        if not market['spot']:
            key = 'settle'
        # even if `takerOrMaker` argument was set to 'maker', for 'market' orders we should forcefully override it to 'taker'
        if type == 'market':
            takerOrMaker = 'taker'
        rate = self.number_to_string(feeRate) if (feeRate is not None) else self.safe_string(market, takerOrMaker)
        cost = Precise.string_mul(cost, rate)
        return {
            'type': takerOrMaker,
            'currency': market[key],
            'rate': self.parse_number(rate),
            'cost': self.parse_number(cost),
        }

    def calculate_fee(self, symbol: str, type: str, side: str, amount: float, price: float, takerOrMaker='taker', params={}):
        """
        calculates the presumptive fee that would be charged for an order
        :param str symbol: unified market symbol
        :param str type: 'market' or 'limit'
        :param str side: 'buy' or 'sell'
        :param float amount: how much you want to trade, in units of the base currency on most exchanges, or number of contracts
        :param float price: the price for the order to be filled at, in units of the quote currency
        :param str takerOrMaker: 'taker' or 'maker'
        :param dict params:
        :returns dict: contains the rate, the percentage multiplied to the order amount to obtain the fee amount, and cost, the total value of the fee in units of the quote currency, for the order
        """
        return self.calculate_fee_with_rate(symbol, type, side, amount, price, takerOrMaker, None, params)

    def safe_liquidation(self, liquidation: dict, market: Market = None):
        contracts = self.safe_string(liquidation, 'contracts')
        contractSize = self.safe_string(market, 'contractSize')
        price = self.safe_string(liquidation, 'price')
        baseValue = self.safe_string(liquidation, 'baseValue')
        quoteValue = self.safe_string(liquidation, 'quoteValue')
        if (baseValue is None) and (contracts is not None) and (contractSize is not None) and (price is not None):
            baseValue = Precise.string_mul(contracts, contractSize)
        if (quoteValue is None) and (baseValue is not None) and (price is not None):
            quoteValue = Precise.string_mul(baseValue, price)
        liquidation['contracts'] = self.parse_number(contracts)
        liquidation['contractSize'] = self.parse_number(contractSize)
        liquidation['price'] = self.parse_number(price)
        liquidation['baseValue'] = self.parse_number(baseValue)
        liquidation['quoteValue'] = self.parse_number(quoteValue)
        return liquidation

    def safe_trade(self, trade: dict, market: Market = None):
        amount = self.safe_string(trade, 'amount')
        price = self.safe_string(trade, 'price')
        cost = self.safe_string(trade, 'cost')
        if cost is None:
            # contract trading
            contractSize = self.safe_string(market, 'contractSize')
            multiplyPrice = price
            if contractSize is not None:
                inverse = self.safe_bool(market, 'inverse', False)
                if inverse:
                    multiplyPrice = Precise.string_div('1', price)
                multiplyPrice = Precise.string_mul(multiplyPrice, contractSize)
            cost = Precise.string_mul(multiplyPrice, amount)
        resultFee, resultFees = self.parsed_fee_and_fees(trade)
        trade['fee'] = resultFee
        trade['fees'] = resultFees
        trade['amount'] = self.parse_number(amount)
        trade['price'] = self.parse_number(price)
        trade['cost'] = self.parse_number(cost)
        return trade

    def create_ccxt_trade_id(self, timestamp=None, side=None, amount=None, price=None, takerOrMaker=None):
        # self approach is being used by multiple exchanges(mexc, woo, coinsbit, dydx, ...)
        id = None
        if timestamp is not None:
            id = self.number_to_string(timestamp)
            if side is not None:
                id += '-' + side
            if amount is not None:
                id += '-' + self.number_to_string(amount)
            if price is not None:
                id += '-' + self.number_to_string(price)
            if takerOrMaker is not None:
                id += '-' + takerOrMaker
        return id

    def parsed_fee_and_fees(self, container: Any):
        fee = self.safe_dict(container, 'fee')
        fees = self.safe_list(container, 'fees')
        feeDefined = fee is not None
        feesDefined = fees is not None
        # parsing only if at least one of them is defined
        shouldParseFees = (feeDefined or feesDefined)
        if shouldParseFees:
            if feeDefined:
                fee = self.parse_fee_numeric(fee)
            if not feesDefined:
                # just set it directly, no further processing needed
                fees = [fee]
            # 'fees' were set, so reparse them
            reducedFees = self.reduce_fees_by_currency(fees) if self.reduceFees else fees
            reducedLength = len(reducedFees)
            for i in range(0, reducedLength):
                reducedFees[i] = self.parse_fee_numeric(reducedFees[i])
            fees = reducedFees
            if reducedLength == 1:
                fee = reducedFees[0]
            elif reducedLength == 0:
                fee = None
        # in case `fee & fees` are None, set `fees` array
        if fee is None:
            fee = {
                'cost': None,
                'currency': None,
            }
        if fees is None:
            fees = []
        return [fee, fees]

    def parse_fee_numeric(self, fee: Any):
        fee['cost'] = self.safe_number(fee, 'cost')  # ensure numeric
        if 'rate' in fee:
            fee['rate'] = self.safe_number(fee, 'rate')
        return fee

    def find_nearest_ceiling(self, arr: List[float], providedValue: float):
        #  i.e. findNearestCeiling([10, 30, 50],  23) returns 30
        length = len(arr)
        for i in range(0, length):
            current = arr[i]
            if providedValue <= current:
                return current
        return arr[length - 1]

    def invert_flat_string_dictionary(self, dict):
        reversed = {}
        keys = list(dict.keys())
        for i in range(0, len(keys)):
            key = keys[i]
            value = dict[key]
            if isinstance(value, str):
                reversed[value] = key
        return reversed

    def reduce_fees_by_currency(self, fees):
        #
        # self function takes a list of fee structures having the following format
        #
        #     string = True
        #
        #     [
        #         {'currency': 'BTC', 'cost': '0.1'},
        #         {'currency': 'BTC', 'cost': '0.2'  },
        #         {'currency': 'BTC', 'cost': '0.2', 'rate': '0.00123'},
        #         {'currency': 'BTC', 'cost': '0.4', 'rate': '0.00123'},
        #         {'currency': 'BTC', 'cost': '0.5', 'rate': '0.00456'},
        #         {'currency': 'USDT', 'cost': '12.3456'},
        #     ]
        #
        #     string = False
        #
        #     [
        #         {'currency': 'BTC', 'cost': 0.1},
        #         {'currency': 'BTC', 'cost': 0.2},
        #         {'currency': 'BTC', 'cost': 0.2, 'rate': 0.00123},
        #         {'currency': 'BTC', 'cost': 0.4, 'rate': 0.00123},
        #         {'currency': 'BTC', 'cost': 0.5, 'rate': 0.00456},
        #         {'currency': 'USDT', 'cost': 12.3456},
        #     ]
        #
        # and returns a reduced fee list, where fees are summed per currency and rate(if any)
        #
        #     string = True
        #
        #     [
        #         {'currency': 'BTC', 'cost': '0.4'  },
        #         {'currency': 'BTC', 'cost': '0.6', 'rate': '0.00123'},
        #         {'currency': 'BTC', 'cost': '0.5', 'rate': '0.00456'},
        #         {'currency': 'USDT', 'cost': '12.3456'},
        #     ]
        #
        #     string  = False
        #
        #     [
        #         {'currency': 'BTC', 'cost': 0.3  },
        #         {'currency': 'BTC', 'cost': 0.6, 'rate': 0.00123},
        #         {'currency': 'BTC', 'cost': 0.5, 'rate': 0.00456},
        #         {'currency': 'USDT', 'cost': 12.3456},
        #     ]
        #
        reduced = {}
        for i in range(0, len(fees)):
            fee = fees[i]
            code = self.safe_string(fee, 'currency')
            feeCurrencyCode = code if (code is not None) else str(i)
            if feeCurrencyCode is not None:
                rate = self.safe_string(fee, 'rate')
                cost = self.safe_string(fee, 'cost')
                if cost is None:
                    # omit None cost, does not make sense, however, don't omit '0' costs, still make sense
                    continue
                if not (feeCurrencyCode in reduced):
                    reduced[feeCurrencyCode] = {}
                rateKey = '' if (rate is None) else rate
                if rateKey in reduced[feeCurrencyCode]:
                    reduced[feeCurrencyCode][rateKey]['cost'] = Precise.string_add(reduced[feeCurrencyCode][rateKey]['cost'], cost)
                else:
                    reduced[feeCurrencyCode][rateKey] = {
                        'currency': code,
                        'cost': cost,
                    }
                    if rate is not None:
                        reduced[feeCurrencyCode][rateKey]['rate'] = rate
        result = []
        feeValues = list(reduced.values())
        for i in range(0, len(feeValues)):
            reducedFeeValues = list(feeValues[i].values())
            result = self.array_concat(result, reducedFeeValues)
        return result

    def safe_ticker(self, ticker: dict, market: Market = None):
        open = self.omit_zero(self.safe_string(ticker, 'open'))
        close = self.omit_zero(self.safe_string_2(ticker, 'close', 'last'))
        change = self.omit_zero(self.safe_string(ticker, 'change'))
        percentage = self.omit_zero(self.safe_string(ticker, 'percentage'))
        average = self.omit_zero(self.safe_string(ticker, 'average'))
        vwap = self.safe_string(ticker, 'vwap')
        baseVolume = self.safe_string(ticker, 'baseVolume')
        quoteVolume = self.safe_string(ticker, 'quoteVolume')
        if vwap is None:
            vwap = Precise.string_div(self.omit_zero(quoteVolume), baseVolume)
        # calculate open
        if change is not None:
            if close is None and average is not None:
                close = Precise.string_add(average, Precise.string_div(change, '2'))
            if open is None and close is not None:
                open = Precise.string_sub(close, change)
        elif percentage is not None:
            if close is None and average is not None:
                openAddClose = Precise.string_mul(average, '2')
                # openAddClose = open * (1 + (100 + percentage)/100)
                denominator = Precise.string_add('2', Precise.string_div(percentage, '100'))
                calcOpen = open if (open is not None) else Precise.string_div(openAddClose, denominator)
                close = Precise.string_mul(calcOpen, Precise.string_add('1', Precise.string_div(percentage, '100')))
            if open is None and close is not None:
                open = Precise.string_div(close, Precise.string_add('1', Precise.string_div(percentage, '100')))
        # change
        if change is None:
            if close is not None and open is not None:
                change = Precise.string_sub(close, open)
            elif close is not None and percentage is not None:
                change = Precise.string_mul(Precise.string_div(percentage, '100'), Precise.string_div(close, '100'))
            elif open is not None and percentage is not None:
                change = Precise.string_mul(open, Precise.string_div(percentage, '100'))
        # calculate things according to "open"(similar can be done with "close")
        if open is not None:
            # percentage(using change)
            if percentage is None and change is not None:
                percentage = Precise.string_mul(Precise.string_div(change, open), '100')
            # close(using change)
            if close is None and change is not None:
                close = Precise.string_add(open, change)
            # close(using average)
            if close is None and average is not None:
                close = Precise.string_mul(average, '2')
            # average
            if average is None and close is not None:
                precision = 18
                if market is not None and self.is_tick_precision():
                    marketPrecision = self.safe_dict(market, 'precision')
                    precisionPrice = self.safe_string(marketPrecision, 'price')
                    if precisionPrice is not None:
                        precision = self.precision_from_string(precisionPrice)
                average = Precise.string_div(Precise.string_add(open, close), '2', precision)
        # timestamp and symbol operations don't belong in safeTicker
        # they should be done in the derived classes
        closeParsed = self.parse_number(self.omit_zero(close))
        return self.extend(ticker, {
            'bid': self.parse_number(self.omit_zero(self.safe_string(ticker, 'bid'))),
            'bidVolume': self.safe_number(ticker, 'bidVolume'),
            'ask': self.parse_number(self.omit_zero(self.safe_string(ticker, 'ask'))),
            'askVolume': self.safe_number(ticker, 'askVolume'),
            'high': self.parse_number(self.omit_zero(self.safe_string(ticker, 'high'))),
            'low': self.parse_number(self.omit_zero(self.safe_string(ticker, 'low'))),
            'open': self.parse_number(self.omit_zero(open)),
            'close': closeParsed,
            'last': closeParsed,
            'change': self.parse_number(change),
            'percentage': self.parse_number(percentage),
            'average': self.parse_number(average),
            'vwap': self.parse_number(vwap),
            'baseVolume': self.parse_number(baseVolume),
            'quoteVolume': self.parse_number(quoteVolume),
            'previousClose': self.safe_number(ticker, 'previousClose'),
            'indexPrice': self.safe_number(ticker, 'indexPrice'),
            'markPrice': self.safe_number(ticker, 'markPrice'),
        })

    def fetch_borrow_rate(self, code: str, amount: float, params={}):
        raise NotSupported(self.id + ' fetchBorrowRate is deprecated, please use fetchCrossBorrowRate or fetchIsolatedBorrowRate instead')

    def repay_cross_margin(self, code: str, amount: float, params={}):
        raise NotSupported(self.id + ' repayCrossMargin is not support yet')

    def repay_isolated_margin(self, symbol: str, code: str, amount: float, params={}):
        raise NotSupported(self.id + ' repayIsolatedMargin is not support yet')

    def borrow_cross_margin(self, code: str, amount: float, params={}):
        raise NotSupported(self.id + ' borrowCrossMargin is not support yet')

    def borrow_isolated_margin(self, symbol: str, code: str, amount: float, params={}):
        raise NotSupported(self.id + ' borrowIsolatedMargin is not support yet')

    def borrow_margin(self, code: str, amount: float, symbol: Str = None, params={}):
        raise NotSupported(self.id + ' borrowMargin is deprecated, please use borrowCrossMargin or borrowIsolatedMargin instead')

    def repay_margin(self, code: str, amount: float, symbol: Str = None, params={}):
        raise NotSupported(self.id + ' repayMargin is deprecated, please use repayCrossMargin or repayIsolatedMargin instead')

    def fetch_ohlcv(self, symbol: str, timeframe: str = '1m', since: Int = None, limit: Int = None, params={}):
        message = ''
        if self.has['fetchTrades']:
            message = '. If you want to build OHLCV candles from trade executions data, visit https://github.com/ccxt/ccxt/tree/master/examples/ and see "build-ohlcv-bars" file'
        raise NotSupported(self.id + ' fetchOHLCV() is not supported yet' + message)

    def fetch_ohlcv_ws(self, symbol: str, timeframe: str = '1m', since: Int = None, limit: Int = None, params={}):
        message = ''
        if self.has['fetchTradesWs']:
            message = '. If you want to build OHLCV candles from trade executions data, visit https://github.com/ccxt/ccxt/tree/master/examples/ and see "build-ohlcv-bars" file'
        raise NotSupported(self.id + ' fetchOHLCVWs() is not supported yet. Try using fetchOHLCV instead.' + message)

    def watch_ohlcv(self, symbol: str, timeframe: str = '1m', since: Int = None, limit: Int = None, params={}):
        raise NotSupported(self.id + ' watchOHLCV() is not supported yet')

    def convert_trading_view_to_ohlcv(self, ohlcvs: List[List[float]], timestamp='t', open='o', high='h', low='l', close='c', volume='v', ms=False):
        result = []
        timestamps = self.safe_list(ohlcvs, timestamp, [])
        opens = self.safe_list(ohlcvs, open, [])
        highs = self.safe_list(ohlcvs, high, [])
        lows = self.safe_list(ohlcvs, low, [])
        closes = self.safe_list(ohlcvs, close, [])
        volumes = self.safe_list(ohlcvs, volume, [])
        for i in range(0, len(timestamps)):
            result.append([
                self.safe_integer(timestamps, i) if ms else self.safe_timestamp(timestamps, i),
                self.safe_value(opens, i),
                self.safe_value(highs, i),
                self.safe_value(lows, i),
                self.safe_value(closes, i),
                self.safe_value(volumes, i),
            ])
        return result

    def convert_ohlcv_to_trading_view(self, ohlcvs: List[List[float]], timestamp='t', open='o', high='h', low='l', close='c', volume='v', ms=False):
        result = {}
        result[timestamp] = []
        result[open] = []
        result[high] = []
        result[low] = []
        result[close] = []
        result[volume] = []
        for i in range(0, len(ohlcvs)):
            ts = ohlcvs[i][0] if ms else self.parse_to_int(ohlcvs[i][0] / 1000)
            resultTimestamp = result[timestamp]
            resultTimestamp.append(ts)
            resultOpen = result[open]
            resultOpen.append(ohlcvs[i][1])
            resultHigh = result[high]
            resultHigh.append(ohlcvs[i][2])
            resultLow = result[low]
            resultLow.append(ohlcvs[i][3])
            resultClose = result[close]
            resultClose.append(ohlcvs[i][4])
            resultVolume = result[volume]
            resultVolume.append(ohlcvs[i][5])
        return result

    def fetch_web_endpoint(self, method, endpointMethod, returnAsJson, startRegex=None, endRegex=None):
        errorMessage = ''
        options = self.safe_value(self.options, method, {})
        muteOnFailure = self.safe_bool(options, 'webApiMuteFailure', True)
        try:
            # if it was not explicitly disabled, then don't fetch
            if self.safe_bool(options, 'webApiEnable', True) is not True:
                return None
            maxRetries = self.safe_value(options, 'webApiRetries', 10)
            response = None
            retry = 0
            shouldBreak = False
            while(retry < maxRetries):
                try:
                    response = getattr(self, endpointMethod)({})
                    shouldBreak = True
                    break
                except Exception as e:
                    retry = retry + 1
                    if retry == maxRetries:
                        raise e
                if shouldBreak:
                    break  # self is needed because of GO
            content = response
            if startRegex is not None:
                splitted_by_start = content.split(startRegex)
                content = splitted_by_start[1]  # we need second part after start
            if endRegex is not None:
                splitted_by_end = content.split(endRegex)
                content = splitted_by_end[0]  # we need first part after start
            if returnAsJson and (isinstance(content, str)):
                jsoned = self.parse_json(content.strip())  # content should be trimmed before json parsing
                if jsoned:
                    return jsoned  # if parsing was not successfull, exception should be thrown
                else:
                    raise BadResponse('could not parse the response into json')
            else:
                return content
        except Exception as e:
            errorMessage = self.id + ' ' + method + '() failed to fetch correct data from website. Probably webpage markup has been changed, breaking the page custom parser.'
        if muteOnFailure:
            return None
        else:
            raise BadResponse(errorMessage)

    def market_ids(self, symbols: Strings = None):
        if symbols is None:
            return symbols
        result = []
        for i in range(0, len(symbols)):
            result.append(self.market_id(symbols[i]))
        return result

    def currency_ids(self, codes: Strings = None):
        if codes is None:
            return codes
        result = []
        for i in range(0, len(codes)):
            result.append(self.currency_id(codes[i]))
        return result

    def markets_for_symbols(self, symbols: Strings = None):
        if symbols is None:
            return symbols
        result = []
        for i in range(0, len(symbols)):
            result.append(self.market(symbols[i]))
        return result

    def market_symbols(self, symbols: Strings = None, type: Str = None, allowEmpty=True, sameTypeOnly=False, sameSubTypeOnly=False):
        if symbols is None:
            if not allowEmpty:
                raise ArgumentsRequired(self.id + ' empty list of symbols is not supported')
            return symbols
        symbolsLength = len(symbols)
        if symbolsLength == 0:
            if not allowEmpty:
                raise ArgumentsRequired(self.id + ' empty list of symbols is not supported')
            return symbols
        result = []
        marketType = None
        isLinearSubType = None
        for i in range(0, len(symbols)):
            market = self.market(symbols[i])
            if sameTypeOnly and (marketType is not None):
                if market['type'] != marketType:
                    raise BadRequest(self.id + ' symbols must be of the same type, either ' + marketType + ' or ' + market['type'] + '.')
            if sameSubTypeOnly and (isLinearSubType is not None):
                if market['linear'] != isLinearSubType:
                    raise BadRequest(self.id + ' symbols must be of the same subType, either linear or inverse.')
            if type is not None and market['type'] != type:
                raise BadRequest(self.id + ' symbols must be of the same type ' + type + '. If the type is incorrect you can change it in options or the params of the request')
            marketType = market['type']
            if not market['spot']:
                isLinearSubType = market['linear']
            symbol = self.safe_string(market, 'symbol', symbols[i])
            result.append(symbol)
        return result

    def market_codes(self, codes: Strings = None):
        if codes is None:
            return codes
        result = []
        for i in range(0, len(codes)):
            result.append(self.common_currency_code(codes[i]))
        return result

    def parse_bids_asks(self, bidasks, priceKey: IndexType = 0, amountKey: IndexType = 1, countOrIdKey: IndexType = 2):
        bidasks = self.to_array(bidasks)
        result = []
        for i in range(0, len(bidasks)):
            result.append(self.parse_bid_ask(bidasks[i], priceKey, amountKey, countOrIdKey))
        return result

    def fetch_l2_order_book(self, symbol: str, limit: Int = None, params={}):
        orderbook = self.fetch_order_book(symbol, limit, params)
        return self.extend(orderbook, {
            'asks': self.sort_by(self.aggregate(orderbook['asks']), 0),
            'bids': self.sort_by(self.aggregate(orderbook['bids']), 0, True),
        })

    def filter_by_symbol(self, objects, symbol: Str = None):
        if symbol is None:
            return objects
        result = []
        for i in range(0, len(objects)):
            objectSymbol = self.safe_string(objects[i], 'symbol')
            if objectSymbol == symbol:
                result.append(objects[i])
        return result

    def parse_ohlcv(self, ohlcv, market: Market = None) -> list:
        if isinstance(ohlcv, list):
            return [
                self.safe_integer(ohlcv, 0),  # timestamp
                self.safe_number(ohlcv, 1),  # open
                self.safe_number(ohlcv, 2),  # high
                self.safe_number(ohlcv, 3),  # low
                self.safe_number(ohlcv, 4),  # close
                self.safe_number(ohlcv, 5),  # volume
            ]
        return ohlcv

    def network_code_to_id(self, networkCode: str, currencyCode: Str = None):
        """
 @ignore
        tries to convert the provided networkCode(which is expected to be an unified network code) to a network id. In order to achieve self, derived class needs to have 'options->networks' defined.
        :param str networkCode: unified network code
        :param str currencyCode: unified currency code, but self argument is not required by default, unless there is an exchange(like huobi) that needs an override of the method to be able to pass currencyCode argument additionally
        :returns str|None: exchange-specific network id
        """
        if networkCode is None:
            return None
        networkIdsByCodes = self.safe_value(self.options, 'networks', {})
        networkId = self.safe_string(networkIdsByCodes, networkCode)
        # for example, if 'ETH' is passed for networkCode, but 'ETH' key not defined in `options->networks` object
        if networkId is None:
            if currencyCode is None:
                currencies = list(self.currencies.values())
                for i in range(0, len(currencies)):
                    currency = currencies[i]
                    networks = self.safe_dict(currency, 'networks')
                    network = self.safe_dict(networks, networkCode)
                    networkId = self.safe_string(network, 'id')
                    if networkId is not None:
                        break
            else:
                # if currencyCode was provided, then we try to find if that currencyCode has a replacement(i.e. ERC20 for ETH) or is in the currency
                defaultNetworkCodeReplacements = self.safe_value(self.options, 'defaultNetworkCodeReplacements', {})
                if currencyCode in defaultNetworkCodeReplacements:
                    # if there is a replacement for the passed networkCode, then we use it to find network-id in `options->networks` object
                    replacementObject = defaultNetworkCodeReplacements[currencyCode]  # i.e. {'ERC20': 'ETH'}
                    keys = list(replacementObject.keys())
                    for i in range(0, len(keys)):
                        key = keys[i]
                        value = replacementObject[key]
                        # if value matches to provided unified networkCode, then we use it's key to find network-id in `options->networks` object
                        if value == networkCode:
                            networkId = self.safe_string(networkIdsByCodes, key)
                            break
                else:
                    # serach for network inside currency
                    currency = self.safe_dict(self.currencies, currencyCode)
                    networks = self.safe_dict(currency, 'networks')
                    network = self.safe_dict(networks, networkCode)
                    networkId = self.safe_string(network, 'id')
            # if it wasn't found, we just set the provided value to network-id
            if networkId is None:
                networkId = networkCode
        return networkId

    def network_id_to_code(self, networkId: Str = None, currencyCode: Str = None):
        """
 @ignore
        tries to convert the provided exchange-specific networkId to an unified network Code. In order to achieve self, derived class needs to have "options['networksById']" defined.
        :param str networkId: exchange specific network id/title, like: TRON, Trc-20, usdt-erc20, etc
        :param str|None currencyCode: unified currency code, but self argument is not required by default, unless there is an exchange(like huobi) that needs an override of the method to be able to pass currencyCode argument additionally
        :returns str|None: unified network code
        """
        if networkId is None:
            return None
        networkCodesByIds = self.safe_dict(self.options, 'networksById', {})
        networkCode = self.safe_string(networkCodesByIds, networkId, networkId)
        # replace mainnet network-codes(i.e. ERC20->ETH)
        if currencyCode is not None:
            defaultNetworkCodeReplacements = self.safe_dict(self.options, 'defaultNetworkCodeReplacements', {})
            if currencyCode in defaultNetworkCodeReplacements:
                replacementObject = self.safe_dict(defaultNetworkCodeReplacements, currencyCode, {})
                networkCode = self.safe_string(replacementObject, networkCode, networkCode)
        return networkCode

    def handle_network_code_and_params(self, params):
        networkCodeInParams = self.safe_string_2(params, 'networkCode', 'network')
        if networkCodeInParams is not None:
            params = self.omit(params, ['networkCode', 'network'])
        # if it was not defined by user, we should not set it from 'defaultNetworks', because handleNetworkCodeAndParams is for only request-side and thus we do not fill it with anything. We can only use 'defaultNetworks' after parsing response-side
        return [networkCodeInParams, params]

    def default_network_code(self, currencyCode: str):
        defaultNetworkCode = None
        defaultNetworks = self.safe_dict(self.options, 'defaultNetworks', {})
        if currencyCode in defaultNetworks:
            # if currency had set its network in "defaultNetworks", use it
            defaultNetworkCode = defaultNetworks[currencyCode]
        else:
            # otherwise, try to use the global-scope 'defaultNetwork' value(even if that network is not supported by currency, it doesn't make any problem, self will be just used "at first" if currency supports self network at all)
            defaultNetwork = self.safe_string(self.options, 'defaultNetwork')
            if defaultNetwork is not None:
                defaultNetworkCode = defaultNetwork
        return defaultNetworkCode

    def select_network_code_from_unified_networks(self, currencyCode, networkCode, indexedNetworkEntries):
        return self.select_network_key_from_networks(currencyCode, networkCode, indexedNetworkEntries, True)

    def select_network_id_from_raw_networks(self, currencyCode, networkCode, indexedNetworkEntries):
        return self.select_network_key_from_networks(currencyCode, networkCode, indexedNetworkEntries, False)

    def select_network_key_from_networks(self, currencyCode, networkCode, indexedNetworkEntries, isIndexedByUnifiedNetworkCode=False):
        # self method is used against raw & unparse network entries, which are just indexed by network id
        chosenNetworkId = None
        availableNetworkIds = list(indexedNetworkEntries.keys())
        responseNetworksLength = len(availableNetworkIds)
        if networkCode is not None:
            if responseNetworksLength == 0:
                raise NotSupported(self.id + ' - ' + networkCode + ' network did not return any result for ' + currencyCode)
            else:
                # if networkCode was provided by user, we should check it after response, referenced exchange doesn't support network-code during request
                networkIdOrCode = networkCode if isIndexedByUnifiedNetworkCode else self.network_code_to_id(networkCode, currencyCode)
                if networkIdOrCode in indexedNetworkEntries:
                    chosenNetworkId = networkIdOrCode
                else:
                    raise NotSupported(self.id + ' - ' + networkIdOrCode + ' network was not found for ' + currencyCode + ', use one of ' + ', '.join(availableNetworkIds))
        else:
            if responseNetworksLength == 0:
                raise NotSupported(self.id + ' - no networks were returned for ' + currencyCode)
            else:
                # if networkCode was not provided by user, then we try to use the default network(if it was defined in "defaultNetworks"), otherwise, we just return the first network entry
                defaultNetworkCode = self.default_network_code(currencyCode)
                defaultNetworkId = defaultNetworkCode if isIndexedByUnifiedNetworkCode else self.network_code_to_id(defaultNetworkCode, currencyCode)
                if defaultNetworkId in indexedNetworkEntries:
                    return defaultNetworkId
                raise NotSupported(self.id + ' - can not determine the default network, please pass param["network"] one from : ' + ', '.join(availableNetworkIds))
        return chosenNetworkId

    def safe_number_2(self, dictionary: object, key1: IndexType, key2: IndexType, d=None):
        value = self.safe_string_2(dictionary, key1, key2)
        return self.parse_number(value, d)

    def parse_order_book(self, orderbook: object, symbol: str, timestamp: Int = None, bidsKey='bids', asksKey='asks', priceKey: IndexType = 0, amountKey: IndexType = 1, countOrIdKey: IndexType = 2):
        bids = self.parse_bids_asks(self.safe_value(orderbook, bidsKey, []), priceKey, amountKey, countOrIdKey)
        asks = self.parse_bids_asks(self.safe_value(orderbook, asksKey, []), priceKey, amountKey, countOrIdKey)
        return {
            'symbol': symbol,
            'bids': self.sort_by(bids, 0, True),
            'asks': self.sort_by(asks, 0),
            'timestamp': timestamp,
            'datetime': self.iso8601(timestamp),
            'nonce': None,
        }

    def parse_ohlcvs(self, ohlcvs: List[object], market: Any = None, timeframe: str = '1m', since: Int = None, limit: Int = None, tail: Bool = False):
        results = []
        for i in range(0, len(ohlcvs)):
            results.append(self.parse_ohlcv(ohlcvs[i], market))
        sorted = self.sort_by(results, 0)
        return self.filter_by_since_limit(sorted, since, limit, 0, tail)

    def parse_leverage_tiers(self, response: Any, symbols: List[str] = None, marketIdKey=None):
        # marketIdKey should only be None when response is a dictionary.
        symbols = self.market_symbols(symbols)
        tiers = {}
        symbolsLength = 0
        if symbols is not None:
            symbolsLength = len(symbols)
        noSymbols = (symbols is None) or (symbolsLength == 0)
        if isinstance(response, list):
            for i in range(0, len(response)):
                item = response[i]
                id = self.safe_string(item, marketIdKey)
                market = self.safe_market(id, None, None, 'swap')
                symbol = market['symbol']
                contract = self.safe_bool(market, 'contract', False)
                if contract and (noSymbols or self.in_array(symbol, symbols)):
                    tiers[symbol] = self.parse_market_leverage_tiers(item, market)
        else:
            keys = list(response.keys())
            for i in range(0, len(keys)):
                marketId = keys[i]
                item = response[marketId]
                market = self.safe_market(marketId, None, None, 'swap')
                symbol = market['symbol']
                contract = self.safe_bool(market, 'contract', False)
                if contract and (noSymbols or self.in_array(symbol, symbols)):
                    tiers[symbol] = self.parse_market_leverage_tiers(item, market)
        return tiers

    def load_trading_limits(self, symbols: Strings = None, reload=False, params={}):
        if self.has['fetchTradingLimits']:
            if reload or not ('limitsLoaded' in self.options):
                response = self.fetch_trading_limits(symbols)
                for i in range(0, len(symbols)):
                    symbol = symbols[i]
                    self.markets[symbol] = self.deep_extend(self.markets[symbol], response[symbol])
                self.options['limitsLoaded'] = self.milliseconds()
        return self.markets

    def safe_position(self, position: dict):
        # simplified version of: /pull/12765/
        unrealizedPnlString = self.safe_string(position, 'unrealisedPnl')
        initialMarginString = self.safe_string(position, 'initialMargin')
        #
        # PERCENTAGE
        #
        percentage = self.safe_value(position, 'percentage')
        if (percentage is None) and (unrealizedPnlString is not None) and (initialMarginString is not None):
            # was done in all implementations( aax, btcex, bybit, deribit, ftx, gate, kucoinfutures, phemex )
            percentageString = Precise.string_mul(Precise.string_div(unrealizedPnlString, initialMarginString, 4), '100')
            position['percentage'] = self.parse_number(percentageString)
        # if contractSize is None get from market
        contractSize = self.safe_number(position, 'contractSize')
        symbol = self.safe_string(position, 'symbol')
        market = None
        if symbol is not None:
            market = self.safe_value(self.markets, symbol)
        if contractSize is None and market is not None:
            contractSize = self.safe_number(market, 'contractSize')
            position['contractSize'] = contractSize
        return position

    def parse_positions(self, positions: List[Any], symbols: List[str] = None, params={}):
        symbols = self.market_symbols(symbols)
        positions = self.to_array(positions)
        result = []
        for i in range(0, len(positions)):
            position = self.extend(self.parse_position(positions[i], None), params)
            result.append(position)
        return self.filter_by_array_positions(result, 'symbol', symbols, False)

    def parse_accounts(self, accounts: List[Any], params={}):
        accounts = self.to_array(accounts)
        result = []
        for i in range(0, len(accounts)):
            account = self.extend(self.parse_account(accounts[i]), params)
            result.append(account)
        return result

    def parse_trades_helper(self, isWs: bool, trades: List[Any], market: Market = None, since: Int = None, limit: Int = None, params={}):
        trades = self.to_array(trades)
        result = []
        for i in range(0, len(trades)):
            parsed = None
            if isWs:
                parsed = self.parse_ws_trade(trades[i], market)
            else:
                parsed = self.parse_trade(trades[i], market)
            trade = self.extend(parsed, params)
            result.append(trade)
        result = self.sort_by_2(result, 'timestamp', 'id')
        symbol = market['symbol'] if (market is not None) else None
        return self.filter_by_symbol_since_limit(result, symbol, since, limit)

    def parse_trades(self, trades: List[Any], market: Market = None, since: Int = None, limit: Int = None, params={}):
        return self.parse_trades_helper(False, trades, market, since, limit, params)

    def parse_ws_trades(self, trades: List[Any], market: Market = None, since: Int = None, limit: Int = None, params={}):
        return self.parse_trades_helper(True, trades, market, since, limit, params)

    def parse_transactions(self, transactions: List[Any], currency: Currency = None, since: Int = None, limit: Int = None, params={}):
        transactions = self.to_array(transactions)
        result = []
        for i in range(0, len(transactions)):
            transaction = self.extend(self.parse_transaction(transactions[i], currency), params)
            result.append(transaction)
        result = self.sort_by(result, 'timestamp')
        code = currency['code'] if (currency is not None) else None
        return self.filter_by_currency_since_limit(result, code, since, limit)

    def parse_transfers(self, transfers: List[Any], currency: Currency = None, since: Int = None, limit: Int = None, params={}):
        transfers = self.to_array(transfers)
        result = []
        for i in range(0, len(transfers)):
            transfer = self.extend(self.parse_transfer(transfers[i], currency), params)
            result.append(transfer)
        result = self.sort_by(result, 'timestamp')
        code = currency['code'] if (currency is not None) else None
        return self.filter_by_currency_since_limit(result, code, since, limit)

    def parse_ledger(self, data, currency: Currency = None, since: Int = None, limit: Int = None, params={}):
        result = []
        arrayData = self.to_array(data)
        for i in range(0, len(arrayData)):
            itemOrItems = self.parse_ledger_entry(arrayData[i], currency)
            if isinstance(itemOrItems, list):
                for j in range(0, len(itemOrItems)):
                    result.append(self.extend(itemOrItems[j], params))
            else:
                result.append(self.extend(itemOrItems, params))
        result = self.sort_by(result, 'timestamp')
        code = currency['code'] if (currency is not None) else None
        return self.filter_by_currency_since_limit(result, code, since, limit)

    def nonce(self):
        return self.seconds()

    def set_headers(self, headers):
        return headers

    def currency_id(self, code: str):
        currency = self.safe_dict(self.currencies, code)
        if currency is None:
            currency = self.safe_currency(code)
        if currency is not None:
            return currency['id']
        return code

    def market_id(self, symbol: str):
        market = self.market(symbol)
        if market is not None:
            return market['id']
        return symbol

    def symbol(self, symbol: str):
        market = self.market(symbol)
        return self.safe_string(market, 'symbol', symbol)

    def handle_param_string(self, params: object, paramName: str, defaultValue: Str = None):
        value = self.safe_string(params, paramName, defaultValue)
        if value is not None:
            params = self.omit(params, paramName)
        return [value, params]

    def handle_param_string_2(self, params: object, paramName1: str, paramName2: str, defaultValue: Str = None):
        value = self.safe_string_2(params, paramName1, paramName2, defaultValue)
        if value is not None:
            params = self.omit(params, [paramName1, paramName2])
        return [value, params]

    def handle_param_integer(self, params: object, paramName: str, defaultValue: Int = None):
        value = self.safe_integer(params, paramName, defaultValue)
        if value is not None:
            params = self.omit(params, paramName)
        return [value, params]

    def handle_param_integer_2(self, params: object, paramName1: str, paramName2: str, defaultValue: Int = None):
        value = self.safe_integer_2(params, paramName1, paramName2, defaultValue)
        if value is not None:
            params = self.omit(params, [paramName1, paramName2])
        return [value, params]

    def handle_param_bool(self, params: object, paramName: str, defaultValue: Bool = None):
        value = self.safe_bool(params, paramName, defaultValue)
        if value is not None:
            params = self.omit(params, paramName)
        return [value, params]

    def handle_param_bool_2(self, params: object, paramName1: str, paramName2: str, defaultValue: Bool = None):
        value = self.safe_bool_2(params, paramName1, paramName2, defaultValue)
        if value is not None:
            params = self.omit(params, [paramName1, paramName2])
        return [value, params]

    def handle_request_network(self, params: dict, request: dict, exchangeSpecificKey: str, currencyCode: Str = None, isRequired: bool = False):
        """
        :param dict params: - extra parameters
        :param dict request: - existing dictionary of request
        :param str exchangeSpecificKey: - the key for chain id to be set in request
        :param dict currencyCode: - (optional) existing dictionary of request
        :param boolean isRequired: - (optional) whether that param is required to be present
        :returns dict[]: - returns [request, params] where request is the modified request object and params is the modified params object
        """
        networkCode = None
        networkCode, params = self.handle_network_code_and_params(params)
        if networkCode is not None:
            request[exchangeSpecificKey] = self.network_code_to_id(networkCode, currencyCode)
        elif isRequired:
            raise ArgumentsRequired(self.id + ' - "network" param is required for self request')
        return [request, params]

    def resolve_path(self, path, params):
        return [
            self.implode_params(path, params),
            self.omit(params, self.extract_params(path)),
        ]

    def get_list_from_object_values(self, objects, key: IndexType):
        newArray = objects
        if not isinstance(objects, list):
            newArray = self.to_array(objects)
        results = []
        for i in range(0, len(newArray)):
            results.append(newArray[i][key])
        return results

    def get_symbols_for_market_type(self, marketType: Str = None, subType: Str = None, symbolWithActiveStatus: bool = True, symbolWithUnknownStatus: bool = True):
        filteredMarkets = self.markets
        if marketType is not None:
            filteredMarkets = self.filter_by(filteredMarkets, 'type', marketType)
        if subType is not None:
            self.check_required_argument('getSymbolsForMarketType', subType, 'subType', ['linear', 'inverse', 'quanto'])
            filteredMarkets = self.filter_by(filteredMarkets, 'subType', subType)
        activeStatuses = []
        if symbolWithActiveStatus:
            activeStatuses.append(True)
        if symbolWithUnknownStatus:
            activeStatuses.append(None)
        filteredMarkets = self.filter_by_array(filteredMarkets, 'active', activeStatuses, False)
        return self.get_list_from_object_values(filteredMarkets, 'symbol')

    def filter_by_array(self, objects, key: IndexType, values=None, indexed=True):
        objects = self.to_array(objects)
        # return all of them if no values were passed
        if values is None or not values:
            # return self.index_by(objects, key) if indexed else objects
            if indexed:
                return self.index_by(objects, key)
            else:
                return objects
        results = []
        for i in range(0, len(objects)):
            if self.in_array(objects[i][key], values):
                results.append(objects[i])
        # return self.index_by(results, key) if indexed else results
        if indexed:
            return self.index_by(results, key)
        return results

    def fetch2(self, path, api: Any = 'public', method='GET', params={}, headers: Any = None, body: Any = None, config={}):
        if self.enableRateLimit:
            cost = self.calculate_rate_limiter_cost(api, method, path, params, config)
            self.throttle(cost)
        retries = None
        retries, params = self.handle_option_and_params(params, path, 'maxRetriesOnFailure', 0)
        retryDelay = None
        retryDelay, params = self.handle_option_and_params(params, path, 'maxRetriesOnFailureDelay', 0)
        self.lastRestRequestTimestamp = self.milliseconds()
        request = self.sign(path, api, method, params, headers, body)
        self.last_request_headers = request['headers']
        self.last_request_body = request['body']
        self.last_request_url = request['url']
        for i in range(0, retries + 1):
            try:
                return self.fetch(request['url'], request['method'], request['headers'], request['body'])
            except Exception as e:
                if isinstance(e, OperationFailed):
                    if i < retries:
                        if self.verbose:
                            self.log('Request failed with the error: ' + str(e) + ', retrying ' + (i + str(1)) + ' of ' + str(retries) + '...')
                        if (retryDelay is not None) and (retryDelay != 0):
                            self.sleep(retryDelay)
                    else:
                        raise e
                else:
                    raise e
        return None  # self line is never reached, but exists for c# value return requirement

    def request(self, path, api: Any = 'public', method='GET', params={}, headers: Any = None, body: Any = None, config={}):
        return self.fetch2(path, api, method, params, headers, body, config)

    def load_accounts(self, reload=False, params={}):
        if reload:
            self.accounts = self.fetch_accounts(params)
        else:
            if self.accounts:
                return self.accounts
            else:
                self.accounts = self.fetch_accounts(params)
        self.accountsById = self.index_by(self.accounts, 'id')
        return self.accounts

    def build_ohlcvc(self, trades: List[Trade], timeframe: str = '1m', since: float = 0, limit: float = 2147483647):
        # given a sorted arrays of trades(recent last) and a timeframe builds an array of OHLCV candles
        # note, default limit value(2147483647) is max int32 value
        ms = self.parse_timeframe(timeframe) * 1000
        ohlcvs = []
        i_timestamp = 0
        # open = 1
        i_high = 2
        i_low = 3
        i_close = 4
        i_volume = 5
        i_count = 6
        tradesLength = len(trades)
        oldest = min(tradesLength, limit)
        for i in range(0, oldest):
            trade = trades[i]
            ts = trade['timestamp']
            if ts < since:
                continue
            openingTime = int(math.floor(ts / ms)) * ms  # shift to the edge of m/h/d(but not M)
            if openingTime < since:  # we don't need bars, that have opening time earlier than requested
                continue
            ohlcv_length = len(ohlcvs)
            candle = ohlcv_length - 1
            if (candle == -1) or (openingTime >= self.sum(ohlcvs[candle][i_timestamp], ms)):
                # moved to a new timeframe -> create a new candle from opening trade
                ohlcvs.append([
                    openingTime,  # timestamp
                    trade['price'],  # O
                    trade['price'],  # H
                    trade['price'],  # L
                    trade['price'],  # C
                    trade['amount'],  # V
                    1,  # count
                ])
            else:
                # still processing the same timeframe -> update opening trade
                ohlcvs[candle][i_high] = max(ohlcvs[candle][i_high], trade['price'])
                ohlcvs[candle][i_low] = min(ohlcvs[candle][i_low], trade['price'])
                ohlcvs[candle][i_close] = trade['price']
                ohlcvs[candle][i_volume] = self.sum(ohlcvs[candle][i_volume], trade['amount'])
                ohlcvs[candle][i_count] = self.sum(ohlcvs[candle][i_count], 1)
        return ohlcvs

    def parse_trading_view_ohlcv(self, ohlcvs, market=None, timeframe='1m', since: Int = None, limit: Int = None):
        result = self.convert_trading_view_to_ohlcv(ohlcvs)
        return self.parse_ohlcvs(result, market, timeframe, since, limit)

    def edit_limit_buy_order(self, id: str, symbol: str, amount: float, price: Num = None, params={}):
        return self.edit_limit_order(id, symbol, 'buy', amount, price, params)

    def edit_limit_sell_order(self, id: str, symbol: str, amount: float, price: Num = None, params={}):
        return self.edit_limit_order(id, symbol, 'sell', amount, price, params)

    def edit_limit_order(self, id: str, symbol: str, side: OrderSide, amount: float, price: Num = None, params={}):
        return self.edit_order(id, symbol, 'limit', side, amount, price, params)

    def edit_order(self, id: str, symbol: str, type: OrderType, side: OrderSide, amount: Num = None, price: Num = None, params={}):
        self.cancel_order(id, symbol)
        return self.create_order(symbol, type, side, amount, price, params)

    def edit_order_ws(self, id: str, symbol: str, type: OrderType, side: OrderSide, amount: Num = None, price: Num = None, params={}):
        self.cancel_order_ws(id, symbol)
        return self.create_order_ws(symbol, type, side, amount, price, params)

    def fetch_position(self, symbol: str, params={}):
        raise NotSupported(self.id + ' fetchPosition() is not supported yet')

    def fetch_position_ws(self, symbol: str, params={}):
        raise NotSupported(self.id + ' fetchPositionWs() is not supported yet')

    def watch_position(self, symbol: Str = None, params={}):
        raise NotSupported(self.id + ' watchPosition() is not supported yet')

    def watch_positions(self, symbols: Strings = None, since: Int = None, limit: Int = None, params={}):
        raise NotSupported(self.id + ' watchPositions() is not supported yet')

    def watch_position_for_symbols(self, symbols: Strings = None, since: Int = None, limit: Int = None, params={}):
        return self.watch_positions(symbols, since, limit, params)

    def fetch_positions_for_symbol(self, symbol: str, params={}):
        """
        fetches all open positions for specific symbol, unlike fetchPositions(which is designed to work with multiple symbols) so self method might be preffered for one-market position, because of less rate-limit consumption and speed
        :param str symbol: unified market symbol
        :param dict params: extra parameters specific to the endpoint
        :returns dict[]: a list of `position structure <https://docs.ccxt.com/#/?id=position-structure>` with maximum 3 items - possible one position for "one-way" mode, and possible two positions(long & short) for "two-way"(a.k.a. hedge) mode
        """
        raise NotSupported(self.id + ' fetchPositionsForSymbol() is not supported yet')

    def fetch_positions_for_symbol_ws(self, symbol: str, params={}):
        """
        fetches all open positions for specific symbol, unlike fetchPositions(which is designed to work with multiple symbols) so self method might be preffered for one-market position, because of less rate-limit consumption and speed
        :param str symbol: unified market symbol
        :param dict params: extra parameters specific to the endpoint
        :returns dict[]: a list of `position structure <https://docs.ccxt.com/#/?id=position-structure>` with maximum 3 items - possible one position for "one-way" mode, and possible two positions(long & short) for "two-way"(a.k.a. hedge) mode
        """
        raise NotSupported(self.id + ' fetchPositionsForSymbol() is not supported yet')

    def fetch_positions(self, symbols: Strings = None, params={}):
        raise NotSupported(self.id + ' fetchPositions() is not supported yet')

    def fetch_positions_ws(self, symbols: Strings = None, params={}):
        raise NotSupported(self.id + ' fetchPositions() is not supported yet')

    def fetch_positions_risk(self, symbols: Strings = None, params={}):
        raise NotSupported(self.id + ' fetchPositionsRisk() is not supported yet')

    def fetch_bids_asks(self, symbols: Strings = None, params={}):
        raise NotSupported(self.id + ' fetchBidsAsks() is not supported yet')

    def fetch_borrow_interest(self, code: Str = None, symbol: Str = None, since: Int = None, limit: Int = None, params={}):
        raise NotSupported(self.id + ' fetchBorrowInterest() is not supported yet')

    def fetch_ledger(self, code: Str = None, since: Int = None, limit: Int = None, params={}):
        raise NotSupported(self.id + ' fetchLedger() is not supported yet')

    def fetch_ledger_entry(self, id: str, code: Str = None, params={}):
        raise NotSupported(self.id + ' fetchLedgerEntry() is not supported yet')

    def parse_bid_ask(self, bidask, priceKey: IndexType = 0, amountKey: IndexType = 1, countOrIdKey: IndexType = 2):
        price = self.safe_number(bidask, priceKey)
        amount = self.safe_number(bidask, amountKey)
        countOrId = self.safe_integer(bidask, countOrIdKey)
        bidAsk = [price, amount]
        if countOrId is not None:
            bidAsk.append(countOrId)
        return bidAsk

    def safe_currency(self, currencyId: Str, currency: Currency = None):
        if (currencyId is None) and (currency is not None):
            return currency
        if (self.currencies_by_id is not None) and (currencyId in self.currencies_by_id) and (self.currencies_by_id[currencyId] is not None):
            return self.currencies_by_id[currencyId]
        code = currencyId
        if currencyId is not None:
            code = self.common_currency_code(currencyId.upper())
        return self.safe_currency_structure({
            'id': currencyId,
            'code': code,
            'precision': None,
        })

    def safe_market(self, marketId: Str = None, market: Market = None, delimiter: Str = None, marketType: Str = None):
        result = self.safe_market_structure({
            'symbol': marketId,
            'marketId': marketId,
        })
        if marketId is not None:
            if (self.markets_by_id is not None) and (marketId in self.markets_by_id):
                markets = self.markets_by_id[marketId]
                numMarkets = len(markets)
                if numMarkets == 1:
                    return markets[0]
                else:
                    if marketType is None:
                        if market is None:
                            raise ArgumentsRequired(self.id + ' safeMarket() requires a fourth argument for ' + marketId + ' to disambiguate between different markets with the same market id')
                        else:
                            marketType = market['type']
                    for i in range(0, len(markets)):
                        currentMarket = markets[i]
                        if currentMarket[marketType]:
                            return currentMarket
            elif delimiter is not None and delimiter != '':
                parts = marketId.split(delimiter)
                partsLength = len(parts)
                if partsLength == 2:
                    result['baseId'] = self.safe_string(parts, 0)
                    result['quoteId'] = self.safe_string(parts, 1)
                    result['base'] = self.safe_currency_code(result['baseId'])
                    result['quote'] = self.safe_currency_code(result['quoteId'])
                    result['symbol'] = result['base'] + '/' + result['quote']
                    return result
                else:
                    return result
        if market is not None:
            return market
        return result

    def market_or_null(self, symbol: str):
        if symbol is None:
            return None
        return self.market(symbol)

    def check_required_credentials(self, error=True):
        """
 @ignore
        :param boolean error: raise an error that a credential is required if True
        :returns boolean: True if all required credentials have been set, otherwise False or an error is thrown is param error=true
        """
        keys = list(self.requiredCredentials.keys())
        for i in range(0, len(keys)):
            key = keys[i]
            if self.requiredCredentials[key] and not getattr(self, key):
                if error:
                    raise AuthenticationError(self.id + ' requires "' + key + '" credential')
                else:
                    return False
        return True

    def oath(self):
        if self.twofa is not None:
            return self.totp(self.twofa)
        else:
            raise ExchangeError(self.id + ' exchange.twofa has not been set for 2FA Two-Factor Authentication')

    def fetch_balance(self, params={}):
        raise NotSupported(self.id + ' fetchBalance() is not supported yet')

    def fetch_balance_ws(self, params={}):
        raise NotSupported(self.id + ' fetchBalanceWs() is not supported yet')

    def parse_balance(self, response):
        raise NotSupported(self.id + ' parseBalance() is not supported yet')

    def watch_balance(self, params={}):
        raise NotSupported(self.id + ' watchBalance() is not supported yet')

    def fetch_partial_balance(self, part, params={}):
        balance = self.fetch_balance(params)
        return balance[part]

    def fetch_free_balance(self, params={}):
        return self.fetch_partial_balance('free', params)

    def fetch_used_balance(self, params={}):
        return self.fetch_partial_balance('used', params)

    def fetch_total_balance(self, params={}):
        return self.fetch_partial_balance('total', params)

    def fetch_status(self, params={}):
        raise NotSupported(self.id + ' fetchStatus() is not supported yet')

    def fetch_transaction_fee(self, code: str, params={}):
        if not self.has['fetchTransactionFees']:
            raise NotSupported(self.id + ' fetchTransactionFee() is not supported yet')
        return self.fetch_transaction_fees([code], params)

    def fetch_transaction_fees(self, codes: Strings = None, params={}):
        raise NotSupported(self.id + ' fetchTransactionFees() is not supported yet')

    def fetch_deposit_withdraw_fees(self, codes: Strings = None, params={}):
        raise NotSupported(self.id + ' fetchDepositWithdrawFees() is not supported yet')

    def fetch_deposit_withdraw_fee(self, code: str, params={}):
        if not self.has['fetchDepositWithdrawFees']:
            raise NotSupported(self.id + ' fetchDepositWithdrawFee() is not supported yet')
        fees = self.fetch_deposit_withdraw_fees([code], params)
        return self.safe_value(fees, code)

    def get_supported_mapping(self, key, mapping={}):
        if key in mapping:
            return mapping[key]
        else:
            raise NotSupported(self.id + ' ' + key + ' does not have a value in mapping')

    def fetch_cross_borrow_rate(self, code: str, params={}):
        self.load_markets()
        if not self.has['fetchBorrowRates']:
            raise NotSupported(self.id + ' fetchCrossBorrowRate() is not supported yet')
        borrowRates = self.fetch_cross_borrow_rates(params)
        rate = self.safe_value(borrowRates, code)
        if rate is None:
            raise ExchangeError(self.id + ' fetchCrossBorrowRate() could not find the borrow rate for currency code ' + code)
        return rate

    def fetch_isolated_borrow_rate(self, symbol: str, params={}):
        self.load_markets()
        if not self.has['fetchBorrowRates']:
            raise NotSupported(self.id + ' fetchIsolatedBorrowRate() is not supported yet')
        borrowRates = self.fetch_isolated_borrow_rates(params)
        rate = self.safe_dict(borrowRates, symbol)
        if rate is None:
            raise ExchangeError(self.id + ' fetchIsolatedBorrowRate() could not find the borrow rate for market symbol ' + symbol)
        return rate

    def handle_option_and_params(self, params: object, methodName: str, optionName: str, defaultValue=None):
        # This method can be used to obtain method specific properties, i.e: self.handle_option_and_params(params, 'fetchPosition', 'marginMode', 'isolated')
        defaultOptionName = 'default' + self.capitalize(optionName)  # we also need to check the 'defaultXyzWhatever'
        # check if params contain the key
        value = self.safe_value_2(params, optionName, defaultOptionName)
        if value is not None:
            params = self.omit(params, [optionName, defaultOptionName])
        else:
            # handle routed methods like "watchTrades > watchTradesForSymbols"(or "watchTicker > watchTickers")
            methodName, params = self.handle_param_string(params, 'callerMethodName', methodName)
            # check if exchange has properties for self method
            exchangeWideMethodOptions = self.safe_value(self.options, methodName)
            if exchangeWideMethodOptions is not None:
                # check if the option is defined inside self method's props
                value = self.safe_value_2(exchangeWideMethodOptions, optionName, defaultOptionName)
            if value is None:
                # if it's still None, check if global exchange-wide option exists
                value = self.safe_value_2(self.options, optionName, defaultOptionName)
            # if it's still None, use the default value
            value = value if (value is not None) else defaultValue
        return [value, params]

    def handle_option_and_params_2(self, params: object, methodName1: str, optionName1: str, optionName2: str, defaultValue=None):
        value = None
        value, params = self.handle_option_and_params(params, methodName1, optionName1)
        if value is not None:
            # omit optionName2 too from params
            params = self.omit(params, optionName2)
            return [value, params]
        # if still None, try optionName2
        value2 = None
        value2, params = self.handle_option_and_params(params, methodName1, optionName2, defaultValue)
        return [value2, params]

    def handle_option(self, methodName: str, optionName: str, defaultValue=None):
        res = self.handle_option_and_params({}, methodName, optionName, defaultValue)
        return self.safe_value(res, 0)

    def handle_market_type_and_params(self, methodName: str, market: Market = None, params={}, defaultValue=None):
        """
 @ignore
 @param methodName the method calling handleMarketTypeAndParams
        :param Market market:
        :param dict params:
        :param str [params.type]: type assigned by user
        :param str [params.defaultType]: same.type
        :param str [defaultValue]: assigned programatically in the method calling handleMarketTypeAndParams
        :returns [str, dict]: the market type and params with type and defaultType omitted
        """
        # type from param
        type = self.safe_string_2(params, 'defaultType', 'type')
        if type is not None:
            params = self.omit(params, ['defaultType', 'type'])
            return [type, params]
        # type from market
        if market is not None:
            return [market['type'], params]
        # type from default-argument
        if defaultValue is not None:
            return [defaultValue, params]
        methodOptions = self.safe_dict(self.options, methodName)
        if methodOptions is not None:
            if isinstance(methodOptions, str):
                return [methodOptions, params]
            else:
                typeFromMethod = self.safe_string_2(methodOptions, 'defaultType', 'type')
                if typeFromMethod is not None:
                    return [typeFromMethod, params]
        defaultType = self.safe_string_2(self.options, 'defaultType', 'type', 'spot')
        return [defaultType, params]

    def handle_sub_type_and_params(self, methodName: str, market=None, params={}, defaultValue=None):
        subType = None
        # if set in params, it takes precedence
        subTypeInParams = self.safe_string_2(params, 'subType', 'defaultSubType')
        # avoid omitting if it's not present
        if subTypeInParams is not None:
            subType = subTypeInParams
            params = self.omit(params, ['subType', 'defaultSubType'])
        else:
            # at first, check from market object
            if market is not None:
                if market['linear']:
                    subType = 'linear'
                elif market['inverse']:
                    subType = 'inverse'
            # if it was not defined in market object
            if subType is None:
                values = self.handle_option_and_params({}, methodName, 'subType', defaultValue)  # no need to re-test params here
                subType = values[0]
        return [subType, params]

    def handle_margin_mode_and_params(self, methodName: str, params={}, defaultValue=None):
        """
 @ignore
        :param dict [params]: extra parameters specific to the exchange API endpoint
        :returns Array: the marginMode in lowercase by params["marginMode"], params["defaultMarginMode"] self.options["marginMode"] or self.options["defaultMarginMode"]
        """
        return self.handle_option_and_params(params, methodName, 'marginMode', defaultValue)

    def throw_exactly_matched_exception(self, exact, string, message):
        if string is None:
            return
        if string in exact:
            raise exact[string](message)

    def throw_broadly_matched_exception(self, broad, string, message):
        broadKey = self.find_broadly_matched_key(broad, string)
        if broadKey is not None:
            raise broad[broadKey](message)

    def find_broadly_matched_key(self, broad, string):
        # a helper for matching error strings exactly vs broadly
        keys = list(broad.keys())
        for i in range(0, len(keys)):
            key = keys[i]
            if string is not None:  # #issues/12698
                if string.find(key) >= 0:
                    return key
        return None

    def handle_errors(self, statusCode: int, statusText: str, url: str, method: str, responseHeaders: dict, responseBody: str, response, requestHeaders, requestBody):
        # it is a stub method that must be overrided in the derived exchange classes
        # raise NotSupported(self.id + ' handleErrors() not implemented yet')
        return None

    def calculate_rate_limiter_cost(self, api, method, path, params, config={}):
        return self.safe_value(config, 'cost', 1)

    def fetch_ticker(self, symbol: str, params={}):
        if self.has['fetchTickers']:
            self.load_markets()
            market = self.market(symbol)
            symbol = market['symbol']
            tickers = self.fetch_tickers([symbol], params)
            ticker = self.safe_dict(tickers, symbol)
            if ticker is None:
                raise NullResponse(self.id + ' fetchTickers() could not find a ticker for ' + symbol)
            else:
                return ticker
        else:
            raise NotSupported(self.id + ' fetchTicker() is not supported yet')

    def fetch_mark_price(self, symbol: str, params={}):
        if self.has['fetchMarkPrices']:
            self.load_markets()
            market = self.market(symbol)
            symbol = market['symbol']
            tickers = self.fetch_mark_prices([symbol], params)
            ticker = self.safe_dict(tickers, symbol)
            if ticker is None:
                raise NullResponse(self.id + ' fetchMarkPrices() could not find a ticker for ' + symbol)
            else:
                return ticker
        else:
            raise NotSupported(self.id + ' fetchMarkPrices() is not supported yet')

    def fetch_ticker_ws(self, symbol: str, params={}):
        if self.has['fetchTickersWs']:
            self.load_markets()
            market = self.market(symbol)
            symbol = market['symbol']
            tickers = self.fetch_tickers_ws([symbol], params)
            ticker = self.safe_dict(tickers, symbol)
            if ticker is None:
                raise NullResponse(self.id + ' fetchTickerWs() could not find a ticker for ' + symbol)
            else:
                return ticker
        else:
            raise NotSupported(self.id + ' fetchTickerWs() is not supported yet')

    def watch_ticker(self, symbol: str, params={}):
        raise NotSupported(self.id + ' watchTicker() is not supported yet')

    def fetch_tickers(self, symbols: Strings = None, params={}):
        raise NotSupported(self.id + ' fetchTickers() is not supported yet')

    def fetch_mark_prices(self, symbols: Strings = None, params={}):
        raise NotSupported(self.id + ' fetchMarkPrices() is not supported yet')

    def fetch_tickers_ws(self, symbols: Strings = None, params={}):
        raise NotSupported(self.id + ' fetchTickers() is not supported yet')

    def fetch_order_books(self, symbols: Strings = None, limit: Int = None, params={}):
        raise NotSupported(self.id + ' fetchOrderBooks() is not supported yet')

    def watch_bids_asks(self, symbols: Strings = None, params={}):
        raise NotSupported(self.id + ' watchBidsAsks() is not supported yet')

    def watch_tickers(self, symbols: Strings = None, params={}):
        raise NotSupported(self.id + ' watchTickers() is not supported yet')

    def un_watch_tickers(self, symbols: Strings = None, params={}):
        raise NotSupported(self.id + ' unWatchTickers() is not supported yet')

    def fetch_order(self, id: str, symbol: Str = None, params={}):
        raise NotSupported(self.id + ' fetchOrder() is not supported yet')

    def fetch_order_ws(self, id: str, symbol: Str = None, params={}):
        raise NotSupported(self.id + ' fetchOrderWs() is not supported yet')

    def fetch_order_status(self, id: str, symbol: Str = None, params={}):
        # TODO: TypeScript: change method signature by replacing
        # Promise<string> with Promise<Order['status']>.
        order = self.fetch_order(id, symbol, params)
        return order['status']

    def fetch_unified_order(self, order, params={}):
        return self.fetch_order(self.safe_string(order, 'id'), self.safe_string(order, 'symbol'), params)

    def create_order(self, symbol: str, type: OrderType, side: OrderSide, amount: float, price: Num = None, params={}):
        raise NotSupported(self.id + ' createOrder() is not supported yet')

    def create_convert_trade(self, id: str, fromCode: str, toCode: str, amount: Num = None, params={}):
        raise NotSupported(self.id + ' createConvertTrade() is not supported yet')

    def fetch_convert_trade(self, id: str, code: Str = None, params={}):
        raise NotSupported(self.id + ' fetchConvertTrade() is not supported yet')

    def fetch_convert_trade_history(self, code: Str = None, since: Int = None, limit: Int = None, params={}):
        raise NotSupported(self.id + ' fetchConvertTradeHistory() is not supported yet')

    def fetch_position_mode(self, symbol: Str = None, params={}):
        raise NotSupported(self.id + ' fetchPositionMode() is not supported yet')

    def create_trailing_amount_order(self, symbol: str, type: OrderType, side: OrderSide, amount: float, price: Num = None, trailingAmount: Num = None, trailingTriggerPrice: Num = None, params={}):
        """
        create a trailing order by providing the symbol, type, side, amount, price and trailingAmount
        :param str symbol: unified symbol of the market to create an order in
        :param str type: 'market' or 'limit'
        :param str side: 'buy' or 'sell'
        :param float amount: how much you want to trade in units of the base currency, or number of contracts
        :param float [price]: the price for the order to be filled at, in units of the quote currency, ignored in market orders
        :param float trailingAmount: the quote amount to trail away from the current market price
        :param float [trailingTriggerPrice]: the price to activate a trailing order, default uses the price argument
        :param dict [params]: extra parameters specific to the exchange API endpoint
        :returns dict: an `order structure <https://docs.ccxt.com/#/?id=order-structure>`
        """
        if trailingAmount is None:
            raise ArgumentsRequired(self.id + ' createTrailingAmountOrder() requires a trailingAmount argument')
        params['trailingAmount'] = trailingAmount
        if trailingTriggerPrice is not None:
            params['trailingTriggerPrice'] = trailingTriggerPrice
        if self.has['createTrailingAmountOrder']:
            return self.create_order(symbol, type, side, amount, price, params)
        raise NotSupported(self.id + ' createTrailingAmountOrder() is not supported yet')

    def create_trailing_amount_order_ws(self, symbol: str, type: OrderType, side: OrderSide, amount: float, price: Num = None, trailingAmount: Num = None, trailingTriggerPrice: Num = None, params={}):
        """
        create a trailing order by providing the symbol, type, side, amount, price and trailingAmount
        :param str symbol: unified symbol of the market to create an order in
        :param str type: 'market' or 'limit'
        :param str side: 'buy' or 'sell'
        :param float amount: how much you want to trade in units of the base currency, or number of contracts
        :param float [price]: the price for the order to be filled at, in units of the quote currency, ignored in market orders
        :param float trailingAmount: the quote amount to trail away from the current market price
        :param float [trailingTriggerPrice]: the price to activate a trailing order, default uses the price argument
        :param dict [params]: extra parameters specific to the exchange API endpoint
        :returns dict: an `order structure <https://docs.ccxt.com/#/?id=order-structure>`
        """
        if trailingAmount is None:
            raise ArgumentsRequired(self.id + ' createTrailingAmountOrderWs() requires a trailingAmount argument')
        params['trailingAmount'] = trailingAmount
        if trailingTriggerPrice is not None:
            params['trailingTriggerPrice'] = trailingTriggerPrice
        if self.has['createTrailingAmountOrderWs']:
            return self.create_order_ws(symbol, type, side, amount, price, params)
        raise NotSupported(self.id + ' createTrailingAmountOrderWs() is not supported yet')

    def create_trailing_percent_order(self, symbol: str, type: OrderType, side: OrderSide, amount: float, price: Num = None, trailingPercent: Num = None, trailingTriggerPrice: Num = None, params={}):
        """
        create a trailing order by providing the symbol, type, side, amount, price and trailingPercent
        :param str symbol: unified symbol of the market to create an order in
        :param str type: 'market' or 'limit'
        :param str side: 'buy' or 'sell'
        :param float amount: how much you want to trade in units of the base currency, or number of contracts
        :param float [price]: the price for the order to be filled at, in units of the quote currency, ignored in market orders
        :param float trailingPercent: the percent to trail away from the current market price
        :param float [trailingTriggerPrice]: the price to activate a trailing order, default uses the price argument
        :param dict [params]: extra parameters specific to the exchange API endpoint
        :returns dict: an `order structure <https://docs.ccxt.com/#/?id=order-structure>`
        """
        if trailingPercent is None:
            raise ArgumentsRequired(self.id + ' createTrailingPercentOrder() requires a trailingPercent argument')
        params['trailingPercent'] = trailingPercent
        if trailingTriggerPrice is not None:
            params['trailingTriggerPrice'] = trailingTriggerPrice
        if self.has['createTrailingPercentOrder']:
            return self.create_order(symbol, type, side, amount, price, params)
        raise NotSupported(self.id + ' createTrailingPercentOrder() is not supported yet')

    def create_trailing_percent_order_ws(self, symbol: str, type: OrderType, side: OrderSide, amount: float, price: Num = None, trailingPercent: Num = None, trailingTriggerPrice: Num = None, params={}):
        """
        create a trailing order by providing the symbol, type, side, amount, price and trailingPercent
        :param str symbol: unified symbol of the market to create an order in
        :param str type: 'market' or 'limit'
        :param str side: 'buy' or 'sell'
        :param float amount: how much you want to trade in units of the base currency, or number of contracts
        :param float [price]: the price for the order to be filled at, in units of the quote currency, ignored in market orders
        :param float trailingPercent: the percent to trail away from the current market price
        :param float [trailingTriggerPrice]: the price to activate a trailing order, default uses the price argument
        :param dict [params]: extra parameters specific to the exchange API endpoint
        :returns dict: an `order structure <https://docs.ccxt.com/#/?id=order-structure>`
        """
        if trailingPercent is None:
            raise ArgumentsRequired(self.id + ' createTrailingPercentOrderWs() requires a trailingPercent argument')
        params['trailingPercent'] = trailingPercent
        if trailingTriggerPrice is not None:
            params['trailingTriggerPrice'] = trailingTriggerPrice
        if self.has['createTrailingPercentOrderWs']:
            return self.create_order_ws(symbol, type, side, amount, price, params)
        raise NotSupported(self.id + ' createTrailingPercentOrderWs() is not supported yet')

    def create_market_order_with_cost(self, symbol: str, side: OrderSide, cost: float, params={}):
        """
        create a market order by providing the symbol, side and cost
        :param str symbol: unified symbol of the market to create an order in
        :param str side: 'buy' or 'sell'
        :param float cost: how much you want to trade in units of the quote currency
        :param dict [params]: extra parameters specific to the exchange API endpoint
        :returns dict: an `order structure <https://docs.ccxt.com/#/?id=order-structure>`
        """
        if self.has['createMarketOrderWithCost'] or (self.has['createMarketBuyOrderWithCost'] and self.has['createMarketSellOrderWithCost']):
            return self.create_order(symbol, 'market', side, cost, 1, params)
        raise NotSupported(self.id + ' createMarketOrderWithCost() is not supported yet')

    def create_market_buy_order_with_cost(self, symbol: str, cost: float, params={}):
        """
        create a market buy order by providing the symbol and cost
        :param str symbol: unified symbol of the market to create an order in
        :param float cost: how much you want to trade in units of the quote currency
        :param dict [params]: extra parameters specific to the exchange API endpoint
        :returns dict: an `order structure <https://docs.ccxt.com/#/?id=order-structure>`
        """
        if self.options['createMarketBuyOrderRequiresPrice'] or self.has['createMarketBuyOrderWithCost']:
            return self.create_order(symbol, 'market', 'buy', cost, 1, params)
        raise NotSupported(self.id + ' createMarketBuyOrderWithCost() is not supported yet')

    def create_market_sell_order_with_cost(self, symbol: str, cost: float, params={}):
        """
        create a market sell order by providing the symbol and cost
        :param str symbol: unified symbol of the market to create an order in
        :param float cost: how much you want to trade in units of the quote currency
        :param dict [params]: extra parameters specific to the exchange API endpoint
        :returns dict: an `order structure <https://docs.ccxt.com/#/?id=order-structure>`
        """
        if self.options['createMarketSellOrderRequiresPrice'] or self.has['createMarketSellOrderWithCost']:
            return self.create_order(symbol, 'market', 'sell', cost, 1, params)
        raise NotSupported(self.id + ' createMarketSellOrderWithCost() is not supported yet')

    def create_market_order_with_cost_ws(self, symbol: str, side: OrderSide, cost: float, params={}):
        """
        create a market order by providing the symbol, side and cost
        :param str symbol: unified symbol of the market to create an order in
        :param str side: 'buy' or 'sell'
        :param float cost: how much you want to trade in units of the quote currency
        :param dict [params]: extra parameters specific to the exchange API endpoint
        :returns dict: an `order structure <https://docs.ccxt.com/#/?id=order-structure>`
        """
        if self.has['createMarketOrderWithCostWs'] or (self.has['createMarketBuyOrderWithCostWs'] and self.has['createMarketSellOrderWithCostWs']):
            return self.create_order_ws(symbol, 'market', side, cost, 1, params)
        raise NotSupported(self.id + ' createMarketOrderWithCostWs() is not supported yet')

    def create_trigger_order(self, symbol: str, type: OrderType, side: OrderSide, amount: float, price: Num = None, triggerPrice: Num = None, params={}):
        """
        create a trigger stop order(type 1)
        :param str symbol: unified symbol of the market to create an order in
        :param str type: 'market' or 'limit'
        :param str side: 'buy' or 'sell'
        :param float amount: how much you want to trade in units of the base currency or the number of contracts
        :param float [price]: the price to fulfill the order, in units of the quote currency, ignored in market orders
        :param float triggerPrice: the price to trigger the stop order, in units of the quote currency
        :param dict [params]: extra parameters specific to the exchange API endpoint
        :returns dict: an `order structure <https://docs.ccxt.com/#/?id=order-structure>`
        """
        if triggerPrice is None:
            raise ArgumentsRequired(self.id + ' createTriggerOrder() requires a triggerPrice argument')
        params['triggerPrice'] = triggerPrice
        if self.has['createTriggerOrder']:
            return self.create_order(symbol, type, side, amount, price, params)
        raise NotSupported(self.id + ' createTriggerOrder() is not supported yet')

    def create_trigger_order_ws(self, symbol: str, type: OrderType, side: OrderSide, amount: float, price: Num = None, triggerPrice: Num = None, params={}):
        """
        create a trigger stop order(type 1)
        :param str symbol: unified symbol of the market to create an order in
        :param str type: 'market' or 'limit'
        :param str side: 'buy' or 'sell'
        :param float amount: how much you want to trade in units of the base currency or the number of contracts
        :param float [price]: the price to fulfill the order, in units of the quote currency, ignored in market orders
        :param float triggerPrice: the price to trigger the stop order, in units of the quote currency
        :param dict [params]: extra parameters specific to the exchange API endpoint
        :returns dict: an `order structure <https://docs.ccxt.com/#/?id=order-structure>`
        """
        if triggerPrice is None:
            raise ArgumentsRequired(self.id + ' createTriggerOrderWs() requires a triggerPrice argument')
        params['triggerPrice'] = triggerPrice
        if self.has['createTriggerOrderWs']:
            return self.create_order_ws(symbol, type, side, amount, price, params)
        raise NotSupported(self.id + ' createTriggerOrderWs() is not supported yet')

    def create_stop_loss_order(self, symbol: str, type: OrderType, side: OrderSide, amount: float, price: Num = None, stopLossPrice: Num = None, params={}):
        """
        create a trigger stop loss order(type 2)
        :param str symbol: unified symbol of the market to create an order in
        :param str type: 'market' or 'limit'
        :param str side: 'buy' or 'sell'
        :param float amount: how much you want to trade in units of the base currency or the number of contracts
        :param float [price]: the price to fulfill the order, in units of the quote currency, ignored in market orders
        :param float stopLossPrice: the price to trigger the stop loss order, in units of the quote currency
        :param dict [params]: extra parameters specific to the exchange API endpoint
        :returns dict: an `order structure <https://docs.ccxt.com/#/?id=order-structure>`
        """
        if stopLossPrice is None:
            raise ArgumentsRequired(self.id + ' createStopLossOrder() requires a stopLossPrice argument')
        params['stopLossPrice'] = stopLossPrice
        if self.has['createStopLossOrder']:
            return self.create_order(symbol, type, side, amount, price, params)
        raise NotSupported(self.id + ' createStopLossOrder() is not supported yet')

    def create_stop_loss_order_ws(self, symbol: str, type: OrderType, side: OrderSide, amount: float, price: Num = None, stopLossPrice: Num = None, params={}):
        """
        create a trigger stop loss order(type 2)
        :param str symbol: unified symbol of the market to create an order in
        :param str type: 'market' or 'limit'
        :param str side: 'buy' or 'sell'
        :param float amount: how much you want to trade in units of the base currency or the number of contracts
        :param float [price]: the price to fulfill the order, in units of the quote currency, ignored in market orders
        :param float stopLossPrice: the price to trigger the stop loss order, in units of the quote currency
        :param dict [params]: extra parameters specific to the exchange API endpoint
        :returns dict: an `order structure <https://docs.ccxt.com/#/?id=order-structure>`
        """
        if stopLossPrice is None:
            raise ArgumentsRequired(self.id + ' createStopLossOrderWs() requires a stopLossPrice argument')
        params['stopLossPrice'] = stopLossPrice
        if self.has['createStopLossOrderWs']:
            return self.create_order_ws(symbol, type, side, amount, price, params)
        raise NotSupported(self.id + ' createStopLossOrderWs() is not supported yet')

    def create_take_profit_order(self, symbol: str, type: OrderType, side: OrderSide, amount: float, price: Num = None, takeProfitPrice: Num = None, params={}):
        """
        create a trigger take profit order(type 2)
        :param str symbol: unified symbol of the market to create an order in
        :param str type: 'market' or 'limit'
        :param str side: 'buy' or 'sell'
        :param float amount: how much you want to trade in units of the base currency or the number of contracts
        :param float [price]: the price to fulfill the order, in units of the quote currency, ignored in market orders
        :param float takeProfitPrice: the price to trigger the take profit order, in units of the quote currency
        :param dict [params]: extra parameters specific to the exchange API endpoint
        :returns dict: an `order structure <https://docs.ccxt.com/#/?id=order-structure>`
        """
        if takeProfitPrice is None:
            raise ArgumentsRequired(self.id + ' createTakeProfitOrder() requires a takeProfitPrice argument')
        params['takeProfitPrice'] = takeProfitPrice
        if self.has['createTakeProfitOrder']:
            return self.create_order(symbol, type, side, amount, price, params)
        raise NotSupported(self.id + ' createTakeProfitOrder() is not supported yet')

    def create_take_profit_order_ws(self, symbol: str, type: OrderType, side: OrderSide, amount: float, price: Num = None, takeProfitPrice: Num = None, params={}):
        """
        create a trigger take profit order(type 2)
        :param str symbol: unified symbol of the market to create an order in
        :param str type: 'market' or 'limit'
        :param str side: 'buy' or 'sell'
        :param float amount: how much you want to trade in units of the base currency or the number of contracts
        :param float [price]: the price to fulfill the order, in units of the quote currency, ignored in market orders
        :param float takeProfitPrice: the price to trigger the take profit order, in units of the quote currency
        :param dict [params]: extra parameters specific to the exchange API endpoint
        :returns dict: an `order structure <https://docs.ccxt.com/#/?id=order-structure>`
        """
        if takeProfitPrice is None:
            raise ArgumentsRequired(self.id + ' createTakeProfitOrderWs() requires a takeProfitPrice argument')
        params['takeProfitPrice'] = takeProfitPrice
        if self.has['createTakeProfitOrderWs']:
            return self.create_order_ws(symbol, type, side, amount, price, params)
        raise NotSupported(self.id + ' createTakeProfitOrderWs() is not supported yet')

    def create_order_with_take_profit_and_stop_loss(self, symbol: str, type: OrderType, side: OrderSide, amount: float, price: Num = None, takeProfit: Num = None, stopLoss: Num = None, params={}):
        """
        create an order with a stop loss or take profit attached(type 3)
        :param str symbol: unified symbol of the market to create an order in
        :param str type: 'market' or 'limit'
        :param str side: 'buy' or 'sell'
        :param float amount: how much you want to trade in units of the base currency or the number of contracts
        :param float [price]: the price to fulfill the order, in units of the quote currency, ignored in market orders
        :param float [takeProfit]: the take profit price, in units of the quote currency
        :param float [stopLoss]: the stop loss price, in units of the quote currency
        :param dict [params]: extra parameters specific to the exchange API endpoint
        :param str [params.takeProfitType]: *not available on all exchanges* 'limit' or 'market'
        :param str [params.stopLossType]: *not available on all exchanges* 'limit' or 'market'
        :param str [params.takeProfitPriceType]: *not available on all exchanges* 'last', 'mark' or 'index'
        :param str [params.stopLossPriceType]: *not available on all exchanges* 'last', 'mark' or 'index'
        :param float [params.takeProfitLimitPrice]: *not available on all exchanges* limit price for a limit take profit order
        :param float [params.stopLossLimitPrice]: *not available on all exchanges* stop loss for a limit stop loss order
        :param float [params.takeProfitAmount]: *not available on all exchanges* the amount for a take profit
        :param float [params.stopLossAmount]: *not available on all exchanges* the amount for a stop loss
        :returns dict: an `order structure <https://docs.ccxt.com/#/?id=order-structure>`
        """
        params = self.set_take_profit_and_stop_loss_params(symbol, type, side, amount, price, takeProfit, stopLoss, params)
        if self.has['createOrderWithTakeProfitAndStopLoss']:
            return self.create_order(symbol, type, side, amount, price, params)
        raise NotSupported(self.id + ' createOrderWithTakeProfitAndStopLoss() is not supported yet')

    def set_take_profit_and_stop_loss_params(self, symbol: str, type: OrderType, side: OrderSide, amount: float, price: Num = None, takeProfit: Num = None, stopLoss: Num = None, params={}):
        if (takeProfit is None) and (stopLoss is None):
            raise ArgumentsRequired(self.id + ' createOrderWithTakeProfitAndStopLoss() requires either a takeProfit or stopLoss argument')
        if takeProfit is not None:
            params['takeProfit'] = {
                'triggerPrice': takeProfit,
            }
        if stopLoss is not None:
            params['stopLoss'] = {
                'triggerPrice': stopLoss,
            }
        takeProfitType = self.safe_string(params, 'takeProfitType')
        takeProfitPriceType = self.safe_string(params, 'takeProfitPriceType')
        takeProfitLimitPrice = self.safe_string(params, 'takeProfitLimitPrice')
        takeProfitAmount = self.safe_string(params, 'takeProfitAmount')
        stopLossType = self.safe_string(params, 'stopLossType')
        stopLossPriceType = self.safe_string(params, 'stopLossPriceType')
        stopLossLimitPrice = self.safe_string(params, 'stopLossLimitPrice')
        stopLossAmount = self.safe_string(params, 'stopLossAmount')
        if takeProfitType is not None:
            params['takeProfit']['type'] = takeProfitType
        if takeProfitPriceType is not None:
            params['takeProfit']['priceType'] = takeProfitPriceType
        if takeProfitLimitPrice is not None:
            params['takeProfit']['price'] = self.parse_to_numeric(takeProfitLimitPrice)
        if takeProfitAmount is not None:
            params['takeProfit']['amount'] = self.parse_to_numeric(takeProfitAmount)
        if stopLossType is not None:
            params['stopLoss']['type'] = stopLossType
        if stopLossPriceType is not None:
            params['stopLoss']['priceType'] = stopLossPriceType
        if stopLossLimitPrice is not None:
            params['stopLoss']['price'] = self.parse_to_numeric(stopLossLimitPrice)
        if stopLossAmount is not None:
            params['stopLoss']['amount'] = self.parse_to_numeric(stopLossAmount)
        params = self.omit(params, ['takeProfitType', 'takeProfitPriceType', 'takeProfitLimitPrice', 'takeProfitAmount', 'stopLossType', 'stopLossPriceType', 'stopLossLimitPrice', 'stopLossAmount'])
        return params

    def create_order_with_take_profit_and_stop_loss_ws(self, symbol: str, type: OrderType, side: OrderSide, amount: float, price: Num = None, takeProfit: Num = None, stopLoss: Num = None, params={}):
        """
        create an order with a stop loss or take profit attached(type 3)
        :param str symbol: unified symbol of the market to create an order in
        :param str type: 'market' or 'limit'
        :param str side: 'buy' or 'sell'
        :param float amount: how much you want to trade in units of the base currency or the number of contracts
        :param float [price]: the price to fulfill the order, in units of the quote currency, ignored in market orders
        :param float [takeProfit]: the take profit price, in units of the quote currency
        :param float [stopLoss]: the stop loss price, in units of the quote currency
        :param dict [params]: extra parameters specific to the exchange API endpoint
        :param str [params.takeProfitType]: *not available on all exchanges* 'limit' or 'market'
        :param str [params.stopLossType]: *not available on all exchanges* 'limit' or 'market'
        :param str [params.takeProfitPriceType]: *not available on all exchanges* 'last', 'mark' or 'index'
        :param str [params.stopLossPriceType]: *not available on all exchanges* 'last', 'mark' or 'index'
        :param float [params.takeProfitLimitPrice]: *not available on all exchanges* limit price for a limit take profit order
        :param float [params.stopLossLimitPrice]: *not available on all exchanges* stop loss for a limit stop loss order
        :param float [params.takeProfitAmount]: *not available on all exchanges* the amount for a take profit
        :param float [params.stopLossAmount]: *not available on all exchanges* the amount for a stop loss
        :returns dict: an `order structure <https://docs.ccxt.com/#/?id=order-structure>`
        """
        params = self.set_take_profit_and_stop_loss_params(symbol, type, side, amount, price, takeProfit, stopLoss, params)
        if self.has['createOrderWithTakeProfitAndStopLossWs']:
            return self.create_order_ws(symbol, type, side, amount, price, params)
        raise NotSupported(self.id + ' createOrderWithTakeProfitAndStopLossWs() is not supported yet')

    def create_orders(self, orders: List[OrderRequest], params={}):
        raise NotSupported(self.id + ' createOrders() is not supported yet')

    def edit_orders(self, orders: List[OrderRequest], params={}):
        raise NotSupported(self.id + ' editOrders() is not supported yet')

    def create_order_ws(self, symbol: str, type: OrderType, side: OrderSide, amount: float, price: Num = None, params={}):
        raise NotSupported(self.id + ' createOrderWs() is not supported yet')

    def cancel_order(self, id: str, symbol: Str = None, params={}):
        raise NotSupported(self.id + ' cancelOrder() is not supported yet')

    def cancel_order_ws(self, id: str, symbol: Str = None, params={}):
        raise NotSupported(self.id + ' cancelOrderWs() is not supported yet')

    def cancel_orders_ws(self, ids: List[str], symbol: Str = None, params={}):
        raise NotSupported(self.id + ' cancelOrdersWs() is not supported yet')

    def cancel_all_orders(self, symbol: Str = None, params={}):
        raise NotSupported(self.id + ' cancelAllOrders() is not supported yet')

    def cancel_all_orders_after(self, timeout: Int, params={}):
        raise NotSupported(self.id + ' cancelAllOrdersAfter() is not supported yet')

    def cancel_orders_for_symbols(self, orders: List[CancellationRequest], params={}):
        raise NotSupported(self.id + ' cancelOrdersForSymbols() is not supported yet')

    def cancel_all_orders_ws(self, symbol: Str = None, params={}):
        raise NotSupported(self.id + ' cancelAllOrdersWs() is not supported yet')

    def cancel_unified_order(self, order, params={}):
        return self.cancel_order(self.safe_string(order, 'id'), self.safe_string(order, 'symbol'), params)

    def fetch_orders(self, symbol: Str = None, since: Int = None, limit: Int = None, params={}):
        if self.has['fetchOpenOrders'] and self.has['fetchClosedOrders']:
            raise NotSupported(self.id + ' fetchOrders() is not supported yet, consider using fetchOpenOrders() and fetchClosedOrders() instead')
        raise NotSupported(self.id + ' fetchOrders() is not supported yet')

    def fetch_orders_ws(self, symbol: Str = None, since: Int = None, limit: Int = None, params={}):
        raise NotSupported(self.id + ' fetchOrdersWs() is not supported yet')

    def fetch_order_trades(self, id: str, symbol: Str = None, since: Int = None, limit: Int = None, params={}):
        raise NotSupported(self.id + ' fetchOrderTrades() is not supported yet')

    def watch_orders(self, symbol: Str = None, since: Int = None, limit: Int = None, params={}):
        raise NotSupported(self.id + ' watchOrders() is not supported yet')

    def fetch_open_orders(self, symbol: Str = None, since: Int = None, limit: Int = None, params={}):
        if self.has['fetchOrders']:
            orders = self.fetch_orders(symbol, since, limit, params)
            return self.filter_by(orders, 'status', 'open')
        raise NotSupported(self.id + ' fetchOpenOrders() is not supported yet')

    def fetch_open_orders_ws(self, symbol: Str = None, since: Int = None, limit: Int = None, params={}):
        if self.has['fetchOrdersWs']:
            orders = self.fetch_orders_ws(symbol, since, limit, params)
            return self.filter_by(orders, 'status', 'open')
        raise NotSupported(self.id + ' fetchOpenOrdersWs() is not supported yet')

    def fetch_closed_orders(self, symbol: Str = None, since: Int = None, limit: Int = None, params={}):
        if self.has['fetchOrders']:
            orders = self.fetch_orders(symbol, since, limit, params)
            return self.filter_by(orders, 'status', 'closed')
        raise NotSupported(self.id + ' fetchClosedOrders() is not supported yet')

    def fetch_canceled_and_closed_orders(self, symbol: Str = None, since: Int = None, limit: Int = None, params={}):
        raise NotSupported(self.id + ' fetchCanceledAndClosedOrders() is not supported yet')

    def fetch_closed_orders_ws(self, symbol: Str = None, since: Int = None, limit: Int = None, params={}):
        if self.has['fetchOrdersWs']:
            orders = self.fetch_orders_ws(symbol, since, limit, params)
            return self.filter_by(orders, 'status', 'closed')
        raise NotSupported(self.id + ' fetchClosedOrdersWs() is not supported yet')

    def fetch_my_trades(self, symbol: Str = None, since: Int = None, limit: Int = None, params={}):
        raise NotSupported(self.id + ' fetchMyTrades() is not supported yet')

    def fetch_my_liquidations(self, symbol: Str = None, since: Int = None, limit: Int = None, params={}):
        raise NotSupported(self.id + ' fetchMyLiquidations() is not supported yet')

    def fetch_liquidations(self, symbol: str, since: Int = None, limit: Int = None, params={}):
        raise NotSupported(self.id + ' fetchLiquidations() is not supported yet')

    def fetch_my_trades_ws(self, symbol: Str = None, since: Int = None, limit: Int = None, params={}):
        raise NotSupported(self.id + ' fetchMyTradesWs() is not supported yet')

    def watch_my_trades(self, symbol: Str = None, since: Int = None, limit: Int = None, params={}):
        raise NotSupported(self.id + ' watchMyTrades() is not supported yet')

    def fetch_greeks(self, symbol: str, params={}):
        raise NotSupported(self.id + ' fetchGreeks() is not supported yet')

    def fetch_all_greeks(self, symbols: Strings = None, params={}):
        raise NotSupported(self.id + ' fetchAllGreeks() is not supported yet')

    def fetch_option_chain(self, code: str, params={}):
        raise NotSupported(self.id + ' fetchOptionChain() is not supported yet')

    def fetch_option(self, symbol: str, params={}):
        raise NotSupported(self.id + ' fetchOption() is not supported yet')

    def fetch_convert_quote(self, fromCode: str, toCode: str, amount: Num = None, params={}):
        raise NotSupported(self.id + ' fetchConvertQuote() is not supported yet')

    def fetch_deposits_withdrawals(self, code: Str = None, since: Int = None, limit: Int = None, params={}):
        """
        fetch history of deposits and withdrawals
        :param str [code]: unified currency code for the currency of the deposit/withdrawals, default is None
        :param int [since]: timestamp in ms of the earliest deposit/withdrawal, default is None
        :param int [limit]: max number of deposit/withdrawals to return, default is None
        :param dict [params]: extra parameters specific to the exchange API endpoint
        :returns dict: a list of `transaction structures <https://docs.ccxt.com/#/?id=transaction-structure>`
        """
        raise NotSupported(self.id + ' fetchDepositsWithdrawals() is not supported yet')

    def fetch_deposits(self, code: Str = None, since: Int = None, limit: Int = None, params={}):
        raise NotSupported(self.id + ' fetchDeposits() is not supported yet')

    def fetch_withdrawals(self, code: Str = None, since: Int = None, limit: Int = None, params={}):
        raise NotSupported(self.id + ' fetchWithdrawals() is not supported yet')

    def fetch_deposits_ws(self, code: Str = None, since: Int = None, limit: Int = None, params={}):
        raise NotSupported(self.id + ' fetchDepositsWs() is not supported yet')

    def fetch_withdrawals_ws(self, code: Str = None, since: Int = None, limit: Int = None, params={}):
        raise NotSupported(self.id + ' fetchWithdrawalsWs() is not supported yet')

    def fetch_funding_rate_history(self, symbol: Str = None, since: Int = None, limit: Int = None, params={}):
        raise NotSupported(self.id + ' fetchFundingRateHistory() is not supported yet')

    def fetch_funding_history(self, symbol: Str = None, since: Int = None, limit: Int = None, params={}):
        raise NotSupported(self.id + ' fetchFundingHistory() is not supported yet')

    def close_position(self, symbol: str, side: OrderSide = None, params={}):
        raise NotSupported(self.id + ' closePosition() is not supported yet')

    def close_all_positions(self, params={}):
        raise NotSupported(self.id + ' closeAllPositions() is not supported yet')

    def fetch_l3_order_book(self, symbol: str, limit: Int = None, params={}):
        raise BadRequest(self.id + ' fetchL3OrderBook() is not supported yet')

    def parse_last_price(self, price, market: Market = None):
        raise NotSupported(self.id + ' parseLastPrice() is not supported yet')

    def fetch_deposit_address(self, code: str, params={}):
        if self.has['fetchDepositAddresses']:
            depositAddresses = self.fetch_deposit_addresses([code], params)
            depositAddress = self.safe_value(depositAddresses, code)
            if depositAddress is None:
                raise InvalidAddress(self.id + ' fetchDepositAddress() could not find a deposit address for ' + code + ', make sure you have created a corresponding deposit address in your wallet on the exchange website')
            else:
                return depositAddress
        elif self.has['fetchDepositAddressesByNetwork']:
            network = self.safe_string(params, 'network')
            params = self.omit(params, 'network')
            addressStructures = self.fetch_deposit_addresses_by_network(code, params)
            if network is not None:
                return self.safe_dict(addressStructures, network)
            else:
                keys = list(addressStructures.keys())
                key = self.safe_string(keys, 0)
                return self.safe_dict(addressStructures, key)
        else:
            raise NotSupported(self.id + ' fetchDepositAddress() is not supported yet')

    def account(self) -> BalanceAccount:
        return {
            'free': None,
            'used': None,
            'total': None,
        }

    def common_currency_code(self, code: str):
        if not self.substituteCommonCurrencyCodes:
            return code
        return self.safe_string(self.commonCurrencies, code, code)

    def currency(self, code: str):
        keys = list(self.currencies.keys())
        numCurrencies = len(keys)
        if numCurrencies == 0:
            raise ExchangeError(self.id + ' currencies not loaded')
        if isinstance(code, str):
            if code in self.currencies:
                return self.currencies[code]
            elif code in self.currencies_by_id:
                return self.currencies_by_id[code]
        raise ExchangeError(self.id + ' does not have currency code ' + code)

    def market(self, symbol: str):
        if self.markets is None:
            raise ExchangeError(self.id + ' markets not loaded')
        if symbol in self.markets:
            return self.markets[symbol]
        elif symbol in self.markets_by_id:
            markets = self.markets_by_id[symbol]
            defaultType = self.safe_string_2(self.options, 'defaultType', 'defaultSubType', 'spot')
            for i in range(0, len(markets)):
                market = markets[i]
                if market[defaultType]:
                    return market
            return markets[0]
        elif (symbol.endswith('-C')) or (symbol.endswith('-P')) or (symbol.startswith('C-')) or (symbol.startswith('P-')):
            return self.create_expired_option_market(symbol)
        raise BadSymbol(self.id + ' does not have market symbol ' + symbol)

    def create_expired_option_market(self, symbol: str):
        raise NotSupported(self.id + ' createExpiredOptionMarket() is not supported yet')

    def is_leveraged_currency(self, currencyCode, checkBaseCoin: Bool = False, existingCurrencies: dict = None):
        leverageSuffixes = [
            '2L', '2S', '3L', '3S', '4L', '4S', '5L', '5S',  # Leveraged Tokens(LT)
            'UP', 'DOWN',  # exchange-specific(e.g. BLVT)
            'BULL', 'BEAR',  # similar
        ]
        for i in range(0, len(leverageSuffixes)):
            leverageSuffix = leverageSuffixes[i]
            if currencyCode.endswith(leverageSuffix):
                if not checkBaseCoin:
                    return True
                else:
                    # check if base currency is inside dict
                    baseCurrencyCode = currencyCode.replace(leverageSuffix, '')
                    if baseCurrencyCode in existingCurrencies:
                        return True
        return False

    def handle_withdraw_tag_and_params(self, tag, params):
        if (tag is not None) and (isinstance(tag, dict)):
            params = self.extend(tag, params)
            tag = None
        if tag is None:
            tag = self.safe_string(params, 'tag')
            if tag is not None:
                params = self.omit(params, 'tag')
        return [tag, params]

    def create_limit_order(self, symbol: str, side: OrderSide, amount: float, price: float, params={}):
        return self.create_order(symbol, 'limit', side, amount, price, params)

    def create_limit_order_ws(self, symbol: str, side: OrderSide, amount: float, price: float, params={}):
        return self.create_order_ws(symbol, 'limit', side, amount, price, params)

    def create_market_order(self, symbol: str, side: OrderSide, amount: float, price: Num = None, params={}):
        return self.create_order(symbol, 'market', side, amount, price, params)

    def create_market_order_ws(self, symbol: str, side: OrderSide, amount: float, price: Num = None, params={}):
        return self.create_order_ws(symbol, 'market', side, amount, price, params)

    def create_limit_buy_order(self, symbol: str, amount: float, price: float, params={}):
        return self.create_order(symbol, 'limit', 'buy', amount, price, params)

    def create_limit_buy_order_ws(self, symbol: str, amount: float, price: float, params={}):
        return self.create_order_ws(symbol, 'limit', 'buy', amount, price, params)

    def create_limit_sell_order(self, symbol: str, amount: float, price: float, params={}):
        return self.create_order(symbol, 'limit', 'sell', amount, price, params)

    def create_limit_sell_order_ws(self, symbol: str, amount: float, price: float, params={}):
        return self.create_order_ws(symbol, 'limit', 'sell', amount, price, params)

    def create_market_buy_order(self, symbol: str, amount: float, params={}):
        return self.create_order(symbol, 'market', 'buy', amount, None, params)

    def create_market_buy_order_ws(self, symbol: str, amount: float, params={}):
        return self.create_order_ws(symbol, 'market', 'buy', amount, None, params)

    def create_market_sell_order(self, symbol: str, amount: float, params={}):
        return self.create_order(symbol, 'market', 'sell', amount, None, params)

    def create_market_sell_order_ws(self, symbol: str, amount: float, params={}):
        return self.create_order_ws(symbol, 'market', 'sell', amount, None, params)

    def cost_to_precision(self, symbol: str, cost):
        if cost is None:
            return None
        market = self.market(symbol)
        return self.decimal_to_precision(cost, TRUNCATE, market['precision']['price'], self.precisionMode, self.paddingMode)

    def price_to_precision(self, symbol: str, price):
        if price is None:
            return None
        market = self.market(symbol)
        result = self.decimal_to_precision(price, ROUND, market['precision']['price'], self.precisionMode, self.paddingMode)
        if result == '0':
            raise InvalidOrder(self.id + ' price of ' + market['symbol'] + ' must be greater than minimum price precision of ' + self.number_to_string(market['precision']['price']))
        return result

    def amount_to_precision(self, symbol: str, amount):
        if amount is None:
            return None
        market = self.market(symbol)
        result = self.decimal_to_precision(amount, TRUNCATE, market['precision']['amount'], self.precisionMode, self.paddingMode)
        if result == '0':
            raise InvalidOrder(self.id + ' amount of ' + market['symbol'] + ' must be greater than minimum amount precision of ' + self.number_to_string(market['precision']['amount']))
        return result

    def fee_to_precision(self, symbol: str, fee):
        if fee is None:
            return None
        market = self.market(symbol)
        return self.decimal_to_precision(fee, ROUND, market['precision']['price'], self.precisionMode, self.paddingMode)

    def currency_to_precision(self, code: str, fee, networkCode=None):
        currency = self.currencies[code]
        precision = self.safe_value(currency, 'precision')
        if networkCode is not None:
            networks = self.safe_dict(currency, 'networks', {})
            networkItem = self.safe_dict(networks, networkCode, {})
            precision = self.safe_value(networkItem, 'precision', precision)
        if precision is None:
            return self.force_string(fee)
        else:
            roundingMode = self.safe_integer(self.options, 'currencyToPrecisionRoundingMode', ROUND)
            return self.decimal_to_precision(fee, roundingMode, precision, self.precisionMode, self.paddingMode)

    def force_string(self, value):
        if not isinstance(value, str):
            return self.number_to_string(value)
        return value

    def is_tick_precision(self):
        return self.precisionMode == TICK_SIZE

    def is_decimal_precision(self):
        return self.precisionMode == DECIMAL_PLACES

    def is_significant_precision(self):
        return self.precisionMode == SIGNIFICANT_DIGITS

    def safe_number(self, obj, key: IndexType, defaultNumber: Num = None):
        value = self.safe_string(obj, key)
        return self.parse_number(value, defaultNumber)

    def safe_number_n(self, obj: object, arr: List[IndexType], defaultNumber: Num = None):
        value = self.safe_string_n(obj, arr)
        return self.parse_number(value, defaultNumber)

    def parse_precision(self, precision: str):
        """
 @ignore
        :param str precision: The number of digits to the right of the decimal
        :returns str: a string number equal to 1e-precision
        """
        if precision is None:
            return None
        precisionNumber = int(precision)
        if precisionNumber == 0:
            return '1'
        if precisionNumber > 0:
            parsedPrecision = '0.'
            for i in range(0, precisionNumber - 1):
                parsedPrecision = parsedPrecision + '0'
            return parsedPrecision + '1'
        else:
            parsedPrecision = '1'
            for i in range(0, precisionNumber * -1 - 1):
                parsedPrecision = parsedPrecision + '0'
            return parsedPrecision + '0'

    def integer_precision_to_amount(self, precision: Str):
        """
 @ignore
        handles positive & negative numbers too. parsePrecision() does not handle negative numbers, but self method handles
        :param str precision: The number of digits to the right of the decimal
        :returns str: a string number equal to 1e-precision
        """
        if precision is None:
            return None
        if Precise.string_ge(precision, '0'):
            return self.parse_precision(precision)
        else:
            positivePrecisionString = Precise.string_abs(precision)
            positivePrecision = int(positivePrecisionString)
            parsedPrecision = '1'
            for i in range(0, positivePrecision - 1):
                parsedPrecision = parsedPrecision + '0'
            return parsedPrecision + '0'

    def load_time_difference(self, params={}):
        serverTime = self.fetch_time(params)
        after = self.milliseconds()
        self.options['timeDifference'] = after - serverTime
        return self.options['timeDifference']

    def implode_hostname(self, url: str):
        return self.implode_params(url, {'hostname': self.hostname})

    def fetch_market_leverage_tiers(self, symbol: str, params={}):
        if self.has['fetchLeverageTiers']:
            market = self.market(symbol)
            if not market['contract']:
                raise BadSymbol(self.id + ' fetchMarketLeverageTiers() supports contract markets only')
            tiers = self.fetch_leverage_tiers([symbol])
            return self.safe_value(tiers, symbol)
        else:
            raise NotSupported(self.id + ' fetchMarketLeverageTiers() is not supported yet')

    def create_post_only_order(self, symbol: str, type: OrderType, side: OrderSide, amount: float, price: Num = None, params={}):
        if not self.has['createPostOnlyOrder']:
            raise NotSupported(self.id + ' createPostOnlyOrder() is not supported yet')
        query = self.extend(params, {'postOnly': True})
        return self.create_order(symbol, type, side, amount, price, query)

    def create_post_only_order_ws(self, symbol: str, type: OrderType, side: OrderSide, amount: float, price: Num = None, params={}):
        if not self.has['createPostOnlyOrderWs']:
            raise NotSupported(self.id + ' createPostOnlyOrderWs() is not supported yet')
        query = self.extend(params, {'postOnly': True})
        return self.create_order_ws(symbol, type, side, amount, price, query)

    def create_reduce_only_order(self, symbol: str, type: OrderType, side: OrderSide, amount: float, price: Num = None, params={}):
        if not self.has['createReduceOnlyOrder']:
            raise NotSupported(self.id + ' createReduceOnlyOrder() is not supported yet')
        query = self.extend(params, {'reduceOnly': True})
        return self.create_order(symbol, type, side, amount, price, query)

    def create_reduce_only_order_ws(self, symbol: str, type: OrderType, side: OrderSide, amount: float, price: Num = None, params={}):
        if not self.has['createReduceOnlyOrderWs']:
            raise NotSupported(self.id + ' createReduceOnlyOrderWs() is not supported yet')
        query = self.extend(params, {'reduceOnly': True})
        return self.create_order_ws(symbol, type, side, amount, price, query)

    def create_stop_order(self, symbol: str, type: OrderType, side: OrderSide, amount: float, price: Num = None, triggerPrice: Num = None, params={}):
        if not self.has['createStopOrder']:
            raise NotSupported(self.id + ' createStopOrder() is not supported yet')
        if triggerPrice is None:
            raise ArgumentsRequired(self.id + ' create_stop_order() requires a stopPrice argument')
        query = self.extend(params, {'stopPrice': triggerPrice})
        return self.create_order(symbol, type, side, amount, price, query)

    def create_stop_order_ws(self, symbol: str, type: OrderType, side: OrderSide, amount: float, price: Num = None, triggerPrice: Num = None, params={}):
        if not self.has['createStopOrderWs']:
            raise NotSupported(self.id + ' createStopOrderWs() is not supported yet')
        if triggerPrice is None:
            raise ArgumentsRequired(self.id + ' createStopOrderWs() requires a stopPrice argument')
        query = self.extend(params, {'stopPrice': triggerPrice})
        return self.create_order_ws(symbol, type, side, amount, price, query)

    def create_stop_limit_order(self, symbol: str, side: OrderSide, amount: float, price: float, triggerPrice: float, params={}):
        if not self.has['createStopLimitOrder']:
            raise NotSupported(self.id + ' createStopLimitOrder() is not supported yet')
        query = self.extend(params, {'stopPrice': triggerPrice})
        return self.create_order(symbol, 'limit', side, amount, price, query)

    def create_stop_limit_order_ws(self, symbol: str, side: OrderSide, amount: float, price: float, triggerPrice: float, params={}):
        if not self.has['createStopLimitOrderWs']:
            raise NotSupported(self.id + ' createStopLimitOrderWs() is not supported yet')
        query = self.extend(params, {'stopPrice': triggerPrice})
        return self.create_order_ws(symbol, 'limit', side, amount, price, query)

    def create_stop_market_order(self, symbol: str, side: OrderSide, amount: float, triggerPrice: float, params={}):
        if not self.has['createStopMarketOrder']:
            raise NotSupported(self.id + ' createStopMarketOrder() is not supported yet')
        query = self.extend(params, {'stopPrice': triggerPrice})
        return self.create_order(symbol, 'market', side, amount, None, query)

    def create_stop_market_order_ws(self, symbol: str, side: OrderSide, amount: float, triggerPrice: float, params={}):
        if not self.has['createStopMarketOrderWs']:
            raise NotSupported(self.id + ' createStopMarketOrderWs() is not supported yet')
        query = self.extend(params, {'stopPrice': triggerPrice})
        return self.create_order_ws(symbol, 'market', side, amount, None, query)

    def safe_currency_code(self, currencyId: Str, currency: Currency = None):
        currency = self.safe_currency(currencyId, currency)
        return currency['code']

    def filter_by_symbol_since_limit(self, array, symbol: Str = None, since: Int = None, limit: Int = None, tail=False):
        return self.filter_by_value_since_limit(array, 'symbol', symbol, since, limit, 'timestamp', tail)

    def filter_by_currency_since_limit(self, array, code=None, since: Int = None, limit: Int = None, tail=False):
        return self.filter_by_value_since_limit(array, 'currency', code, since, limit, 'timestamp', tail)

    def filter_by_symbols_since_limit(self, array, symbols: List[str] = None, since: Int = None, limit: Int = None, tail=False):
        result = self.filter_by_array(array, 'symbol', symbols, False)
        return self.filter_by_since_limit(result, since, limit, 'timestamp', tail)

    def parse_last_prices(self, pricesData, symbols: List[str] = None, params={}):
        #
        # the value of tickers is either a dict or a list
        #
        # dict
        #
        #     {
        #         'marketId1': {...},
        #         'marketId2': {...},
        #         ...
        #     }
        #
        # list
        #
        #     [
        #         {'market': 'marketId1', ...},
        #         {'market': 'marketId2', ...},
        #         ...
        #     ]
        #
        results = []
        if isinstance(pricesData, list):
            for i in range(0, len(pricesData)):
                priceData = self.extend(self.parse_last_price(pricesData[i]), params)
                results.append(priceData)
        else:
            marketIds = list(pricesData.keys())
            for i in range(0, len(marketIds)):
                marketId = marketIds[i]
                market = self.safe_market(marketId)
                priceData = self.extend(self.parse_last_price(pricesData[marketId], market), params)
                results.append(priceData)
        symbols = self.market_symbols(symbols)
        return self.filter_by_array(results, 'symbol', symbols)

    def parse_tickers(self, tickers, symbols: Strings = None, params={}):
        #
        # the value of tickers is either a dict or a list
        #
        #
        # dict
        #
        #     {
        #         'marketId1': {...},
        #         'marketId2': {...},
        #         'marketId3': {...},
        #         ...
        #     }
        #
        # list
        #
        #     [
        #         {'market': 'marketId1', ...},
        #         {'market': 'marketId2', ...},
        #         {'market': 'marketId3', ...},
        #         ...
        #     ]
        #
        results = []
        if isinstance(tickers, list):
            for i in range(0, len(tickers)):
                parsedTicker = self.parse_ticker(tickers[i])
                ticker = self.extend(parsedTicker, params)
                results.append(ticker)
        else:
            marketIds = list(tickers.keys())
            for i in range(0, len(marketIds)):
                marketId = marketIds[i]
                market = self.safe_market(marketId)
                parsed = self.parse_ticker(tickers[marketId], market)
                ticker = self.extend(parsed, params)
                results.append(ticker)
        symbols = self.market_symbols(symbols)
        return self.filter_by_array(results, 'symbol', symbols)

    def parse_deposit_addresses(self, addresses, codes: Strings = None, indexed=True, params={}):
        result = []
        for i in range(0, len(addresses)):
            address = self.extend(self.parse_deposit_address(addresses[i]), params)
            result.append(address)
        if codes is not None:
            result = self.filter_by_array(result, 'currency', codes, False)
        if indexed:
            result = self.filter_by_array(result, 'currency', None, indexed)
        return result

    def parse_borrow_interests(self, response, market: Market = None):
        interests = []
        for i in range(0, len(response)):
            row = response[i]
            interests.append(self.parse_borrow_interest(row, market))
        return interests

    def parse_borrow_rate(self, info, currency: Currency = None):
        raise NotSupported(self.id + ' parseBorrowRate() is not supported yet')

    def parse_borrow_rate_history(self, response, code: Str, since: Int, limit: Int):
        result = []
        for i in range(0, len(response)):
            item = response[i]
            borrowRate = self.parse_borrow_rate(item)
            result.append(borrowRate)
        sorted = self.sort_by(result, 'timestamp')
        return self.filter_by_currency_since_limit(sorted, code, since, limit)

    def parse_isolated_borrow_rates(self, info: Any):
        result = {}
        for i in range(0, len(info)):
            item = info[i]
            borrowRate = self.parse_isolated_borrow_rate(item)
            symbol = self.safe_string(borrowRate, 'symbol')
            result[symbol] = borrowRate
        return result

    def parse_funding_rate_histories(self, response, market=None, since: Int = None, limit: Int = None):
        rates = []
        for i in range(0, len(response)):
            entry = response[i]
            rates.append(self.parse_funding_rate_history(entry, market))
        sorted = self.sort_by(rates, 'timestamp')
        symbol = None if (market is None) else market['symbol']
        return self.filter_by_symbol_since_limit(sorted, symbol, since, limit)

    def safe_symbol(self, marketId: Str, market: Market = None, delimiter: Str = None, marketType: Str = None):
        market = self.safe_market(marketId, market, delimiter, marketType)
        return market['symbol']

    def parse_funding_rate(self, contract: str, market: Market = None):
        raise NotSupported(self.id + ' parseFundingRate() is not supported yet')

    def parse_funding_rates(self, response, symbols: Strings = None):
        fundingRates = {}
        for i in range(0, len(response)):
            entry = response[i]
            parsed = self.parse_funding_rate(entry)
            fundingRates[parsed['symbol']] = parsed
        return self.filter_by_array(fundingRates, 'symbol', symbols)

    def parse_long_short_ratio(self, info: dict, market: Market = None):
        raise NotSupported(self.id + ' parseLongShortRatio() is not supported yet')

    def parse_long_short_ratio_history(self, response, market=None, since: Int = None, limit: Int = None):
        rates = []
        for i in range(0, len(response)):
            entry = response[i]
            rates.append(self.parse_long_short_ratio(entry, market))
        sorted = self.sort_by(rates, 'timestamp')
        symbol = None if (market is None) else market['symbol']
        return self.filter_by_symbol_since_limit(sorted, symbol, since, limit)

    def handle_trigger_prices_and_params(self, symbol, params, omitParams=True):
        #
        triggerPrice = self.safe_string_2(params, 'triggerPrice', 'stopPrice')
        triggerPriceStr: Str = None
        stopLossPrice = self.safe_string(params, 'stopLossPrice')
        stopLossPriceStr: Str = None
        takeProfitPrice = self.safe_string(params, 'takeProfitPrice')
        takeProfitPriceStr: Str = None
        #
        if triggerPrice is not None:
            if omitParams:
                params = self.omit(params, ['triggerPrice', 'stopPrice'])
            triggerPriceStr = self.price_to_precision(symbol, float(triggerPrice))
        if stopLossPrice is not None:
            if omitParams:
                params = self.omit(params, 'stopLossPrice')
            stopLossPriceStr = self.price_to_precision(symbol, float(stopLossPrice))
        if takeProfitPrice is not None:
            if omitParams:
                params = self.omit(params, 'takeProfitPrice')
            takeProfitPriceStr = self.price_to_precision(symbol, float(takeProfitPrice))
        return [triggerPriceStr, stopLossPriceStr, takeProfitPriceStr, params]

    def handle_trigger_direction_and_params(self, params, exchangeSpecificKey: Str = None, allowEmpty: Bool = False):
        """
 @ignore
        :returns [str, dict]: the trigger-direction value and omited params
        """
        triggerDirection = self.safe_string(params, 'triggerDirection')
        exchangeSpecificDefined = (exchangeSpecificKey is not None) and (exchangeSpecificKey in params)
        if triggerDirection is not None:
            params = self.omit(params, 'triggerDirection')
        # raise exception if:
        # A) if provided value is not unified(support old "up/down" strings too)
        # B) if exchange specific "trigger direction key"(eg. "stopPriceSide") was not provided
        if not self.in_array(triggerDirection, ['ascending', 'descending', 'up', 'down', 'above', 'below']) and not exchangeSpecificDefined and not allowEmpty:
            raise ArgumentsRequired(self.id + ' createOrder() : trigger orders require params["triggerDirection"] to be either "ascending" or "descending"')
        # if old format was provided, overwrite to new
        if triggerDirection == 'up' or triggerDirection == 'above':
            triggerDirection = 'ascending'
        elif triggerDirection == 'down' or triggerDirection == 'below':
            triggerDirection = 'descending'
        return [triggerDirection, params]

    def handle_trigger_and_params(self, params):
        isTrigger = self.safe_bool_2(params, 'trigger', 'stop')
        if isTrigger:
            params = self.omit(params, ['trigger', 'stop'])
        return [isTrigger, params]

    def is_trigger_order(self, params):
        # for backwards compatibility
        return self.handle_trigger_and_params(params)

    def is_post_only(self, isMarketOrder: bool, exchangeSpecificParam, params={}):
        """
 @ignore
        :param str type: Order type
        :param boolean exchangeSpecificParam: exchange specific postOnly
        :param dict [params]: exchange specific params
        :returns boolean: True if a post only order, False otherwise
        """
        timeInForce = self.safe_string_upper(params, 'timeInForce')
        postOnly = self.safe_bool_2(params, 'postOnly', 'post_only', False)
        # we assume timeInForce is uppercase from safeStringUpper(params, 'timeInForce')
        ioc = timeInForce == 'IOC'
        fok = timeInForce == 'FOK'
        timeInForcePostOnly = timeInForce == 'PO'
        postOnly = postOnly or timeInForcePostOnly or exchangeSpecificParam
        if postOnly:
            if ioc or fok:
                raise InvalidOrder(self.id + ' postOnly orders cannot have timeInForce equal to ' + timeInForce)
            elif isMarketOrder:
                raise InvalidOrder(self.id + ' market orders cannot be postOnly')
            else:
                return True
        else:
            return False

    def handle_post_only(self, isMarketOrder: bool, exchangeSpecificPostOnlyOption: bool, params: Any = {}):
        """
 @ignore
        :param str type: Order type
        :param boolean exchangeSpecificBoolean: exchange specific postOnly
        :param dict [params]: exchange specific params
        :returns Array:
        """
        timeInForce = self.safe_string_upper(params, 'timeInForce')
        postOnly = self.safe_bool(params, 'postOnly', False)
        ioc = timeInForce == 'IOC'
        fok = timeInForce == 'FOK'
        po = timeInForce == 'PO'
        postOnly = postOnly or po or exchangeSpecificPostOnlyOption
        if postOnly:
            if ioc or fok:
                raise InvalidOrder(self.id + ' postOnly orders cannot have timeInForce equal to ' + timeInForce)
            elif isMarketOrder:
                raise InvalidOrder(self.id + ' market orders cannot be postOnly')
            else:
                if po:
                    params = self.omit(params, 'timeInForce')
                params = self.omit(params, 'postOnly')
                return [True, params]
        return [False, params]

    def fetch_last_prices(self, symbols: Strings = None, params={}):
        raise NotSupported(self.id + ' fetchLastPrices() is not supported yet')

    def fetch_trading_fees(self, params={}):
        raise NotSupported(self.id + ' fetchTradingFees() is not supported yet')

    def fetch_trading_fees_ws(self, params={}):
        raise NotSupported(self.id + ' fetchTradingFeesWs() is not supported yet')

    def fetch_trading_fee(self, symbol: str, params={}):
        if not self.has['fetchTradingFees']:
            raise NotSupported(self.id + ' fetchTradingFee() is not supported yet')
        fees = self.fetch_trading_fees(params)
        return self.safe_dict(fees, symbol)

    def fetch_convert_currencies(self, params={}):
        raise NotSupported(self.id + ' fetchConvertCurrencies() is not supported yet')

    def parse_open_interest(self, interest, market: Market = None):
        raise NotSupported(self.id + ' parseOpenInterest() is not supported yet')

    def parse_open_interests(self, response, symbols: Strings = None):
        result = {}
        for i in range(0, len(response)):
            entry = response[i]
            parsed = self.parse_open_interest(entry)
            result[parsed['symbol']] = parsed
        return self.filter_by_array(result, 'symbol', symbols)

    def parse_open_interests_history(self, response, market=None, since: Int = None, limit: Int = None):
        interests = []
        for i in range(0, len(response)):
            entry = response[i]
            interest = self.parse_open_interest(entry, market)
            interests.append(interest)
        sorted = self.sort_by(interests, 'timestamp')
        symbol = self.safe_string(market, 'symbol')
        return self.filter_by_symbol_since_limit(sorted, symbol, since, limit)

    def fetch_funding_rate(self, symbol: str, params={}):
        if self.has['fetchFundingRates']:
            self.load_markets()
            market = self.market(symbol)
            symbol = market['symbol']
            if not market['contract']:
                raise BadSymbol(self.id + ' fetchFundingRate() supports contract markets only')
            rates = self.fetch_funding_rates([symbol], params)
            rate = self.safe_value(rates, symbol)
            if rate is None:
                raise NullResponse(self.id + ' fetchFundingRate() returned no data for ' + symbol)
            else:
                return rate
        else:
            raise NotSupported(self.id + ' fetchFundingRate() is not supported yet')

    def fetch_funding_interval(self, symbol: str, params={}):
        if self.has['fetchFundingIntervals']:
            self.load_markets()
            market = self.market(symbol)
            symbol = market['symbol']
            if not market['contract']:
                raise BadSymbol(self.id + ' fetchFundingInterval() supports contract markets only')
            rates = self.fetch_funding_intervals([symbol], params)
            rate = self.safe_value(rates, symbol)
            if rate is None:
                raise NullResponse(self.id + ' fetchFundingInterval() returned no data for ' + symbol)
            else:
                return rate
        else:
            raise NotSupported(self.id + ' fetchFundingInterval() is not supported yet')

    def fetch_mark_ohlcv(self, symbol: str, timeframe: str = '1m', since: Int = None, limit: Int = None, params={}):
        """
        fetches historical mark price candlestick data containing the open, high, low, and close price of a market
        :param str symbol: unified symbol of the market to fetch OHLCV data for
        :param str timeframe: the length of time each candle represents
        :param int [since]: timestamp in ms of the earliest candle to fetch
        :param int [limit]: the maximum amount of candles to fetch
        :param dict [params]: extra parameters specific to the exchange API endpoint
        :returns float[][]: A list of candles ordered, open, high, low, close, None
        """
        if self.has['fetchMarkOHLCV']:
            request: dict = {
                'price': 'mark',
            }
            return self.fetch_ohlcv(symbol, timeframe, since, limit, self.extend(request, params))
        else:
            raise NotSupported(self.id + ' fetchMarkOHLCV() is not supported yet')

    def fetch_index_ohlcv(self, symbol: str, timeframe: str = '1m', since: Int = None, limit: Int = None, params={}):
        """
        fetches historical index price candlestick data containing the open, high, low, and close price of a market
        :param str symbol: unified symbol of the market to fetch OHLCV data for
        :param str timeframe: the length of time each candle represents
        :param int [since]: timestamp in ms of the earliest candle to fetch
        :param int [limit]: the maximum amount of candles to fetch
        :param dict [params]: extra parameters specific to the exchange API endpoint
 @returns {} A list of candles ordered, open, high, low, close, None
        """
        if self.has['fetchIndexOHLCV']:
            request: dict = {
                'price': 'index',
            }
            return self.fetch_ohlcv(symbol, timeframe, since, limit, self.extend(request, params))
        else:
            raise NotSupported(self.id + ' fetchIndexOHLCV() is not supported yet')

    def fetch_premium_index_ohlcv(self, symbol: str, timeframe: str = '1m', since: Int = None, limit: Int = None, params={}):
        """
        fetches historical premium index price candlestick data containing the open, high, low, and close price of a market
        :param str symbol: unified symbol of the market to fetch OHLCV data for
        :param str timeframe: the length of time each candle represents
        :param int [since]: timestamp in ms of the earliest candle to fetch
        :param int [limit]: the maximum amount of candles to fetch
        :param dict [params]: extra parameters specific to the exchange API endpoint
        :returns float[][]: A list of candles ordered, open, high, low, close, None
        """
        if self.has['fetchPremiumIndexOHLCV']:
            request: dict = {
                'price': 'premiumIndex',
            }
            return self.fetch_ohlcv(symbol, timeframe, since, limit, self.extend(request, params))
        else:
            raise NotSupported(self.id + ' fetchPremiumIndexOHLCV() is not supported yet')

    def handle_time_in_force(self, params={}):
        """
 @ignore
 Must add timeInForce to self.options to use self method
        :returns str: returns the exchange specific value for timeInForce
        """
        timeInForce = self.safe_string_upper(params, 'timeInForce')  # supported values GTC, IOC, PO
        if timeInForce is not None:
            exchangeValue = self.safe_string(self.options['timeInForce'], timeInForce)
            if exchangeValue is None:
                raise ExchangeError(self.id + ' does not support timeInForce "' + timeInForce + '"')
            return exchangeValue
        return None

    def convert_type_to_account(self, account):
        """
 @ignore
 Must add accountsByType to self.options to use self method
        :param str account: key for account name in self.options['accountsByType']
        :returns: the exchange specific account name or the isolated margin id for transfers
        """
        accountsByType = self.safe_dict(self.options, 'accountsByType', {})
        lowercaseAccount = account.lower()
        if lowercaseAccount in accountsByType:
            return accountsByType[lowercaseAccount]
        elif (account in self.markets) or (account in self.markets_by_id):
            market = self.market(account)
            return market['id']
        else:
            return account

    def check_required_argument(self, methodName: str, argument, argumentName, options=[]):
        """
 @ignore
        :param str methodName: the name of the method that the argument is being checked for
        :param str argument: the argument's actual value provided
        :param str argumentName: the name of the argument being checked(for logging purposes)
        :param str[] options: a list of options that the argument can be
        :returns None:
        """
        optionsLength = len(options)
        if (argument is None) or ((optionsLength > 0) and (not(self.in_array(argument, options)))):
            messageOptions = ', '.join(options)
            message = self.id + ' ' + methodName + '() requires a ' + argumentName + ' argument'
            if messageOptions != '':
                message += ', one of ' + '(' + messageOptions + ')'
            raise ArgumentsRequired(message)

    def check_required_margin_argument(self, methodName: str, symbol: Str, marginMode: str):
        """
 @ignore
        :param str symbol: unified symbol of the market
        :param str methodName: name of the method that requires a symbol
        :param str marginMode: is either 'isolated' or 'cross'
        """
        if (marginMode == 'isolated') and (symbol is None):
            raise ArgumentsRequired(self.id + ' ' + methodName + '() requires a symbol argument for isolated margin')
        elif (marginMode == 'cross') and (symbol is not None):
            raise ArgumentsRequired(self.id + ' ' + methodName + '() cannot have a symbol argument for cross margin')

    def parse_deposit_withdraw_fees(self, response, codes: Strings = None, currencyIdKey=None):
        """
 @ignore
        :param object[]|dict response: unparsed response from the exchange
        :param str[]|None codes: the unified currency codes to fetch transactions fees for, returns all currencies when None
        :param str currencyIdKey: *should only be None when response is a dictionary* the object key that corresponds to the currency id
        :returns dict: objects with withdraw and deposit fees, indexed by currency codes
        """
        depositWithdrawFees = {}
        isArray = isinstance(response, list)
        responseKeys = response
        if not isArray:
            responseKeys = list(response.keys())
        for i in range(0, len(responseKeys)):
            entry = responseKeys[i]
            dictionary = entry if isArray else response[entry]
            currencyId = self.safe_string(dictionary, currencyIdKey) if isArray else entry
            currency = self.safe_currency(currencyId)
            code = self.safe_string(currency, 'code')
            if (codes is None) or (self.in_array(code, codes)):
                depositWithdrawFees[code] = self.parse_deposit_withdraw_fee(dictionary, currency)
        return depositWithdrawFees

    def parse_deposit_withdraw_fee(self, fee, currency: Currency = None):
        raise NotSupported(self.id + ' parseDepositWithdrawFee() is not supported yet')

    def deposit_withdraw_fee(self, info):
        return {
            'info': info,
            'withdraw': {
                'fee': None,
                'percentage': None,
            },
            'deposit': {
                'fee': None,
                'percentage': None,
            },
            'networks': {},
        }

    def assign_default_deposit_withdraw_fees(self, fee, currency=None):
        """
 @ignore
        Takes a depositWithdrawFee structure and assigns the default values for withdraw and deposit
        :param dict fee: A deposit withdraw fee structure
        :param dict currency: A currency structure, the response from self.currency()
        :returns dict: A deposit withdraw fee structure
        """
        networkKeys = list(fee['networks'].keys())
        numNetworks = len(networkKeys)
        if numNetworks == 1:
            fee['withdraw'] = fee['networks'][networkKeys[0]]['withdraw']
            fee['deposit'] = fee['networks'][networkKeys[0]]['deposit']
            return fee
        currencyCode = self.safe_string(currency, 'code')
        for i in range(0, numNetworks):
            network = networkKeys[i]
            if network == currencyCode:
                fee['withdraw'] = fee['networks'][networkKeys[i]]['withdraw']
                fee['deposit'] = fee['networks'][networkKeys[i]]['deposit']
        return fee

    def parse_income(self, info, market: Market = None):
        raise NotSupported(self.id + ' parseIncome() is not supported yet')

    def parse_incomes(self, incomes, market=None, since: Int = None, limit: Int = None):
        """
 @ignore
        parses funding fee info from exchange response
        :param dict[] incomes: each item describes once instance of currency being received or paid
        :param dict market: ccxt market
        :param int [since]: when defined, the response items are filtered to only include items after self timestamp
        :param int [limit]: limits the number of items in the response
        :returns dict[]: an array of `funding history structures <https://docs.ccxt.com/#/?id=funding-history-structure>`
        """
        result = []
        for i in range(0, len(incomes)):
            entry = incomes[i]
            parsed = self.parse_income(entry, market)
            result.append(parsed)
        sorted = self.sort_by(result, 'timestamp')
        symbol = self.safe_string(market, 'symbol')
        return self.filter_by_symbol_since_limit(sorted, symbol, since, limit)

    def get_market_from_symbols(self, symbols: Strings = None):
        if symbols is None:
            return None
        firstMarket = self.safe_string(symbols, 0)
        market = self.market(firstMarket)
        return market

    def parse_ws_ohlcvs(self, ohlcvs: List[object], market: Any = None, timeframe: str = '1m', since: Int = None, limit: Int = None):
        results = []
        for i in range(0, len(ohlcvs)):
            results.append(self.parse_ws_ohlcv(ohlcvs[i], market))
        return results

    def fetch_transactions(self, code: Str = None, since: Int = None, limit: Int = None, params={}):
        """
 @deprecated
        *DEPRECATED* use fetchDepositsWithdrawals instead
        :param str code: unified currency code for the currency of the deposit/withdrawals, default is None
        :param int [since]: timestamp in ms of the earliest deposit/withdrawal, default is None
        :param int [limit]: max number of deposit/withdrawals to return, default is None
        :param dict [params]: extra parameters specific to the exchange API endpoint
        :returns dict: a list of `transaction structures <https://docs.ccxt.com/#/?id=transaction-structure>`
        """
        if self.has['fetchDepositsWithdrawals']:
            return self.fetch_deposits_withdrawals(code, since, limit, params)
        else:
            raise NotSupported(self.id + ' fetchTransactions() is not supported yet')

    def filter_by_array_positions(self, objects, key: IndexType, values=None, indexed=True):
        """
 @ignore
        Typed wrapper for filterByArray that returns a list of positions
        """
        return self.filter_by_array(objects, key, values, indexed)

    def filter_by_array_tickers(self, objects, key: IndexType, values=None, indexed=True):
        """
 @ignore
        Typed wrapper for filterByArray that returns a dictionary of tickers
        """
        return self.filter_by_array(objects, key, values, indexed)

    def create_ohlcv_object(self, symbol: str, timeframe: str, data):
        res = {}
        res[symbol] = {}
        res[symbol][timeframe] = data
        return res

    def handle_max_entries_per_request_and_params(self, method: str, maxEntriesPerRequest: Int = None, params={}):
        newMaxEntriesPerRequest = None
        newMaxEntriesPerRequest, params = self.handle_option_and_params(params, method, 'maxEntriesPerRequest')
        if (newMaxEntriesPerRequest is not None) and (newMaxEntriesPerRequest != maxEntriesPerRequest):
            maxEntriesPerRequest = newMaxEntriesPerRequest
        if maxEntriesPerRequest is None:
            maxEntriesPerRequest = 1000  # default to 1000
        return [maxEntriesPerRequest, params]

    def fetch_paginated_call_dynamic(self, method: str, symbol: Str = None, since: Int = None, limit: Int = None, params={}, maxEntriesPerRequest: Int = None, removeRepeated=True):
        maxCalls = None
        maxCalls, params = self.handle_option_and_params(params, method, 'paginationCalls', 10)
        maxRetries = None
        maxRetries, params = self.handle_option_and_params(params, method, 'maxRetries', 3)
        paginationDirection = None
        paginationDirection, params = self.handle_option_and_params(params, method, 'paginationDirection', 'backward')
        paginationTimestamp = None
        removeRepeatedOption = removeRepeated
        removeRepeatedOption, params = self.handle_option_and_params(params, method, 'removeRepeated', removeRepeated)
        calls = 0
        result = []
        errors = 0
        until = self.safe_integer_n(params, ['until', 'untill', 'till'])  # do not omit it from params here
        maxEntriesPerRequest, params = self.handle_max_entries_per_request_and_params(method, maxEntriesPerRequest, params)
        if (paginationDirection == 'forward'):
            if since is None:
                raise ArgumentsRequired(self.id + ' pagination requires a since argument when paginationDirection set to forward')
            paginationTimestamp = since
        while((calls < maxCalls)):
            calls += 1
            try:
                if paginationDirection == 'backward':
                    # do it backwards, starting from the last
                    # UNTIL filtering is required in order to work
                    if paginationTimestamp is not None:
                        params['until'] = paginationTimestamp - 1
                    response = getattr(self, method)(symbol, None, maxEntriesPerRequest, params)
                    responseLength = len(response)
                    if self.verbose:
                        backwardMessage = 'Dynamic pagination call ' + self.number_to_string(calls) + ' method ' + method + ' response length ' + self.number_to_string(responseLength)
                        if paginationTimestamp is not None:
                            backwardMessage += ' timestamp ' + self.number_to_string(paginationTimestamp)
                        self.log(backwardMessage)
                    if responseLength == 0:
                        break
                    errors = 0
                    result = self.array_concat(result, response)
                    firstElement = self.safe_value(response, 0)
                    paginationTimestamp = self.safe_integer_2(firstElement, 'timestamp', 0)
                    if (since is not None) and (paginationTimestamp <= since):
                        break
                else:
                    # do it forwards, starting from the since
                    response = getattr(self, method)(symbol, paginationTimestamp, maxEntriesPerRequest, params)
                    responseLength = len(response)
                    if self.verbose:
                        forwardMessage = 'Dynamic pagination call ' + self.number_to_string(calls) + ' method ' + method + ' response length ' + self.number_to_string(responseLength)
                        if paginationTimestamp is not None:
                            forwardMessage += ' timestamp ' + self.number_to_string(paginationTimestamp)
                        self.log(forwardMessage)
                    if responseLength == 0:
                        break
                    errors = 0
                    result = self.array_concat(result, response)
                    last = self.safe_value(response, responseLength - 1)
                    paginationTimestamp = self.safe_integer(last, 'timestamp') + 1
                    if (until is not None) and (paginationTimestamp >= until):
                        break
            except Exception as e:
                errors += 1
                if errors > maxRetries:
                    raise e
        uniqueResults = result
        if removeRepeatedOption:
            uniqueResults = self.remove_repeated_elements_from_array(result)
        key = 0 if (method == 'fetchOHLCV') else 'timestamp'
        return self.filter_by_since_limit(uniqueResults, since, limit, key)

    def safe_deterministic_call(self, method: str, symbol: Str = None, since: Int = None, limit: Int = None, timeframe: Str = None, params={}):
        maxRetries = None
        maxRetries, params = self.handle_option_and_params(params, method, 'maxRetries', 3)
        errors = 0
        while(errors <= maxRetries):
            try:
                if timeframe and method != 'fetchFundingRateHistory':
                    return getattr(self, method)(symbol, timeframe, since, limit, params)
                else:
                    return getattr(self, method)(symbol, since, limit, params)
            except Exception as e:
                if isinstance(e, RateLimitExceeded):
                    raise e  # if we are rate limited, we should not retry and fail fast
                errors += 1
                if errors > maxRetries:
                    raise e
        return []

    def fetch_paginated_call_deterministic(self, method: str, symbol: Str = None, since: Int = None, limit: Int = None, timeframe: Str = None, params={}, maxEntriesPerRequest=None):
        maxCalls = None
        maxCalls, params = self.handle_option_and_params(params, method, 'paginationCalls', 10)
        maxEntriesPerRequest, params = self.handle_max_entries_per_request_and_params(method, maxEntriesPerRequest, params)
        current = self.milliseconds()
        tasks = []
        time = self.parse_timeframe(timeframe) * 1000
        step = time * maxEntriesPerRequest
        currentSince = current - (maxCalls * step) - 1
        if since is not None:
            currentSince = max(currentSince, since)
        else:
            currentSince = max(currentSince, 1241440531000)  # avoid timestamps older than 2009
        until = self.safe_integer_2(params, 'until', 'till')  # do not omit it here
        if until is not None:
            requiredCalls = int(math.ceil((until - since)) / step)
            if requiredCalls > maxCalls:
                raise BadRequest(self.id + ' the number of required calls is greater than the max number of calls allowed, either increase the paginationCalls or decrease the since-until gap. Current paginationCalls limit is ' + str(maxCalls) + ' required calls is ' + str(requiredCalls))
        for i in range(0, maxCalls):
            if (until is not None) and (currentSince >= until):
                break
            if currentSince >= current:
                break
            tasks.append(self.safe_deterministic_call(method, symbol, currentSince, maxEntriesPerRequest, timeframe, params))
            currentSince = self.sum(currentSince, step) - 1
        results = tasks
        result = []
        for i in range(0, len(results)):
            result = self.array_concat(result, results[i])
        uniqueResults = self.remove_repeated_elements_from_array(result)
        key = 0 if (method == 'fetchOHLCV') else 'timestamp'
        return self.filter_by_since_limit(uniqueResults, since, limit, key)

    def fetch_paginated_call_cursor(self, method: str, symbol: Str = None, since=None, limit=None, params={}, cursorReceived=None, cursorSent=None, cursorIncrement=None, maxEntriesPerRequest=None):
        maxCalls = None
        maxCalls, params = self.handle_option_and_params(params, method, 'paginationCalls', 10)
        maxRetries = None
        maxRetries, params = self.handle_option_and_params(params, method, 'maxRetries', 3)
        maxEntriesPerRequest, params = self.handle_max_entries_per_request_and_params(method, maxEntriesPerRequest, params)
        cursorValue = None
        i = 0
        errors = 0
        result = []
        timeframe = self.safe_string(params, 'timeframe')
        params = self.omit(params, 'timeframe')  # reading the timeframe from the method arguments to avoid changing the signature
        while(i < maxCalls):
            try:
                if cursorValue is not None:
                    if cursorIncrement is not None:
                        cursorValue = self.parse_to_int(cursorValue) + cursorIncrement
                    params[cursorSent] = cursorValue
                response = None
                if method == 'fetchAccounts':
                    response = getattr(self, method)(params)
                elif method == 'getLeverageTiersPaginated' or method == 'fetchPositions':
                    response = getattr(self, method)(symbol, params)
                elif method == 'fetchOpenInterestHistory':
                    response = getattr(self, method)(symbol, timeframe, since, maxEntriesPerRequest, params)
                else:
                    response = getattr(self, method)(symbol, since, maxEntriesPerRequest, params)
                errors = 0
                responseLength = len(response)
                if self.verbose:
                    cursorString = '' if (cursorValue is None) else cursorValue
                    iteration = (i + 1)
                    cursorMessage = 'Cursor pagination call ' + str(iteration) + ' method ' + method + ' response length ' + str(responseLength) + ' cursor ' + cursorString
                    self.log(cursorMessage)
                if responseLength == 0:
                    break
                result = self.array_concat(result, response)
                last = self.safe_dict(response, responseLength - 1)
                # cursorValue = self.safe_value(last['info'], cursorReceived)
                cursorValue = None  # search for the cursor
                for j in range(0, responseLength):
                    index = responseLength - j - 1
                    entry = self.safe_dict(response, index)
                    info = self.safe_dict(entry, 'info')
                    cursor = self.safe_value(info, cursorReceived)
                    if cursor is not None:
                        cursorValue = cursor
                        break
                if cursorValue is None:
                    break
                lastTimestamp = self.safe_integer(last, 'timestamp')
                if lastTimestamp is not None and lastTimestamp < since:
                    break
            except Exception as e:
                errors += 1
                if errors > maxRetries:
                    raise e
            i += 1
        sorted = self.sort_cursor_paginated_result(result)
        key = 0 if (method == 'fetchOHLCV') else 'timestamp'
        return self.filter_by_since_limit(sorted, since, limit, key)

    def fetch_paginated_call_incremental(self, method: str, symbol: Str = None, since=None, limit=None, params={}, pageKey=None, maxEntriesPerRequest=None):
        maxCalls = None
        maxCalls, params = self.handle_option_and_params(params, method, 'paginationCalls', 10)
        maxRetries = None
        maxRetries, params = self.handle_option_and_params(params, method, 'maxRetries', 3)
        maxEntriesPerRequest, params = self.handle_max_entries_per_request_and_params(method, maxEntriesPerRequest, params)
        i = 0
        errors = 0
        result = []
        while(i < maxCalls):
            try:
                params[pageKey] = i + 1
                response = getattr(self, method)(symbol, since, maxEntriesPerRequest, params)
                errors = 0
                responseLength = len(response)
                if self.verbose:
                    iteration = (i + str(1))
                    incrementalMessage = 'Incremental pagination call ' + iteration + ' method ' + method + ' response length ' + str(responseLength)
                    self.log(incrementalMessage)
                if responseLength == 0:
                    break
                result = self.array_concat(result, response)
            except Exception as e:
                errors += 1
                if errors > maxRetries:
                    raise e
            i += 1
        sorted = self.sort_cursor_paginated_result(result)
        key = 0 if (method == 'fetchOHLCV') else 'timestamp'
        return self.filter_by_since_limit(sorted, since, limit, key)

    def sort_cursor_paginated_result(self, result):
        first = self.safe_value(result, 0)
        if first is not None:
            if 'timestamp' in first:
                return self.sort_by(result, 'timestamp', True)
            if 'id' in first:
                return self.sort_by(result, 'id', True)
        return result

    def remove_repeated_elements_from_array(self, input, fallbackToTimestamp: bool = True):
        uniqueDic = {}
        uniqueResult = []
        for i in range(0, len(input)):
            entry = input[i]
            uniqValue = self.safe_string_n(entry, ['id', 'timestamp', 0]) if fallbackToTimestamp else self.safe_string(entry, 'id')
            if uniqValue is not None and not (uniqValue in uniqueDic):
                uniqueDic[uniqValue] = 1
                uniqueResult.append(entry)
        valuesLength = len(uniqueResult)
        if valuesLength > 0:
            return uniqueResult
        return input

    def remove_repeated_trades_from_array(self, input):
        uniqueResult = {}
        for i in range(0, len(input)):
            entry = input[i]
            id = self.safe_string(entry, 'id')
            if id is None:
                price = self.safe_string(entry, 'price')
                amount = self.safe_string(entry, 'amount')
                timestamp = self.safe_string(entry, 'timestamp')
                side = self.safe_string(entry, 'side')
                # unique trade identifier
                id = 't_' + str(timestamp) + '_' + side + '_' + price + '_' + amount
            if id is not None and not (id in uniqueResult):
                uniqueResult[id] = entry
        values = list(uniqueResult.values())
        return values

    def remove_keys_from_dict(self, dict: dict, removeKeys: List[str]):
        keys = list(dict.keys())
        newDict = {}
        for i in range(0, len(keys)):
            key = keys[i]
            if not self.in_array(key, removeKeys):
                newDict[key] = dict[key]
        return newDict

    def handle_until_option(self, key: str, request, params, multiplier=1):
        until = self.safe_integer_2(params, 'until', 'till')
        if until is not None:
            request[key] = self.parse_to_int(until * multiplier)
            params = self.omit(params, ['until', 'till'])
        return [request, params]

    def safe_open_interest(self, interest: dict, market: Market = None):
        symbol = self.safe_string(interest, 'symbol')
        if symbol is None:
            symbol = self.safe_string(market, 'symbol')
        return self.extend(interest, {
            'symbol': symbol,
            'baseVolume': self.safe_number(interest, 'baseVolume'),  # deprecated
            'quoteVolume': self.safe_number(interest, 'quoteVolume'),  # deprecated
            'openInterestAmount': self.safe_number(interest, 'openInterestAmount'),
            'openInterestValue': self.safe_number(interest, 'openInterestValue'),
            'timestamp': self.safe_integer(interest, 'timestamp'),
            'datetime': self.safe_string(interest, 'datetime'),
            'info': self.safe_value(interest, 'info'),
        })

    def parse_liquidation(self, liquidation, market: Market = None):
        raise NotSupported(self.id + ' parseLiquidation() is not supported yet')

    def parse_liquidations(self, liquidations: List[dict], market: Market = None, since: Int = None, limit: Int = None):
        """
 @ignore
        parses liquidation info from the exchange response
        :param dict[] liquidations: each item describes an instance of a liquidation event
        :param dict market: ccxt market
        :param int [since]: when defined, the response items are filtered to only include items after self timestamp
        :param int [limit]: limits the number of items in the response
        :returns dict[]: an array of `liquidation structures <https://docs.ccxt.com/#/?id=liquidation-structure>`
        """
        result = []
        for i in range(0, len(liquidations)):
            entry = liquidations[i]
            parsed = self.parse_liquidation(entry, market)
            result.append(parsed)
        sorted = self.sort_by(result, 'timestamp')
        symbol = self.safe_string(market, 'symbol')
        return self.filter_by_symbol_since_limit(sorted, symbol, since, limit)

    def parse_greeks(self, greeks: dict, market: Market = None):
        raise NotSupported(self.id + ' parseGreeks() is not supported yet')

    def parse_all_greeks(self, greeks, symbols: Strings = None, params={}):
        #
        # the value of greeks is either a dict or a list
        #
        results = []
        if isinstance(greeks, list):
            for i in range(0, len(greeks)):
                parsedTicker = self.parse_greeks(greeks[i])
                greek = self.extend(parsedTicker, params)
                results.append(greek)
        else:
            marketIds = list(greeks.keys())
            for i in range(0, len(marketIds)):
                marketId = marketIds[i]
                market = self.safe_market(marketId)
                parsed = self.parse_greeks(greeks[marketId], market)
                greek = self.extend(parsed, params)
                results.append(greek)
        symbols = self.market_symbols(symbols)
        return self.filter_by_array(results, 'symbol', symbols)

    def parse_option(self, chain: dict, currency: Currency = None, market: Market = None):
        raise NotSupported(self.id + ' parseOption() is not supported yet')

    def parse_option_chain(self, response: List[object], currencyKey: Str = None, symbolKey: Str = None):
        optionStructures = {}
        for i in range(0, len(response)):
            info = response[i]
            currencyId = self.safe_string(info, currencyKey)
            currency = self.safe_currency(currencyId)
            marketId = self.safe_string(info, symbolKey)
            market = self.safe_market(marketId, None, None, 'option')
            optionStructures[market['symbol']] = self.parse_option(info, currency, market)
        return optionStructures

    def parse_margin_modes(self, response: List[object], symbols: List[str] = None, symbolKey: Str = None, marketType: MarketType = None):
        marginModeStructures = {}
        if marketType is None:
            marketType = 'swap'  # default to swap
        for i in range(0, len(response)):
            info = response[i]
            marketId = self.safe_string(info, symbolKey)
            market = self.safe_market(marketId, None, None, marketType)
            if (symbols is None) or self.in_array(market['symbol'], symbols):
                marginModeStructures[market['symbol']] = self.parse_margin_mode(info, market)
        return marginModeStructures

    def parse_margin_mode(self, marginMode: dict, market: Market = None):
        raise NotSupported(self.id + ' parseMarginMode() is not supported yet')

    def parse_leverages(self, response: List[object], symbols: List[str] = None, symbolKey: Str = None, marketType: MarketType = None):
        leverageStructures = {}
        if marketType is None:
            marketType = 'swap'  # default to swap
        for i in range(0, len(response)):
            info = response[i]
            marketId = self.safe_string(info, symbolKey)
            market = self.safe_market(marketId, None, None, marketType)
            if (symbols is None) or self.in_array(market['symbol'], symbols):
                leverageStructures[market['symbol']] = self.parse_leverage(info, market)
        return leverageStructures

    def parse_leverage(self, leverage: dict, market: Market = None):
        raise NotSupported(self.id + ' parseLeverage() is not supported yet')

    def parse_conversions(self, conversions: List[Any], code: Str = None, fromCurrencyKey: Str = None, toCurrencyKey: Str = None, since: Int = None, limit: Int = None, params={}):
        conversions = self.to_array(conversions)
        result = []
        fromCurrency = None
        toCurrency = None
        for i in range(0, len(conversions)):
            entry = conversions[i]
            fromId = self.safe_string(entry, fromCurrencyKey)
            toId = self.safe_string(entry, toCurrencyKey)
            if fromId is not None:
                fromCurrency = self.safe_currency(fromId)
            if toId is not None:
                toCurrency = self.safe_currency(toId)
            conversion = self.extend(self.parse_conversion(entry, fromCurrency, toCurrency), params)
            result.append(conversion)
        sorted = self.sort_by(result, 'timestamp')
        currency = None
        if code is not None:
            currency = self.safe_currency(code)
            code = currency['code']
        if code is None:
            return self.filter_by_since_limit(sorted, since, limit)
        fromConversion = self.filter_by(sorted, 'fromCurrency', code)
        toConversion = self.filter_by(sorted, 'toCurrency', code)
        both = self.array_concat(fromConversion, toConversion)
        return self.filter_by_since_limit(both, since, limit)

    def parse_conversion(self, conversion: dict, fromCurrency: Currency = None, toCurrency: Currency = None):
        raise NotSupported(self.id + ' parseConversion() is not supported yet')

    def convert_expire_date(self, date: str):
        # parse YYMMDD to datetime string
        year = date[0:2]
        month = date[2:4]
        day = date[4:6]
        reconstructedDate = '20' + year + '-' + month + '-' + day + 'T00:00:00Z'
        return reconstructedDate

    def convert_expire_date_to_market_id_date(self, date: str):
        # parse 240119 to 19JAN24
        year = date[0:2]
        monthRaw = date[2:4]
        month = None
        day = date[4:6]
        if monthRaw == '01':
            month = 'JAN'
        elif monthRaw == '02':
            month = 'FEB'
        elif monthRaw == '03':
            month = 'MAR'
        elif monthRaw == '04':
            month = 'APR'
        elif monthRaw == '05':
            month = 'MAY'
        elif monthRaw == '06':
            month = 'JUN'
        elif monthRaw == '07':
            month = 'JUL'
        elif monthRaw == '08':
            month = 'AUG'
        elif monthRaw == '09':
            month = 'SEP'
        elif monthRaw == '10':
            month = 'OCT'
        elif monthRaw == '11':
            month = 'NOV'
        elif monthRaw == '12':
            month = 'DEC'
        reconstructedDate = day + month + year
        return reconstructedDate

    def convert_market_id_expire_date(self, date: str):
        # parse 03JAN24 to 240103.
        monthMappping = {
            'JAN': '01',
            'FEB': '02',
            'MAR': '03',
            'APR': '04',
            'MAY': '05',
            'JUN': '06',
            'JUL': '07',
            'AUG': '08',
            'SEP': '09',
            'OCT': '10',
            'NOV': '11',
            'DEC': '12',
        }
        # if exchange omits first zero and provides i.e. '3JAN24' instead of '03JAN24'
        if len(date) == 6:
            date = '0' + date
        year = date[0:2]
        monthName = date[2:5]
        month = self.safe_string(monthMappping, monthName)
        day = date[5:7]
        reconstructedDate = day + month + year
        return reconstructedDate

    def fetch_position_history(self, symbol: str, since: Int = None, limit: Int = None, params={}):
        """
        fetches the history of margin added or reduced from contract isolated positions
        :param str [symbol]: unified market symbol
        :param int [since]: timestamp in ms of the position
        :param int [limit]: the maximum amount of candles to fetch, default=1000
        :param dict params: extra parameters specific to the exchange api endpoint
        :returns dict[]: a list of `position structures <https://docs.ccxt.com/#/?id=position-structure>`
        """
        if self.has['fetchPositionsHistory']:
            positions = self.fetch_positions_history([symbol], since, limit, params)
            return positions
        else:
            raise NotSupported(self.id + ' fetchPositionHistory() is not supported yet')

    def fetch_positions_history(self, symbols: Strings = None, since: Int = None, limit: Int = None, params={}):
        """
        fetches the history of margin added or reduced from contract isolated positions
        :param str [symbol]: unified market symbol
        :param int [since]: timestamp in ms of the position
        :param int [limit]: the maximum amount of candles to fetch, default=1000
        :param dict params: extra parameters specific to the exchange api endpoint
        :returns dict[]: a list of `position structures <https://docs.ccxt.com/#/?id=position-structure>`
        """
        raise NotSupported(self.id + ' fetchPositionsHistory() is not supported yet')

    def parse_margin_modification(self, data: dict, market: Market = None):
        raise NotSupported(self.id + ' parseMarginModification() is not supported yet')

    def parse_margin_modifications(self, response: List[object], symbols: Strings = None, symbolKey: Str = None, marketType: MarketType = None):
        marginModifications = []
        for i in range(0, len(response)):
            info = response[i]
            marketId = self.safe_string(info, symbolKey)
            market = self.safe_market(marketId, None, None, marketType)
            if (symbols is None) or self.in_array(market['symbol'], symbols):
                marginModifications.append(self.parse_margin_modification(info, market))
        return marginModifications

    def fetch_transfer(self, id: str, code: Str = None, params={}):
        """
        fetches a transfer
        :param str id: transfer id
        :param [str] code: unified currency code
        :param dict params: extra parameters specific to the exchange api endpoint
        :returns dict: a `transfer structure <https://docs.ccxt.com/#/?id=transfer-structure>`
        """
        raise NotSupported(self.id + ' fetchTransfer() is not supported yet')

    def fetch_transfers(self, code: Str = None, since: Int = None, limit: Int = None, params={}):
        """
        fetches a transfer
        :param str id: transfer id
        :param int [since]: timestamp in ms of the earliest transfer to fetch
        :param int [limit]: the maximum amount of transfers to fetch
        :param dict params: extra parameters specific to the exchange api endpoint
        :returns dict: a `transfer structure <https://docs.ccxt.com/#/?id=transfer-structure>`
        """
        raise NotSupported(self.id + ' fetchTransfers() is not supported yet')

    def clean_unsubscription(self, client, subHash: str, unsubHash: str, subHashIsPrefix=False):
        if unsubHash in client.subscriptions:
            del client.subscriptions[unsubHash]
        if not subHashIsPrefix:
            if subHash in client.subscriptions:
                del client.subscriptions[subHash]
            if subHash in client.futures:
                error = UnsubscribeError(self.id + ' ' + subHash)
                client.reject(error, subHash)
        else:
            clientSubscriptions = list(client.subscriptions.keys())
            for i in range(0, len(clientSubscriptions)):
                sub = clientSubscriptions[i]
                if sub.startswith(subHash):
                    del client.subscriptions[sub]
            clientFutures = list(client.futures.keys())
            for i in range(0, len(clientFutures)):
                future = clientFutures[i]
                if future.startswith(subHash):
                    error = UnsubscribeError(self.id + ' ' + future)
                    client.reject(error, future)
        client.resolve(True, unsubHash)

    def clean_cache(self, subscription: dict):
        topic = self.safe_string(subscription, 'topic')
        symbols = self.safe_list(subscription, 'symbols', [])
        symbolsLength = len(symbols)
        if topic == 'ohlcv':
            symbolsAndTimeFrames = self.safe_list(subscription, 'symbolsAndTimeframes', [])
            for i in range(0, len(symbolsAndTimeFrames)):
                symbolAndTimeFrame = symbolsAndTimeFrames[i]
                symbol = self.safe_string(symbolAndTimeFrame, 0)
                timeframe = self.safe_string(symbolAndTimeFrame, 1)
                if (self.ohlcvs is not None) and (symbol in self.ohlcvs):
                    if timeframe in self.ohlcvs[symbol]:
                        del self.ohlcvs[symbol][timeframe]
        elif symbolsLength > 0:
            for i in range(0, len(symbols)):
                symbol = symbols[i]
                if topic == 'trades':
                    if symbol in self.trades:
                        del self.trades[symbol]
                elif topic == 'orderbook':
                    if symbol in self.orderbooks:
                        del self.orderbooks[symbol]
                elif topic == 'ticker':
                    if symbol in self.tickers:
                        del self.tickers[symbol]
        else:
            if topic == 'myTrades' and (self.myTrades is not None):
                self.myTrades = None
            elif topic == 'orders' and (self.orders is not None):
                self.orders = None
            elif topic == 'positions' and (self.positions is not None):
                self.positions = None
                clients = list(self.clients.values())
                for i in range(0, len(clients)):
                    client = clients[i]
                    futures = client.futures
                    if (futures is not None) and ('fetchPositionsSnapshot' in futures):
                        del futures['fetchPositionsSnapshot']
            elif topic == 'ticker' and (self.tickers is not None):
                tickerSymbols = list(self.tickers.keys())
                for i in range(0, len(tickerSymbols)):
                    tickerSymbol = tickerSymbols[i]
                    if tickerSymbol in self.tickers:
                        del self.tickers[tickerSymbol]<|MERGE_RESOLUTION|>--- conflicted
+++ resolved
@@ -580,14 +580,10 @@
                 self.last_response_headers = headers
             if self.verbose:
                 self.log("\nfetch Response:", self.id, method, url, http_status_code, "ResponseHeaders:", headers, "ResponseBody:", http_response)
-<<<<<<< HEAD
             if (self.enableLoggerDebugger):
                 self.logger.debug("%s %s, Response: %s %s %s", method, url, http_status_code, headers, http_response)
-=======
-            self.logger.debug("%s %s, Response: %s %s %s", method, url, http_status_code, headers, http_response)
             if json_response and not isinstance(json_response, list) and self.returnResponseHeaders:
                 json_response['responseHeaders'] = headers
->>>>>>> 474d4995
             response.raise_for_status()
 
         except Timeout as e:
