# -*- coding: utf-8 -*-

"""Base exchange class"""

# -----------------------------------------------------------------------------

__version__ = '1.14.194'

# -----------------------------------------------------------------------------

from ccxt.base.errors import ExchangeError
from ccxt.base.errors import NotSupported
from ccxt.base.errors import AuthenticationError
from ccxt.base.errors import DDoSProtection
from ccxt.base.errors import RequestTimeout
from ccxt.base.errors import ExchangeNotAvailable
from ccxt.base.errors import InvalidAddress

# -----------------------------------------------------------------------------

from ccxt.base.decimal_to_precision import decimal_to_precision
from ccxt.base.decimal_to_precision import DECIMAL_PLACES

# -----------------------------------------------------------------------------

__all__ = [
    'Exchange',
]

# -----------------------------------------------------------------------------

# Python 2 & 3
import logging
import base64
import calendar
import collections
import datetime
from email.utils import parsedate
import functools
import gzip
import hashlib
import hmac
import io
import json
import math
from numbers import Number
import re
from requests import Session
from requests.utils import default_user_agent
from requests.exceptions import HTTPError, Timeout, TooManyRedirects, RequestException
# import socket
from ssl import SSLError
# import sys
import time
import uuid
import zlib
from decimal import Decimal

# -----------------------------------------------------------------------------

try:
    import urllib.parse as _urlencode  # Python 3
except ImportError:
    import urllib as _urlencode        # Python 2

# -----------------------------------------------------------------------------

try:
    basestring  # Python 3
except NameError:
    basestring = str  # Python 2

# -----------------------------------------------------------------------------


class Exchange(object):
    """Base exchange class"""
    id = None
    version = None

    # rate limiter settings
    enableRateLimit = False
    rateLimit = 2000  # milliseconds = seconds * 1000
    timeout = 10000   # milliseconds = seconds * 1000
    asyncio_loop = None
    aiohttp_proxy = None
    session = None  # Session () by default
    logger = None  # logging.getLogger(__name__) by default
    userAgent = None
    userAgents = {
        'chrome': 'Mozilla/5.0 (Windows NT 10.0; Win64; x64) AppleWebKit/537.36 (KHTML, like Gecko) Chrome/62.0.3202.94 Safari/537.36',
        'chrome39': 'Mozilla/5.0 (Windows NT 6.1; WOW64) AppleWebKit/537.36 (KHTML, like Gecko) Chrome/39.0.2171.71 Safari/537.36',
    }
    verbose = False
    markets = None
    symbols = None
    fees = {
        'trading': {
            'fee_loaded': False,
            'percentage': True,  # subclasses should rarely have to redefine this
        },
        'funding': {
            'fee_loaded': False,
            'withdraw': {},
            'deposit': {},
        },
    }
    ids = None
    tickers = None
    api = None
    parseJsonResponse = True
<<<<<<< HEAD
    exceptions = {}
    headers = {}
    balance = {}
    orderbooks = {}
    orders = {}
    trades = {}
    allows = {}
    currencies = {}
=======
>>>>>>> 2e1b9f50
    proxy = ''
    origin = '*'  # CORS origin
    proxies = None
    apiKey = ''
    secret = ''
    password = ''
    uid = ''
    twofa = False
    marketsById = None
    markets_by_id = None
    currencies_by_id = None
<<<<<<< HEAD
    options = {}  # Python does not allow to define properties in run-time with setattr

    hasPublicAPI = True
    hasPrivateAPI = True
    hasCORS = False
    hasFetchTicker = True
    hasFetchOrderBook = True
    hasFetchTrades = True
    hasFetchTickers = False
    hasFetchOHLCV = False
    hasDeposit = False
    hasWithdraw = False
    hasFetchBalance = True
    hasFetchOrder = False
    hasFetchOrders = False
    hasFetchPermissions = False
    hasFetchOpenOrders = False
    hasFetchClosedOrders = False
    hasFetchMyTrades = False
    hasFetchCurrencies = False
    hasCreateOrder = hasPrivateAPI
    hasCancelOrder = hasPrivateAPI
=======
    precision = None
    limits = None
    exceptions = None
    headers = None
    balance = None
    orderbooks = None
    orders = None
    trades = None
    currencies = None
    options = None  # Python does not allow to define properties in run-time with setattr
>>>>>>> 2e1b9f50

    requiredCredentials = {
        'apiKey': True,
        'secret': True,
        'uid': False,
        'login': False,
        'password': False,
        'twofa': False,  # 2-factor authentication (one-time password key)
    }

    # API method metainfo
    has = {
        'publicAPI': True,
        'privateAPI': True,
        'CORS': False,
        'cancelOrder': True,
        'cancelOrders': False,
        'createDepositAddress': False,
        'createOrder': True,
        'createMarketOrder': True,
        'createLimitOrder': True,
        'deposit': False,
        'editOrder': 'emulated',
        'fetchBalance': True,
        'fetchClosedOrders': False,
        'fetchCurrencies': False,
        'fetchDepositAddress': False,
        'fetchFundingFees': False,
        'fetchL2OrderBook': True,
        'fetchMarkets': True,
        'fetchMyTrades': False,
        'fetchOHLCV': 'emulated',
        'fetchOpenOrders': False,
        'fetchOrder': False,
        'fetchOrderBook': True,
        'fetchOrderBooks': False,
        'fetchOrders': False,
        'fetchTicker': True,
        'fetchTickers': False,
        'fetchTrades': True,
        'fetchTradingFees': False,
        'fetchTradingLimits': False,
        'withdraw': False,
    }

    precisionMode = DECIMAL_PLACES
    minFundingAddressLength = 1  # used in check_address
    substituteCommonCurrencyCodes = True
    lastRestRequestTimestamp = 0
    lastRestPollTimestamp = 0
    restRequestQueue = None
    restPollerLoopIsRunning = False
    rateLimitTokens = 16
    rateLimitMaxTokens = 16
    rateLimitUpdateTime = 0
    last_http_response = None
    last_json_response = None
    last_response_headers = None

    commonCurrencies = {
        'XBT': 'BTC',
        'BCC': 'BCH',
        'DRK': 'DASH',
    }

    def __init__(self, config={}):

        self.precision = {} if self.precision is None else self.precision
        self.limits = {} if self.limits is None else self.limits
        self.exceptions = {} if self.exceptions is None else self.exceptions
        self.headers = {} if self.headers is None else self.headers
        self.balance = {} if self.balance is None else self.balance
        self.orderbooks = {} if self.orderbooks is None else self.orderbooks
        self.orders = {} if self.orders is None else self.orders
        self.trades = {} if self.trades is None else self.trades
        self.currencies = {} if self.currencies is None else self.currencies
        self.options = {} if self.options is None else self.options  # Python does not allow to define properties in run-time with setattr

        self.decimalToPrecision = self.decimal_to_precision = decimal_to_precision

        # version = '.'.join(map(str, sys.version_info[:3]))
        # self.userAgent = {
        #     'User-Agent': 'ccxt/' + __version__ + ' (+https://github.com/ccxt/ccxt) Python/' + version
        # }

        self.userAgent = default_user_agent()

        settings = self.deep_extend(self.describe(), config)

        for key in settings:
            if hasattr(self, key) and isinstance(getattr(self, key), dict):
                setattr(self, key, self.deep_extend(getattr(self, key), settings[key]))
            else:
                setattr(self, key, settings[key])

        if self.api:
            self.define_rest_api(self.api, 'request')

        if self.markets:
            self.set_markets(self.markets)

        # format camel case
        for attr in dir(self):
            if attr[0] != '_'and attr[-1] != '_' and '_' in attr:
                conv = attr.split('_')
                camel_case = conv[0] + ''.join(i[0].upper() + i[1:] for i in conv[1:])
                setattr(self, camel_case, getattr(self, attr))

        self.tokenBucket = self.extend({
            'refillRate': 1.0 / self.rateLimit,
            'delay': 1.0,
            'capacity': 1.0,
            'defaultCost': 1.0,
        }, getattr(self, 'tokenBucket') if hasattr(self, 'tokenBucket') else {})

        self.session = self.session if self.session else Session()
        self.logger = self.logger if self.logger else logging.getLogger(__name__)

    def __del__(self):
        if self.session:
            self.session.close()

    def describe(self):
        return {}

    def define_rest_api(self, api, method_name, options={}):
        delimiters = re.compile('[^a-zA-Z0-9]')
        for api_type, methods in api.items():
            for http_method, urls in methods.items():
                for url in urls:
                    url = url.strip()
                    split_path = delimiters.split(url)

                    uppercase_method = http_method.upper()
                    lowercase_method = http_method.lower()
                    camelcase_method = lowercase_method.capitalize()
                    camelcase_suffix = ''.join([Exchange.capitalize(x) for x in split_path])
                    lowercase_path = [x.strip().lower() for x in split_path]
                    underscore_suffix = '_'.join([k for k in lowercase_path if len(k)])

                    camelcase = api_type + camelcase_method + Exchange.capitalize(camelcase_suffix)
                    underscore = api_type + '_' + lowercase_method + '_' + underscore_suffix.lower()

                    if 'suffixes' in options:
                        if 'camelcase' in options['suffixes']:
                            camelcase += options['suffixes']['camelcase']
                        if 'underscore' in options['suffixes']:
                            underscore += options['suffixes']['underscore']

                    partial = functools.partial(getattr(self, method_name), url, api_type, uppercase_method)
                    setattr(self, camelcase, partial)
                    setattr(self, underscore, partial)

    def raise_error(self, exception_type, url=None, method=None, error=None, details=None):
        if error:
            error = str(error)
        output = ' '.join([self.id] + [var for var in (url, method, error, details) if var is not None])
        raise exception_type(output)

    def throttle(self):
        now = float(self.milliseconds())
        elapsed = now - self.lastRestRequestTimestamp
        if elapsed < self.rateLimit:
            delay = self.rateLimit - elapsed
            time.sleep(delay / 1000.0)

    def fetch2(self, path, api='public', method='GET', params={}, headers=None, body=None):
        """A better wrapper over request for deferred signing"""
        if self.enableRateLimit:
            self.throttle()
        self.lastRestRequestTimestamp = self.milliseconds()
        request = self.sign(path, api, method, params, headers, body)
        return self.fetch(request['url'], request['method'], request['headers'], request['body'])

    def request(self, path, api='public', method='GET', params={}, headers=None, body=None):
        return self.fetch2(path, api, method, params, headers, body)

    @staticmethod
    def gzip_deflate(response, text):
        encoding = response.info().get('Content-Encoding')
        if encoding in ('gzip', 'x-gzip', 'deflate'):
            if encoding == 'deflate':
                return zlib.decompress(text, -zlib.MAX_WBITS)
            else:
                return gzip.GzipFile('', 'rb', 9, io.BytesIO(text)).read()
        return text

    def handle_errors(self, code, reason, url, method, headers, body):
        pass

    def prepare_request_headers(self, headers=None):
        headers = headers or {}
        headers.update(self.headers)
        if self.userAgent:
            if type(self.userAgent) is str:
                headers.update({'User-Agent': self.userAgent})
            elif (type(self.userAgent) is dict) and ('User-Agent' in self.userAgent):
                headers.update(self.userAgent)
        if self.proxy:
            headers.update({'Origin': self.origin})
        headers.update({'Accept-Encoding': 'gzip, deflate'})
        return headers

    def fetch(self, url, method='GET', headers=None, body=None):
        """Perform a HTTP request and return decoded JSON data"""
        request_headers = self.prepare_request_headers(headers)
        url = self.proxy + url

        if self.verbose:
            print("\nRequest:", method, url, request_headers, body)

        self.logger.debug("%s %s, Request: %s %s", method, url, request_headers, body)

        if body:
            body = body.encode()

        self.session.cookies.clear()

        response = None
        try:
            response = self.session.request(
                method,
                url,
                data=body,
                headers=request_headers,
                timeout=int(self.timeout / 1000),
                proxies=self.proxies
            )
            self.last_http_response = response.text
            self.last_response_headers = response.headers
            if self.verbose:
                print("\nResponse:", method, url, str(response.status_code), str(response.headers), self.last_http_response)
            self.logger.debug("%s %s, Response: %s %s %s", method, url, response.status_code, response.headers, self.last_http_response)
            response.raise_for_status()

        except Timeout as e:
            self.raise_error(RequestTimeout, method, url, e)

        except TooManyRedirects as e:
            self.raise_error(ExchangeError, url, method, e)

        except SSLError as e:
            self.raise_error(ExchangeError, url, method, e)

        except HTTPError as e:
            self.handle_errors(response.status_code, response.reason, url, method, self.last_response_headers, self.last_http_response)
            self.handle_rest_errors(e, response.status_code, self.last_http_response, url, method)
            self.raise_error(ExchangeError, url, method, e, self.last_http_response)

        except RequestException as e:  # base exception class
            self.raise_error(ExchangeError, url, method, e, self.last_http_response)

        self.handle_errors(response.status_code, response.reason, url, method, None, self.last_http_response)
        return self.handle_rest_response(self.last_http_response, url, method, headers, body)

    def handle_rest_errors(self, exception, http_status_code, response, url, method='GET'):
        error = None
        if http_status_code in [418, 429]:
            error = DDoSProtection
        elif http_status_code in [404, 409, 500, 501, 502, 520, 521, 522, 525]:
            error = ExchangeNotAvailable
        elif http_status_code in [422]:
            error = ExchangeError
        elif http_status_code in [400, 403, 405, 503, 530]:
            # special case to detect ddos protection
            error = ExchangeNotAvailable
            if response:
                ddos_protection = re.search('(cloudflare|incapsula)', response, flags=re.IGNORECASE)
                if ddos_protection:
                    error = DDoSProtection
        elif http_status_code in [408, 504]:
            error = RequestTimeout
        elif http_status_code in [401, 511]:
            error = AuthenticationError
        if error:
            self.raise_error(error, url, method, exception if exception else http_status_code, response)

    def handle_rest_response(self, response, url, method='GET', headers=None, body=None):
        try:
            if self.parseJsonResponse:
                self.last_json_response = json.loads(response) if len(response) > 1 else None
                return self.last_json_response
            else:
                return response
        except ValueError as e:  # ValueError == JsonDecodeError
            ddos_protection = re.search('(cloudflare|incapsula|overload|ddos)', response, flags=re.IGNORECASE)
            exchange_not_available = re.search('(offline|busy|retry|wait|unavailable|maintain|maintenance|maintenancing)', response, flags=re.IGNORECASE)
            if ddos_protection:
                self.raise_error(DDoSProtection, method, url, None, response)
            if exchange_not_available:
                message = response + ' exchange downtime, exchange closed for maintenance or offline, DDoS protection or rate-limiting in effect'
                self.raise_error(ExchangeNotAvailable, method, url, None, message)
            self.raise_error(ExchangeError, method, url, e, response)

    @staticmethod
    def safe_float(dictionary, key, default_value=None):
        value = default_value
        try:
            if isinstance(dictionary, list) and isinstance(key, int) and len(dictionary) > key:
                value = float(dictionary[key])
            else:
                value = float(dictionary[key]) if (key is not None) and (key in dictionary) and (dictionary[key] is not None) else default_value
        except ValueError as e:
            value = default_value
        return value

    @staticmethod
    def safe_string(dictionary, key, default_value=None):
        return str(dictionary[key]) if key is not None and (key in dictionary) and dictionary[key] is not None else default_value

    @staticmethod
    def safe_integer(dictionary, key, default_value=None):
        if key is None or (key not in dictionary):
            return default_value
        value = dictionary[key]
        if isinstance(value, Number) or (isinstance(value, basestring) and value.isnumeric()):
            return int(value)
        return default_value

    @staticmethod
    def safe_value(dictionary, key, default_value=None):
        return dictionary[key] if key is not None and (key in dictionary) and dictionary[key] is not None else default_value

    @staticmethod
    def truncate(num, precision=0):
        if precision > 0:
            decimal_precision = math.pow(10, precision)
            return math.trunc(num * decimal_precision) / decimal_precision
        return int(Exchange.truncate_to_string(num, precision))

    @staticmethod
    def truncate_to_string(num, precision=0):
        if precision > 0:
            parts = ('%f' % Decimal(num)).split('.')
            decimal_digits = parts[1][:precision].rstrip('0')
            decimal_digits = decimal_digits if len(decimal_digits) else '0'
            return parts[0] + '.' + decimal_digits
        return ('%d' % num)

    @staticmethod
    def uuid():
        return str(uuid.uuid4())

    @staticmethod
    def capitalize(string):  # first character only, rest characters unchanged
        # the native pythonic .capitalize() method lowercases all other characters
        # which is an unwanted behaviour, therefore we use this custom implementation
        # check it yourself: print('foobar'.capitalize(), 'fooBar'.capitalize())
        if len(string) > 1:
            return "%s%s" % (string[0].upper(), string[1:])
        return string.upper()

    @staticmethod
    def keysort(dictionary):
        return collections.OrderedDict(sorted(dictionary.items(), key=lambda t: t[0]))

    @staticmethod
    def extend(*args):
        if args is not None:
            result = None
            if type(args[0]) is collections.OrderedDict:
                result = collections.OrderedDict()
            else:
                result = {}
            for arg in args:
                result.update(arg)
            return result
        return {}

    @staticmethod
    def deep_extend(*args):
        result = None
        for arg in args:
            if isinstance(arg, dict):
                if not isinstance(result, dict):
                    result = {}
                for key in arg:
                    result[key] = Exchange.deep_extend(result[key] if key in result else None, arg[key])
            else:
                result = arg
        return result

    @staticmethod
    def filter_by(array, key, value=None):
        if value:
            grouped = Exchange.group_by(array, key)
            if value in grouped:
                return grouped[value]
            return []
        return array

    @staticmethod
    def filterBy(self, array, key, value=None):
        return Exchange.filter_by(array, key, value)

    @staticmethod
    def group_by(array, key):
        result = {}
        array = Exchange.to_array(array)
        array = [entry for entry in array if (key in entry) and (entry[key] is not None)]
        for entry in array:
            if entry[key] not in result:
                result[entry[key]] = []
            result[entry[key]].append(entry)
        return result

    @staticmethod
    def groupBy(array, key):
        return Exchange.group_by(array, key)

    @staticmethod
    def index_by(array, key):
        result = {}
        if type(array) is dict:
            array = Exchange.keysort(array).values()
        for element in array:
            if (key in element) and (element[key] is not None):
                k = element[key]
                result[k] = element
        return result

    @staticmethod
    def sort_by(array, key, descending=False):
        return sorted(array, key=lambda k: k[key] if k[key] is not None else "", reverse=descending)

    @staticmethod
    def array_concat(a, b):
        return a + b

    @staticmethod
    def in_array(needle, haystack):
        return needle in haystack

    @staticmethod
    def is_empty(object):
        return not object

    @staticmethod
    def extract_params(string):
        return re.findall(r'{([\w-]+)}', string)

    @staticmethod
    def implode_params(string, params):
        for key in params:
            string = string.replace('{' + key + '}', str(params[key]))
        return string

    @staticmethod
    def url(path, params={}):
        result = Exchange.implode_params(path, params)
        query = Exchange.omit(params, Exchange.extract_params(path))
        if query:
            result += '?' + _urlencode.urlencode(query)
        return result

    @staticmethod
    def urlencode(params={}):
        if (type(params) is dict) or isinstance(params, collections.OrderedDict):
            return _urlencode.urlencode(params)
        return params

    @staticmethod
    def rawencode(params={}):
        return _urlencode.unquote(Exchange.urlencode(params))

    @staticmethod
    def encode_uri_component(uri):
        return _urlencode.quote(uri, safe="~()*!.'")

    @staticmethod
    def omit(d, *args):
        result = d.copy()
        for arg in args:
            if type(arg) is list:
                for key in arg:
                    if key in result:
                        del result[key]
            else:
                if arg in result:
                    del result[arg]
        return result

    @staticmethod
    def unique(array):
        return list(set(array))

    @staticmethod
    def pluck(array, key):
        return [
            element[key]
            for element in array
            if (key in element) and (element[key] is not None)
        ]

    @staticmethod
    def sum(*args):
        return sum([arg for arg in args if isinstance(arg, (float, int))])

    @staticmethod
    def ordered(array):
        return collections.OrderedDict(array)

    @staticmethod
    def aggregate(bidasks):
        ordered = Exchange.ordered({})
        for [price, volume] in bidasks:
            if volume > 0:
                ordered[price] = (ordered[price] if price in ordered else 0) + volume
        result = []
        items = list(ordered.items())
        for price, volume in items:
            result.append([price, volume])
        return result

    @staticmethod
    def sec():
        return Exchange.seconds()

    @staticmethod
    def msec():
        return Exchange.milliseconds()

    @staticmethod
    def usec():
        return Exchange.microseconds()

    @staticmethod
    def seconds():
        return int(time.time())

    @staticmethod
    def milliseconds():
        return int(time.time() * 1000)

    @staticmethod
    def microseconds():
        return int(time.time() * 1000000)

    @staticmethod
    def iso8601(timestamp=None):
        if timestamp is None:
            return timestamp
        if not isinstance(timestamp, int):
            return None
        if int(timestamp) < 0:
            return None

        try:
            utc = datetime.datetime.utcfromtimestamp(int(round(timestamp / 1000)))
            return utc.strftime('%Y-%m-%dT%H:%M:%S.%f')[:-6] + "{:<03d}".format(int(timestamp) % 1000) + 'Z'
        except (TypeError, OverflowError, OSError):
            return None

    @staticmethod
    def dmy(timestamp, infix='-'):
        utc_datetime = datetime.datetime.utcfromtimestamp(int(round(timestamp / 1000)))
        return utc_datetime.strftime('%m' + infix + '%d' + infix + '%Y')

    @staticmethod
    def ymd(timestamp, infix='-'):
        utc_datetime = datetime.datetime.utcfromtimestamp(int(round(timestamp / 1000)))
        return utc_datetime.strftime('%Y' + infix + '%m' + infix + '%d')

    @staticmethod
    def ymdhms(timestamp, infix=' '):
        utc_datetime = datetime.datetime.utcfromtimestamp(int(round(timestamp / 1000)))
        return utc_datetime.strftime('%Y-%m-%d' + infix + '%H:%M:%S')

    @staticmethod
    def parse_date(timestamp=None):
        if timestamp is None:
            return timestamp
        if not isinstance(timestamp, str):
            return None
        if 'GMT' in timestamp:
            try:
                string = ''.join([str(value) for value in parsedate(timestamp)[:6]]) + '.000Z'
                dt = datetime.datetime.strptime(string, "%Y%m%d%H%M%S.%fZ")
                return calendar.timegm(dt.utctimetuple()) * 1000
            except (TypeError, OverflowError, OSError):
                return None
        else:
            return Exchange.parse8601(timestamp)

    @staticmethod
    def parse8601(timestamp=None):
        if timestamp is None:
            return timestamp
        yyyy = '([0-9]{4})-?'
        mm = '([0-9]{2})-?'
        dd = '([0-9]{2})(?:T|[\\s])?'
        h = '([0-9]{2}):?'
        m = '([0-9]{2}):?'
        s = '([0-9]{2})'
        ms = '(\\.[0-9]{1,3})?'
        tz = '(?:(\\+|\\-)([0-9]{2})\\:?([0-9]{2})|Z)?'
        regex = r'' + yyyy + mm + dd + h + m + s + ms + tz
        try:
            match = re.search(regex, timestamp, re.IGNORECASE)
            if match is None:
                return None
            yyyy, mm, dd, h, m, s, ms, sign, hours, minutes = match.groups()
            ms = ms or '.000'
            msint = int(ms[1:])
            sign = sign or ''
            sign = int(sign + '1')
            hours = int(hours or 0) * sign
            minutes = int(minutes or 0) * sign
            offset = datetime.timedelta(hours=hours, minutes=minutes)
            string = yyyy + mm + dd + h + m + s + ms + 'Z'
            dt = datetime.datetime.strptime(string, "%Y%m%d%H%M%S.%fZ")
            dt = dt + offset
            return calendar.timegm(dt.utctimetuple()) * 1000 + msint
        except (TypeError, OverflowError, OSError, ValueError):
            return None

    @staticmethod
    def hash(request, algorithm='md5', digest='hex'):
        h = hashlib.new(algorithm, request)
        if digest == 'hex':
            return h.hexdigest()
        elif digest == 'base64':
            return base64.b64encode(h.digest())
        return h.digest()

    @staticmethod
    def hmac(request, secret, algorithm=hashlib.sha256, digest='hex'):
        h = hmac.new(secret, request, algorithm)
        if digest == 'hex':
            return h.hexdigest()
        elif digest == 'base64':
            return base64.b64encode(h.digest())
        return h.digest()

    @staticmethod
    def binary_concat(*args):
        result = bytes()
        for arg in args:
            result = result + arg
        return result

    @staticmethod
    def binary_to_string(s):
        return s.decode('ascii')

    @staticmethod
    def base64urlencode(s):
        return Exchange.decode(base64.urlsafe_b64encode(s)).replace('=', '')

    @staticmethod
    def jwt(request, secret, algorithm=hashlib.sha256, alg='HS256'):
        header = Exchange.encode(Exchange.json({
            'alg': alg,
            'typ': 'JWT',
        }))
        encodedHeader = Exchange.base64urlencode(header)
        encodedData = Exchange.base64urlencode(Exchange.encode(Exchange.json(request)))
        token = encodedHeader + '.' + encodedData
        hmac = Exchange.hmac(Exchange.encode(token), Exchange.encode(secret), algorithm, 'binary')
        signature = Exchange.base64urlencode(hmac)
        return token + '.' + signature

    @staticmethod
    def unjson(input):
        return json.loads(input)

    @staticmethod
    def json(data, params=None):
        return json.dumps(data, separators=(',', ':'))

    @staticmethod
    def encode(string):
        return string.encode()

    @staticmethod
    def decode(string):
        return string.decode()

    @staticmethod
    def to_array(value):
        return list(value.values()) if type(value) is dict else value

    def nonce(self):
        return Exchange.seconds()

    def check_required_credentials(self):
        keys = list(self.requiredCredentials.keys())
        for key in keys:
            if self.requiredCredentials[key] and not getattr(self, key):
                self.raise_error(AuthenticationError, details='requires `' + key + '`')

    def check_address(self, address):
        """Checks an address is not the same character repeated or an empty sequence"""
        if address is None:
            self.raise_error(InvalidAddress, details='address is None')
        if all(letter == address[0] for letter in address) or len(address) < self.minFundingAddressLength or ' ' in address:
            self.raise_error(InvalidAddress, details='address is invalid or has less than ' + str(self.minFundingAddressLength) + ' characters: "' + str(address) + '"')
        return address

    def account(self):
        return {
            'free': 0.0,
            'used': 0.0,
            'total': 0.0,
        }

    def common_currency_code(self, currency):
        if not self.substituteCommonCurrencyCodes:
            return currency
        return self.safe_string(self.commonCurrencies, currency, currency)

    def currency_id(self, commonCode):
        currencyIds = {v: k for k, v in self.commonCurrencies.items()}
        return self.safe_string(currencyIds, commonCode, commonCode)

    def precision_from_string(self, string):
        parts = re.sub(r'0+$', '', string).split('.')
        return len(parts[1]) if len(parts) > 1 else 0

    def cost_to_precision(self, symbol, cost):
        return ('{:.' + str(self.markets[symbol]['precision']['price']) + 'f}').format(float(cost))

    def price_to_precision(self, symbol, price):
        return ('{:.' + str(self.markets[symbol]['precision']['price']) + 'f}').format(float(price))

    def amount_to_precision(self, symbol, amount):
        return self.truncate(amount, self.markets[symbol]['precision']['amount'])

    def amount_to_string(self, symbol, amount):
        return self.truncate_to_string(amount, self.markets[symbol]['precision']['amount'])

    def amount_to_lots(self, symbol, amount):
        lot = self.markets[symbol]['lot']
        return self.amount_to_precision(symbol, math.floor(amount / lot) * lot)

    def fee_to_precision(self, symbol, fee):
        return ('{:.' + str(self.markets[symbol]['precision']['price']) + 'f}').format(float(fee))

    def set_markets(self, markets, currencies=None):
        values = list(markets.values()) if type(markets) is dict else markets
        for i in range(0, len(values)):
            values[i] = self.extend(
                self.fees['trading'],
                {'precision': self.precision, 'limits': self.limits},
                values[i]
            )
        self.markets = self.index_by(values, 'symbol')
        self.markets_by_id = self.index_by(values, 'id')
        self.marketsById = self.markets_by_id
        self.symbols = sorted(list(self.markets.keys()))
        self.ids = sorted(list(self.markets_by_id.keys()))
        if currencies:
            self.currencies = self.deep_extend(currencies, self.currencies)
        else:
            base_currencies = [{
                'id': market['baseId'] if 'baseId' in market else market['base'],
                'numericId': market['baseNumericId'] if 'baseNumericId' in market else None,
                'code': market['base'],
                'precision': (
                    market['precision']['base'] if 'base' in market['precision'] else (
                        market['precision']['amount'] if 'amount' in market['precision'] else None
                    )
                ) if 'precision' in market else 8,
            } for market in values if 'base' in market]
            quote_currencies = [{
                'id': market['quoteId'] if 'quoteId' in market else market['quote'],
                'numericId': market['quoteNumericId'] if 'quoteNumericId' in market else None,
                'code': market['quote'],
                'precision': (
                    market['precision']['quote'] if 'quote' in market['precision'] else (
                        market['precision']['price'] if 'price' in market['precision'] else None
                    )
                ) if 'precision' in market else 8,
            } for market in values if 'quote' in market]
            currencies = self.sort_by(base_currencies + quote_currencies, 'code')
            self.currencies = self.deep_extend(self.index_by(currencies, 'code'), self.currencies)
        self.currencies_by_id = self.index_by(list(self.currencies.values()), 'id')
        return self.markets

    def load_markets(self, reload=False):
        if not reload:
            if self.markets:
                if not self.markets_by_id:
                    return self.set_markets(self.markets)
                return self.markets
        markets = self.fetch_markets()
        currencies = None
        if self.has['fetchCurrencies']:
            currencies = self.fetch_currencies()
        return self.set_markets(markets, currencies)

    def populate_fees(self):
        if not (hasattr(self, 'markets') or hasattr(self, 'currencies')):
            return

        for currency, data in self.currencies.items():  # try load withdrawal fees from currencies
            if 'fee' in data and data['fee'] is not None:
                self.fees['funding']['withdraw'][currency] = data['fee']
                self.fees['funding']['fee_loaded'] = True

        # find a way to populate trading fees from markets

    def load_fees(self):
        self.load_markets()
        self.populate_fees()
        if not (self.has['fetchTradingFees'] or self.has['fetchFundingFees']):
            return self.fees

        fetched_fees = self.fetch_fees()
        if fetched_fees['funding']:
            self.fees['funding']['fee_loaded'] = True
        if fetched_fees['trading']:
            self.fees['trading']['fee_loaded'] = True

        self.fees = self.deep_extend(self.fees, fetched_fees)
        return self.fees

    def fetch_markets(self):
        return self.to_array(self.markets)

    def fetch_fees(self):
        trading = {}
        funding = {}
        try:
            trading = self.fetch_trading_fees()
        except AuthenticationError:
            pass
        except AttributeError:
            pass

        try:
            funding = self.fetch_funding_fees()
        except AuthenticationError:
            pass
        except AttributeError:
            pass

        return {
            'trading': trading,
            'funding': funding,
        }

    def create_order(self, symbol, type, side, amount, price=None, params={}):
        self.raise_error(NotSupported, details='create_order() not implemented yet')

    def cancel_order(self, id, symbol=None, params={}):
        self.raise_error(NotSupported, details='cancel_order() not implemented yet')

    def fetch_bids_asks(self, symbols=None, params={}):
        self.raise_error(NotSupported, details='API does not allow to fetch all prices at once with a single call to fetch_bid_asks() for now')

    def fetch_tickers(self, symbols=None, params={}):
        self.raise_error(NotSupported, details='API does not allow to fetch all tickers at once with a single call to fetch_tickers() for now')

    def fetch_order_status(self, id, market=None):
        order = self.fetch_order(id)
        return order['status']

    def purge_cached_orders(self, before):
        orders = self.to_array(self.orders)
        orders = [order for order in orders if (order['status'] == 'open') or (order['timestamp'] >= before)]
        self.orders = self.index_by(orders, 'id')
        return self.orders

    def fetch_order(self, id, symbol=None, params={}):
        self.raise_error(NotSupported, details='fetch_order() is not implemented yet')

    def fetch_orders(self, symbol=None, since=None, limit=None, params={}):
        self.raise_error(NotSupported, details='fetch_orders() is not implemented yet')

    def fetch_open_orders(self, symbol=None, since=None, limit=None, params={}):
        self.raise_error(NotSupported, details='fetch_open_orders() is not implemented yet')

    def fetch_closed_orders(self, symbol=None, since=None, limit=None, params={}):
        self.raise_error(NotSupported, details='fetch_closed_orders() is not implemented yet')

    def fetch_my_trades(self, symbol=None, since=None, limit=None, params={}):
        self.raise_error(NotSupported, details='fetch_my_trades() is not implemented yet')

    def fetch_order_trades(self, id, symbol=None, params={}):
        self.raise_error(NotSupported, details='fetch_order_trades() is not implemented yet')

    def parse_ohlcv(self, ohlcv, market=None, timeframe='1m', since=None, limit=None):
        return ohlcv[0:6] if isinstance(ohlcv, list) else ohlcv

    def parse_ohlcvs(self, ohlcvs, market=None, timeframe='1m', since=None, limit=None):
        ohlcvs = self.to_array(ohlcvs)
        num_ohlcvs = len(ohlcvs)
        result = []
        i = 0
        while i < num_ohlcvs:
            if limit and (len(result) >= limit):
                break
            ohlcv = self.parse_ohlcv(ohlcvs[i], market, timeframe, since, limit)
            i = i + 1
            if since and (ohlcv[0] < since):
                continue
            result.append(ohlcv)
        return result

    def parse_bid_ask(self, bidask, price_key=0, amount_key=0):
        return [float(bidask[price_key]), float(bidask[amount_key])]

    def parse_bids_asks(self, bidasks, price_key=0, amount_key=1):
        result = []
        if len(bidasks):
            if type(bidasks[0]) is list:
                for bidask in bidasks:
                    if bidask[price_key] and bidask[amount_key]:
                        result.append(self.parse_bid_ask(bidask, price_key, amount_key))
            elif type(bidasks[0]) is dict:
                for bidask in bidasks:
                    if (price_key in bidask) and (amount_key in bidask) and (bidask[price_key] and bidask[amount_key]):
                        result.append(self.parse_bid_ask(bidask, price_key, amount_key))
            else:
                self.raise_error(ExchangeError, details='unrecognized bidask format: ' + str(bidasks[0]))
        return result

    def fetch_l2_order_book(self, symbol, limit=None, params={}):
        orderbook = self.fetch_order_book(symbol, limit, params)
        return self.extend(orderbook, {
            'bids': self.sort_by(self.aggregate(orderbook['bids']), 0, True),
            'asks': self.sort_by(self.aggregate(orderbook['asks']), 0),
        })

    def parse_order_book(self, orderbook, timestamp=None, bids_key='bids', asks_key='asks', price_key=0, amount_key=1):
        return {
            'bids': self.sort_by(self.parse_bids_asks(orderbook[bids_key], price_key, amount_key) if (bids_key in orderbook) and isinstance(orderbook[bids_key], list) else [], 0, True),
            'asks': self.sort_by(self.parse_bids_asks(orderbook[asks_key], price_key, amount_key) if (asks_key in orderbook) and isinstance(orderbook[asks_key], list) else [], 0),
            'timestamp': timestamp,
            'datetime': self.iso8601(timestamp) if timestamp is not None else None,
            'nonce': None,
        }

    def parse_balance(self, balance):
        currencies = self.omit(balance, 'info').keys()
        for account in ['free', 'used', 'total']:
            balance[account] = {}
            for currency in currencies:
                balance[account][currency] = balance[currency][account]
        return balance

    def fetch_partial_balance(self, part, params={}):
        balance = self.fetch_balance(params)
        return balance[part]

    def fetch_free_balance(self, params={}):
        return self.fetch_partial_balance('free', params)

    def fetch_used_balance(self, params={}):
        return self.fetch_partial_balance('used', params)

    def fetch_total_balance(self, params={}):
        return self.fetch_partial_balance('total', params)

    def load_trading_limits(self, symbols=None, reload=False, params={}):
        if self.has['fetchTradingLimits']:
            if reload or not('limitsLoaded' in list(self.options.keys())):
                response = self.fetch_trading_limits(symbols)
                limits = response['limits']
                keys = list(limits.keys())
                for i in range(0, len(keys)):
                    symbol = keys[i]
                    self.markets[symbol] = self.deep_extend(self.markets[symbol], {
                        'limits': limits[symbol],
                    })
                self.options['limitsLoaded'] = self.milliseconds()
        return self.markets

    def fetch_ohlcv(self, symbol, timeframe='1m', since=None, limit=None, params={}):
        if not self.has['fetchTrades']:
            self.raise_error(NotSupported, details='fetch_ohlcv() not implemented yet')
        self.load_markets()
        trades = self.fetch_trades(symbol, since, limit, params)
        return self.build_ohlcv(trades, timeframe, since, limit)

    def convert_trading_view_to_ohlcv(self, ohlcvs):
        result = []
        for i in range(0, len(ohlcvs['t'])):
            result.append([
                ohlcvs['t'][i] * 1000,
                ohlcvs['o'][i],
                ohlcvs['h'][i],
                ohlcvs['l'][i],
                ohlcvs['c'][i],
                ohlcvs['v'][i],
            ])
        return result

    def convert_ohlcv_to_trading_view(self, ohlcvs):
        result = {
            't': [],
            'o': [],
            'h': [],
            'l': [],
            'c': [],
            'v': [],
        }
        for i in range(0, len(ohlcvs)):
            result['t'].append(int(ohlcvs[i][0] / 1000))
            result['o'].append(ohlcvs[i][1])
            result['h'].append(ohlcvs[i][2])
            result['l'].append(ohlcvs[i][3])
            result['c'].append(ohlcvs[i][4])
            result['v'].append(ohlcvs[i][5])
        return result

    def build_ohlcv(self, trades, timeframe='1m', since=None, limit=None):
        ms = self.parse_timeframe(timeframe) * 1000
        ohlcvs = []
        (high, low, close, volume) = (2, 3, 4, 5)
        num_trades = len(trades)
        oldest = (num_trades - 1) if limit is None else min(num_trades - 1, limit)
        for i in range(0, oldest):
            trade = trades[i]
            if (since is not None) and (trade['timestamp'] < since):
                continue
            opening_time = int(math.floor(trade['timestamp'] / ms) * ms)  # Shift the edge of the m/h/d (but not M)
            j = len(ohlcvs)
            if (j == 0) or opening_time >= ohlcvs[j - 1][0] + ms:
                # moved to a new timeframe -> create a new candle from opening trade
                ohlcvs.append([
                    opening_time,
                    trade['price'],
                    trade['price'],
                    trade['price'],
                    trade['price'],
                    trade['amount'],
                ])
            else:
                # still processing the same timeframe -> update opening trade
                ohlcvs[j - 1][high] = max(ohlcvs[j - 1][high], trade['price'])
                ohlcvs[j - 1][low] = min(ohlcvs[j - 1][low], trade['price'])
                ohlcvs[j - 1][close] = trade['price']
                ohlcvs[j - 1][volume] += trade['amount']
        return ohlcvs

    def parse_timeframe(self, timeframe):
        amount = int(timeframe[0:-1])
        unit = timeframe[-1]
        if 'y' in unit:
            scale = 60 * 60 * 24 * 365
        elif 'M' in unit:
            scale = 60 * 60 * 24 * 30
        elif 'w' in unit:
            scale = 60 * 60 * 24 * 7
        elif 'd' in unit:
            scale = 60 * 60 * 24
        elif 'h' in unit:
            scale = 60 * 60
        else:
            scale = 60  # 1m by default
        return amount * scale

    def parse_trades(self, trades, market=None, since=None, limit=None):
        array = self.to_array(trades)
        array = [self.parse_trade(trade, market) for trade in array]
        array = self.sort_by(array, 'timestamp')
        symbol = market['symbol'] if market else None
        return self.filter_by_symbol_since_limit(array, symbol, since, limit)

    def parse_orders(self, orders, market=None, since=None, limit=None):
        array = self.to_array(orders)
        array = [self.parse_order(order, market) for order in array]
        array = self.sort_by(array, 'timestamp')
        symbol = market['symbol'] if market else None
        return self.filter_by_symbol_since_limit(array, symbol, since, limit)

    def filter_by_symbol_since_limit(self, array, symbol=None, since=None, limit=None):
        array = self.to_array(array)
        if symbol:
            array = [entry for entry in array if entry['symbol'] == symbol]
        if since:
            array = [entry for entry in array if entry['timestamp'] >= since]
        if limit:
            array = array[0:limit]
        return array

    def filter_by_since_limit(self, array, since=None, limit=None):
        array = self.to_array(array)
        if since:
            array = [entry for entry in array if entry['timestamp'] >= since]
        if limit:
            array = array[0:limit]
        return array

    def filter_by_symbol(self, array, symbol=None):
        array = self.to_array(array)
        if symbol:
            return [entry for entry in array if entry['symbol'] == symbol]
        return array

    def filter_by_array(self, objects, key, values=None, indexed=True):

        objects = self.to_array(objects)

        # return all of them if no values were passed in
        if values is None:
            return self.index_by(objects, key) if indexed else objects

        result = []
        for i in range(0, len(objects)):
            value = objects[i][key] if key in objects[i] else None
            if value in values:
                result.append(objects[i])

        return self.index_by(result, key) if indexed else result

    def currency(self, code):
        if not self.currencies:
            self.raise_error(ExchangeError, details='Currencies not loaded')
        if isinstance(code, basestring) and (code in self.currencies):
            return self.currencies[code]
        self.raise_error(ExchangeError, details='Does not have currency code ' + str(code))

    def find_market(self, string):
        if not self.markets:
            self.raise_error(ExchangeError, details='Markets not loaded')
        if isinstance(string, basestring):
            if string in self.markets_by_id:
                return self.markets_by_id[string]
            if string in self.markets:
                return self.markets[string]
        return string

    def find_symbol(self, string, market=None):
        if market is None:
            market = self.find_market(string)
        if isinstance(market, dict):
            return market['symbol']
        return string

    def market(self, symbol):
        if not self.markets:
            self.raise_error(ExchangeError, details='Markets not loaded')
        if isinstance(symbol, basestring) and (symbol in self.markets):
            return self.markets[symbol]
        self.raise_error(ExchangeError, details='No market symbol ' + str(symbol))

    def market_ids(self, symbols):
        return [self.market_id(symbol) for symbol in symbols]

    def market_id(self, symbol):
        market = self.market(symbol)
        return market['id'] if type(market) is dict else symbol

    def calculate_fee(self, symbol, type, side, amount, price, takerOrMaker='taker', params={}):
        market = self.markets[symbol]
        rate = market[takerOrMaker]
        cost = float(self.cost_to_precision(symbol, amount * price))
        return {
            'rate': rate,
            'type': takerOrMaker,
            'currency': market['quote'],
            'cost': float(self.fee_to_precision(symbol, rate * cost)),
        }

    def edit_limit_buy_order(self, id, symbol, *args):
        return self.edit_limit_order(id, symbol, 'buy', *args)

    def edit_limit_sell_order(self, id, symbol, *args):
        return self.edit_limit_order(id, symbol, 'sell', *args)

    def edit_limit_order(self, id, symbol, *args):
        return self.edit_order(id, symbol, 'limit', *args)

    def edit_order(self, id, symbol, *args):
        if not self.enableRateLimit:
            self.raise_error(ExchangeError, details='edit_order() requires enableRateLimit = true')
        self.cancel_order(id, symbol)
        return self.create_order(symbol, *args)

    def create_limit_order(self, symbol, *args):
        return self.create_order(symbol, 'limit', *args)

    def create_market_order(self, symbol, *args):
        return self.create_order(symbol, 'market', *args)

    def create_limit_buy_order(self, symbol, *args):
        return self.create_order(symbol, 'limit', 'buy', *args)

    def create_limit_sell_order(self, symbol, *args):
        return self.create_order(symbol, 'limit', 'sell', *args)

    def create_market_buy_order(self, symbol, amount, params={}):
        return self.create_order(symbol, 'market', 'buy', amount, None, params)

    def create_market_sell_order(self, symbol, amount, params={}):
        return self.create_order(symbol, 'market', 'sell', amount, None, params)

    def sign(self, path, api='public', method='GET', params={}, headers=None, body=None):
        raise NotSupported(self.id + ' sign() pure method must be redefined in derived classes')<|MERGE_RESOLUTION|>--- conflicted
+++ resolved
@@ -109,17 +109,6 @@
     tickers = None
     api = None
     parseJsonResponse = True
-<<<<<<< HEAD
-    exceptions = {}
-    headers = {}
-    balance = {}
-    orderbooks = {}
-    orders = {}
-    trades = {}
-    allows = {}
-    currencies = {}
-=======
->>>>>>> 2e1b9f50
     proxy = ''
     origin = '*'  # CORS origin
     proxies = None
@@ -131,30 +120,6 @@
     marketsById = None
     markets_by_id = None
     currencies_by_id = None
-<<<<<<< HEAD
-    options = {}  # Python does not allow to define properties in run-time with setattr
-
-    hasPublicAPI = True
-    hasPrivateAPI = True
-    hasCORS = False
-    hasFetchTicker = True
-    hasFetchOrderBook = True
-    hasFetchTrades = True
-    hasFetchTickers = False
-    hasFetchOHLCV = False
-    hasDeposit = False
-    hasWithdraw = False
-    hasFetchBalance = True
-    hasFetchOrder = False
-    hasFetchOrders = False
-    hasFetchPermissions = False
-    hasFetchOpenOrders = False
-    hasFetchClosedOrders = False
-    hasFetchMyTrades = False
-    hasFetchCurrencies = False
-    hasCreateOrder = hasPrivateAPI
-    hasCancelOrder = hasPrivateAPI
-=======
     precision = None
     limits = None
     exceptions = None
@@ -165,7 +130,6 @@
     trades = None
     currencies = None
     options = None  # Python does not allow to define properties in run-time with setattr
->>>>>>> 2e1b9f50
 
     requiredCredentials = {
         'apiKey': True,
