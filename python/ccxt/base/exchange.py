# -*- coding: utf-8 -*-

"""Base exchange class"""

# -----------------------------------------------------------------------------

__version__ = '4.2.72'

# -----------------------------------------------------------------------------

from ccxt.base.errors import ExchangeError
from ccxt.base.errors import NetworkError
from ccxt.base.errors import NotSupported
from ccxt.base.errors import AuthenticationError
from ccxt.base.errors import DDoSProtection
from ccxt.base.errors import RequestTimeout
from ccxt.base.errors import ExchangeNotAvailable
from ccxt.base.errors import InvalidAddress
from ccxt.base.errors import InvalidOrder
from ccxt.base.errors import ArgumentsRequired
from ccxt.base.errors import BadSymbol
from ccxt.base.errors import NullResponse
from ccxt.base.errors import RateLimitExceeded
from ccxt.base.errors import BadRequest
from ccxt.base.errors import BadResponse
from ccxt.base.errors import ProxyError

# -----------------------------------------------------------------------------

from ccxt.base.decimal_to_precision import decimal_to_precision
from ccxt.base.decimal_to_precision import DECIMAL_PLACES, TICK_SIZE, NO_PADDING, TRUNCATE, ROUND, ROUND_UP, ROUND_DOWN, SIGNIFICANT_DIGITS
from ccxt.base.decimal_to_precision import number_to_string
from ccxt.base.precise import Precise
from ccxt.base.types import Account, Currency, IndexType, OrderSide, OrderType, Trade, OrderRequest, Market, MarketType, Str, Num, Topic

# -----------------------------------------------------------------------------

# rsa jwt signing
from cryptography.hazmat import backends
from cryptography.hazmat.primitives import hashes
from cryptography.hazmat.primitives.asymmetric import padding
from cryptography.hazmat.primitives.serialization import load_pem_private_key

# -----------------------------------------------------------------------------

# ecdsa signing
from ccxt.static_dependencies import ecdsa
from ccxt.static_dependencies import keccak

# eddsa signing
try:
    import axolotl_curve25519 as eddsa
except ImportError:
    eddsa = None

# eth signing
from ccxt.static_dependencies.ethereum import abi
from ccxt.static_dependencies.ethereum import account
from ccxt.static_dependencies.msgpack import packb


# -----------------------------------------------------------------------------

__all__ = [
    'Exchange',
]

# -----------------------------------------------------------------------------

import types
import logging
import base64
import binascii
import calendar
import collections
import datetime
from email.utils import parsedate
# import functools
import gzip
import hashlib
import hmac
import io
import json
import math
import random
from numbers import Number
import re
from requests import Session
from requests.utils import default_user_agent
from requests.exceptions import HTTPError, Timeout, TooManyRedirects, RequestException, ConnectionError as requestsConnectionError
# import socket
from ssl import SSLError
# import sys
import time
import uuid
import zlib
from decimal import Decimal
from time import mktime
from wsgiref.handlers import format_date_time
import urllib.parse as _urlencode
from typing import Any, List
from ccxt.base.types import Int, ConsumerFunction

# -----------------------------------------------------------------------------


class Exchange(object):
    """Base exchange class"""
    id = None
    name = None
    version = None
    certified = False  # if certified by the CCXT dev team
    pro = False  # if it is integrated with CCXT Pro for WebSocket support
    alias = False  # whether this exchange is an alias to another exchange
    # rate limiter settings
    enableRateLimit = True
    rateLimit = 2000  # milliseconds = seconds * 1000
    timeout = 10000   # milliseconds = seconds * 1000
    asyncio_loop = None
    aiohttp_proxy = None
    ssl_context = None
    trust_env = False
    aiohttp_trust_env = False
    requests_trust_env = False
    session = None  # Session () by default
    socks_proxy_sessions = None
    verify = True  # SSL verification
    validateServerSsl = True
    validateClientSsl = False
    logger = None  # logging.getLogger(__name__) by default
    verbose = False
    markets = None
    symbols = None
    codes = None
    timeframes = None
    fees = {
        'trading': {
            'percentage': True,  # subclasses should rarely have to redefine this
        },
        'funding': {
            'withdraw': {},
            'deposit': {},
        },
    }
    loaded_fees = {
        'trading': {
            'percentage': True,
        },
        'funding': {
            'withdraw': {},
            'deposit': {},
        },
    }
    ids = None
    urls = None
    api = None
    parseJsonResponse = True

    # PROXY & USER-AGENTS (see "examples/proxy-usage" file for explanation)
    proxy = None  # for backwards compatibility
    proxyUrl = None
    proxy_url = None
    proxyUrlCallback = None
    proxy_url_callback = None
    httpProxy = None
    http_proxy = None
    httpProxyCallback = None
    http_proxy_callback = None
    httpsProxy = None
    https_proxy = None
    httpsProxyCallback = None
    https_proxy_callback = None
    socksProxy = None
    socks_proxy = None
    socksProxyCallback = None
    socks_proxy_callback = None
    userAgent = None
    user_agent = None
    wsProxy = None
    ws_proxy = None
    wssProxy = None
    wss_proxy = None
    wsSocksProxy = None
    ws_socks_proxy = None
    #
    userAgents = {
        'chrome': 'Mozilla/5.0 (Windows NT 10.0; Win64; x64) AppleWebKit/537.36 (KHTML, like Gecko) Chrome/62.0.3202.94 Safari/537.36',
        'chrome39': 'Mozilla/5.0 (Windows NT 6.1; WOW64) AppleWebKit/537.36 (KHTML, like Gecko) Chrome/39.0.2171.71 Safari/537.36',
        'chrome100': 'Mozilla/5.0 (Macintosh; Intel Mac OS X 10_15_7) AppleWebKit/537.36 (KHTML, like Gecko) Chrome/100.0.4896.75 Safari/537.36',
    }
    headers = None
    origin = '*'  # CORS origin
    #
    proxies = None

    hostname = None  # in case of inaccessibility of the "main" domain
    apiKey = ''
    secret = ''
    password = ''
    uid = ''
    privateKey = ''  # a "0x"-prefixed hexstring private key for a wallet
    walletAddress = ''  # the wallet address "0x"-prefixed hexstring
    token = ''  # reserved for HTTP auth in some cases
    twofa = None
    markets_by_id = None
    currencies_by_id = None
    precision = None
    exceptions = None
    limits = {
        'leverage': {
            'min': None,
            'max': None,
        },
        'amount': {
            'min': None,
            'max': None,
        },
        'price': {
            'min': None,
            'max': None,
        },
        'cost': {
            'min': None,
            'max': None,
        },
    }
    httpExceptions = {
        '422': ExchangeError,
        '418': DDoSProtection,
        '429': RateLimitExceeded,
        '404': ExchangeNotAvailable,
        '409': ExchangeNotAvailable,
        '410': ExchangeNotAvailable,
        '451': ExchangeNotAvailable,
        '500': ExchangeNotAvailable,
        '501': ExchangeNotAvailable,
        '502': ExchangeNotAvailable,
        '520': ExchangeNotAvailable,
        '521': ExchangeNotAvailable,
        '522': ExchangeNotAvailable,
        '525': ExchangeNotAvailable,
        '526': ExchangeNotAvailable,
        '400': ExchangeNotAvailable,
        '403': ExchangeNotAvailable,
        '405': ExchangeNotAvailable,
        '503': ExchangeNotAvailable,
        '530': ExchangeNotAvailable,
        '408': RequestTimeout,
        '504': RequestTimeout,
        '401': AuthenticationError,
        '407': AuthenticationError,
        '511': AuthenticationError,
    }
    balance = None
    orderbooks = None
    orders = None
    triggerOrders = None
    myTrades = None
    trades = None
    transactions = None
    ohlcvs = None
    tickers = None
    bidsasks = None
    base_currencies = None
    quote_currencies = None
    currencies = None
    options = None  # Python does not allow to define properties in run-time with setattr
    accounts = None
    positions = None

    stream = None

    requiredCredentials = {
        'apiKey': True,
        'secret': True,
        'uid': False,
        'login': False,
        'password': False,
        'twofa': False,  # 2-factor authentication (one-time password key)
        'privateKey': False,  # a "0x"-prefixed hexstring private key for a wallet
        'walletAddress': False,  # the wallet address "0x"-prefixed hexstring
        'token': False,  # reserved for HTTP auth in some cases
    }

    # API method metainfo
    has = {
        'publicAPI': True,
        'privateAPI': True,
        'CORS': None,
        'spot': None,
        'margin': None,
        'swap': None,
        'future': None,
        'option': None,
        'addMargin': None,
        'cancelAllOrders': None,
        'cancelOrder': True,
        'cancelOrders': None,
        'createDepositAddress': None,
        'createLimitOrder': True,
        'createMarketOrder': True,
        'createOrder': True,
        'createPostOnlyOrder': None,
        'createReduceOnlyOrder': None,
        'createStopOrder': None,
        'createStopLimitOrder': None,
        'createStopMarketOrder': None,
        'editOrder': 'emulated',
        'fetchAccounts': None,
        'fetchBalance': True,
        'fetchBidsAsks': None,
        'fetchBorrowInterest': None,
        'fetchBorrowRate': None,
        'fetchBorrowRateHistory': None,
        'fetchBorrowRatesPerSymbol': None,
        'fetchBorrowRates': None,
        'fetchCanceledOrders': None,
        'fetchClosedOrder': None,
        'fetchClosedOrders': None,
        'fetchCurrencies': 'emulated',
        'fetchDeposit': None,
        'fetchDepositAddress': None,
        'fetchDepositAddresses': None,
        'fetchDepositAddressesByNetwork': None,
        'fetchDeposits': None,
        'fetchFundingFee': None,
        'fetchFundingFees': None,
        'fetchFundingHistory': None,
        'fetchFundingRate': None,
        'fetchFundingRateHistory': None,
        'fetchFundingRates': None,
        'fetchIndexOHLCV': None,
        'fetchLastPrices': None,
        'fetchL2OrderBook': True,
        'fetchLedger': None,
        'fetchLedgerEntry': None,
        'fetchLeverageTiers': None,
        'fetchMarketLeverageTiers': None,
        'fetchMarkets': True,
        'fetchMarkOHLCV': None,
        'fetchMyTrades': None,
        'fetchOHLCV': None,
        'fetchOpenOrder': None,
        'fetchOpenOrders': None,
        'fetchOrder': None,
        'fetchOrderBook': True,
        'fetchOrderBooks': None,
        'fetchOrders': None,
        'fetchOrderTrades': None,
        'fetchPermissions': None,
        'fetchPosition': None,
        'fetchPositions': None,
        'fetchPositionsRisk': None,
        'fetchPremiumIndexOHLCV': None,
        'fetchStatus': None,
        'fetchTicker': True,
        'fetchTickers': None,
        'fetchTime': None,
        'fetchTrades': True,
        'fetchTradingFee': None,
        'fetchTradingFees': None,
        'fetchTradingLimits': None,
        'fetchTransactions': None,
        'fetchTransfers': None,
        'fetchWithdrawal': None,
        'fetchWithdrawals': None,
        'reduceMargin': None,
        'setLeverage': None,
        'setMargin': None,
        'setMarginMode': None,
        'setPositionMode': None,
        'signIn': None,
        'transfer': None,
        'withdraw': None,
        'watchOrderBook': None,
        'watchOrders': None,
        'watchMyTrades': None,
        'watchTickers': None,
        'watchTicker': None,
        'watchTrades': None,
        'watchTradesForSymbols': None,
        'watchOrderBookForSymbols': None,
        'watchOHLCVForSymbols': None,
        'watchBalance': None,
        'watchOHLCV': None,
    }
    precisionMode = DECIMAL_PLACES
    paddingMode = NO_PADDING
    minFundingAddressLength = 1  # used in check_address
    substituteCommonCurrencyCodes = True
    quoteJsonNumbers = True
    number: Num = float  # or str (a pointer to a class)
    handleContentTypeApplicationZip = False
    # whether fees should be summed by currency code
    reduceFees = True
    lastRestRequestTimestamp = 0
    lastRestPollTimestamp = 0
    restRequestQueue = None
    restPollerLoopIsRunning = False
    rateLimitTokens = 16
    rateLimitMaxTokens = 16
    rateLimitUpdateTime = 0
    enableLastHttpResponse = True
    enableLastJsonResponse = True
    enableLastResponseHeaders = True
    last_http_response = None
    last_json_response = None
    last_response_headers = None
    last_request_body = None
    last_request_url = None
    last_request_headers = None

    requiresEddsa = False
    base58_encoder = None
    base58_decoder = None
    # no lower case l or upper case I, O
    base58_alphabet = '123456789ABCDEFGHJKLMNPQRSTUVWXYZabcdefghijkmnopqrstuvwxyz'

    commonCurrencies = {
        'XBT': 'BTC',
        'BCC': 'BCH',
        'BCHSV': 'BSV',
    }
    synchronous = True

    def __init__(self, config={}):
        self.aiohttp_trust_env = self.aiohttp_trust_env or self.trust_env
        self.requests_trust_env = self.requests_trust_env or self.trust_env

        self.precision = dict() if self.precision is None else self.precision
        self.limits = dict() if self.limits is None else self.limits
        self.exceptions = dict() if self.exceptions is None else self.exceptions
        self.headers = dict() if self.headers is None else self.headers
        self.balance = dict() if self.balance is None else self.balance
        self.orderbooks = dict() if self.orderbooks is None else self.orderbooks
        self.tickers = dict() if self.tickers is None else self.tickers
        self.bidsasks = dict() if self.bidsasks is None else self.bidsasks
        self.trades = dict() if self.trades is None else self.trades
        self.transactions = dict() if self.transactions is None else self.transactions
        self.ohlcvs = dict() if self.ohlcvs is None else self.ohlcvs
        self.currencies = dict() if self.currencies is None else self.currencies
        self.options = self.get_default_options() if self.options is None else self.options  # Python does not allow to define properties in run-time with setattr
        self.decimal_to_precision = decimal_to_precision
        self.number_to_string = number_to_string

        # version = '.'.join(map(str, sys.version_info[:3]))
        # self.userAgent = {
        #     'User-Agent': 'ccxt/' + __version__ + ' (+https://github.com/ccxt/ccxt) Python/' + version
        # }

        self.origin = self.uuid()
        self.userAgent = default_user_agent()

        settings = self.deep_extend(self.describe(), config)

        for key in settings:
            if hasattr(self, key) and isinstance(getattr(self, key), dict):
                setattr(self, key, self.deep_extend(getattr(self, key), settings[key]))
            else:
                setattr(self, key, settings[key])

        if self.markets:
            self.set_markets(self.markets)

        self.stream = None
        self.after_construct()

        # convert all properties from underscore notation foo_bar to camelcase notation fooBar
        cls = type(self)
        for name in dir(self):
            if name[0] != '_' and name[-1] != '_' and '_' in name:
                parts = name.split('_')
                # fetch_ohlcv → fetchOHLCV (not fetchOhlcv!)
                exceptions = {'ohlcv': 'OHLCV', 'le': 'LE', 'be': 'BE'}
                camelcase = parts[0] + ''.join(exceptions.get(i, self.capitalize(i)) for i in parts[1:])
                attr = getattr(self, name)
                if isinstance(attr, types.MethodType):
                    setattr(cls, camelcase, getattr(cls, name))
                else:
                    if hasattr(self, camelcase):
                        if attr is not None:
                            setattr(self, camelcase, attr)
                    else:
                        setattr(self, camelcase, attr)

        self.tokenBucket = self.extend({
            'refillRate': 1.0 / self.rateLimit if self.rateLimit > 0 else float('inf'),
            'delay': 0.001,
            'capacity': 1.0,
            'defaultCost': 1.0,
        }, getattr(self, 'tokenBucket', {}))

        if not self.session and self.synchronous:
            self.session = Session()
            self.session.trust_env = self.requests_trust_env
        self.logger = self.logger if self.logger else logging.getLogger(__name__)

    def __del__(self):
        if self.session:
            try:
                self.session.close()
            except Exception as e:
                pass

    def __repr__(self):
        return 'ccxt.' + ('async_support.' if self.asyncio_loop else '') + self.id + '()'

    def __str__(self):
        return self.name

    def describe(self):
        return {}

    def throttle(self, cost=None):
        now = float(self.milliseconds())
        elapsed = now - self.lastRestRequestTimestamp
        cost = 1 if cost is None else cost
        sleep_time = self.rateLimit * cost
        if elapsed < sleep_time:
            delay = sleep_time - elapsed
            time.sleep(delay / 1000.0)

    @staticmethod
    def gzip_deflate(response, text):
        encoding = response.info().get('Content-Encoding')
        if encoding in ('gzip', 'x-gzip', 'deflate'):
            if encoding == 'deflate':
                return zlib.decompress(text, -zlib.MAX_WBITS)
            else:
                return gzip.GzipFile('', 'rb', 9, io.BytesIO(text)).read()
        return text

    def prepare_request_headers(self, headers=None):
        headers = headers or {}
        if self.session:
            headers.update(self.session.headers)
        headers.update(self.headers)
        userAgent = self.userAgent if self.userAgent is not None else self.user_agent
        if userAgent:
            if type(userAgent) is str:
                headers.update({'User-Agent': userAgent})
            elif (type(userAgent) is dict) and ('User-Agent' in userAgent):
                headers.update(userAgent)
        headers.update({'Accept-Encoding': 'gzip, deflate'})
        return self.set_headers(headers)

    def log(self, *args):
        print(*args)

    def on_rest_response(self, code, reason, url, method, response_headers, response_body, request_headers, request_body):
        return response_body.strip()

    def on_json_response(self, response_body):
        if self.quoteJsonNumbers:
            return json.loads(response_body, parse_float=str, parse_int=str)
        else:
            return json.loads(response_body)

    def fetch(self, url, method='GET', headers=None, body=None):
        """Perform a HTTP request and return decoded JSON data"""

        # ##### PROXY & HEADERS #####
        request_headers = self.prepare_request_headers(headers)
        # proxy-url
        proxyUrl = self.check_proxy_url_settings(url, method, headers, body)
        if proxyUrl is not None:
            request_headers.update({'Origin': self.origin})
            url = proxyUrl + url
        # proxy agents
        proxies = None  # set default
        httpProxy, httpsProxy, socksProxy = self.check_proxy_settings(url, method, headers, body)
        if httpProxy:
            proxies = {}
            proxies['http'] = httpProxy
        elif httpsProxy:
            proxies = {}
            proxies['https'] = httpsProxy
        elif socksProxy:
            proxies = {}
            # https://stackoverflow.com/a/15661226/2377343
            proxies['http'] = socksProxy
            proxies['https'] = socksProxy
        proxyAgentSet = proxies is not None
        self.check_conflicting_proxies(proxyAgentSet, proxyUrl)
        # specifically for async-python, there is ".proxies" property maintained
        if (self.proxies is not None):
            if (proxyAgentSet or proxyUrl):
                raise ExchangeError(self.id + ' you have conflicting proxy settings - use either .proxies or http(s)Proxy / socksProxy / proxyUrl')
            proxies = self.proxies
        # log
        if self.verbose:
            self.log("\nfetch Request:", self.id, method, url, "RequestHeaders:", request_headers, "RequestBody:", body)
        self.logger.debug("%s %s, Request: %s %s", method, url, request_headers, body)
        # end of proxies & headers

        request_body = body
        if body:
            body = body.encode()

        self.session.cookies.clear()

        http_response = None
        http_status_code = None
        http_status_text = None
        json_response = None
        try:
            response = self.session.request(
                method,
                url,
                data=body,
                headers=request_headers,
                timeout=(self.timeout / 1000),
                proxies=proxies,
                verify=self.verify and self.validateServerSsl
            )
            # does not try to detect encoding
            response.encoding = 'utf-8'
            headers = response.headers
            http_status_code = response.status_code
            http_status_text = response.reason
            http_response = self.on_rest_response(http_status_code, http_status_text, url, method, headers, response.text, request_headers, request_body)
            json_response = self.parse_json(http_response)
            # FIXME remove last_x_responses from subclasses
            if self.enableLastHttpResponse:
                self.last_http_response = http_response
            if self.enableLastJsonResponse:
                self.last_json_response = json_response
            if self.enableLastResponseHeaders:
                self.last_response_headers = headers
            if self.verbose:
                self.log("\nfetch Response:", self.id, method, url, http_status_code, "ResponseHeaders:", headers, "ResponseBody:", http_response)
            self.logger.debug("%s %s, Response: %s %s %s", method, url, http_status_code, headers, http_response)
            response.raise_for_status()

        except Timeout as e:
            details = ' '.join([self.id, method, url])
            raise RequestTimeout(details) from e

        except TooManyRedirects as e:
            details = ' '.join([self.id, method, url])
            raise ExchangeError(details) from e

        except SSLError as e:
            details = ' '.join([self.id, method, url])
            raise ExchangeError(details) from e

        except HTTPError as e:
            details = ' '.join([self.id, method, url])
            skip_further_error_handling = self.handle_errors(http_status_code, http_status_text, url, method, headers, http_response, json_response, request_headers, request_body)
            if not skip_further_error_handling:
                self.handle_http_status_code(http_status_code, http_status_text, url, method, http_response)
            raise ExchangeError(details) from e

        except requestsConnectionError as e:
            error_string = str(e)
            details = ' '.join([self.id, method, url])
            if 'Read timed out' in error_string:
                raise RequestTimeout(details) from e
            else:
                raise NetworkError(details) from e

        except ConnectionResetError as e:
            error_string = str(e)
            details = ' '.join([self.id, method, url])
            raise NetworkError(details) from e

        except RequestException as e:  # base exception class
            error_string = str(e)
            if ('Missing dependencies for SOCKS support' in error_string):
                raise NotSupported(self.id + ' - to use SOCKS proxy with ccxt, you might need "pysocks" module that can be installed by "pip install pysocks"')
            details = ' '.join([self.id, method, url])
            if any(x in error_string for x in ['ECONNRESET', 'Connection aborted.', 'Connection broken:']):
                raise NetworkError(details) from e
            else:
                raise ExchangeError(details) from e

        self.handle_errors(http_status_code, http_status_text, url, method, headers, http_response, json_response, request_headers, request_body)
        if json_response is not None:
            return json_response
        elif self.is_text_response(headers):
            return http_response
        else:
            if isinstance(response.content, bytes):
                return response.content.decode('utf8')
            return response.content

    def parse_json(self, http_response):
        try:
            if Exchange.is_json_encoded_object(http_response):
                return self.on_json_response(http_response)
        except ValueError:  # superclass of JsonDecodeError (python2)
            pass

    def is_text_response(self, headers):
        # https://github.com/ccxt/ccxt/issues/5302
        content_type = headers.get('Content-Type', '')
        return content_type.startswith('application/json') or content_type.startswith('text/')

    @staticmethod
    def key_exists(dictionary, key):
        if hasattr(dictionary, '__getitem__') and not isinstance(dictionary, str):
            if isinstance(dictionary, list) and type(key) is not int:
                return False
            try:
                value = dictionary[key]
                return value is not None and value != ''
            except LookupError:
                return False
        return False

    @staticmethod
    def safe_float(dictionary, key, default_value=None):
        value = default_value
        try:
            if Exchange.key_exists(dictionary, key):
                value = float(dictionary[key])
        except ValueError as e:
            value = default_value
        return value

    @staticmethod
    def safe_string(dictionary, key, default_value=None):
        return str(dictionary[key]) if Exchange.key_exists(dictionary, key) else default_value

    @staticmethod
    def safe_string_lower(dictionary, key, default_value=None):
        if Exchange.key_exists(dictionary, key):
            return str(dictionary[key]).lower()
        else:
            return default_value.lower() if default_value is not None else default_value

    @staticmethod
    def safe_string_upper(dictionary, key, default_value=None):
        if Exchange.key_exists(dictionary, key):
            return str(dictionary[key]).upper()
        else:
            return default_value.upper() if default_value is not None else default_value

    @staticmethod
    def safe_integer(dictionary, key, default_value=None):
        if not Exchange.key_exists(dictionary, key):
            return default_value
        value = dictionary[key]
        try:
            # needed to avoid breaking on "100.0"
            # https://stackoverflow.com/questions/1094717/convert-a-string-to-integer-with-decimal-in-python#1094721
            return int(float(value))
        except ValueError:
            return default_value
        except TypeError:
            return default_value

    @staticmethod
    def safe_integer_product(dictionary, key, factor, default_value=None):
        if not Exchange.key_exists(dictionary, key):
            return default_value
        value = dictionary[key]
        if isinstance(value, Number):
            return int(value * factor)
        elif isinstance(value, str):
            try:
                return int(float(value) * factor)
            except ValueError:
                pass
        return default_value

    @staticmethod
    def safe_timestamp(dictionary, key, default_value=None):
        return Exchange.safe_integer_product(dictionary, key, 1000, default_value)

    @staticmethod
    def safe_value(dictionary, key, default_value=None):
        return dictionary[key] if Exchange.key_exists(dictionary, key) else default_value

    # we're not using safe_floats with a list argument as we're trying to save some cycles here
    # we're not using safe_float_3 either because those cases are too rare to deserve their own optimization

    @staticmethod
    def safe_float_2(dictionary, key1, key2, default_value=None):
        return Exchange.safe_either(Exchange.safe_float, dictionary, key1, key2, default_value)

    @staticmethod
    def safe_string_2(dictionary, key1, key2, default_value=None):
        return Exchange.safe_either(Exchange.safe_string, dictionary, key1, key2, default_value)

    @staticmethod
    def safe_string_lower_2(dictionary, key1, key2, default_value=None):
        return Exchange.safe_either(Exchange.safe_string_lower, dictionary, key1, key2, default_value)

    @staticmethod
    def safe_string_upper_2(dictionary, key1, key2, default_value=None):
        return Exchange.safe_either(Exchange.safe_string_upper, dictionary, key1, key2, default_value)

    @staticmethod
    def safe_integer_2(dictionary, key1, key2, default_value=None):
        return Exchange.safe_either(Exchange.safe_integer, dictionary, key1, key2, default_value)

    @staticmethod
    def safe_integer_product_2(dictionary, key1, key2, factor, default_value=None):
        value = Exchange.safe_integer_product(dictionary, key1, factor)
        return value if value is not None else Exchange.safe_integer_product(dictionary, key2, factor, default_value)

    @staticmethod
    def safe_timestamp_2(dictionary, key1, key2, default_value=None):
        return Exchange.safe_integer_product_2(dictionary, key1, key2, 1000, default_value)

    @staticmethod
    def safe_value_2(dictionary, key1, key2, default_value=None):
        return Exchange.safe_either(Exchange.safe_value, dictionary, key1, key2, default_value)

    # safe_method_n methods family

    @staticmethod
    def safe_float_n(dictionary, key_list, default_value=None):
        value = Exchange.get_object_value_from_key_list(dictionary, key_list)
        if value is None:
            return default_value
        try:
            value = float(value)
        except ValueError as e:
            value = default_value
        return value

    @staticmethod
    def safe_string_n(dictionary, key_list, default_value=None):
        value = Exchange.get_object_value_from_key_list(dictionary, key_list)
        return str(value) if value is not None else default_value

    @staticmethod
    def safe_string_lower_n(dictionary, key_list, default_value=None):
        value = Exchange.get_object_value_from_key_list(dictionary, key_list)
        if value is not None:
            return str(value).lower()
        elif default_value is None:
            return default_value
        else:
            return default_value.lower()

    @staticmethod
    def safe_string_upper_n(dictionary, key_list, default_value=None):
        value = Exchange.get_object_value_from_key_list(dictionary, key_list)
        if value is not None:
            return str(value).upper()
        elif default_value is None:
            return default_value
        else:
            return default_value.upper()

    @staticmethod
    def safe_integer_n(dictionary, key_list, default_value=None):
        value = Exchange.get_object_value_from_key_list(dictionary, key_list)
        if value is None:
            return default_value
        try:
            # needed to avoid breaking on "100.0"
            # https://stackoverflow.com/questions/1094717/convert-a-string-to-integer-with-decimal-in-python#1094721
            return int(float(value))
        except ValueError:
            return default_value
        except TypeError:
            return default_value

    @staticmethod
    def safe_integer_product_n(dictionary, key_list, factor, default_value=None):
        if dictionary is None:
            return default_value
        value = Exchange.get_object_value_from_key_list(dictionary, key_list)
        if value is None:
            return default_value
        if isinstance(value, Number):
            return int(value * factor)
        elif isinstance(value, str):
            try:
                return int(float(value) * factor)
            except ValueError:
                pass
        return default_value

    @staticmethod
    def safe_timestamp_n(dictionary, key_list, default_value=None):
        return Exchange.safe_integer_product_n(dictionary, key_list, 1000, default_value)

    @staticmethod
    def safe_value_n(dictionary, key_list, default_value=None):
        if dictionary is None:
            return default_value
        value = Exchange.get_object_value_from_key_list(dictionary, key_list)
        return value if value is not None else default_value

    @staticmethod
    def get_object_value_from_key_list(dictionary_or_list, key_list):
        for key in key_list:
            if isinstance(key, str):
                if key in dictionary_or_list and dictionary_or_list[key] is not None and dictionary_or_list[key] != '':
                    return dictionary_or_list[key]
            elif key is not None:
                if (key < len(dictionary_or_list)) and (dictionary_or_list[key] is not None) and (dictionary_or_list[key] != ''):
                    return dictionary_or_list[key]
        return None

    @staticmethod
    def safe_either(method, dictionary, key1, key2, default_value=None):
        """A helper-wrapper for the safe_value_2() family."""
        value = method(dictionary, key1)
        return value if value is not None else method(dictionary, key2, default_value)

    @staticmethod
    def truncate(num, precision=0):
        """Deprecated, use decimal_to_precision instead"""
        if precision > 0:
            decimal_precision = math.pow(10, precision)
            return math.trunc(num * decimal_precision) / decimal_precision
        return int(Exchange.truncate_to_string(num, precision))

    @staticmethod
    def truncate_to_string(num, precision=0):
        """Deprecated, todo: remove references from subclasses"""
        if precision > 0:
            parts = ('{0:.%df}' % precision).format(Decimal(num)).split('.')
            decimal_digits = parts[1][:precision].rstrip('0')
            decimal_digits = decimal_digits if len(decimal_digits) else '0'
            return parts[0] + '.' + decimal_digits
        return ('%d' % num)

    @staticmethod
    def uuid22(length=22):
        return format(random.getrandbits(length * 4), 'x')

    @staticmethod
    def uuid16(length=16):
        return format(random.getrandbits(length * 4), 'x')

    @staticmethod
    def uuid():
        return str(uuid.uuid4())

    @staticmethod
    def uuidv1():
        return str(uuid.uuid1()).replace('-', '')

    @staticmethod
    def capitalize(string):  # first character only, rest characters unchanged
        # the native pythonic .capitalize() method lowercases all other characters
        # which is an unwanted behaviour, therefore we use this custom implementation
        # check it yourself: print('foobar'.capitalize(), 'fooBar'.capitalize())
        if len(string) > 1:
            return "%s%s" % (string[0].upper(), string[1:])
        return string.upper()

    @staticmethod
    def strip(string):
        return string.strip()

    @staticmethod
    def keysort(dictionary):
        return collections.OrderedDict(sorted(dictionary.items(), key=lambda t: t[0]))

    @staticmethod
    def extend(*args):
        if args is not None:
            result = None
            if type(args[0]) is collections.OrderedDict:
                result = collections.OrderedDict()
            else:
                result = {}
            for arg in args:
                result.update(arg)
            return result
        return {}

    @staticmethod
    def deep_extend(*args):
        result = None
        for arg in args:
            if isinstance(arg, dict):
                if not isinstance(result, dict):
                    result = {}
                for key in arg:
                    result[key] = Exchange.deep_extend(result[key] if key in result else None, arg[key])
            else:
                result = arg
        return result

    @staticmethod
    def filter_by(array, key, value=None):
        array = Exchange.to_array(array)
        return list(filter(lambda x: x[key] == value, array))

    @staticmethod
    def filterBy(array, key, value=None):
        return Exchange.filter_by(array, key, value)

    @staticmethod
    def group_by(array, key):
        result = {}
        array = Exchange.to_array(array)
        array = [entry for entry in array if (key in entry) and (entry[key] is not None)]
        for entry in array:
            if entry[key] not in result:
                result[entry[key]] = []
            result[entry[key]].append(entry)
        return result

    @staticmethod
    def groupBy(array, key):
        return Exchange.group_by(array, key)

    @staticmethod
    def index_by(array, key):
        result = {}
        if type(array) is dict:
            array = Exchange.keysort(array).values()
        is_int_key = isinstance(key, int)
        for element in array:
            if ((is_int_key and (key < len(element))) or (key in element)) and (element[key] is not None):
                k = element[key]
                result[k] = element
        return result

    @staticmethod
    def sort_by(array, key, descending=False, default=0):
        return sorted(array, key=lambda k: k[key] if k[key] is not None else default, reverse=descending)

    @staticmethod
    def sort_by_2(array, key1, key2, descending=False):
        return sorted(array, key=lambda k: (k[key1] if k[key1] is not None else "", k[key2] if k[key2] is not None else ""), reverse=descending)

    @staticmethod
    def array_concat(a, b):
        return a + b

    @staticmethod
    def in_array(needle, haystack):
        return needle in haystack

    @staticmethod
    def is_empty(object):
        return not object

    @staticmethod
    def extract_params(string):
        return re.findall(r'{([\w-]+)}', string)

    @staticmethod
    def implode_params(string, params):
        if isinstance(params, dict):
            for key in params:
                if not isinstance(params[key], list):
                    string = string.replace('{' + key + '}', str(params[key]))
        return string

    @staticmethod
    def urlencode(params={}, doseq=False):
        newParams = params.copy()
        for key, value in params.items():
            if isinstance(value, bool):
                newParams[key] = 'true' if value else 'false'
        return _urlencode.urlencode(newParams, doseq, quote_via=_urlencode.quote)

    @staticmethod
    def urlencode_with_array_repeat(params={}):
        return re.sub(r'%5B\d*%5D', '', Exchange.urlencode(params, True))

    @staticmethod
    def urlencode_nested(params):
        result = {}

        def _encode_params(params, p_key=None):
            encode_params = {}
            if isinstance(params, dict):
                for key in params:
                    encode_key = '{}[{}]'.format(p_key, key)
                    encode_params[encode_key] = params[key]
            elif isinstance(params, (list, tuple)):
                for offset, value in enumerate(params):
                    encode_key = '{}[{}]'.format(p_key, offset)
                    encode_params[encode_key] = value
            else:
                result[p_key] = params
            for key in encode_params:
                value = encode_params[key]
                _encode_params(value, key)
        if isinstance(params, dict):
            for key in params:
                _encode_params(params[key], key)
        return _urlencode.urlencode(result)

    @staticmethod
    def rawencode(params={}):
        return _urlencode.unquote(Exchange.urlencode(params))

    @staticmethod
    def encode_uri_component(uri, safe="~()*!.'"):
        return _urlencode.quote(uri, safe=safe)

    @staticmethod
    def omit(d, *args):
        if isinstance(d, dict):
            result = d.copy()
            for arg in args:
                if type(arg) is list:
                    for key in arg:
                        if key in result:
                            del result[key]
                else:
                    if arg in result:
                        del result[arg]
            return result
        return d

    @staticmethod
    def unique(array):
        return list(set(array))

    @staticmethod
    def pluck(array, key):
        return [
            element[key]
            for element in array
            if (key in element) and (element[key] is not None)
        ]

    @staticmethod
    def sum(*args):
        return sum([arg for arg in args if isinstance(arg, (float, int))])

    @staticmethod
    def ordered(array):
        return collections.OrderedDict(array)

    @staticmethod
    def aggregate(bidasks):
        ordered = Exchange.ordered({})
        for [price, volume, *_] in bidasks:
            if volume > 0:
                ordered[price] = (ordered[price] if price in ordered else 0) + volume
        result = []
        items = list(ordered.items())
        for price, volume in items:
            result.append([price, volume])
        return result

    @staticmethod
    def sec():
        return Exchange.seconds()

    @staticmethod
    def msec():
        return Exchange.milliseconds()

    @staticmethod
    def usec():
        return Exchange.microseconds()

    @staticmethod
    def seconds():
        return int(time.time())

    @staticmethod
    def milliseconds():
        return int(time.time() * 1000)

    @staticmethod
    def microseconds():
        return int(time.time() * 1000000)

    @staticmethod
    def iso8601(timestamp=None):
        if timestamp is None:
            return timestamp
        if not isinstance(timestamp, int):
            return None
        if int(timestamp) < 0:
            return None

        try:
            utc = datetime.datetime.utcfromtimestamp(timestamp // 1000)
            return utc.strftime('%Y-%m-%dT%H:%M:%S.%f')[:-6] + "{:03d}".format(int(timestamp) % 1000) + 'Z'
        except (TypeError, OverflowError, OSError):
            return None

    @staticmethod
    def rfc2616(self, timestamp=None):
        if timestamp is None:
            ts = datetime.datetime.now()
        else:
            ts = timestamp
        stamp = mktime(ts.timetuple())
        return format_date_time(stamp)

    @staticmethod
    def dmy(timestamp, infix='-'):
        utc_datetime = datetime.datetime.utcfromtimestamp(int(round(timestamp / 1000)))
        return utc_datetime.strftime('%m' + infix + '%d' + infix + '%Y')

    @staticmethod
    def ymd(timestamp, infix='-', fullYear=True):
        year_format = '%Y' if fullYear else '%y'
        utc_datetime = datetime.datetime.utcfromtimestamp(int(round(timestamp / 1000)))
        return utc_datetime.strftime(year_format + infix + '%m' + infix + '%d')

    @staticmethod
    def yymmdd(timestamp, infix=''):
        return Exchange.ymd(timestamp, infix, False)

    @staticmethod
    def yyyymmdd(timestamp, infix='-'):
        return Exchange.ymd(timestamp, infix, True)

    @staticmethod
    def ymdhms(timestamp, infix=' '):
        utc_datetime = datetime.datetime.utcfromtimestamp(int(round(timestamp / 1000)))
        return utc_datetime.strftime('%Y-%m-%d' + infix + '%H:%M:%S')

    @staticmethod
    def parse_date(timestamp=None):
        if timestamp is None:
            return timestamp
        if not isinstance(timestamp, str):
            return None
        if 'GMT' in timestamp:
            try:
                string = ''.join([str(value) for value in parsedate(timestamp)[:6]]) + '.000Z'
                dt = datetime.datetime.strptime(string, "%Y%m%d%H%M%S.%fZ")
                return calendar.timegm(dt.utctimetuple()) * 1000
            except (TypeError, OverflowError, OSError):
                return None
        else:
            return Exchange.parse8601(timestamp)

    @staticmethod
    def parse8601(timestamp=None):
        if timestamp is None:
            return timestamp
        yyyy = '([0-9]{4})-?'
        mm = '([0-9]{2})-?'
        dd = '([0-9]{2})(?:T|[\\s])?'
        h = '([0-9]{2}):?'
        m = '([0-9]{2}):?'
        s = '([0-9]{2})'
        ms = '(\\.[0-9]{1,3})?'
        tz = '(?:(\\+|\\-)([0-9]{2})\\:?([0-9]{2})|Z)?'
        regex = r'' + yyyy + mm + dd + h + m + s + ms + tz
        try:
            match = re.search(regex, timestamp, re.IGNORECASE)
            if match is None:
                return None
            yyyy, mm, dd, h, m, s, ms, sign, hours, minutes = match.groups()
            ms = ms or '.000'
            ms = (ms + '00')[0:4]
            msint = int(ms[1:])
            sign = sign or ''
            sign = int(sign + '1') * -1
            hours = int(hours or 0) * sign
            minutes = int(minutes or 0) * sign
            offset = datetime.timedelta(hours=hours, minutes=minutes)
            string = yyyy + mm + dd + h + m + s + ms + 'Z'
            dt = datetime.datetime.strptime(string, "%Y%m%d%H%M%S.%fZ")
            dt = dt + offset
            return calendar.timegm(dt.utctimetuple()) * 1000 + msint
        except (TypeError, OverflowError, OSError, ValueError):
            return None

    @staticmethod
    def hash(request, algorithm='md5', digest='hex'):
        if algorithm == 'keccak':
            binary = bytes(keccak.SHA3(request))
        else:
            h = hashlib.new(algorithm, request)
            binary = h.digest()
        if digest == 'base64':
            return Exchange.binary_to_base64(binary)
        elif digest == 'hex':
            return Exchange.binary_to_base16(binary)
        return binary

    @staticmethod
    def hmac(request, secret, algorithm=hashlib.sha256, digest='hex'):
        h = hmac.new(secret, request, algorithm)
        binary = h.digest()
        if digest == 'hex':
            return Exchange.binary_to_base16(binary)
        elif digest == 'base64':
            return Exchange.binary_to_base64(binary)
        return binary

    @staticmethod
    def binary_concat(*args):
        result = bytes()
        for arg in args:
            result = result + arg
        return result

    @staticmethod
    def binary_concat_array(array):
        result = bytes()
        for element in array:
            result = result + element
        return result

    @staticmethod
    def base64urlencode(s):
        return Exchange.decode(base64.urlsafe_b64encode(s)).replace('=', '')

    @staticmethod
    def binary_to_base64(s):
        return Exchange.decode(base64.standard_b64encode(s))

    @staticmethod
    def base64_to_binary(s):
        return base64.standard_b64decode(s)

    @staticmethod
    def string_to_base64(s):
        return Exchange.binary_to_base64(Exchange.encode(s))

    @staticmethod
    def base64_to_string(s):
        return Exchange.decode(base64.b64decode(s))

    @staticmethod
    def jwt(request, secret, algorithm='sha256', is_rsa=False):
        algos = {
            'sha256': hashlib.sha256,
            'sha384': hashlib.sha384,
            'sha512': hashlib.sha512,
        }
        alg = ('RS' if is_rsa else 'HS') + algorithm[3:]
        header = Exchange.encode(Exchange.json({
            'alg': alg,
            'typ': 'JWT',
        }))
        encoded_header = Exchange.base64urlencode(header)
        encoded_data = Exchange.base64urlencode(Exchange.encode(Exchange.json(request)))
        token = encoded_header + '.' + encoded_data
        if is_rsa:
            signature = Exchange.base64_to_binary(Exchange.rsa(token, Exchange.decode(secret), algorithm))
        else:
            signature = Exchange.hmac(Exchange.encode(token), secret, algos[algorithm], 'binary')
        return token + '.' + Exchange.base64urlencode(signature)

    @staticmethod
    def rsa(request, secret, alg='sha256'):
        algorithms = {
            "sha256": hashes.SHA256(),
            "sha384": hashes.SHA384(),
            "sha512": hashes.SHA512(),
        }
        algorithm = algorithms[alg]
        priv_key = load_pem_private_key(Exchange.encode(secret), None, backends.default_backend())
        return Exchange.binary_to_base64(priv_key.sign(Exchange.encode(request), padding.PKCS1v15(), algorithm))

    @staticmethod
    def eth_abi_encode(types, args):
        return abi.encode(types, args)

    @staticmethod
    def eth_encode_structured_data(domain, messageTypes, message):
        encodedData = account.messages.encode_typed_data(domain, messageTypes, message)
        return Exchange.binary_concat(b"\x19\x01", encodedData.header, encodedData.body)

    @staticmethod
    def packb(o):
        return packb(o)

    @staticmethod
    def int_to_base16(num):
        return "%0.2X" % num

    @staticmethod
    def ecdsa(request, secret, algorithm='p256', hash=None, fixed_length=False):
        # your welcome - frosty00
        algorithms = {
            'p192': [ecdsa.NIST192p, 'sha256'],
            'p224': [ecdsa.NIST224p, 'sha256'],
            'p256': [ecdsa.NIST256p, 'sha256'],
            'p384': [ecdsa.NIST384p, 'sha384'],
            'p521': [ecdsa.NIST521p, 'sha512'],
            'secp256k1': [ecdsa.SECP256k1, 'sha256'],
        }
        if algorithm not in algorithms:
            raise ArgumentsRequired(algorithm + ' is not a supported algorithm')
        curve_info = algorithms[algorithm]
        hash_function = getattr(hashlib, curve_info[1])
        encoded_request = Exchange.encode(request)
        if hash is not None:
            digest = Exchange.hash(encoded_request, hash, 'binary')
        else:
            digest = base64.b16decode(encoded_request, casefold=True)
        key = ecdsa.SigningKey.from_string(base64.b16decode(Exchange.encode(secret),
                                                            casefold=True), curve=curve_info[0])
        r_binary, s_binary, v = key.sign_digest_deterministic(digest, hashfunc=hash_function,
                                                              sigencode=ecdsa.util.sigencode_strings_canonize)
        r_int, s_int = ecdsa.util.sigdecode_strings((r_binary, s_binary), key.privkey.order)
        counter = 0
        minimum_size = (1 << (8 * 31)) - 1
        half_order = key.privkey.order / 2
        while fixed_length and (r_int > half_order or r_int <= minimum_size or s_int <= minimum_size):
            r_binary, s_binary, v = key.sign_digest_deterministic(digest, hashfunc=hash_function,
                                                                  sigencode=ecdsa.util.sigencode_strings_canonize,
                                                                  extra_entropy=Exchange.number_to_le(counter, 32))
            r_int, s_int = ecdsa.util.sigdecode_strings((r_binary, s_binary), key.privkey.order)
            counter += 1
        r, s = Exchange.decode(base64.b16encode(r_binary)).lower(), Exchange.decode(base64.b16encode(s_binary)).lower()
        return {
            'r': r,
            's': s,
            'v': v,
        }

    @staticmethod
    def eddsa(request, secret, curve='ed25519'):
        private_key = load_pem_private_key(Exchange.encode(secret), None)
        return Exchange.binary_to_base64(private_key.sign(request))

    @staticmethod
    def axolotl(request, secret, curve='ed25519'):
        random = b'\x00' * 64
        request = base64.b16decode(request, casefold=True)
        secret = base64.b16decode(secret, casefold=True)
        signature = eddsa.calculateSignature(random, secret, request)
        return Exchange.binary_to_base58(signature)

    @staticmethod
    def json(data, params=None):
        return json.dumps(data, separators=(',', ':'))

    @staticmethod
    def is_json_encoded_object(input):
        return (isinstance(input, str) and
                (len(input) >= 2) and
                ((input[0] == '{') or (input[0] == '[')))

    @staticmethod
    def encode(string):
        return string.encode('latin-1')

    @staticmethod
    def decode(string):
        return string.decode('latin-1')

    @staticmethod
    def to_array(value):
        return list(value.values()) if type(value) is dict else value

    @staticmethod
    def check_required_version(required_version, error=True):
        result = True
        [major1, minor1, patch1] = required_version.split('.')
        [major2, minor2, patch2] = __version__.split('.')
        int_major1 = int(major1)
        int_minor1 = int(minor1)
        int_patch1 = int(patch1)
        int_major2 = int(major2)
        int_minor2 = int(minor2)
        int_patch2 = int(patch2)
        if int_major1 > int_major2:
            result = False
        if int_major1 == int_major2:
            if int_minor1 > int_minor2:
                result = False
            elif int_minor1 == int_minor2 and int_patch1 > int_patch2:
                result = False
        if not result:
            if error:
                raise NotSupported('Your current version of CCXT is ' + __version__ + ', a newer version ' + required_version + ' is required, please, upgrade your version of CCXT')
            else:
                return error
        return result

    def check_address(self, address):
        """Checks an address is not the same character repeated or an empty sequence"""
        if address is None:
            raise InvalidAddress(self.id + ' address is None')
        if all(letter == address[0] for letter in address) or len(address) < self.minFundingAddressLength or ' ' in address:
            raise InvalidAddress(self.id + ' address is invalid or has less than ' + str(self.minFundingAddressLength) + ' characters: "' + str(address) + '"')
        return address

    def precision_from_string(self, str):
        # support string formats like '1e-4'
        if 'e' in str:
            numStr = re.sub(r'\de', '', str)
            return int(numStr) * -1
        # support integer formats (without dot) like '1', '10' etc [Note: bug in decimalToPrecision, so this should not be used atm]
        # if not ('.' in str):
        #     return len(str) * -1
        # default strings like '0.0001'
        parts = re.sub(r'0+$', '', str).split('.')
        return len(parts[1]) if len(parts) > 1 else 0

    def load_markets(self, reload=False, params={}):
        if not reload:
            if self.markets:
                if not self.markets_by_id:
                    return self.set_markets(self.markets)
                return self.markets
        currencies = None
        if self.has['fetchCurrencies'] is True:
            currencies = self.fetch_currencies()
        markets = self.fetch_markets(params)
        return self.set_markets(markets, currencies)

    def load_fees(self, reload=False):
        if not reload:
            if self.loaded_fees != Exchange.loaded_fees:
                return self.loaded_fees
        self.loaded_fees = self.deep_extend(self.loaded_fees, self.fetch_fees())
        return self.loaded_fees

    def fetch_markets(self, params={}):
        # markets are returned as a list
        # currencies are returned as a dict
        # this is for historical reasons
        # and may be changed for consistency later
        return self.to_array(self.markets)

    def fetch_currencies(self, params={}):
        # markets are returned as a list
        # currencies are returned as a dict
        # this is for historical reasons
        # and may be changed for consistency later
        return self.currencies

    def fetch_fees(self):
        trading = {}
        funding = {}
        if self.has['fetchTradingFees']:
            trading = self.fetch_trading_fees()
        if self.has['fetchFundingFees']:
            funding = self.fetch_funding_fees()
        return {
            'trading': trading,
            'funding': funding,
        }

    @staticmethod
    def parse_timeframe(timeframe):
        amount = int(timeframe[0:-1])
        unit = timeframe[-1]
        if 'y' == unit:
            scale = 60 * 60 * 24 * 365
        elif 'M' == unit:
            scale = 60 * 60 * 24 * 30
        elif 'w' == unit:
            scale = 60 * 60 * 24 * 7
        elif 'd' == unit:
            scale = 60 * 60 * 24
        elif 'h' == unit:
            scale = 60 * 60
        elif 'm' == unit:
            scale = 60
        elif 's' == unit:
            scale = 1
        else:
            raise NotSupported('timeframe unit {} is not supported'.format(unit))
        return amount * scale

    @staticmethod
    def round_timeframe(timeframe, timestamp, direction=ROUND_DOWN):
        ms = Exchange.parse_timeframe(timeframe) * 1000
        # Get offset based on timeframe in milliseconds
        offset = timestamp % ms
        return timestamp - offset + (ms if direction == ROUND_UP else 0)

    def vwap(self, baseVolume, quoteVolume):
        return (quoteVolume / baseVolume) if (quoteVolume is not None) and (baseVolume is not None) and (baseVolume > 0) else None

    def check_required_dependencies(self):
        if self.requiresEddsa and eddsa is None:
            raise NotSupported(self.id + ' Eddsa functionality requires python-axolotl-curve25519, install with `pip install python-axolotl-curve25519==0.4.1.post2`: https://github.com/tgalal/python-axolotl-curve25519')

    def privateKeyToAddress(self, privateKey):
        private_key_bytes = base64.b16decode(Exchange.encode(privateKey), True)
        public_key_bytes = ecdsa.SigningKey.from_string(private_key_bytes, curve=ecdsa.SECP256k1).verifying_key.to_string()
        public_key_hash = keccak.SHA3(public_key_bytes)
        return '0x' + Exchange.decode(base64.b16encode(public_key_hash))[-40:].lower()

    @staticmethod
    def remove0x_prefix(value):
        if value[:2] == '0x':
            return value[2:]
        return value

    @staticmethod
    def totp(key):
        def hex_to_dec(n):
            return int(n, base=16)

        def base32_to_bytes(n):
            missing_padding = len(n) % 8
            padding = 8 - missing_padding if missing_padding > 0 else 0
            padded = n.upper() + ('=' * padding)
            return base64.b32decode(padded)  # throws an error if the key is invalid

        epoch = int(time.time()) // 30
        hmac_res = Exchange.hmac(epoch.to_bytes(8, 'big'), base32_to_bytes(key.replace(' ', '')), hashlib.sha1, 'hex')
        offset = hex_to_dec(hmac_res[-1]) * 2
        otp = str(hex_to_dec(hmac_res[offset: offset + 8]) & 0x7fffffff)
        return otp[-6:]

    @staticmethod
    def number_to_le(n, size):
        return int(n).to_bytes(size, 'little')

    @staticmethod
    def number_to_be(n, size):
        return int(n).to_bytes(size, 'big')

    @staticmethod
    def base16_to_binary(s):
        return base64.b16decode(s, True)

    @staticmethod
    def binary_to_base16(s):
        return Exchange.decode(base64.b16encode(s)).lower()

    def sleep(self, milliseconds):
        return time.sleep(milliseconds / 1000)

    @staticmethod
    def base58_to_binary(s):
        """encodes a base58 string to as a big endian integer"""
        if Exchange.base58_decoder is None:
            Exchange.base58_decoder = {}
            Exchange.base58_encoder = {}
            for i, c in enumerate(Exchange.base58_alphabet):
                Exchange.base58_decoder[c] = i
                Exchange.base58_encoder[i] = c
        result = 0
        for i in range(len(s)):
            result *= 58
            result += Exchange.base58_decoder[s[i]]
        return result.to_bytes((result.bit_length() + 7) // 8, 'big')

    @staticmethod
    def binary_to_base58(b):
        if Exchange.base58_encoder is None:
            Exchange.base58_decoder = {}
            Exchange.base58_encoder = {}
            for i, c in enumerate(Exchange.base58_alphabet):
                Exchange.base58_decoder[c] = i
                Exchange.base58_encoder[i] = c
        result = 0
        # undo decimal_to_bytes
        for byte in b:
            result *= 0x100
            result += byte
        string = []
        while result > 0:
            result, next_character = divmod(result, 58)
            string.append(Exchange.base58_encoder[next_character])
        string.reverse()
        return ''.join(string)

    def parse_number(self, value, default=None):
        if value is None:
            return default
        else:
            try:
                return self.number(value)
            except Exception:
                return default

    def omit_zero(self, string_number):
        if string_number is None or string_number == '':
            return None
        if float(string_number) == 0:
            return None
        return string_number

    def check_order_arguments(self, market, type, side, amount, price, params):
        if price is None:
            if type == 'limit':
                raise ArgumentsRequired(self.id + ' create_order() requires a price argument for a limit order')
        if amount <= 0:
            raise InvalidOrder(self.id + ' create_order() amount should be above 0')

    def handle_http_status_code(self, code, reason, url, method, body):
        codeAsString = str(code)
        if codeAsString in self.httpExceptions:
            ErrorClass = self.httpExceptions[codeAsString]
            raise ErrorClass(self.id + ' ' + method + ' ' + url + ' ' + codeAsString + ' ' + reason + ' ' + body)

    @staticmethod
    def crc32(string, signed=False):
        unsigned = binascii.crc32(string.encode('utf8'))
        if signed and (unsigned >= 0x80000000):
            return unsigned - 0x100000000
        else:
            return unsigned

    def clone(self, obj):
        return obj if isinstance(obj, list) else self.extend(obj)

    # def delete_key_from_dictionary(self, dictionary, key):
    #     newDictionary = self.clone(dictionary)
    #     del newDictionary[key]
    #     return newDictionary

    # def set_object_property(obj, prop, value):
    #     obj[prop] = value

    def convert_to_big_int(self, value):
        return int(value) if isinstance(value, str) else value

    def string_to_chars_array(self, value):
        return list(value)

    def valueIsDefined(self, value):
        return value is not None

    def arraySlice(self, array, first, second=None):
        return array[first:second] if second else array[first:]

    def get_property(self, obj, property, defaultValue=None):
        return getattr(obj, property) if hasattr(obj, property) else defaultValue

    def set_property(self, obj, property, value):
        setattr(obj, property, value)

    def un_camel_case(self, str):
        return re.sub('(?!^)([A-Z]+)', r'_\1', str).lower()

    def fix_stringified_json_members(self, content):
        # when stringified json has members with their values also stringified, like:
        # '{"code":0, "data":{"order":{"orderId":1742968678528512345,"symbol":"BTC-USDT", "takeProfit":"{\"type\":\"TAKE_PROFIT\",\"stopPrice\":43320.1}","reduceOnly":false}}}'
        # we can fix with below manipulations
        # @ts-ignore
        modifiedContent = content.replace('\\', '')
        modifiedContent = modifiedContent.replace('"{', '{')
        modifiedContent = modifiedContent.replace('}"', '}')
        return modifiedContent

    # ########################################################################
    # ########################################################################
    # ########################################################################
    # ########################################################################
    # ########                        ########                        ########
    # ########                        ########                        ########
    # ########                        ########                        ########
    # ########                        ########                        ########
    # ########        ########################        ########################
    # ########        ########################        ########################
    # ########        ########################        ########################
    # ########        ########################        ########################
    # ########                        ########                        ########
    # ########                        ########                        ########
    # ########                        ########                        ########
    # ########                        ########                        ########
    # ########################################################################
    # ########################################################################
    # ########################################################################
    # ########################################################################
    # ########        ########        ########                        ########
    # ########        ########        ########                        ########
    # ########        ########        ########                        ########
    # ########        ########        ########                        ########
    # ################        ########################        ################
    # ################        ########################        ################
    # ################        ########################        ################
    # ################        ########################        ################
    # ########        ########        ################        ################
    # ########        ########        ################        ################
    # ########        ########        ################        ################
    # ########        ########        ################        ################
    # ########################################################################
    # ########################################################################
    # ########################################################################
    # ########################################################################

    # METHODS BELOW THIS LINE ARE TRANSPILED FROM JAVASCRIPT TO PYTHON AND PHP

    def setup_stream(self):
        stream = self.stream
        if self.stream is not None:
            stream.subscribe('tickers', self.stream_to_symbol('tickers'), True)
            stream.subscribe('orderbooks', self.stream_to_symbol('orderbooks'), True)
            stream.subscribe('orders', self.stream_to_symbol('orders'), True)
            stream.subscribe('positions', self.stream_to_symbol('positions'), True)
            stream.subscribe('trades', self.stream_to_symbol('trades'), True)
            stream.subscribe('myTrades', self.stream_to_symbol('myTrades'), True)

    def stream_produce(self, topic: Topic, payload: Any = None, error: Any = None):
        stream = self.stream
        stream.produce(topic, payload, error)

    def safe_bool_n(self, dictionaryOrList, keys: List[IndexType], defaultValue: bool = None):
        """
         * @ignore
        safely extract boolean value from dictionary or list
        :returns bool | None:
        """
        value = self.safe_value_n(dictionaryOrList, keys, defaultValue)
        if isinstance(value, bool):
            return value
        return defaultValue

    def safe_bool_2(self, dictionary, key1: IndexType, key2: IndexType, defaultValue: bool = None):
        """
         * @ignore
        safely extract boolean value from dictionary or list
        :returns bool | None:
        """
        return self.safe_bool_n(dictionary, [key1, key2], defaultValue)

    def safe_bool(self, dictionary, key: IndexType, defaultValue: bool = None):
        """
         * @ignore
        safely extract boolean value from dictionary or list
        :returns bool | None:
        """
        return self.safe_bool_n(dictionary, [key], defaultValue)

    def safe_dict_n(self, dictionaryOrList, keys: List[IndexType], defaultValue: dict = None):
        """
         * @ignore
        safely extract a dictionary from dictionary or list
        :returns dict | None:
        """
        value = self.safe_value_n(dictionaryOrList, keys, defaultValue)
        if value is None:
            return defaultValue
        if isinstance(value, dict):
            return value
        return defaultValue

    def safe_dict(self, dictionary, key: IndexType, defaultValue: dict = None):
        """
         * @ignore
        safely extract a dictionary from dictionary or list
        :returns dict | None:
        """
        return self.safe_dict_n(dictionary, [key], defaultValue)

    def safe_dict_2(self, dictionary, key1: IndexType, key2: str, defaultValue: dict = None):
        """
         * @ignore
        safely extract a dictionary from dictionary or list
        :returns dict | None:
        """
        return self.safe_dict_n(dictionary, [key1, key2], defaultValue)

    def safe_list_n(self, dictionaryOrList, keys: List[IndexType], defaultValue: List[Any] = None):
        """
         * @ignore
        safely extract an Array from dictionary or list
        :returns Array | None:
        """
        value = self.safe_value_n(dictionaryOrList, keys, defaultValue)
        if value is None:
            return defaultValue
        if isinstance(value, list):
            return value
        return defaultValue

    def safe_list_2(self, dictionaryOrList, key1: IndexType, key2: str, defaultValue: List[Any] = None):
        """
         * @ignore
        safely extract an Array from dictionary or list
        :returns Array | None:
        """
        return self.safe_list_n(dictionaryOrList, [key1, key2], defaultValue)

    def safe_list(self, dictionaryOrList, key: IndexType, defaultValue: List[Any] = None):
        """
         * @ignore
        safely extract an Array from dictionary or list
        :returns Array | None:
        """
        return self.safe_list_n(dictionaryOrList, [key], defaultValue)

    def handle_deltas(self, orderbook, deltas):
        for i in range(0, len(deltas)):
            self.handle_delta(orderbook, deltas[i])

    def handle_delta(self, bookside, delta):
        raise NotSupported(self.id + ' handleDelta not supported yet')

    def get_cache_index(self, orderbook, deltas):
        # return the first index of the cache that can be applied to the orderbook or -1 if not possible
        return -1

    def find_timeframe(self, timeframe, timeframes=None):
        if timeframes is None:
            timeframes = self.timeframes
        keys = list(timeframes.keys())
        for i in range(0, len(keys)):
            key = keys[i]
            if timeframes[key] == timeframe:
                return key
        return None

    def check_proxy_url_settings(self, url: Str = None, method: Str = None, headers=None, body=None):
        usedProxies = []
        proxyUrl = None
        if self.proxyUrl is not None:
            usedProxies.append('proxyUrl')
            proxyUrl = self.proxyUrl
        if self.proxy_url is not None:
            usedProxies.append('proxy_url')
            proxyUrl = self.proxy_url
        if self.proxyUrlCallback is not None:
            usedProxies.append('proxyUrlCallback')
            proxyUrl = self.proxyUrlCallback(url, method, headers, body)
        if self.proxy_url_callback is not None:
            usedProxies.append('proxy_url_callback')
            proxyUrl = self.proxy_url_callback(url, method, headers, body)
        # backwards-compatibility
        if self.proxy is not None:
            usedProxies.append('proxy')
            if callable(self.proxy):
                proxyUrl = self.proxy(url, method, headers, body)
            else:
                proxyUrl = self.proxy
        length = len(usedProxies)
        if length > 1:
            joinedProxyNames = ','.join(usedProxies)
            raise ProxyError(self.id + ' you have multiple conflicting proxy settings(' + joinedProxyNames + '), please use only one from : proxyUrl, proxy_url, proxyUrlCallback, proxy_url_callback')
        return proxyUrl

    def check_proxy_settings(self, url: Str = None, method: Str = None, headers=None, body=None):
        usedProxies = []
        httpProxy = None
        httpsProxy = None
        socksProxy = None
        # httpProxy
        if self.valueIsDefined(self.httpProxy):
            usedProxies.append('httpProxy')
            httpProxy = self.httpProxy
        if self.valueIsDefined(self.http_proxy):
            usedProxies.append('http_proxy')
            httpProxy = self.http_proxy
        if self.httpProxyCallback is not None:
            usedProxies.append('httpProxyCallback')
            httpProxy = self.httpProxyCallback(url, method, headers, body)
        if self.http_proxy_callback is not None:
            usedProxies.append('http_proxy_callback')
            httpProxy = self.http_proxy_callback(url, method, headers, body)
        # httpsProxy
        if self.valueIsDefined(self.httpsProxy):
            usedProxies.append('httpsProxy')
            httpsProxy = self.httpsProxy
        if self.valueIsDefined(self.https_proxy):
            usedProxies.append('https_proxy')
            httpsProxy = self.https_proxy
        if self.httpsProxyCallback is not None:
            usedProxies.append('httpsProxyCallback')
            httpsProxy = self.httpsProxyCallback(url, method, headers, body)
        if self.https_proxy_callback is not None:
            usedProxies.append('https_proxy_callback')
            httpsProxy = self.https_proxy_callback(url, method, headers, body)
        # socksProxy
        if self.valueIsDefined(self.socksProxy):
            usedProxies.append('socksProxy')
            socksProxy = self.socksProxy
        if self.valueIsDefined(self.socks_proxy):
            usedProxies.append('socks_proxy')
            socksProxy = self.socks_proxy
        if self.socksProxyCallback is not None:
            usedProxies.append('socksProxyCallback')
            socksProxy = self.socksProxyCallback(url, method, headers, body)
        if self.socks_proxy_callback is not None:
            usedProxies.append('socks_proxy_callback')
            socksProxy = self.socks_proxy_callback(url, method, headers, body)
        # check
        length = len(usedProxies)
        if length > 1:
            joinedProxyNames = ','.join(usedProxies)
            raise ProxyError(self.id + ' you have multiple conflicting proxy settings(' + joinedProxyNames + '), please use only one from: httpProxy, httpsProxy, httpProxyCallback, httpsProxyCallback, socksProxy, socksProxyCallback')
        return [httpProxy, httpsProxy, socksProxy]

    def check_ws_proxy_settings(self):
        usedProxies = []
        wsProxy = None
        wssProxy = None
        wsSocksProxy = None
        # ws proxy
        if self.valueIsDefined(self.wsProxy):
            usedProxies.append('wsProxy')
            wsProxy = self.wsProxy
        if self.valueIsDefined(self.ws_proxy):
            usedProxies.append('ws_proxy')
            wsProxy = self.ws_proxy
        # wss proxy
        if self.valueIsDefined(self.wssProxy):
            usedProxies.append('wssProxy')
            wssProxy = self.wssProxy
        if self.valueIsDefined(self.wss_proxy):
            usedProxies.append('wss_proxy')
            wssProxy = self.wss_proxy
        # ws socks proxy
        if self.valueIsDefined(self.wsSocksProxy):
            usedProxies.append('wsSocksProxy')
            wsSocksProxy = self.wsSocksProxy
        if self.valueIsDefined(self.ws_socks_proxy):
            usedProxies.append('ws_socks_proxy')
            wsSocksProxy = self.ws_socks_proxy
        # check
        length = len(usedProxies)
        if length > 1:
            joinedProxyNames = ','.join(usedProxies)
            raise ProxyError(self.id + ' you have multiple conflicting proxy settings(' + joinedProxyNames + '), please use only one from: wsProxy, wssProxy, wsSocksProxy')
        return [wsProxy, wssProxy, wsSocksProxy]

    def check_conflicting_proxies(self, proxyAgentSet, proxyUrlSet):
        if proxyAgentSet and proxyUrlSet:
            raise ProxyError(self.id + ' you have multiple conflicting proxy settings, please use only one from : proxyUrl, httpProxy, httpsProxy, socksProxy')

    def find_message_hashes(self, client, element: str):
        result = []
        messageHashes = list(client.futures.keys())
        for i in range(0, len(messageHashes)):
            messageHash = messageHashes[i]
            if messageHash.find(element) >= 0:
                result.append(messageHash)
        return result

    def filter_by_limit(self, array: List[object], limit: Int = None, key: IndexType = 'timestamp', fromStart: bool = False):
        if self.valueIsDefined(limit):
            arrayLength = len(array)
            if arrayLength > 0:
                ascending = True
                if (key in array[0]):
                    first = array[0][key]
                    last = array[arrayLength - 1][key]
                    if first is not None and last is not None:
                        ascending = first <= last  # True if array is sorted in ascending order based on 'timestamp'
                if fromStart:
                    if limit > arrayLength:
                        limit = arrayLength
                    array = self.arraySlice(array, 0, limit) if ascending else self.arraySlice(array, -limit)
                else:
                    array = self.arraySlice(array, -limit) if ascending else self.arraySlice(array, 0, limit)
        return array

    def filter_by_since_limit(self, array: List[object], since: Int = None, limit: Int = None, key: IndexType = 'timestamp', tail=False):
        sinceIsDefined = self.valueIsDefined(since)
        parsedArray = self.to_array(array)
        result = parsedArray
        if sinceIsDefined:
            result = []
            for i in range(0, len(parsedArray)):
                entry = parsedArray[i]
                value = self.safe_value(entry, key)
                if value and (value >= since):
                    result.append(entry)
        if tail and limit is not None:
            return self.arraySlice(result, -limit)
        # if the user provided a 'since' argument
        # we want to limit the result starting from the 'since'
        shouldFilterFromStart = not tail and sinceIsDefined
        return self.filter_by_limit(result, limit, key, shouldFilterFromStart)

    def filter_by_value_since_limit(self, array: List[object], field: IndexType, value=None, since: Int = None, limit: Int = None, key='timestamp', tail=False):
        valueIsDefined = self.valueIsDefined(value)
        sinceIsDefined = self.valueIsDefined(since)
        parsedArray = self.to_array(array)
        result = parsedArray
        # single-pass filter for both symbol and since
        if valueIsDefined or sinceIsDefined:
            result = []
            for i in range(0, len(parsedArray)):
                entry = parsedArray[i]
                entryFiledEqualValue = entry[field] == value
                firstCondition = entryFiledEqualValue if valueIsDefined else True
                entryKeyValue = self.safe_value(entry, key)
                entryKeyGESince = (entryKeyValue) and since and (entryKeyValue >= since)
                secondCondition = entryKeyGESince if sinceIsDefined else True
                if firstCondition and secondCondition:
                    result.append(entry)
        if tail and limit is not None:
            return self.arraySlice(result, -limit)
        return self.filter_by_limit(result, limit, key, sinceIsDefined)

    def set_sandbox_mode(self, enabled: bool):
        if enabled:
            if 'test' in self.urls:
                if isinstance(self.urls['api'], str):
                    self.urls['apiBackup'] = self.urls['api']
                    self.urls['api'] = self.urls['test']
                else:
                    self.urls['apiBackup'] = self.clone(self.urls['api'])
                    self.urls['api'] = self.clone(self.urls['test'])
            else:
                raise NotSupported(self.id + ' does not have a sandbox URL')
        elif 'apiBackup' in self.urls:
            if isinstance(self.urls['api'], str):
                self.urls['api'] = self.urls['apiBackup']
            else:
                self.urls['api'] = self.clone(self.urls['apiBackup'])
            newUrls = self.omit(self.urls, 'apiBackup')
            self.urls = newUrls

    def sign(self, path, api: Any = 'public', method='GET', params={}, headers: Any = None, body: Any = None):
        return {}

    def fetch_accounts(self, params={}):
        raise NotSupported(self.id + ' fetchAccounts() is not supported yet')

    def fetch_trades(self, symbol: str, since: Int = None, limit: Int = None, params={}):
        raise NotSupported(self.id + ' fetchTrades() is not supported yet')

    def fetch_trades_ws(self, symbol: str, since: Int = None, limit: Int = None, params={}):
        raise NotSupported(self.id + ' fetchTradesWs() is not supported yet')

    def watch_trades(self, symbol: str, since: Int = None, limit: Int = None, params={}):
        raise NotSupported(self.id + ' watchTrades() is not supported yet')

    def subscribe_trades(self, symbol: str, callback: ConsumerFunction = None, synchronous=True, params={}):
        """
        subscribe callback to be called with each trade
        :param str[] symbols: unified symbol of the market to fetch trades for
        :param Function callback: Consumer function to be called with each update
        :param boolean synchronous: if set to True, the callback will wait to finish before passing next message
        :param dict [params]: extra parameters specific to the exchange API endpoint
        """
        self.load_markets()
        if callback is not None:
            stream = self.stream
            stream.subscribe('trades::' + symbol, callback, synchronous)
        self.watchTrades(symbol, None, None, params)

    def watch_trades_for_symbols(self, symbols: List[str], since: Int = None, limit: Int = None, params={}):
        raise NotSupported(self.id + ' watchTradesForSymbols() is not supported yet')

    def subscribe_trades_for_symbols(self, symbols: List[str], callback: ConsumerFunction = None, synchronous=True, params={}):
        """
        subscribe callback to be called with each trade
        :param str[] symbols: unified symbol of the market to fetch trades for
        :param Function callback: Consumer function to be called with each update
        :param boolean synchronous: if set to True, the callback will wait to finish before passing next message
        :param dict [params]: extra parameters specific to the exchange API endpoint
        """
        self.load_markets()
        symbols = self.market_symbols(symbols, None, True)
        if callback is not None:
            stream = self.stream
            for i in range(0, len(symbols)):
                stream.subscribe('trades::' + symbols[i], callback, synchronous)
            if self.is_empty(symbols):
                stream.subscribe('trades', callback, synchronous)
        self.watchTradesForSymbols(symbols, None, None, params)

    def watch_my_trades_for_symbols(self, symbols: List[str], since: Int = None, limit: Int = None, params={}):
        raise NotSupported(self.id + ' watchMyTradesForSymbols() is not supported yet')

    def subscribe_my_trades_for_symbols(self, symbols: List[str], callback: ConsumerFunction = None, synchronous=True, params={}):
        """
        subscribe callback to be called with each user trade
        :param str[] symbols: unified symbol of the market to fetch trades for
        :param Function callback: Consumer function to be called with each update
        :param boolean synchronous: if set to True, the callback will wait to finish before passing next message
        :param dict [params]: extra parameters specific to the exchange API endpoint
        """
        self.load_markets()
        symbols = self.market_symbols(symbols, None, True)
        if callback is not None:
            stream = self.stream
            if self.is_empty(symbols):
                stream.subscribe('myTrades', callback, synchronous)
            else:
                for i in range(0, len(symbols)):
                    stream.subscribe('myTrades::' + symbols[i], callback, synchronous)
        self.watchMyTradesForSymbols(symbols, None, None, params)

    def watch_orders_for_symbols(self, symbols: List[str], since: Int = None, limit: Int = None, params={}):
        raise NotSupported(self.id + ' watchOrdersForSymbols() is not supported yet')

    def subscribe_orders_for_symbols(self, symbols: List[str], callback: ConsumerFunction = None, synchronous=True, params={}):
        """
        subscribe callback to be called with order
        :param str[] symbols: unified symbol of the market to fetch orders for
        :param Function callback: Consumer function to be called with each update
        :param boolean synchronous: if set to True, the callback will wait to finish before passing next message
        :param dict [params]: extra parameters specific to the exchange API endpoint
        """
        self.load_markets()
        symbols = self.market_symbols(symbols, None, True)
        if callback is not None:
            stream = self.stream
            for i in range(0, len(symbols)):
                stream.subscribe('orders::' + symbols[i], callback, synchronous)
            if self.is_empty(symbols):
                stream.subscribe('orders', callback, synchronous)
        self.watchOrdersForSymbols(symbols, None, None, params)

    def watch_ohlcv_for_symbols(self, symbolsAndTimeframes: List[List[str]], since: Int = None, limit: Int = None, params={}):
        raise NotSupported(self.id + ' watchOHLCVForSymbols() is not supported yet')

    def subscribe_ohlcv_for_symbols(self, symbolsAndTimeframes: List[List[str]], callback: ConsumerFunction = None, synchronous=True, params={}):
        """
        subscribe callback to be called with order
        :param str[] symbols: unified symbol of the market to fetch orders for
        :param Function callback: Consumer function to be called with each update
        :param boolean synchronous: if set to True, the callback will wait to finish before passing next message
        :param dict [params]: extra parameters specific to the exchange API endpoint
        """
        self.load_markets()
        if callback is not None:
            stream = self.stream
            for i in range(0, len(symbolsAndTimeframes)):
                symbol = self.symbol(symbolsAndTimeframes[i][0])
                timeframe = symbolsAndTimeframes[i][1]
                stream.subscribe('ohlcv' + '::' + symbol + '::' + timeframe, callback, synchronous)
            if self.is_empty(symbolsAndTimeframes):
                stream.subscribe('ohlcv', callback, synchronous)
        self.watchOHLCVForSymbols(symbolsAndTimeframes, None, None, params)

    def watch_order_book_for_symbols(self, symbols: List[str], limit: Int = None, params={}):
        raise NotSupported(self.id + ' watchOrderBookForSymbols() is not supported yet')

    def subscribe_order_book_for_symbols(self, symbols: List[str], callback: ConsumerFunction = None, synchronous=True, params={}):
        """
        subscribes to information on open orders with bid(buy) and ask(sell) prices, volumes and other data
        :param str[] symbols: unified array of symbols
        :param Function callback: function to call when receiving an update
        :param boolean synchronous: if set to True, the callback will wait to finish before passing next message
        :param dict [params]: extra parameters specific to the exchange API endpoint
        :returns dict: A dictionary of `order book structures <https://docs.ccxt.com/#/?id=order-book-structure>` indexed by market symbols
        """
        self.load_markets()
        stream = self.stream
        symbols = self.market_symbols(symbols, None, True)
        if callback is not None:
            for i in range(0, len(symbols)):
                stream.subscribe('orderbooks::' + symbols[i], callback, synchronous)
            if self.is_empty(symbols):
                stream.subscribe('orderbooks', callback, synchronous)
        self.watchOrderBookForSymbols(symbols, None, params)

    def fetch_deposit_addresses(self, codes: List[str] = None, params={}):
        raise NotSupported(self.id + ' fetchDepositAddresses() is not supported yet')

    def fetch_order_book(self, symbol: str, limit: Int = None, params={}):
        raise NotSupported(self.id + ' fetchOrderBook() is not supported yet')

    def fetch_margin_mode(self, symbol: str, params={}):
        if self.has['fetchMarginModes']:
            marginModes = self.fetchMarginModes([symbol], params)
            return self.safe_dict(marginModes, symbol)
        else:
            raise NotSupported(self.id + ' fetchMarginMode() is not supported yet')

    def fetch_margin_modes(self, symbols: List[str] = None, params={}):
        raise NotSupported(self.id + ' fetchMarginModes() is not supported yet')

    def fetch_rest_order_book_safe(self, symbol, limit=None, params={}):
        fetchSnapshotMaxRetries = self.handleOption('watchOrderBook', 'maxRetries', 3)
        for i in range(0, fetchSnapshotMaxRetries):
            try:
                orderBook = self.fetch_order_book(symbol, limit, params)
                return orderBook
            except Exception as e:
                if (i + 1) == fetchSnapshotMaxRetries:
                    raise e
        return None

    def watch_order_book(self, symbol: str, limit: Int = None, params={}):
        raise NotSupported(self.id + ' watchOrderBook() is not supported yet')

    def subscribe_order_book(self, symbol: str, callback: ConsumerFunction = None, synchronous=True, params={}):
        """
        subscribe to information on open orders with bid(buy) and ask(sell) prices, volumes and other data
        :param str symbol: unified symbol of the market to fetch the order book for
        :param Function callback: Consumer function to be called with each update
        :param boolean synchronous: if set to True, the callback will wait to finish before passing next message
        :returns dict: A dictionary of `order book structures <https://docs.ccxt.com/#/?id=order-book-structure>` indexed by market symbols
        """
        self.subscribeOrderBookForSymbols([symbol], callback, synchronous, params)

    def fetch_time(self, params={}):
        raise NotSupported(self.id + ' fetchTime() is not supported yet')

    def fetch_trading_limits(self, symbols: List[str] = None, params={}):
        raise NotSupported(self.id + ' fetchTradingLimits() is not supported yet')

    def parse_market(self, market):
        raise NotSupported(self.id + ' parseMarket() is not supported yet')

    def parse_markets(self, markets):
        result = []
        for i in range(0, len(markets)):
            result.append(self.parse_market(markets[i]))
        return result

    def parse_ticker(self, ticker: object, market: Market = None):
        raise NotSupported(self.id + ' parseTicker() is not supported yet')

    def parse_deposit_address(self, depositAddress, currency: Currency = None):
        raise NotSupported(self.id + ' parseDepositAddress() is not supported yet')

    def parse_trade(self, trade: object, market: Market = None):
        raise NotSupported(self.id + ' parseTrade() is not supported yet')

    def parse_transaction(self, transaction, currency: Currency = None):
        raise NotSupported(self.id + ' parseTransaction() is not supported yet')

    def parse_transfer(self, transfer, currency: Currency = None):
        raise NotSupported(self.id + ' parseTransfer() is not supported yet')

    def parse_account(self, account):
        raise NotSupported(self.id + ' parseAccount() is not supported yet')

    def parse_ledger_entry(self, item, currency: Currency = None):
        raise NotSupported(self.id + ' parseLedgerEntry() is not supported yet')

    def parse_order(self, order, market: Market = None):
        raise NotSupported(self.id + ' parseOrder() is not supported yet')

    def fetch_cross_borrow_rates(self, params={}):
        raise NotSupported(self.id + ' fetchCrossBorrowRates() is not supported yet')

    def fetch_isolated_borrow_rates(self, params={}):
        raise NotSupported(self.id + ' fetchIsolatedBorrowRates() is not supported yet')

    def parse_market_leverage_tiers(self, info, market: Market = None):
        raise NotSupported(self.id + ' parseMarketLeverageTiers() is not supported yet')

    def fetch_leverage_tiers(self, symbols: List[str] = None, params={}):
        raise NotSupported(self.id + ' fetchLeverageTiers() is not supported yet')

    def parse_position(self, position, market: Market = None):
        raise NotSupported(self.id + ' parsePosition() is not supported yet')

    def parse_funding_rate_history(self, info, market: Market = None):
        raise NotSupported(self.id + ' parseFundingRateHistory() is not supported yet')

    def parse_borrow_interest(self, info, market: Market = None):
        raise NotSupported(self.id + ' parseBorrowInterest() is not supported yet')

    def parse_ws_trade(self, trade, market: Market = None):
        raise NotSupported(self.id + ' parseWsTrade() is not supported yet')

    def parse_ws_order(self, order, market: Market = None):
        raise NotSupported(self.id + ' parseWsOrder() is not supported yet')

    def parse_ws_order_trade(self, trade, market: Market = None):
        raise NotSupported(self.id + ' parseWsOrderTrade() is not supported yet')

    def parse_ws_ohlcv(self, ohlcv, market: Market = None):
        return self.parse_ohlcv(ohlcv, market)

    def fetch_funding_rates(self, symbols: List[str] = None, params={}):
        raise NotSupported(self.id + ' fetchFundingRates() is not supported yet')

    def transfer(self, code: str, amount: float, fromAccount: str, toAccount: str, params={}):
        raise NotSupported(self.id + ' transfer() is not supported yet')

    def withdraw(self, code: str, amount: float, address: str, tag=None, params={}):
        raise NotSupported(self.id + ' withdraw() is not supported yet')

    def create_deposit_address(self, code: str, params={}):
        raise NotSupported(self.id + ' createDepositAddress() is not supported yet')

    def set_leverage(self, leverage: Int, symbol: Str = None, params={}):
        raise NotSupported(self.id + ' setLeverage() is not supported yet')

    def fetch_leverage(self, symbol: str, params={}):
        if self.has['fetchLeverages']:
            leverages = self.fetchLeverages([symbol], params)
            return self.safe_dict(leverages, symbol)
        else:
            raise NotSupported(self.id + ' fetchLeverage() is not supported yet')

    def fetch_leverages(self, symbols: List[str] = None, params={}):
        raise NotSupported(self.id + ' fetchLeverages() is not supported yet')

    def set_position_mode(self, hedged: bool, symbol: Str = None, params={}):
        raise NotSupported(self.id + ' setPositionMode() is not supported yet')

    def add_margin(self, symbol: str, amount: float, params={}):
        raise NotSupported(self.id + ' addMargin() is not supported yet')

    def reduce_margin(self, symbol: str, amount: float, params={}):
        raise NotSupported(self.id + ' reduceMargin() is not supported yet')

    def set_margin(self, symbol: str, amount: float, params={}):
        raise NotSupported(self.id + ' setMargin() is not supported yet')

    def set_margin_mode(self, marginMode: str, symbol: Str = None, params={}):
        raise NotSupported(self.id + ' setMarginMode() is not supported yet')

    def fetch_deposit_addresses_by_network(self, code: str, params={}):
        raise NotSupported(self.id + ' fetchDepositAddressesByNetwork() is not supported yet')

    def fetch_open_interest_history(self, symbol: str, timeframe='1h', since: Int = None, limit: Int = None, params={}):
        raise NotSupported(self.id + ' fetchOpenInterestHistory() is not supported yet')

    def fetch_open_interest(self, symbol: str, params={}):
        raise NotSupported(self.id + ' fetchOpenInterest() is not supported yet')

    def sign_in(self, params={}):
        raise NotSupported(self.id + ' signIn() is not supported yet')

    def fetch_payment_methods(self, params={}):
        raise NotSupported(self.id + ' fetchPaymentMethods() is not supported yet')

    def parse_to_int(self, number):
        # Solve Common intmisuse ex: int((since / str(1000)))
        # using a number which is not valid in ts
        stringifiedNumber = str(number)
        convertedNumber = float(stringifiedNumber)
        return int(convertedNumber)

    def parse_to_numeric(self, number):
        stringVersion = self.number_to_string(number)  # self will convert 1.0 and 1 to "1" and 1.1 to "1.1"
        # keep self in mind:
        # in JS: 1 == 1.0 is True;  1 == 1.0 is True
        # in Python: 1 == 1.0 is True
        # in PHP 1 == 1.0 is True, but 1 == 1.0 is False
        if stringVersion.find('.') >= 0:
            return float(stringVersion)
        return int(stringVersion)

    def is_round_number(self, value):
        # self method is similar to isInteger, but self is more loyal and does not check for types.
        # i.e. isRoundNumber(1.000) returns True, while isInteger(1.000) returns False
        res = self.parse_to_numeric((value % 1))
        return res == 0

    def after_construct(self):
        self.create_networks_by_id_object()
        self.setup_stream()

    def create_networks_by_id_object(self):
        # automatically generate network-id-to-code mappings
        networkIdsToCodesGenerated = self.invert_flat_string_dictionary(self.safe_value(self.options, 'networks', {}))  # invert defined networks dictionary
        self.options['networksById'] = self.extend(networkIdsToCodesGenerated, self.safe_value(self.options, 'networksById', {}))  # support manually overriden "networksById" dictionary too

    def get_default_options(self):
        return {
            'defaultNetworkCodeReplacements': {
                'ETH': {'ERC20': 'ETH'},
                'TRX': {'TRC20': 'TRX'},
                'CRO': {'CRC20': 'CRONOS'},
            },
        }

    def safe_ledger_entry(self, entry: object, currency: Currency = None):
        currency = self.safe_currency(None, currency)
        direction = self.safe_string(entry, 'direction')
        before = self.safe_string(entry, 'before')
        after = self.safe_string(entry, 'after')
        amount = self.safe_string(entry, 'amount')
        if amount is not None:
            if before is None and after is not None:
                before = Precise.string_sub(after, amount)
            elif before is not None and after is None:
                after = Precise.string_add(before, amount)
        if before is not None and after is not None:
            if direction is None:
                if Precise.string_gt(before, after):
                    direction = 'out'
                if Precise.string_gt(after, before):
                    direction = 'in'
        fee = self.safe_value(entry, 'fee')
        if fee is not None:
            fee['cost'] = self.safe_number(fee, 'cost')
        timestamp = self.safe_integer(entry, 'timestamp')
        info = self.safe_dict(entry, 'info', {})
        return {
            'id': self.safe_string(entry, 'id'),
            'timestamp': timestamp,
            'datetime': self.iso8601(timestamp),
            'direction': direction,
            'account': self.safe_string(entry, 'account'),
            'referenceId': self.safe_string(entry, 'referenceId'),
            'referenceAccount': self.safe_string(entry, 'referenceAccount'),
            'type': self.safe_string(entry, 'type'),
            'currency': currency['code'],
            'amount': self.parse_number(amount),
            'before': self.parse_number(before),
            'after': self.parse_number(after),
            'status': self.safe_string(entry, 'status'),
            'fee': fee,
            'info': info,
        }

    def safe_currency_structure(self, currency: object):
        return self.extend({
            'info': None,
            'id': None,
            'numericId': None,
            'code': None,
            'precision': None,
            'type': None,
            'name': None,
            'active': None,
            'deposit': None,
            'withdraw': None,
            'fee': None,
            'fees': {},
            'networks': {},
            'limits': {
                'deposit': {
                    'min': None,
                    'max': None,
                },
                'withdraw': {
                    'min': None,
                    'max': None,
                },
            },
        }, currency)

    def safe_market_structure(self, market=None):
        cleanStructure = {
            'id': None,
            'lowercaseId': None,
            'symbol': None,
            'base': None,
            'quote': None,
            'settle': None,
            'baseId': None,
            'quoteId': None,
            'settleId': None,
            'type': None,
            'spot': None,
            'margin': None,
            'swap': None,
            'future': None,
            'option': None,
            'index': None,
            'active': None,
            'contract': None,
            'linear': None,
            'inverse': None,
            'subType': None,
            'taker': None,
            'maker': None,
            'contractSize': None,
            'expiry': None,
            'expiryDatetime': None,
            'strike': None,
            'optionType': None,
            'precision': {
                'amount': None,
                'price': None,
                'cost': None,
                'base': None,
                'quote': None,
            },
            'limits': {
                'leverage': {
                    'min': None,
                    'max': None,
                },
                'amount': {
                    'min': None,
                    'max': None,
                },
                'price': {
                    'min': None,
                    'max': None,
                },
                'cost': {
                    'min': None,
                    'max': None,
                },
            },
            'created': None,
            'info': None,
        }
        if market is not None:
            result = self.extend(cleanStructure, market)
            # set None swap/future/etc
            if result['spot']:
                if result['contract'] is None:
                    result['contract'] = False
                if result['swap'] is None:
                    result['swap'] = False
                if result['future'] is None:
                    result['future'] = False
                if result['option'] is None:
                    result['option'] = False
                if result['index'] is None:
                    result['index'] = False
            return result
        return cleanStructure

    def set_markets(self, markets, currencies=None):
        values = []
        self.markets_by_id = {}
        # handle marketId conflicts
        # we insert spot markets first
        marketValues = self.sort_by(self.to_array(markets), 'spot', True, True)
        for i in range(0, len(marketValues)):
            value = marketValues[i]
            if value['id'] in self.markets_by_id:
                (self.markets_by_id[value['id']]).append(value)
            else:
                self.markets_by_id[value['id']] = [value]
            market = self.deep_extend(self.safe_market_structure(), {
                'precision': self.precision,
                'limits': self.limits,
            }, self.fees['trading'], value)
            if market['linear']:
                market['subType'] = 'linear'
            elif market['inverse']:
                market['subType'] = 'inverse'
            else:
                market['subType'] = None
            values.append(market)
        self.markets = self.index_by(values, 'symbol')
        marketsSortedBySymbol = self.keysort(self.markets)
        marketsSortedById = self.keysort(self.markets_by_id)
        self.symbols = list(marketsSortedBySymbol.keys())
        self.ids = list(marketsSortedById.keys())
        if currencies is not None:
            # currencies is always None when called in constructor but not when called from loadMarkets
            self.currencies = self.deep_extend(self.currencies, currencies)
        else:
            baseCurrencies = []
            quoteCurrencies = []
            for i in range(0, len(values)):
                market = values[i]
                defaultCurrencyPrecision = 8 if (self.precisionMode == DECIMAL_PLACES) else self.parse_number('1e-8')
                marketPrecision = self.safe_dict(market, 'precision', {})
                if 'base' in market:
                    currency = self.safe_currency_structure({
                        'id': self.safe_string_2(market, 'baseId', 'base'),
                        'numericId': self.safe_integer(market, 'baseNumericId'),
                        'code': self.safe_string(market, 'base'),
                        'precision': self.safe_value_2(marketPrecision, 'base', 'amount', defaultCurrencyPrecision),
                    })
                    baseCurrencies.append(currency)
                if 'quote' in market:
                    currency = self.safe_currency_structure({
                        'id': self.safe_string_2(market, 'quoteId', 'quote'),
                        'numericId': self.safe_integer(market, 'quoteNumericId'),
                        'code': self.safe_string(market, 'quote'),
                        'precision': self.safe_value_2(marketPrecision, 'quote', 'price', defaultCurrencyPrecision),
                    })
                    quoteCurrencies.append(currency)
            baseCurrencies = self.sort_by(baseCurrencies, 'code', False, '')
            quoteCurrencies = self.sort_by(quoteCurrencies, 'code', False, '')
            self.baseCurrencies = self.index_by(baseCurrencies, 'code')
            self.quoteCurrencies = self.index_by(quoteCurrencies, 'code')
            allCurrencies = self.array_concat(baseCurrencies, quoteCurrencies)
            groupedCurrencies = self.group_by(allCurrencies, 'code')
            codes = list(groupedCurrencies.keys())
            resultingCurrencies = []
            for i in range(0, len(codes)):
                code = codes[i]
                groupedCurrenciesCode = self.safe_list(groupedCurrencies, code, [])
                highestPrecisionCurrency = self.safe_value(groupedCurrenciesCode, 0)
                for j in range(1, len(groupedCurrenciesCode)):
                    currentCurrency = groupedCurrenciesCode[j]
                    if self.precisionMode == TICK_SIZE:
                        highestPrecisionCurrency = currentCurrency if (currentCurrency['precision'] < highestPrecisionCurrency['precision']) else highestPrecisionCurrency
                    else:
                        highestPrecisionCurrency = currentCurrency if (currentCurrency['precision'] > highestPrecisionCurrency['precision']) else highestPrecisionCurrency
                resultingCurrencies.append(highestPrecisionCurrency)
            sortedCurrencies = self.sort_by(resultingCurrencies, 'code')
            self.currencies = self.deep_extend(self.currencies, self.index_by(sortedCurrencies, 'code'))
        self.currencies_by_id = self.index_by(self.currencies, 'id')
        currenciesSortedByCode = self.keysort(self.currencies)
        self.codes = list(currenciesSortedByCode.keys())
        return self.markets

    def get_describe_for_extended_ws_exchange(self, currentRestInstance: Any, parentRestInstance: Any, wsBaseDescribe: dict):
        extendedRestDescribe = self.deep_extend(parentRestInstance.describe(), currentRestInstance.describe())
        superWithRestDescribe = self.deep_extend(extendedRestDescribe, wsBaseDescribe)
        return superWithRestDescribe

    def safe_balance(self, balance: object):
        balances = self.omit(balance, ['info', 'timestamp', 'datetime', 'free', 'used', 'total'])
        codes = list(balances.keys())
        balance['free'] = {}
        balance['used'] = {}
        balance['total'] = {}
        debtBalance = {}
        for i in range(0, len(codes)):
            code = codes[i]
            total = self.safe_string(balance[code], 'total')
            free = self.safe_string(balance[code], 'free')
            used = self.safe_string(balance[code], 'used')
            debt = self.safe_string(balance[code], 'debt')
            if (total is None) and (free is not None) and (used is not None):
                total = Precise.string_add(free, used)
            if (free is None) and (total is not None) and (used is not None):
                free = Precise.string_sub(total, used)
            if (used is None) and (total is not None) and (free is not None):
                used = Precise.string_sub(total, free)
            balance[code]['free'] = self.parse_number(free)
            balance[code]['used'] = self.parse_number(used)
            balance[code]['total'] = self.parse_number(total)
            balance['free'][code] = balance[code]['free']
            balance['used'][code] = balance[code]['used']
            balance['total'][code] = balance[code]['total']
            if debt is not None:
                balance[code]['debt'] = self.parse_number(debt)
                debtBalance[code] = balance[code]['debt']
        debtBalanceArray = list(debtBalance.keys())
        length = len(debtBalanceArray)
        if length:
            balance['debt'] = debtBalance
        return balance

    def safe_order(self, order: object, market: Market = None):
        # parses numbers
        # * it is important pass the trades rawTrades
        amount = self.omit_zero(self.safe_string(order, 'amount'))
        remaining = self.safe_string(order, 'remaining')
        filled = self.safe_string(order, 'filled')
        cost = self.safe_string(order, 'cost')
        average = self.omit_zero(self.safe_string(order, 'average'))
        price = self.omit_zero(self.safe_string(order, 'price'))
        lastTradeTimeTimestamp = self.safe_integer(order, 'lastTradeTimestamp')
        symbol = self.safe_string(order, 'symbol')
        side = self.safe_string(order, 'side')
        status = self.safe_string(order, 'status')
        parseFilled = (filled is None)
        parseCost = (cost is None)
        parseLastTradeTimeTimestamp = (lastTradeTimeTimestamp is None)
        fee = self.safe_value(order, 'fee')
        parseFee = (fee is None)
        parseFees = self.safe_value(order, 'fees') is None
        parseSymbol = symbol is None
        parseSide = side is None
        shouldParseFees = parseFee or parseFees
        fees = self.safe_list(order, 'fees', [])
        trades = []
        if parseFilled or parseCost or shouldParseFees:
            rawTrades = self.safe_value(order, 'trades', trades)
            oldNumber = self.number
            # we parse trades here!
            self.number = str
            firstTrade = self.safe_value(rawTrades, 0)
            # parse trades if they haven't already been parsed
            tradesAreParsed = ((firstTrade is not None) and ('info' in firstTrade) and ('id' in firstTrade))
            if not tradesAreParsed:
                trades = self.parse_trades(rawTrades, market)
            else:
                trades = rawTrades
            self.number = oldNumber
            tradesLength = 0
            isArray = isinstance(trades, list)
            if isArray:
                tradesLength = len(trades)
            if isArray and (tradesLength > 0):
                # move properties that are defined in trades up into the order
                if order['symbol'] is None:
                    order['symbol'] = trades[0]['symbol']
                if order['side'] is None:
                    order['side'] = trades[0]['side']
                if order['type'] is None:
                    order['type'] = trades[0]['type']
                if order['id'] is None:
                    order['id'] = trades[0]['order']
                if parseFilled:
                    filled = '0'
                if parseCost:
                    cost = '0'
                for i in range(0, len(trades)):
                    trade = trades[i]
                    tradeAmount = self.safe_string(trade, 'amount')
                    if parseFilled and (tradeAmount is not None):
                        filled = Precise.string_add(filled, tradeAmount)
                    tradeCost = self.safe_string(trade, 'cost')
                    if parseCost and (tradeCost is not None):
                        cost = Precise.string_add(cost, tradeCost)
                    if parseSymbol:
                        symbol = self.safe_string(trade, 'symbol')
                    if parseSide:
                        side = self.safe_string(trade, 'side')
                    tradeTimestamp = self.safe_value(trade, 'timestamp')
                    if parseLastTradeTimeTimestamp and (tradeTimestamp is not None):
                        if lastTradeTimeTimestamp is None:
                            lastTradeTimeTimestamp = tradeTimestamp
                        else:
                            lastTradeTimeTimestamp = max(lastTradeTimeTimestamp, tradeTimestamp)
                    if shouldParseFees:
                        tradeFees = self.safe_value(trade, 'fees')
                        if tradeFees is not None:
                            for j in range(0, len(tradeFees)):
                                tradeFee = tradeFees[j]
                                fees.append(self.extend({}, tradeFee))
                        else:
                            tradeFee = self.safe_value(trade, 'fee')
                            if tradeFee is not None:
                                fees.append(self.extend({}, tradeFee))
        if shouldParseFees:
            reducedFees = self.reduce_fees_by_currency(fees) if self.reduceFees else fees
            reducedLength = len(reducedFees)
            for i in range(0, reducedLength):
                reducedFees[i]['cost'] = self.safe_number(reducedFees[i], 'cost')
                if 'rate' in reducedFees[i]:
                    reducedFees[i]['rate'] = self.safe_number(reducedFees[i], 'rate')
            if not parseFee and (reducedLength == 0):
                # copy fee to avoid modification by reference
                feeCopy = self.deep_extend(fee)
                feeCopy['cost'] = self.safe_number(feeCopy, 'cost')
                if 'rate' in feeCopy:
                    feeCopy['rate'] = self.safe_number(feeCopy, 'rate')
                reducedFees.append(feeCopy)
            order['fees'] = reducedFees
            if parseFee and (reducedLength == 1):
                order['fee'] = reducedFees[0]
        if amount is None:
            # ensure amount = filled + remaining
            if filled is not None and remaining is not None:
                amount = Precise.string_add(filled, remaining)
            elif status == 'closed':
                amount = filled
        if filled is None:
            if amount is not None and remaining is not None:
                filled = Precise.string_sub(amount, remaining)
            elif status == 'closed' and amount is not None:
                filled = amount
        if remaining is None:
            if amount is not None and filled is not None:
                remaining = Precise.string_sub(amount, filled)
            elif status == 'closed':
                remaining = '0'
        # ensure that the average field is calculated correctly
        inverse = self.safe_bool(market, 'inverse', False)
        contractSize = self.number_to_string(self.safe_value(market, 'contractSize', 1))
        # inverse
        # price = filled * contract size / cost
        #
        # linear
        # price = cost / (filled * contract size)
        if average is None:
            if (filled is not None) and (cost is not None) and Precise.string_gt(filled, '0'):
                filledTimesContractSize = Precise.string_mul(filled, contractSize)
                if inverse:
                    average = Precise.string_div(filledTimesContractSize, cost)
                else:
                    average = Precise.string_div(cost, filledTimesContractSize)
        # similarly
        # inverse
        # cost = filled * contract size / price
        #
        # linear
        # cost = filled * contract size * price
        costPriceExists = (average is not None) or (price is not None)
        if parseCost and (filled is not None) and costPriceExists:
            multiplyPrice = None
            if average is None:
                multiplyPrice = price
            else:
                multiplyPrice = average
            # contract trading
            filledTimesContractSize = Precise.string_mul(filled, contractSize)
            if inverse:
                cost = Precise.string_div(filledTimesContractSize, multiplyPrice)
            else:
                cost = Precise.string_mul(filledTimesContractSize, multiplyPrice)
        # support for market orders
        orderType = self.safe_value(order, 'type')
        emptyPrice = (price is None) or Precise.string_equals(price, '0')
        if emptyPrice and (orderType == 'market'):
            price = average
        # we have trades with string values at self point so we will mutate them
        for i in range(0, len(trades)):
            entry = trades[i]
            entry['amount'] = self.safe_number(entry, 'amount')
            entry['price'] = self.safe_number(entry, 'price')
            entry['cost'] = self.safe_number(entry, 'cost')
            tradeFee = self.safe_dict(entry, 'fee', {})
            tradeFee['cost'] = self.safe_number(tradeFee, 'cost')
            if 'rate' in tradeFee:
                tradeFee['rate'] = self.safe_number(tradeFee, 'rate')
            entryFees = self.safe_list(entry, 'fees', [])
            for j in range(0, len(entryFees)):
                entryFees[j]['cost'] = self.safe_number(entryFees[j], 'cost')
            entry['fees'] = entryFees
            entry['fee'] = tradeFee
        timeInForce = self.safe_string(order, 'timeInForce')
        postOnly = self.safe_value(order, 'postOnly')
        # timeInForceHandling
        if timeInForce is None:
            if self.safe_string(order, 'type') == 'market':
                timeInForce = 'IOC'
            # allow postOnly override
            if postOnly:
                timeInForce = 'PO'
        elif postOnly is None:
            # timeInForce is not None here
            postOnly = timeInForce == 'PO'
        timestamp = self.safe_integer(order, 'timestamp')
        lastUpdateTimestamp = self.safe_integer(order, 'lastUpdateTimestamp')
        datetime = self.safe_string(order, 'datetime')
        if datetime is None:
            datetime = self.iso8601(timestamp)
        triggerPrice = self.parse_number(self.safe_string_2(order, 'triggerPrice', 'stopPrice'))
        takeProfitPrice = self.parse_number(self.safe_string(order, 'takeProfitPrice'))
        stopLossPrice = self.parse_number(self.safe_string(order, 'stopLossPrice'))
        return self.extend(order, {
            'id': self.safe_string(order, 'id'),
            'clientOrderId': self.safe_string(order, 'clientOrderId'),
            'timestamp': timestamp,
            'datetime': datetime,
            'symbol': symbol,
            'type': self.safe_string(order, 'type'),
            'side': side,
            'lastTradeTimestamp': lastTradeTimeTimestamp,
            'lastUpdateTimestamp': lastUpdateTimestamp,
            'price': self.parse_number(price),
            'amount': self.parse_number(amount),
            'cost': self.parse_number(cost),
            'average': self.parse_number(average),
            'filled': self.parse_number(filled),
            'remaining': self.parse_number(remaining),
            'timeInForce': timeInForce,
            'postOnly': postOnly,
            'trades': trades,
            'reduceOnly': self.safe_value(order, 'reduceOnly'),
            'stopPrice': triggerPrice,  # ! deprecated, use triggerPrice instead
            'triggerPrice': triggerPrice,
            'takeProfitPrice': takeProfitPrice,
            'stopLossPrice': stopLossPrice,
            'status': status,
            'fee': self.safe_value(order, 'fee'),
        })

    def parse_orders(self, orders: object, market: Market = None, since: Int = None, limit: Int = None, params={}):
        #
        # the value of orders is either a dict or a list
        #
        # dict
        #
        #     {
        #         'id1': {...},
        #         'id2': {...},
        #         'id3': {...},
        #         ...
        #     }
        #
        # list
        #
        #     [
        #         {'id': 'id1', ...},
        #         {'id': 'id2', ...},
        #         {'id': 'id3', ...},
        #         ...
        #     ]
        #
        results = []
        if isinstance(orders, list):
            for i in range(0, len(orders)):
                order = self.extend(self.parse_order(orders[i], market), params)
                results.append(order)
        else:
            ids = list(orders.keys())
            for i in range(0, len(ids)):
                id = ids[i]
                order = self.extend(self.parse_order(self.extend({'id': id}, orders[id]), market), params)
                results.append(order)
        results = self.sort_by(results, 'timestamp')
        symbol = market['symbol'] if (market is not None) else None
        return self.filter_by_symbol_since_limit(results, symbol, since, limit)

    def calculate_fee(self, symbol: str, type: str, side: str, amount: float, price: float, takerOrMaker='taker', params={}):
        """
        calculates the presumptive fee that would be charged for an order
        :param str symbol: unified market symbol
        :param str type: 'market' or 'limit'
        :param str side: 'buy' or 'sell'
        :param float amount: how much you want to trade, in units of the base currency on most exchanges, or number of contracts
        :param float price: the price for the order to be filled at, in units of the quote currency
        :param str takerOrMaker: 'taker' or 'maker'
        :param dict params:
        :returns dict: contains the rate, the percentage multiplied to the order amount to obtain the fee amount, and cost, the total value of the fee in units of the quote currency, for the order
        """
        if type == 'market' and takerOrMaker == 'maker':
            raise ArgumentsRequired(self.id + ' calculateFee() - you have provided incompatible arguments - "market" type order can not be "maker". Change either the "type" or the "takerOrMaker" argument to calculate the fee.')
        market = self.markets[symbol]
        feeSide = self.safe_string(market, 'feeSide', 'quote')
        useQuote = None
        if feeSide == 'get':
            # the fee is always in the currency you get
            useQuote = side == 'sell'
        elif feeSide == 'give':
            # the fee is always in the currency you give
            useQuote = side == 'buy'
        else:
            # the fee is always in feeSide currency
            useQuote = feeSide == 'quote'
        cost = self.number_to_string(amount)
        key = None
        if useQuote:
            priceString = self.number_to_string(price)
            cost = Precise.string_mul(cost, priceString)
            key = 'quote'
        else:
            key = 'base'
        # for derivatives, the fee is in 'settle' currency
        if not market['spot']:
            key = 'settle'
        # even if `takerOrMaker` argument was set to 'maker', for 'market' orders we should forcefully override it to 'taker'
        if type == 'market':
            takerOrMaker = 'taker'
        rate = self.safe_string(market, takerOrMaker)
        cost = Precise.string_mul(cost, rate)
        return {
            'type': takerOrMaker,
            'currency': market[key],
            'rate': self.parse_number(rate),
            'cost': self.parse_number(cost),
        }

    def safe_liquidation(self, liquidation: object, market: Market = None):
        contracts = self.safe_string(liquidation, 'contracts')
        contractSize = self.safe_string(market, 'contractSize')
        price = self.safe_string(liquidation, 'price')
        baseValue = self.safe_string(liquidation, 'baseValue')
        quoteValue = self.safe_string(liquidation, 'quoteValue')
        if (baseValue is None) and (contracts is not None) and (contractSize is not None) and (price is not None):
            baseValue = Precise.string_mul(contracts, contractSize)
        if (quoteValue is None) and (baseValue is not None) and (price is not None):
            quoteValue = Precise.string_mul(baseValue, price)
        liquidation['contracts'] = self.parse_number(contracts)
        liquidation['contractSize'] = self.parse_number(contractSize)
        liquidation['price'] = self.parse_number(price)
        liquidation['baseValue'] = self.parse_number(baseValue)
        liquidation['quoteValue'] = self.parse_number(quoteValue)
        return liquidation

    def safe_trade(self, trade: object, market: Market = None):
        amount = self.safe_string(trade, 'amount')
        price = self.safe_string(trade, 'price')
        cost = self.safe_string(trade, 'cost')
        if cost is None:
            # contract trading
            contractSize = self.safe_string(market, 'contractSize')
            multiplyPrice = price
            if contractSize is not None:
                inverse = self.safe_bool(market, 'inverse', False)
                if inverse:
                    multiplyPrice = Precise.string_div('1', price)
                multiplyPrice = Precise.string_mul(multiplyPrice, contractSize)
            cost = Precise.string_mul(multiplyPrice, amount)
        parseFee = self.safe_value(trade, 'fee') is None
        parseFees = self.safe_value(trade, 'fees') is None
        shouldParseFees = parseFee or parseFees
        fees = []
        fee = self.safe_value(trade, 'fee')
        if shouldParseFees:
            reducedFees = self.reduce_fees_by_currency(fees) if self.reduceFees else fees
            reducedLength = len(reducedFees)
            for i in range(0, reducedLength):
                reducedFees[i]['cost'] = self.safe_number(reducedFees[i], 'cost')
                if 'rate' in reducedFees[i]:
                    reducedFees[i]['rate'] = self.safe_number(reducedFees[i], 'rate')
            if not parseFee and (reducedLength == 0):
                # copy fee to avoid modification by reference
                feeCopy = self.deep_extend(fee)
                feeCopy['cost'] = self.safe_number(feeCopy, 'cost')
                if 'rate' in feeCopy:
                    feeCopy['rate'] = self.safe_number(feeCopy, 'rate')
                reducedFees.append(feeCopy)
            if parseFees:
                trade['fees'] = reducedFees
            if parseFee and (reducedLength == 1):
                trade['fee'] = reducedFees[0]
            tradeFee = self.safe_value(trade, 'fee')
            if tradeFee is not None:
                tradeFee['cost'] = self.safe_number(tradeFee, 'cost')
                if 'rate' in tradeFee:
                    tradeFee['rate'] = self.safe_number(tradeFee, 'rate')
                trade['fee'] = tradeFee
        trade['amount'] = self.parse_number(amount)
        trade['price'] = self.parse_number(price)
        trade['cost'] = self.parse_number(cost)
        return trade

    def invert_flat_string_dictionary(self, dict):
        reversed = {}
        keys = list(dict.keys())
        for i in range(0, len(keys)):
            key = keys[i]
            value = dict[key]
            if isinstance(value, str):
                reversed[value] = key
        return reversed

    def reduce_fees_by_currency(self, fees):
        #
        # self function takes a list of fee structures having the following format
        #
        #     string = True
        #
        #     [
        #         {'currency': 'BTC', 'cost': '0.1'},
        #         {'currency': 'BTC', 'cost': '0.2'  },
        #         {'currency': 'BTC', 'cost': '0.2', 'rate': '0.00123'},
        #         {'currency': 'BTC', 'cost': '0.4', 'rate': '0.00123'},
        #         {'currency': 'BTC', 'cost': '0.5', 'rate': '0.00456'},
        #         {'currency': 'USDT', 'cost': '12.3456'},
        #     ]
        #
        #     string = False
        #
        #     [
        #         {'currency': 'BTC', 'cost': 0.1},
        #         {'currency': 'BTC', 'cost': 0.2},
        #         {'currency': 'BTC', 'cost': 0.2, 'rate': 0.00123},
        #         {'currency': 'BTC', 'cost': 0.4, 'rate': 0.00123},
        #         {'currency': 'BTC', 'cost': 0.5, 'rate': 0.00456},
        #         {'currency': 'USDT', 'cost': 12.3456},
        #     ]
        #
        # and returns a reduced fee list, where fees are summed per currency and rate(if any)
        #
        #     string = True
        #
        #     [
        #         {'currency': 'BTC', 'cost': '0.4'  },
        #         {'currency': 'BTC', 'cost': '0.6', 'rate': '0.00123'},
        #         {'currency': 'BTC', 'cost': '0.5', 'rate': '0.00456'},
        #         {'currency': 'USDT', 'cost': '12.3456'},
        #     ]
        #
        #     string  = False
        #
        #     [
        #         {'currency': 'BTC', 'cost': 0.3  },
        #         {'currency': 'BTC', 'cost': 0.6, 'rate': 0.00123},
        #         {'currency': 'BTC', 'cost': 0.5, 'rate': 0.00456},
        #         {'currency': 'USDT', 'cost': 12.3456},
        #     ]
        #
        reduced = {}
        for i in range(0, len(fees)):
            fee = fees[i]
            feeCurrencyCode = self.safe_string(fee, 'currency')
            if feeCurrencyCode is not None:
                rate = self.safe_string(fee, 'rate')
                cost = self.safe_value(fee, 'cost')
                if Precise.string_eq(cost, '0'):
                    # omit zero cost fees
                    continue
                if not (feeCurrencyCode in reduced):
                    reduced[feeCurrencyCode] = {}
                rateKey = '' if (rate is None) else rate
                if rateKey in reduced[feeCurrencyCode]:
                    reduced[feeCurrencyCode][rateKey]['cost'] = Precise.string_add(reduced[feeCurrencyCode][rateKey]['cost'], cost)
                else:
                    reduced[feeCurrencyCode][rateKey] = {
                        'currency': feeCurrencyCode,
                        'cost': cost,
                    }
                    if rate is not None:
                        reduced[feeCurrencyCode][rateKey]['rate'] = rate
        result = []
        feeValues = list(reduced.values())
        for i in range(0, len(feeValues)):
            reducedFeeValues = list(feeValues[i].values())
            result = self.array_concat(result, reducedFeeValues)
        return result

    def safe_ticker(self, ticker: object, market: Market = None):
        open = self.omit_zero(self.safe_string(ticker, 'open'))
        close = self.omit_zero(self.safe_string(ticker, 'close'))
        last = self.omit_zero(self.safe_string(ticker, 'last'))
        change = self.omit_zero(self.safe_string(ticker, 'change'))
        percentage = self.omit_zero(self.safe_string(ticker, 'percentage'))
        average = self.omit_zero(self.safe_string(ticker, 'average'))
        vwap = self.omit_zero(self.safe_string(ticker, 'vwap'))
        baseVolume = self.safe_string(ticker, 'baseVolume')
        quoteVolume = self.safe_string(ticker, 'quoteVolume')
        if vwap is None:
            vwap = Precise.string_div(self.omit_zero(quoteVolume), baseVolume)
        if (last is not None) and (close is None):
            close = last
        elif (last is None) and (close is not None):
            last = close
        if (last is not None) and (open is not None):
            if change is None:
                change = Precise.string_sub(last, open)
            if average is None:
                average = Precise.string_div(Precise.string_add(last, open), '2')
        if (percentage is None) and (change is not None) and (open is not None) and Precise.string_gt(open, '0'):
            percentage = Precise.string_mul(Precise.string_div(change, open), '100')
        if (change is None) and (percentage is not None) and (open is not None):
            change = Precise.string_div(Precise.string_mul(percentage, open), '100')
        if (open is None) and (last is not None) and (change is not None):
            open = Precise.string_sub(last, change)
        # timestamp and symbol operations don't belong in safeTicker
        # they should be done in the derived classes
        return self.extend(ticker, {
            'bid': self.parse_number(self.omit_zero(self.safe_number(ticker, 'bid'))),
            'bidVolume': self.safe_number(ticker, 'bidVolume'),
            'ask': self.parse_number(self.omit_zero(self.safe_number(ticker, 'ask'))),
            'askVolume': self.safe_number(ticker, 'askVolume'),
            'high': self.parse_number(self.omit_zero(self.safe_string(ticker, 'high'))),
            'low': self.parse_number(self.omit_zero(self.safe_number(ticker, 'low'))),
            'open': self.parse_number(self.omit_zero(self.parse_number(open))),
            'close': self.parse_number(self.omit_zero(self.parse_number(close))),
            'last': self.parse_number(self.omit_zero(self.parse_number(last))),
            'change': self.parse_number(change),
            'percentage': self.parse_number(percentage),
            'average': self.parse_number(average),
            'vwap': self.parse_number(vwap),
            'baseVolume': self.parse_number(baseVolume),
            'quoteVolume': self.parse_number(quoteVolume),
            'previousClose': self.safe_number(ticker, 'previousClose'),
        })

    def fetch_borrow_rate(self, code: str, amount, params={}):
        raise NotSupported(self.id + ' fetchBorrowRate is deprecated, please use fetchCrossBorrowRate or fetchIsolatedBorrowRate instead')

    def repay_cross_margin(self, code: str, amount, params={}):
        raise NotSupported(self.id + ' repayCrossMargin is not support yet')

    def repay_isolated_margin(self, symbol: str, code: str, amount, params={}):
        raise NotSupported(self.id + ' repayIsolatedMargin is not support yet')

    def borrow_cross_margin(self, code: str, amount: float, params={}):
        raise NotSupported(self.id + ' borrowCrossMargin is not support yet')

    def borrow_isolated_margin(self, symbol: str, code: str, amount: float, params={}):
        raise NotSupported(self.id + ' borrowIsolatedMargin is not support yet')

    def borrow_margin(self, code: str, amount, symbol: Str = None, params={}):
        raise NotSupported(self.id + ' borrowMargin is deprecated, please use borrowCrossMargin or borrowIsolatedMargin instead')

    def repay_margin(self, code: str, amount, symbol: Str = None, params={}):
        raise NotSupported(self.id + ' repayMargin is deprecated, please use repayCrossMargin or repayIsolatedMargin instead')

    def fetch_ohlcv(self, symbol: str, timeframe='1m', since: Int = None, limit: Int = None, params={}):
        message = ''
        if self.has['fetchTrades']:
            message = '. If you want to build OHLCV candles from trade executions data, visit https://github.com/ccxt/ccxt/tree/master/examples/ and see "build-ohlcv-bars" file'
        raise NotSupported(self.id + ' fetchOHLCV() is not supported yet' + message)

    def fetch_ohlcv_ws(self, symbol: str, timeframe='1m', since: Int = None, limit: Int = None, params={}):
        message = ''
        if self.has['fetchTradesWs']:
            message = '. If you want to build OHLCV candles from trade executions data, visit https://github.com/ccxt/ccxt/tree/master/examples/ and see "build-ohlcv-bars" file'
        raise NotSupported(self.id + ' fetchOHLCVWs() is not supported yet. Try using fetchOHLCV instead.' + message)

    def watch_ohlcv(self, symbol: str, timeframe='1m', since: Int = None, limit: Int = None, params={}):
        raise NotSupported(self.id + ' watchOHLCV() is not supported yet')

    def subscribe_ohlcv(self, symbol: str, timeframe='1m', callback: ConsumerFunction = None, synchronous=True, params={}):
        """
        watches historical candlestick data containing the open, high, low, and close price, and the volume of a market
        :param str symbol: unified symbol of the market to fetch OHLCV data for
        :param str timeframe: the length of time each candle represents
        :param Function callback: Consumer function to be called with each update
        :param boolean synchronous: if set to True, the callback will wait to finish before passing next message
        :param dict [params]: extra parameters specific to the exchange API endpoint
        :returns int[][]: A list of candles ordered, open, high, low, close, volume
        """
        self.load_markets()
        symbol = self.symbol(symbol)
        if callback is not None:
            stream = self.stream
            stream.subscribe('ohlcv::' + symbol + '::' + timeframe, callback, synchronous)
        self.watchOHLCV(symbol, timeframe, None, None, params)

    def convert_trading_view_to_ohlcv(self, ohlcvs, timestamp='t', open='o', high='h', low='l', close='c', volume='v', ms=False):
        result = []
        timestamps = self.safe_list(ohlcvs, timestamp, [])
        opens = self.safe_list(ohlcvs, open, [])
        highs = self.safe_list(ohlcvs, high, [])
        lows = self.safe_list(ohlcvs, low, [])
        closes = self.safe_list(ohlcvs, close, [])
        volumes = self.safe_list(ohlcvs, volume, [])
        for i in range(0, len(timestamps)):
            result.append([
                self.safe_integer(timestamps, i) if ms else self.safe_timestamp(timestamps, i),
                self.safe_value(opens, i),
                self.safe_value(highs, i),
                self.safe_value(lows, i),
                self.safe_value(closes, i),
                self.safe_value(volumes, i),
            ])
        return result

    def convert_ohlcv_to_trading_view(self, ohlcvs, timestamp='t', open='o', high='h', low='l', close='c', volume='v', ms=False):
        result = {}
        result[timestamp] = []
        result[open] = []
        result[high] = []
        result[low] = []
        result[close] = []
        result[volume] = []
        for i in range(0, len(ohlcvs)):
            ts = ohlcvs[i][0] if ms else self.parseToInt(ohlcvs[i][0] / 1000)
            result[timestamp].append(ts)
            result[open].append(ohlcvs[i][1])
            result[high].append(ohlcvs[i][2])
            result[low].append(ohlcvs[i][3])
            result[close].append(ohlcvs[i][4])
            result[volume].append(ohlcvs[i][5])
        return result

    def fetch_web_endpoint(self, method, endpointMethod, returnAsJson, startRegex=None, endRegex=None):
        errorMessage = ''
        options = self.safe_value(self.options, method, {})
        muteOnFailure = self.safe_bool(options, 'webApiMuteFailure', True)
        try:
            # if it was not explicitly disabled, then don't fetch
            if self.safe_bool(options, 'webApiEnable', True) is not True:
                return None
            maxRetries = self.safe_value(options, 'webApiRetries', 10)
            response = None
            retry = 0
            while(retry < maxRetries):
                try:
                    response = getattr(self, endpointMethod)({})
                    break
                except Exception as e:
                    retry = retry + 1
                    if retry == maxRetries:
                        raise e
            content = response
            if startRegex is not None:
                splitted_by_start = content.split(startRegex)
                content = splitted_by_start[1]  # we need second part after start
            if endRegex is not None:
                splitted_by_end = content.split(endRegex)
                content = splitted_by_end[0]  # we need first part after start
            if returnAsJson and (isinstance(content, str)):
                jsoned = self.parse_json(content.strip())  # content should be trimmed before json parsing
                if jsoned:
                    return jsoned  # if parsing was not successfull, exception should be thrown
                else:
                    raise BadResponse('could not parse the response into json')
            else:
                return content
        except Exception as e:
            errorMessage = self.id + ' ' + method + '() failed to fetch correct data from website. Probably webpage markup has been changed, breaking the page custom parser.'
        if muteOnFailure:
            return None
        else:
            raise BadResponse(errorMessage)

    def market_ids(self, symbols):
        if symbols is None:
            return symbols
        result = []
        for i in range(0, len(symbols)):
            result.append(self.market_id(symbols[i]))
        return result

    def market_symbols(self, symbols, type: Str = None, allowEmpty=True, sameTypeOnly=False, sameSubTypeOnly=False):
        if symbols is None:
            if not allowEmpty:
                raise ArgumentsRequired(self.id + ' empty list of symbols is not supported')
            return symbols
        symbolsLength = len(symbols)
        if symbolsLength == 0:
            if not allowEmpty:
                raise ArgumentsRequired(self.id + ' empty list of symbols is not supported')
            return symbols
        result = []
        marketType = None
        isLinearSubType = None
        for i in range(0, len(symbols)):
            market = self.market(symbols[i])
            if sameTypeOnly and (marketType is not None):
                if market['type'] != marketType:
                    raise BadRequest(self.id + ' symbols must be of the same type, either ' + marketType + ' or ' + market['type'] + '.')
            if sameSubTypeOnly and (isLinearSubType is not None):
                if market['linear'] != isLinearSubType:
                    raise BadRequest(self.id + ' symbols must be of the same subType, either linear or inverse.')
            if type is not None and market['type'] != type:
                raise BadRequest(self.id + ' symbols must be of the same type ' + type + '. If the type is incorrect you can change it in options or the params of the request')
            marketType = market['type']
            if not market['spot']:
                isLinearSubType = market['linear']
            symbol = self.safe_string(market, 'symbol', symbols[i])
            result.append(symbol)
        return result

    def market_codes(self, codes):
        if codes is None:
            return codes
        result = []
        for i in range(0, len(codes)):
            result.append(self.common_currency_code(codes[i]))
        return result

    def parse_bids_asks(self, bidasks, priceKey: IndexType = 0, amountKey: IndexType = 1, countOrIdKey: IndexType = 2):
        bidasks = self.to_array(bidasks)
        result = []
        for i in range(0, len(bidasks)):
            result.append(self.parse_bid_ask(bidasks[i], priceKey, amountKey, countOrIdKey))
        return result

    def fetch_l2_order_book(self, symbol: str, limit: Int = None, params={}):
        orderbook = self.fetch_order_book(symbol, limit, params)
        return self.extend(orderbook, {
            'asks': self.sort_by(self.aggregate(orderbook['asks']), 0),
            'bids': self.sort_by(self.aggregate(orderbook['bids']), 0, True),
        })

    def filter_by_symbol(self, objects, symbol: Str = None):
        if symbol is None:
            return objects
        result = []
        for i in range(0, len(objects)):
            objectSymbol = self.safe_string(objects[i], 'symbol')
            if objectSymbol == symbol:
                result.append(objects[i])
        return result

    def parse_ohlcv(self, ohlcv, market: Market = None) -> list:
        if isinstance(ohlcv, list):
            return [
                self.safe_integer(ohlcv, 0),  # timestamp
                self.safe_number(ohlcv, 1),  # open
                self.safe_number(ohlcv, 2),  # high
                self.safe_number(ohlcv, 3),  # low
                self.safe_number(ohlcv, 4),  # close
                self.safe_number(ohlcv, 5),  # volume
            ]
        return ohlcv

    def network_code_to_id(self, networkCode: str, currencyCode: Str = None):
        """
         * @ignore
        tries to convert the provided networkCode(which is expected to be an unified network code) to a network id. In order to achieve self, derived class needs to have 'options->networks' defined.
        :param str networkCode: unified network code
        :param str currencyCode: unified currency code, but self argument is not required by default, unless there is an exchange(like huobi) that needs an override of the method to be able to pass currencyCode argument additionally
        :returns str|None: exchange-specific network id
        """
        if networkCode is None:
            return None
        networkIdsByCodes = self.safe_value(self.options, 'networks', {})
        networkId = self.safe_string(networkIdsByCodes, networkCode)
        # for example, if 'ETH' is passed for networkCode, but 'ETH' key not defined in `options->networks` object
        if networkId is None:
            if currencyCode is None:
                # if currencyCode was not provided, then we just set passed value to networkId
                networkId = networkCode
            else:
                # if currencyCode was provided, then we try to find if that currencyCode has a replacement(i.e. ERC20 for ETH)
                defaultNetworkCodeReplacements = self.safe_value(self.options, 'defaultNetworkCodeReplacements', {})
                if currencyCode in defaultNetworkCodeReplacements:
                    # if there is a replacement for the passed networkCode, then we use it to find network-id in `options->networks` object
                    replacementObject = defaultNetworkCodeReplacements[currencyCode]  # i.e. {'ERC20': 'ETH'}
                    keys = list(replacementObject.keys())
                    for i in range(0, len(keys)):
                        key = keys[i]
                        value = replacementObject[key]
                        # if value matches to provided unified networkCode, then we use it's key to find network-id in `options->networks` object
                        if value == networkCode:
                            networkId = self.safe_string(networkIdsByCodes, key)
                            break
                # if it wasn't found, we just set the provided value to network-id
                if networkId is None:
                    networkId = networkCode
        return networkId

    def network_id_to_code(self, networkId: str, currencyCode: Str = None):
        """
         * @ignore
        tries to convert the provided exchange-specific networkId to an unified network Code. In order to achieve self, derived class needs to have "options['networksById']" defined.
        :param str networkId: exchange specific network id/title, like: TRON, Trc-20, usdt-erc20, etc
        :param str|None currencyCode: unified currency code, but self argument is not required by default, unless there is an exchange(like huobi) that needs an override of the method to be able to pass currencyCode argument additionally
        :returns str|None: unified network code
        """
        if networkId is None:
            return None
        networkCodesByIds = self.safe_dict(self.options, 'networksById', {})
        networkCode = self.safe_string(networkCodesByIds, networkId, networkId)
        # replace mainnet network-codes(i.e. ERC20->ETH)
        if currencyCode is not None:
            defaultNetworkCodeReplacements = self.safe_dict(self.options, 'defaultNetworkCodeReplacements', {})
            if currencyCode in defaultNetworkCodeReplacements:
                replacementObject = self.safe_dict(defaultNetworkCodeReplacements, currencyCode, {})
                networkCode = self.safe_string(replacementObject, networkCode, networkCode)
        return networkCode

    def handle_network_code_and_params(self, params):
        networkCodeInParams = self.safe_string_2(params, 'networkCode', 'network')
        if networkCodeInParams is not None:
            params = self.omit(params, ['networkCode', 'network'])
        # if it was not defined by user, we should not set it from 'defaultNetworks', because handleNetworkCodeAndParams is for only request-side and thus we do not fill it with anything. We can only use 'defaultNetworks' after parsing response-side
        return [networkCodeInParams, params]

    def default_network_code(self, currencyCode: str):
        defaultNetworkCode = None
        defaultNetworks = self.safe_dict(self.options, 'defaultNetworks', {})
        if currencyCode in defaultNetworks:
            # if currency had set its network in "defaultNetworks", use it
            defaultNetworkCode = defaultNetworks[currencyCode]
        else:
            # otherwise, try to use the global-scope 'defaultNetwork' value(even if that network is not supported by currency, it doesn't make any problem, self will be just used "at first" if currency supports self network at all)
            defaultNetwork = self.safe_dict(self.options, 'defaultNetwork')
            if defaultNetwork is not None:
                defaultNetworkCode = defaultNetwork
        return defaultNetworkCode

    def select_network_code_from_unified_networks(self, currencyCode, networkCode, indexedNetworkEntries):
        return self.select_network_key_from_networks(currencyCode, networkCode, indexedNetworkEntries, True)

    def select_network_id_from_raw_networks(self, currencyCode, networkCode, indexedNetworkEntries):
        return self.select_network_key_from_networks(currencyCode, networkCode, indexedNetworkEntries, False)

    def select_network_key_from_networks(self, currencyCode, networkCode, indexedNetworkEntries, isIndexedByUnifiedNetworkCode=False):
        # self method is used against raw & unparse network entries, which are just indexed by network id
        chosenNetworkId = None
        availableNetworkIds = list(indexedNetworkEntries.keys())
        responseNetworksLength = len(availableNetworkIds)
        if networkCode is not None:
            if responseNetworksLength == 0:
                raise NotSupported(self.id + ' - ' + networkCode + ' network did not return any result for ' + currencyCode)
            else:
                # if networkCode was provided by user, we should check it after response, referenced exchange doesn't support network-code during request
                networkId = networkCode if isIndexedByUnifiedNetworkCode else self.network_code_to_id(networkCode, currencyCode)
                if networkId in indexedNetworkEntries:
                    chosenNetworkId = networkId
                else:
                    raise NotSupported(self.id + ' - ' + networkId + ' network was not found for ' + currencyCode + ', use one of ' + ', '.join(availableNetworkIds))
        else:
            if responseNetworksLength == 0:
                raise NotSupported(self.id + ' - no networks were returned for ' + currencyCode)
            else:
                # if networkCode was not provided by user, then we try to use the default network(if it was defined in "defaultNetworks"), otherwise, we just return the first network entry
                defaultNetworkCode = self.default_network_code(currencyCode)
                defaultNetworkId = defaultNetworkCode if isIndexedByUnifiedNetworkCode else self.network_code_to_id(defaultNetworkCode, currencyCode)
                chosenNetworkId = defaultNetworkId if (defaultNetworkId in indexedNetworkEntries) else availableNetworkIds[0]
        return chosenNetworkId

    def safe_number_2(self, dictionary: object, key1: IndexType, key2: IndexType, d=None):
        value = self.safe_string_2(dictionary, key1, key2)
        return self.parse_number(value, d)

    def parse_order_book(self, orderbook: object, symbol: str, timestamp: Int = None, bidsKey='bids', asksKey='asks', priceKey: IndexType = 0, amountKey: IndexType = 1, countOrIdKey: IndexType = 2):
        bids = self.parse_bids_asks(self.safe_value(orderbook, bidsKey, []), priceKey, amountKey, countOrIdKey)
        asks = self.parse_bids_asks(self.safe_value(orderbook, asksKey, []), priceKey, amountKey, countOrIdKey)
        return {
            'symbol': symbol,
            'bids': self.sort_by(bids, 0, True),
            'asks': self.sort_by(asks, 0),
            'timestamp': timestamp,
            'datetime': self.iso8601(timestamp),
            'nonce': None,
        }

    def parse_ohlcvs(self, ohlcvs: List[object], market: Any = None, timeframe: str = '1m', since: Int = None, limit: Int = None):
        results = []
        for i in range(0, len(ohlcvs)):
            results.append(self.parse_ohlcv(ohlcvs[i], market))
        sorted = self.sort_by(results, 0)
        return self.filter_by_since_limit(sorted, since, limit, 0)

    def parse_leverage_tiers(self, response: List[object], symbols: List[str] = None, marketIdKey=None):
        # marketIdKey should only be None when response is a dictionary
        symbols = self.market_symbols(symbols)
        tiers = {}
        for i in range(0, len(response)):
            item = response[i]
            id = self.safe_string(item, marketIdKey)
            market = self.safe_market(id, None, None, 'swap')
            symbol = market['symbol']
            contract = self.safe_bool(market, 'contract', False)
            if contract and ((symbols is None) or self.in_array(symbol, symbols)):
                tiers[symbol] = self.parse_market_leverage_tiers(item, market)
        return tiers

    def load_trading_limits(self, symbols: List[str] = None, reload=False, params={}):
        if self.has['fetchTradingLimits']:
            if reload or not ('limitsLoaded' in self.options):
                response = self.fetch_trading_limits(symbols)
                for i in range(0, len(symbols)):
                    symbol = symbols[i]
                    self.markets[symbol] = self.deep_extend(self.markets[symbol], response[symbol])
                self.options['limitsLoaded'] = self.milliseconds()
        return self.markets

    def safe_position(self, position):
        # simplified version of: /pull/12765/
        unrealizedPnlString = self.safe_string(position, 'unrealisedPnl')
        initialMarginString = self.safe_string(position, 'initialMargin')
        #
        # PERCENTAGE
        #
        percentage = self.safe_value(position, 'percentage')
        if (percentage is None) and (unrealizedPnlString is not None) and (initialMarginString is not None):
            # was done in all implementations( aax, btcex, bybit, deribit, ftx, gate, kucoinfutures, phemex )
            percentageString = Precise.string_mul(Precise.string_div(unrealizedPnlString, initialMarginString, 4), '100')
            position['percentage'] = self.parse_number(percentageString)
        # if contractSize is None get from market
        contractSize = self.safe_number(position, 'contractSize')
        symbol = self.safe_string(position, 'symbol')
        market = None
        if symbol is not None:
            market = self.safe_value(self.markets, symbol)
        if contractSize is None and market is not None:
            contractSize = self.safe_number(market, 'contractSize')
            position['contractSize'] = contractSize
        return position

    def parse_positions(self, positions: List[Any], symbols: List[str] = None, params={}):
        symbols = self.market_symbols(symbols)
        positions = self.to_array(positions)
        result = []
        for i in range(0, len(positions)):
            position = self.extend(self.parse_position(positions[i], None), params)
            result.append(position)
        return self.filter_by_array_positions(result, 'symbol', symbols, False)

    def parse_accounts(self, accounts: List[Any], params={}):
        accounts = self.to_array(accounts)
        result = []
        for i in range(0, len(accounts)):
            account = self.extend(self.parse_account(accounts[i]), params)
            result.append(account)
        return result

    def parse_trades(self, trades: List[Any], market: Market = None, since: Int = None, limit: Int = None, params={}):
        trades = self.to_array(trades)
        result = []
        for i in range(0, len(trades)):
            trade = self.extend(self.parse_trade(trades[i], market), params)
            result.append(trade)
        result = self.sort_by_2(result, 'timestamp', 'id')
        symbol = market['symbol'] if (market is not None) else None
        return self.filter_by_symbol_since_limit(result, symbol, since, limit)

    def parse_transactions(self, transactions: List[Any], currency: Currency = None, since: Int = None, limit: Int = None, params={}):
        transactions = self.to_array(transactions)
        result = []
        for i in range(0, len(transactions)):
            transaction = self.extend(self.parse_transaction(transactions[i], currency), params)
            result.append(transaction)
        result = self.sort_by(result, 'timestamp')
        code = currency['code'] if (currency is not None) else None
        return self.filter_by_currency_since_limit(result, code, since, limit)

    def parse_transfers(self, transfers: List[Any], currency: Currency = None, since: Int = None, limit: Int = None, params={}):
        transfers = self.to_array(transfers)
        result = []
        for i in range(0, len(transfers)):
            transfer = self.extend(self.parse_transfer(transfers[i], currency), params)
            result.append(transfer)
        result = self.sort_by(result, 'timestamp')
        code = currency['code'] if (currency is not None) else None
        return self.filter_by_currency_since_limit(result, code, since, limit)

    def parse_ledger(self, data, currency: Currency = None, since: Int = None, limit: Int = None, params={}):
        result = []
        arrayData = self.to_array(data)
        for i in range(0, len(arrayData)):
            itemOrItems = self.parse_ledger_entry(arrayData[i], currency)
            if isinstance(itemOrItems, list):
                for j in range(0, len(itemOrItems)):
                    result.append(self.extend(itemOrItems[j], params))
            else:
                result.append(self.extend(itemOrItems, params))
        result = self.sort_by(result, 'timestamp')
        code = currency['code'] if (currency is not None) else None
        return self.filter_by_currency_since_limit(result, code, since, limit)

    def nonce(self):
        return self.seconds()

    def set_headers(self, headers):
        return headers

    def market_id(self, symbol: str):
        market = self.market(symbol)
        if market is not None:
            return market['id']
        return symbol

    def symbol(self, symbol: str):
        market = self.market(symbol)
        return self.safe_string(market, 'symbol', symbol)

    def handle_param_string(self, params: object, paramName: str, defaultValue: Str = None):
        value = self.safe_string(params, paramName, defaultValue)
        if value is not None:
            params = self.omit(params, paramName)
        return [value, params]

    def handle_param_integer(self, params: object, paramName: str, defaultValue: Int = None):
        value = self.safe_integer(params, paramName, defaultValue)
        if value is not None:
            params = self.omit(params, paramName)
        return [value, params]

    def resolve_path(self, path, params):
        return [
            self.implode_params(path, params),
            self.omit(params, self.extract_params(path)),
        ]

    def get_list_from_object_values(self, objects, key: IndexType):
        newArray = self.to_array(objects)
        results = []
        for i in range(0, len(newArray)):
            results.append(newArray[i][key])
        return results

    def get_symbols_for_market_type(self, marketType: Str = None, subType: Str = None, symbolWithActiveStatus: bool = True, symbolWithUnknownStatus: bool = True):
        filteredMarkets = self.markets
        if marketType is not None:
            filteredMarkets = self.filter_by(filteredMarkets, 'type', marketType)
        if subType is not None:
            self.check_required_argument('getSymbolsForMarketType', subType, 'subType', ['linear', 'inverse', 'quanto'])
            filteredMarkets = self.filter_by(filteredMarkets, 'subType', subType)
        activeStatuses = []
        if symbolWithActiveStatus:
            activeStatuses.append(True)
        if symbolWithUnknownStatus:
            activeStatuses.append(None)
        filteredMarkets = self.filter_by_array(filteredMarkets, 'active', activeStatuses, False)
        return self.get_list_from_object_values(filteredMarkets, 'symbol')

    def filter_by_array(self, objects, key: IndexType, values=None, indexed=True):
        objects = self.to_array(objects)
        # return all of them if no values were passed
        if values is None or not values:
            return self.index_by(objects, key) if indexed else objects
        results = []
        for i in range(0, len(objects)):
            if self.in_array(objects[i][key], values):
                results.append(objects[i])
        return self.index_by(results, key) if indexed else results

    def fetch2(self, path, api: Any = 'public', method='GET', params={}, headers: Any = None, body: Any = None, config={}):
        if self.enableRateLimit:
            cost = self.calculate_rate_limiter_cost(api, method, path, params, config)
            self.throttle(cost)
        self.lastRestRequestTimestamp = self.milliseconds()
        request = self.sign(path, api, method, params, headers, body)
        self.last_request_headers = request['headers']
        self.last_request_body = request['body']
        self.last_request_url = request['url']
        return self.fetch(request['url'], request['method'], request['headers'], request['body'])

    def request(self, path, api: Any = 'public', method='GET', params={}, headers: Any = None, body: Any = None, config={}):
        return self.fetch2(path, api, method, params, headers, body, config)

    def load_accounts(self, reload=False, params={}):
        if reload:
            self.accounts = self.fetch_accounts(params)
        else:
            if self.accounts:
                return self.accounts
            else:
                self.accounts = self.fetch_accounts(params)
        self.accountsById = self.index_by(self.accounts, 'id')
        return self.accounts

    def build_ohlcvc(self, trades: List[Trade], timeframe: str = '1m', since: float = 0, limit: float = 2147483647):
        # given a sorted arrays of trades(recent last) and a timeframe builds an array of OHLCV candles
        # note, default limit value(2147483647) is max int32 value
        ms = self.parse_timeframe(timeframe) * 1000
        ohlcvs = []
        i_timestamp = 0
        # open = 1
        i_high = 2
        i_low = 3
        i_close = 4
        i_volume = 5
        i_count = 6
        tradesLength = len(trades)
        oldest = min(tradesLength, limit)
        for i in range(0, oldest):
            trade = trades[i]
            ts = trade['timestamp']
            if ts < since:
                continue
            openingTime = int(math.floor(ts / ms)) * ms  # shift to the edge of m/h/d(but not M)
            if openingTime < since:  # we don't need bars, that have opening time earlier than requested
                continue
            ohlcv_length = len(ohlcvs)
            candle = ohlcv_length - 1
            if (candle == -1) or (openingTime >= self.sum(ohlcvs[candle][i_timestamp], ms)):
                # moved to a new timeframe -> create a new candle from opening trade
                ohlcvs.append([
                    openingTime,  # timestamp
                    trade['price'],  # O
                    trade['price'],  # H
                    trade['price'],  # L
                    trade['price'],  # C
                    trade['amount'],  # V
                    1,  # count
                ])
            else:
                # still processing the same timeframe -> update opening trade
                ohlcvs[candle][i_high] = max(ohlcvs[candle][i_high], trade['price'])
                ohlcvs[candle][i_low] = min(ohlcvs[candle][i_low], trade['price'])
                ohlcvs[candle][i_close] = trade['price']
                ohlcvs[candle][i_volume] = self.sum(ohlcvs[candle][i_volume], trade['amount'])
                ohlcvs[candle][i_count] = self.sum(ohlcvs[candle][i_count], 1)
        return ohlcvs

    def parse_trading_view_ohlcv(self, ohlcvs, market=None, timeframe='1m', since: Int = None, limit: Int = None):
        result = self.convert_trading_view_to_ohlcv(ohlcvs)
        return self.parse_ohlcvs(result, market, timeframe, since, limit)

    def edit_limit_buy_order(self, id: str, symbol: str, amount: float, price: Num = None, params={}):
        return self.edit_limit_order(id, symbol, 'buy', amount, price, params)

    def edit_limit_sell_order(self, id: str, symbol: str, amount: float, price: Num = None, params={}):
        return self.edit_limit_order(id, symbol, 'sell', amount, price, params)

    def edit_limit_order(self, id: str, symbol: str, side: OrderSide, amount: float, price: Num = None, params={}):
        return self.edit_order(id, symbol, 'limit', side, amount, price, params)

    def edit_order(self, id: str, symbol: str, type: OrderType, side: OrderSide, amount: Num = None, price: Num = None, params={}):
        self.cancelOrder(id, symbol)
        return self.create_order(symbol, type, side, amount, price, params)

    def edit_order_ws(self, id: str, symbol: str, type: OrderType, side: OrderSide, amount: float, price: Num = None, params={}):
        self.cancelOrderWs(id, symbol)
        return self.createOrderWs(symbol, type, side, amount, price, params)

    def fetch_permissions(self, params={}):
        raise NotSupported(self.id + ' fetchPermissions() is not supported yet')

    def fetch_position(self, symbol: str, params={}):
        raise NotSupported(self.id + ' fetchPosition() is not supported yet')

<<<<<<< HEAD
    def watch_position(self, symbol: str, params={}):
=======
    def watch_position(self, symbol: Str = None, params={}):
>>>>>>> 80fe8f88
        raise NotSupported(self.id + ' watchPosition() is not supported yet')

    def subscribe_position(self, symbol: str, callback: ConsumerFunction = None, synchronous=True, params={}):
        self.load_markets()
        symbol = self.symbol(symbol)
        stream = self.stream
        if callback is not None:
            stream.subscribe('positions::' + symbol, callback, synchronous)
        self.watchPosition(symbol, params)

    def watch_positions(self, symbols: List[str] = None, since: Int = None, limit: Int = None, params={}):
        raise NotSupported(self.id + ' watchPositions() is not supported yet')

    def subscribe_positions(self, symbols: List[str] = None, callback: ConsumerFunction = None, synchronous=True, params={}):
        self.load_markets()
        symbols = self.market_symbols(symbols, None, True)
        if callback is not None:
            stream = self.stream
            if self.is_empty(symbols):
                stream.subscribe('positions', callback, synchronous)
            else:
                for i in range(0, len(symbols)):
                    stream.subscribe('positions::' + symbols[i], callback, synchronous)
        self.watchPositions(symbols, None, None, params)

    def watch_position_for_symbols(self, symbols: List[str] = None, since: Int = None, limit: Int = None, params={}):
        return self.watchPositions(symbols, since, limit, params)

    def subscribe_position_for_symbols(self, symbols: List[str] = None, callback: ConsumerFunction = None, synchronous=True, params={}):
        return self.subscribePositions(symbols, callback, synchronous, params)

    def fetch_positions_for_symbol(self, symbol: str, params={}):
        """
        fetches all open positions for specific symbol, unlike fetchPositions(which is designed to work with multiple symbols) so self method might be preffered for one-market position, because of less rate-limit consumption and speed
        :param str symbol: unified market symbol
        :param dict params: extra parameters specific to the endpoint
        :returns dict[]: a list of `position structure <https://docs.ccxt.com/#/?id=position-structure>` with maximum 3 items - possible one position for "one-way" mode, and possible two positions(long & short) for "two-way"(a.k.a. hedge) mode
        """
        raise NotSupported(self.id + ' fetchPositionsForSymbol() is not supported yet')

    def fetch_positions(self, symbols: List[str] = None, params={}):
        raise NotSupported(self.id + ' fetchPositions() is not supported yet')

    def fetch_positions_risk(self, symbols: List[str] = None, params={}):
        raise NotSupported(self.id + ' fetchPositionsRisk() is not supported yet')

    def fetch_bids_asks(self, symbols: List[str] = None, params={}):
        raise NotSupported(self.id + ' fetchBidsAsks() is not supported yet')

    def fetch_borrow_interest(self, code: Str = None, symbol: Str = None, since: Int = None, limit: Int = None, params={}):
        raise NotSupported(self.id + ' fetchBorrowInterest() is not supported yet')

    def fetch_ledger(self, code: Str = None, since: Int = None, limit: Int = None, params={}):
        raise NotSupported(self.id + ' fetchLedger() is not supported yet')

    def fetch_ledger_entry(self, id: str, code: Str = None, params={}):
        raise NotSupported(self.id + ' fetchLedgerEntry() is not supported yet')

    def parse_bid_ask(self, bidask, priceKey: IndexType = 0, amountKey: IndexType = 1, countOrIdKey: IndexType = 2):
        price = self.safe_number(bidask, priceKey)
        amount = self.safe_number(bidask, amountKey)
        countOrId = self.safe_integer(bidask, countOrIdKey)
        bidAsk = [price, amount]
        if countOrId is not None:
            bidAsk.append(countOrId)
        return bidAsk

    def safe_currency(self, currencyId: Str, currency: Currency = None):
        if (currencyId is None) and (currency is not None):
            return currency
        if (self.currencies_by_id is not None) and (currencyId in self.currencies_by_id) and (self.currencies_by_id[currencyId] is not None):
            return self.currencies_by_id[currencyId]
        code = currencyId
        if currencyId is not None:
            code = self.common_currency_code(currencyId.upper())
        return {
            'id': currencyId,
            'code': code,
            'precision': None,
        }

    def safe_market(self, marketId: Str, market: Market = None, delimiter: Str = None, marketType: Str = None):
        result = self.safe_market_structure({
            'symbol': marketId,
            'marketId': marketId,
        })
        if marketId is not None:
            if (self.markets_by_id is not None) and (marketId in self.markets_by_id):
                markets = self.markets_by_id[marketId]
                numMarkets = len(markets)
                if numMarkets == 1:
                    return markets[0]
                else:
                    if marketType is None:
                        if market is None:
                            raise ArgumentsRequired(self.id + ' safeMarket() requires a fourth argument for ' + marketId + ' to disambiguate between different markets with the same market id')
                        else:
                            marketType = market['type']
                    for i in range(0, len(markets)):
                        currentMarket = markets[i]
                        if currentMarket[marketType]:
                            return currentMarket
            elif delimiter is not None and delimiter != '':
                parts = marketId.split(delimiter)
                partsLength = len(parts)
                if partsLength == 2:
                    result['baseId'] = self.safe_string(parts, 0)
                    result['quoteId'] = self.safe_string(parts, 1)
                    result['base'] = self.safe_currency_code(result['baseId'])
                    result['quote'] = self.safe_currency_code(result['quoteId'])
                    result['symbol'] = result['base'] + '/' + result['quote']
                    return result
                else:
                    return result
        if market is not None:
            return market
        return result

    def check_required_credentials(self, error=True):
        keys = list(self.requiredCredentials.keys())
        for i in range(0, len(keys)):
            key = keys[i]
            if self.requiredCredentials[key] and not getattr(self, key):
                if error:
                    raise AuthenticationError(self.id + ' requires "' + key + '" credential')
                else:
                    return False
        return True

    def oath(self):
        if self.twofa is not None:
            return self.totp(self.twofa)
        else:
            raise ExchangeError(self.id + ' exchange.twofa has not been set for 2FA Two-Factor Authentication')

    def fetch_balance(self, params={}):
        raise NotSupported(self.id + ' fetchBalance() is not supported yet')

    def fetch_balance_ws(self, params={}):
        raise NotSupported(self.id + ' fetchBalanceWs() is not supported yet')

    def parse_balance(self, response):
        raise NotSupported(self.id + ' parseBalance() is not supported yet')

    def watch_balance(self, params={}):
        raise NotSupported(self.id + ' watchBalance() is not supported yet')

    def subscribe_balance(self, callback: ConsumerFunction = None, synchronous=True, params={}):
        stream = self.stream
        if callback is not None:
            stream.subscribe('balances', callback, synchronous)
        self.watchBalance(params)

    def fetch_partial_balance(self, part, params={}):
        balance = self.fetch_balance(params)
        return balance[part]

    def fetch_free_balance(self, params={}):
        return self.fetch_partial_balance('free', params)

    def fetch_used_balance(self, params={}):
        return self.fetch_partial_balance('used', params)

    def fetch_total_balance(self, params={}):
        return self.fetch_partial_balance('total', params)

    def fetch_status(self, params={}):
        raise NotSupported(self.id + ' fetchStatus() is not supported yet')

    def fetch_funding_fee(self, code: str, params={}):
        warnOnFetchFundingFee = self.safe_bool(self.options, 'warnOnFetchFundingFee', True)
        if warnOnFetchFundingFee:
            raise NotSupported(self.id + ' fetchFundingFee() method is deprecated, it will be removed in July 2022, please, use fetchTransactionFee() or set exchange.options["warnOnFetchFundingFee"] = False to suppress self warning')
        return self.fetch_transaction_fee(code, params)

    def fetch_funding_fees(self, codes: List[str] = None, params={}):
        warnOnFetchFundingFees = self.safe_bool(self.options, 'warnOnFetchFundingFees', True)
        if warnOnFetchFundingFees:
            raise NotSupported(self.id + ' fetchFundingFees() method is deprecated, it will be removed in July 2022. Please, use fetchTransactionFees() or set exchange.options["warnOnFetchFundingFees"] = False to suppress self warning')
        return self.fetch_transaction_fees(codes, params)

    def fetch_transaction_fee(self, code: str, params={}):
        if not self.has['fetchTransactionFees']:
            raise NotSupported(self.id + ' fetchTransactionFee() is not supported yet')
        return self.fetch_transaction_fees([code], params)

    def fetch_transaction_fees(self, codes: List[str] = None, params={}):
        raise NotSupported(self.id + ' fetchTransactionFees() is not supported yet')

    def fetch_deposit_withdraw_fees(self, codes: List[str] = None, params={}):
        raise NotSupported(self.id + ' fetchDepositWithdrawFees() is not supported yet')

    def fetch_deposit_withdraw_fee(self, code: str, params={}):
        if not self.has['fetchDepositWithdrawFees']:
            raise NotSupported(self.id + ' fetchDepositWithdrawFee() is not supported yet')
        fees = self.fetchDepositWithdrawFees([code], params)
        return self.safe_value(fees, code)

    def get_supported_mapping(self, key, mapping={}):
        if key in mapping:
            return mapping[key]
        else:
            raise NotSupported(self.id + ' ' + key + ' does not have a value in mapping')

    def fetch_cross_borrow_rate(self, code: str, params={}):
        self.load_markets()
        if not self.has['fetchBorrowRates']:
            raise NotSupported(self.id + ' fetchCrossBorrowRate() is not supported yet')
        borrowRates = self.fetchCrossBorrowRates(params)
        rate = self.safe_value(borrowRates, code)
        if rate is None:
            raise ExchangeError(self.id + ' fetchCrossBorrowRate() could not find the borrow rate for currency code ' + code)
        return rate

    def fetch_isolated_borrow_rate(self, symbol: str, params={}):
        self.load_markets()
        if not self.has['fetchBorrowRates']:
            raise NotSupported(self.id + ' fetchIsolatedBorrowRate() is not supported yet')
        borrowRates = self.fetch_isolated_borrow_rates(params)
        rate = self.safe_dict(borrowRates, symbol)
        if rate is None:
            raise ExchangeError(self.id + ' fetchIsolatedBorrowRate() could not find the borrow rate for market symbol ' + symbol)
        return rate

    def handle_option_and_params(self, params: object, methodName: str, optionName: str, defaultValue=None):
        # This method can be used to obtain method specific properties, i.e: self.handle_option_and_params(params, 'fetchPosition', 'marginMode', 'isolated')
        defaultOptionName = 'default' + self.capitalize(optionName)  # we also need to check the 'defaultXyzWhatever'
        # check if params contain the key
        value = self.safe_value_2(params, optionName, defaultOptionName)
        if value is not None:
            params = self.omit(params, [optionName, defaultOptionName])
        else:
            # handle routed methods like "watchTrades > watchTradesForSymbols"(or "watchTicker > watchTickers")
            methodName, params = self.handle_param_string(params, 'callerMethodName', methodName)
            # check if exchange has properties for self method
            exchangeWideMethodOptions = self.safe_value(self.options, methodName)
            if exchangeWideMethodOptions is not None:
                # check if the option is defined inside self method's props
                value = self.safe_value_2(exchangeWideMethodOptions, optionName, defaultOptionName)
            if value is None:
                # if it's still None, check if global exchange-wide option exists
                value = self.safe_value_2(self.options, optionName, defaultOptionName)
            # if it's still None, use the default value
            value = value if (value is not None) else defaultValue
        return [value, params]

    def handle_option_and_params_2(self, params: object, methodName: str, methodName2: str, optionName: str, defaultValue=None):
        # This method can be used to obtain method specific properties, i.e: self.handle_option_and_params(params, 'fetchPosition', 'marginMode', 'isolated')
        defaultOptionName = 'default' + self.capitalize(optionName)  # we also need to check the 'defaultXyzWhatever'
        # check if params contain the key
        value = self.safe_value_2(params, optionName, defaultOptionName)
        if value is not None:
            params = self.omit(params, [optionName, defaultOptionName])
        else:
            # check if exchange has properties for self method
            exchangeWideMethodOptions = self.safe_value_2(self.options, methodName, methodName2)
            if exchangeWideMethodOptions is not None:
                # check if the option is defined inside self method's props
                value = self.safe_value_2(exchangeWideMethodOptions, optionName, defaultOptionName)
            if value is None:
                # if it's still None, check if global exchange-wide option exists
                value = self.safe_value_2(self.options, optionName, defaultOptionName)
            # if it's still None, use the default value
            value = value if (value is not None) else defaultValue
        return [value, params]

    def handle_option(self, methodName: str, optionName: str, defaultValue=None):
        # eslint-disable-next-line no-unused-vars
        result, empty = self.handle_option_and_params({}, methodName, optionName, defaultValue)
        return result

    def handle_market_type_and_params(self, methodName: str, market: Market = None, params={}):
        defaultType = self.safe_string_2(self.options, 'defaultType', 'type', 'spot')
        methodOptions = self.safe_dict(self.options, methodName)
        methodType = defaultType
        if methodOptions is not None:
            if isinstance(methodOptions, str):
                methodType = methodOptions
            else:
                methodType = self.safe_string_2(methodOptions, 'defaultType', 'type', methodType)
        marketType = methodType if (market is None) else market['type']
        type = self.safe_string_2(params, 'defaultType', 'type', marketType)
        params = self.omit(params, ['defaultType', 'type'])
        return [type, params]

    def handle_sub_type_and_params(self, methodName: str, market=None, params={}, defaultValue=None):
        subType = None
        # if set in params, it takes precedence
        subTypeInParams = self.safe_string_2(params, 'subType', 'defaultSubType')
        # avoid omitting if it's not present
        if subTypeInParams is not None:
            subType = subTypeInParams
            params = self.omit(params, ['subType', 'defaultSubType'])
        else:
            # at first, check from market object
            if market is not None:
                if market['linear']:
                    subType = 'linear'
                elif market['inverse']:
                    subType = 'inverse'
            # if it was not defined in market object
            if subType is None:
                values = self.handle_option_and_params({}, methodName, 'subType', defaultValue)  # no need to re-test params here
                subType = values[0]
        return [subType, params]

    def handle_margin_mode_and_params(self, methodName: str, params={}, defaultValue=None):
        """
         * @ignore
        :param dict [params]: extra parameters specific to the exchange API endpoint
        :returns Array: the marginMode in lowercase by params["marginMode"], params["defaultMarginMode"] self.options["marginMode"] or self.options["defaultMarginMode"]
        """
        return self.handle_option_and_params(params, methodName, 'marginMode', defaultValue)

    def throw_exactly_matched_exception(self, exact, string, message):
        if string is None:
            return
        if string in exact:
            raise exact[string](message)

    def throw_broadly_matched_exception(self, broad, string, message):
        broadKey = self.find_broadly_matched_key(broad, string)
        if broadKey is not None:
            raise broad[broadKey](message)

    def find_broadly_matched_key(self, broad, string):
        # a helper for matching error strings exactly vs broadly
        keys = list(broad.keys())
        for i in range(0, len(keys)):
            key = keys[i]
            if string is not None:  # #issues/12698
                if string.find(key) >= 0:
                    return key
        return None

    def handle_errors(self, statusCode, statusText, url, method, responseHeaders, responseBody, response, requestHeaders, requestBody):
        # it is a stub method that must be overrided in the derived exchange classes
        # raise NotSupported(self.id + ' handleErrors() not implemented yet')
        return None

    def calculate_rate_limiter_cost(self, api, method, path, params, config={}):
        return self.safe_value(config, 'cost', 1)

    def fetch_ticker(self, symbol: str, params={}):
        if self.has['fetchTickers']:
            self.load_markets()
            market = self.market(symbol)
            symbol = market['symbol']
            tickers = self.fetch_tickers([symbol], params)
            ticker = self.safe_dict(tickers, symbol)
            if ticker is None:
                raise NullResponse(self.id + ' fetchTickers() could not find a ticker for ' + symbol)
            else:
                return ticker
        else:
            raise NotSupported(self.id + ' fetchTicker() is not supported yet')

    def watch_ticker(self, symbol: str, params={}):
        raise NotSupported(self.id + ' watchTicker() is not supported yet')

    def subscribe_ticker(self, symbol: str, callback: ConsumerFunction = None, synchronous=True, params={}):
        """
        subscribe to watchTicker
        :param str symbol: unified symbol of the market to watch ticker
        :param Function callback: function to call when receiving an update
        :param boolean synchronous: if set to True, the callback will wait to finish before passing next message
        :param dict [params]: extra parameters specific to the exchange API endpoint
        """
        self.load_markets()
        symbol = self.symbol(symbol)
        stream = self.stream
        if callback is not None:
            stream.subscribe('tickers::' + symbol, callback, synchronous)
        self.watchTicker(symbol, params)

    def fetch_tickers(self, symbols: List[str] = None, params={}):
        raise NotSupported(self.id + ' fetchTickers() is not supported yet')

    def fetch_order_books(self, symbols: List[str] = None, limit: Int = None, params={}):
        raise NotSupported(self.id + ' fetchOrderBooks() is not supported yet')

    def watch_tickers(self, symbols: List[str] = None, params={}):
        raise NotSupported(self.id + ' watchTickers() is not supported yet')

<<<<<<< HEAD
    def subscribe_tickers(self, symbols: List[str] = None, callback: ConsumerFunction = None, synchronous=True, params={}):
        """
        subscribe to watchTickers
        :param str[] symbols: unified symbols of the market to watch tickers
        :param Function callback: function to call when receiving an update
        :param boolean synchronous: if set to True, the callback will wait to finish before passing next message
        :param dict [params]: extra parameters specific to the exchange API endpoint
        """
        self.load_markets()
        symbols = self.market_symbols(symbols, None, True)
        if callback is not None:
            stream = self.stream
            if self.is_empty(symbols):
                stream.subscribe('tickers', callback, synchronous)
            else:
                for i in range(0, len(symbols)):
                    stream.subscribe('tickers::' + symbols[i], callback, synchronous)
        self.watchTickers(symbols, params)

    def fetch_order(self, id: str, symbol: str = None, params={}):
=======
    def fetch_order(self, id: str, symbol: Str = None, params={}):
>>>>>>> 80fe8f88
        raise NotSupported(self.id + ' fetchOrder() is not supported yet')

    def fetch_order_ws(self, id: str, symbol: Str = None, params={}):
        raise NotSupported(self.id + ' fetchOrderWs() is not supported yet')

    def fetch_order_status(self, id: str, symbol: Str = None, params={}):
        # TODO: TypeScript: change method signature by replacing
        # Promise<string> with Promise<Order['status']>.
        order = self.fetch_order(id, symbol, params)
        return order['status']

    def fetch_unified_order(self, order, params={}):
        return self.fetch_order(self.safe_string(order, 'id'), self.safe_string(order, 'symbol'), params)

    def create_order(self, symbol: str, type: OrderType, side: OrderSide, amount: float, price: Num = None, params={}):
        raise NotSupported(self.id + ' createOrder() is not supported yet')

    def create_trailing_amount_order(self, symbol: str, type: OrderType, side: OrderSide, amount: float, price: Num = None, trailingAmount=None, trailingTriggerPrice=None, params={}):
        """
        create a trailing order by providing the symbol, type, side, amount, price and trailingAmount
        :param str symbol: unified symbol of the market to create an order in
        :param str type: 'market' or 'limit'
        :param str side: 'buy' or 'sell'
        :param float amount: how much you want to trade in units of the base currency, or number of contracts
        :param float [price]: the price for the order to be filled at, in units of the quote currency, ignored in market orders
        :param float trailingAmount: the quote amount to trail away from the current market price
        :param float [trailingTriggerPrice]: the price to activate a trailing order, default uses the price argument
        :param dict [params]: extra parameters specific to the exchange API endpoint
        :returns dict: an `order structure <https://docs.ccxt.com/#/?id=order-structure>`
        """
        if trailingAmount is None:
            raise ArgumentsRequired(self.id + ' createTrailingAmountOrder() requires a trailingAmount argument')
        params['trailingAmount'] = trailingAmount
        if trailingTriggerPrice is not None:
            params['trailingTriggerPrice'] = trailingTriggerPrice
        if self.has['createTrailingAmountOrder']:
            return self.create_order(symbol, type, side, amount, price, params)
        raise NotSupported(self.id + ' createTrailingAmountOrder() is not supported yet')

    def create_trailing_percent_order(self, symbol: str, type: OrderType, side: OrderSide, amount: float, price: Num = None, trailingPercent=None, trailingTriggerPrice=None, params={}):
        """
        create a trailing order by providing the symbol, type, side, amount, price and trailingPercent
        :param str symbol: unified symbol of the market to create an order in
        :param str type: 'market' or 'limit'
        :param str side: 'buy' or 'sell'
        :param float amount: how much you want to trade in units of the base currency, or number of contracts
        :param float [price]: the price for the order to be filled at, in units of the quote currency, ignored in market orders
        :param float trailingPercent: the percent to trail away from the current market price
        :param float [trailingTriggerPrice]: the price to activate a trailing order, default uses the price argument
        :param dict [params]: extra parameters specific to the exchange API endpoint
        :returns dict: an `order structure <https://docs.ccxt.com/#/?id=order-structure>`
        """
        if trailingPercent is None:
            raise ArgumentsRequired(self.id + ' createTrailingPercentOrder() requires a trailingPercent argument')
        params['trailingPercent'] = trailingPercent
        if trailingTriggerPrice is not None:
            params['trailingTriggerPrice'] = trailingTriggerPrice
        if self.has['createTrailingPercentOrder']:
            return self.create_order(symbol, type, side, amount, price, params)
        raise NotSupported(self.id + ' createTrailingPercentOrder() is not supported yet')

    def create_market_order_with_cost(self, symbol: str, side: OrderSide, cost: float, params={}):
        """
        create a market order by providing the symbol, side and cost
        :param str symbol: unified symbol of the market to create an order in
        :param str side: 'buy' or 'sell'
        :param float cost: how much you want to trade in units of the quote currency
        :param dict [params]: extra parameters specific to the exchange API endpoint
        :returns dict: an `order structure <https://docs.ccxt.com/#/?id=order-structure>`
        """
        if self.has['createMarketOrderWithCost'] or (self.has['createMarketBuyOrderWithCost'] and self.has['createMarketSellOrderWithCost']):
            return self.create_order(symbol, 'market', side, cost, 1, params)
        raise NotSupported(self.id + ' createMarketOrderWithCost() is not supported yet')

    def create_market_buy_order_with_cost(self, symbol: str, cost: float, params={}):
        """
        create a market buy order by providing the symbol and cost
        :param str symbol: unified symbol of the market to create an order in
        :param float cost: how much you want to trade in units of the quote currency
        :param dict [params]: extra parameters specific to the exchange API endpoint
        :returns dict: an `order structure <https://docs.ccxt.com/#/?id=order-structure>`
        """
        if self.options['createMarketBuyOrderRequiresPrice'] or self.has['createMarketBuyOrderWithCost']:
            return self.create_order(symbol, 'market', 'buy', cost, 1, params)
        raise NotSupported(self.id + ' createMarketBuyOrderWithCost() is not supported yet')

    def create_market_sell_order_with_cost(self, symbol: str, cost: float, params={}):
        """
        create a market sell order by providing the symbol and cost
        :param str symbol: unified symbol of the market to create an order in
        :param float cost: how much you want to trade in units of the quote currency
        :param dict [params]: extra parameters specific to the exchange API endpoint
        :returns dict: an `order structure <https://docs.ccxt.com/#/?id=order-structure>`
        """
        if self.options['createMarketSellOrderRequiresPrice'] or self.has['createMarketSellOrderWithCost']:
            return self.create_order(symbol, 'market', 'sell', cost, 1, params)
        raise NotSupported(self.id + ' createMarketSellOrderWithCost() is not supported yet')

    def create_trigger_order(self, symbol: str, type: OrderType, side: OrderSide, amount: float, price: Num = None, triggerPrice: Num = None, params={}):
        """
        create a trigger stop order(type 1)
        :param str symbol: unified symbol of the market to create an order in
        :param str type: 'market' or 'limit'
        :param str side: 'buy' or 'sell'
        :param float amount: how much you want to trade in units of the base currency or the number of contracts
        :param float [price]: the price to fulfill the order, in units of the quote currency, ignored in market orders
        :param float triggerPrice: the price to trigger the stop order, in units of the quote currency
        :param dict [params]: extra parameters specific to the exchange API endpoint
        :returns dict: an `order structure <https://docs.ccxt.com/#/?id=order-structure>`
        """
        if triggerPrice is None:
            raise ArgumentsRequired(self.id + ' createTriggerOrder() requires a triggerPrice argument')
        params['triggerPrice'] = triggerPrice
        if self.has['createTriggerOrder']:
            return self.create_order(symbol, type, side, amount, price, params)
        raise NotSupported(self.id + ' createTriggerOrder() is not supported yet')

    def create_stop_loss_order(self, symbol: str, type: OrderType, side: OrderSide, amount: float, price: Num = None, stopLossPrice: Num = None, params={}):
        """
        create a trigger stop loss order(type 2)
        :param str symbol: unified symbol of the market to create an order in
        :param str type: 'market' or 'limit'
        :param str side: 'buy' or 'sell'
        :param float amount: how much you want to trade in units of the base currency or the number of contracts
        :param float [price]: the price to fulfill the order, in units of the quote currency, ignored in market orders
        :param float stopLossPrice: the price to trigger the stop loss order, in units of the quote currency
        :param dict [params]: extra parameters specific to the exchange API endpoint
        :returns dict: an `order structure <https://docs.ccxt.com/#/?id=order-structure>`
        """
        if stopLossPrice is None:
            raise ArgumentsRequired(self.id + ' createStopLossOrder() requires a stopLossPrice argument')
        params['stopLossPrice'] = stopLossPrice
        if self.has['createStopLossOrder']:
            return self.create_order(symbol, type, side, amount, price, params)
        raise NotSupported(self.id + ' createStopLossOrder() is not supported yet')

    def create_take_profit_order(self, symbol: str, type: OrderType, side: OrderSide, amount: float, price: Num = None, takeProfitPrice: Num = None, params={}):
        """
        create a trigger take profit order(type 2)
        :param str symbol: unified symbol of the market to create an order in
        :param str type: 'market' or 'limit'
        :param str side: 'buy' or 'sell'
        :param float amount: how much you want to trade in units of the base currency or the number of contracts
        :param float [price]: the price to fulfill the order, in units of the quote currency, ignored in market orders
        :param float takeProfitPrice: the price to trigger the take profit order, in units of the quote currency
        :param dict [params]: extra parameters specific to the exchange API endpoint
        :returns dict: an `order structure <https://docs.ccxt.com/#/?id=order-structure>`
        """
        if takeProfitPrice is None:
            raise ArgumentsRequired(self.id + ' createTakeProfitOrder() requires a takeProfitPrice argument')
        params['takeProfitPrice'] = takeProfitPrice
        if self.has['createTakeProfitOrder']:
            return self.create_order(symbol, type, side, amount, price, params)
        raise NotSupported(self.id + ' createTakeProfitOrder() is not supported yet')

    def create_order_with_take_profit_and_stop_loss(self, symbol: str, type: OrderType, side: OrderSide, amount: float, price: Num = None, takeProfit: Num = None, stopLoss: Num = None, params={}):
        """
        create an order with a stop loss or take profit attached(type 3)
        :param str symbol: unified symbol of the market to create an order in
        :param str type: 'market' or 'limit'
        :param str side: 'buy' or 'sell'
        :param float amount: how much you want to trade in units of the base currency or the number of contracts
        :param float [price]: the price to fulfill the order, in units of the quote currency, ignored in market orders
        :param float [takeProfit]: the take profit price, in units of the quote currency
        :param float [stopLoss]: the stop loss price, in units of the quote currency
        :param dict [params]: extra parameters specific to the exchange API endpoint
        :param str [params.takeProfitType]: *not available on all exchanges* 'limit' or 'market'
        :param str [params.stopLossType]: *not available on all exchanges* 'limit' or 'market'
        :param str [params.takeProfitPriceType]: *not available on all exchanges* 'last', 'mark' or 'index'
        :param str [params.stopLossPriceType]: *not available on all exchanges* 'last', 'mark' or 'index'
        :param float [params.takeProfitLimitPrice]: *not available on all exchanges* limit price for a limit take profit order
        :param float [params.stopLossLimitPrice]: *not available on all exchanges* stop loss for a limit stop loss order
        :param float [params.takeProfitAmount]: *not available on all exchanges* the amount for a take profit
        :param float [params.stopLossAmount]: *not available on all exchanges* the amount for a stop loss
        :returns dict: an `order structure <https://docs.ccxt.com/#/?id=order-structure>`
        """
        if (takeProfit is None) and (stopLoss is None):
            raise ArgumentsRequired(self.id + ' createOrderWithTakeProfitAndStopLoss() requires either a takeProfit or stopLoss argument')
        if takeProfit is not None:
            params['takeProfit'] = {
                'triggerPrice': takeProfit,
            }
        if stopLoss is not None:
            params['stopLoss'] = {
                'triggerPrice': stopLoss,
            }
        takeProfitType = self.safe_string(params, 'takeProfitType')
        takeProfitPriceType = self.safe_string(params, 'takeProfitPriceType')
        takeProfitLimitPrice = self.safe_string(params, 'takeProfitLimitPrice')
        takeProfitAmount = self.safe_string(params, 'takeProfitAmount')
        stopLossType = self.safe_string(params, 'stopLossType')
        stopLossPriceType = self.safe_string(params, 'stopLossPriceType')
        stopLossLimitPrice = self.safe_string(params, 'stopLossLimitPrice')
        stopLossAmount = self.safe_string(params, 'stopLossAmount')
        if takeProfitType is not None:
            params['takeProfit']['type'] = takeProfitType
        if takeProfitPriceType is not None:
            params['takeProfit']['priceType'] = takeProfitPriceType
        if takeProfitLimitPrice is not None:
            params['takeProfit']['price'] = self.parse_to_numeric(takeProfitLimitPrice)
        if takeProfitAmount is not None:
            params['takeProfit']['amount'] = self.parse_to_numeric(takeProfitAmount)
        if stopLossType is not None:
            params['stopLoss']['type'] = stopLossType
        if stopLossPriceType is not None:
            params['stopLoss']['priceType'] = stopLossPriceType
        if stopLossLimitPrice is not None:
            params['stopLoss']['price'] = self.parse_to_numeric(stopLossLimitPrice)
        if stopLossAmount is not None:
            params['stopLoss']['amount'] = self.parse_to_numeric(stopLossAmount)
        params = self.omit(params, ['takeProfitType', 'takeProfitPriceType', 'takeProfitLimitPrice', 'takeProfitAmount', 'stopLossType', 'stopLossPriceType', 'stopLossLimitPrice', 'stopLossAmount'])
        if self.has['createOrderWithTakeProfitAndStopLoss']:
            return self.create_order(symbol, type, side, amount, price, params)
        raise NotSupported(self.id + ' createOrderWithTakeProfitAndStopLoss() is not supported yet')

    def create_orders(self, orders: List[OrderRequest], params={}):
        raise NotSupported(self.id + ' createOrders() is not supported yet')

    def create_order_ws(self, symbol: str, type: OrderType, side: OrderSide, amount: float, price: Num = None, params={}):
        raise NotSupported(self.id + ' createOrderWs() is not supported yet')

    def cancel_order(self, id: str, symbol: Str = None, params={}):
        raise NotSupported(self.id + ' cancelOrder() is not supported yet')

    def cancel_order_ws(self, id: str, symbol: Str = None, params={}):
        raise NotSupported(self.id + ' cancelOrderWs() is not supported yet')

    def cancel_orders_ws(self, ids: List[str], symbol: Str = None, params={}):
        raise NotSupported(self.id + ' cancelOrdersWs() is not supported yet')

    def cancel_all_orders(self, symbol: Str = None, params={}):
        raise NotSupported(self.id + ' cancelAllOrders() is not supported yet')

    def cancel_all_orders_ws(self, symbol: Str = None, params={}):
        raise NotSupported(self.id + ' cancelAllOrdersWs() is not supported yet')

    def cancel_unified_order(self, order, params={}):
        return self.cancelOrder(self.safe_string(order, 'id'), self.safe_string(order, 'symbol'), params)

    def fetch_orders(self, symbol: Str = None, since: Int = None, limit: Int = None, params={}):
        if self.has['fetchOpenOrders'] and self.has['fetchClosedOrders']:
            raise NotSupported(self.id + ' fetchOrders() is not supported yet, consider using fetchOpenOrders() and fetchClosedOrders() instead')
        raise NotSupported(self.id + ' fetchOrders() is not supported yet')

    def fetch_orders_ws(self, symbol: Str = None, since: Int = None, limit: Int = None, params={}):
        raise NotSupported(self.id + ' fetchOrdersWs() is not supported yet')

    def fetch_order_trades(self, id: str, symbol: Str = None, since: Int = None, limit: Int = None, params={}):
        raise NotSupported(self.id + ' fetchOrderTrades() is not supported yet')

    def watch_orders(self, symbol: Str = None, since: Int = None, limit: Int = None, params={}):
        raise NotSupported(self.id + ' watchOrders() is not supported yet')

<<<<<<< HEAD
    def subscribe_raw(self, callback: ConsumerFunction, synchronous=True):
        """
        subscribe to all raw messages received from websocket
        :param str[] symbols: unified symbols of the market to watch tickers
        :param Function callback: function to call when receiving an update
        :param boolean synchronous: if set to True, the callback will wait to finish before passing next message
        """
        stream = self.stream
        stream.subscribe('raw', callback, synchronous)

    def subscribe_errors(self, callback: ConsumerFunction, synchronous=True):
        """
        subscribe to all errors thrown by stream
        :param str[] symbols: unified symbols of the market to watch tickers
        :param Function callback: function to call when receiving an update
        :param boolean synchronous: if set to True, the callback will wait to finish before passing next message
        """
        stream = self.stream
        stream.subscribe('errors', callback, synchronous)

    def subscribe_orders(self, symbol: str = None, callback: ConsumerFunction = None, synchronous=True, params={}):
        """
        subscribes information on multiple orders made by the user
        :param str symbol: unified market symbol of the market the orders were made in
        :param Function callback: function to call when receiving an update
        :param boolean synchronous: if set to True, the callback will wait to finish before passing next message
        :param dict [params]: extra parameters specific to the exchange API endpoint
        """
        self.load_markets()
        symbol = self.symbol(symbol)
        if callback is not None:
            stream = self.stream
            if symbol is None:
                stream.subscribe('orders', callback, synchronous)
            else:
                stream.subscribe('orders::' + symbol, callback, synchronous)
        self.watchOrders(symbol, None, None, params)

    def fetch_open_orders(self, symbol: str = None, since: Int = None, limit: Int = None, params={}):
=======
    def fetch_open_orders(self, symbol: Str = None, since: Int = None, limit: Int = None, params={}):
>>>>>>> 80fe8f88
        if self.has['fetchOrders']:
            orders = self.fetch_orders(symbol, since, limit, params)
            return self.filter_by(orders, 'status', 'open')
        raise NotSupported(self.id + ' fetchOpenOrders() is not supported yet')

    def fetch_open_orders_ws(self, symbol: Str = None, since: Int = None, limit: Int = None, params={}):
        if self.has['fetchOrdersWs']:
            orders = self.fetchOrdersWs(symbol, since, limit, params)
            return self.filter_by(orders, 'status', 'open')
        raise NotSupported(self.id + ' fetchOpenOrdersWs() is not supported yet')

    def fetch_closed_orders(self, symbol: Str = None, since: Int = None, limit: Int = None, params={}):
        if self.has['fetchOrders']:
            orders = self.fetch_orders(symbol, since, limit, params)
            return self.filter_by(orders, 'status', 'closed')
        raise NotSupported(self.id + ' fetchClosedOrders() is not supported yet')

    def fetch_canceled_and_closed_orders(self, symbol: Str = None, since: Int = None, limit: Int = None, params={}):
        raise NotSupported(self.id + ' fetchCanceledAndClosedOrders() is not supported yet')

    def fetch_closed_orders_ws(self, symbol: Str = None, since: Int = None, limit: Int = None, params={}):
        if self.has['fetchOrdersWs']:
            orders = self.fetchOrdersWs(symbol, since, limit, params)
            return self.filter_by(orders, 'status', 'closed')
        raise NotSupported(self.id + ' fetchClosedOrdersWs() is not supported yet')

    def fetch_my_trades(self, symbol: Str = None, since: Int = None, limit: Int = None, params={}):
        raise NotSupported(self.id + ' fetchMyTrades() is not supported yet')

    def fetch_my_liquidations(self, symbol: Str = None, since: Int = None, limit: Int = None, params={}):
        raise NotSupported(self.id + ' fetchMyLiquidations() is not supported yet')

    def fetch_liquidations(self, symbol: str, since: Int = None, limit: Int = None, params={}):
        raise NotSupported(self.id + ' fetchLiquidations() is not supported yet')

    def fetch_my_trades_ws(self, symbol: Str = None, since: Int = None, limit: Int = None, params={}):
        raise NotSupported(self.id + ' fetchMyTradesWs() is not supported yet')

    def watch_my_trades(self, symbol: Str = None, since: Int = None, limit: Int = None, params={}):
        raise NotSupported(self.id + ' watchMyTrades() is not supported yet')

    def subscribe_my_trades(self, symbol: str = None, callback: ConsumerFunction = None, synchronous=True, params={}):
        """
        watches information on multiple trades made by the user
        :param str symbol: unified market symbol of the market orders were made in
        :param Function callback: function to call when receiving an update
        :param boolean synchronous: if set to True, the callback will wait to finish before passing next message
        :param dict [params]: extra parameters specific to the exchange API endpoint
        """
        self.load_markets()
        symbol = self.symbol(symbol)
        if callback is not None:
            stream = self.stream
            stream.subscribe('myTrades::' + symbol, callback, synchronous)
        self.watchMyTrades(symbol, None, None, params)

    def fetch_greeks(self, symbol: str, params={}):
        raise NotSupported(self.id + ' fetchGreeks() is not supported yet')

    def fetch_deposits_withdrawals(self, code: Str = None, since: Int = None, limit: Int = None, params={}):
        """
        fetch history of deposits and withdrawals
        :param str [code]: unified currency code for the currency of the deposit/withdrawals, default is None
        :param int [since]: timestamp in ms of the earliest deposit/withdrawal, default is None
        :param int [limit]: max number of deposit/withdrawals to return, default is None
        :param dict [params]: extra parameters specific to the exchange API endpoint
        :returns dict: a list of `transaction structures <https://docs.ccxt.com/#/?id=transaction-structure>`
        """
        raise NotSupported(self.id + ' fetchDepositsWithdrawals() is not supported yet')

    def fetch_deposits(self, symbol: Str = None, since: Int = None, limit: Int = None, params={}):
        raise NotSupported(self.id + ' fetchDeposits() is not supported yet')

    def fetch_withdrawals(self, symbol: Str = None, since: Int = None, limit: Int = None, params={}):
        raise NotSupported(self.id + ' fetchWithdrawals() is not supported yet')

    def fetch_deposits_ws(self, code: Str = None, since: Int = None, limit: Int = None, params={}):
        raise NotSupported(self.id + ' fetchDepositsWs() is not supported yet')

    def fetch_withdrawals_ws(self, code: Str = None, since: Int = None, limit: Int = None, params={}):
        raise NotSupported(self.id + ' fetchWithdrawalsWs() is not supported yet')

    def fetch_funding_rate_history(self, symbol: Str = None, since: Int = None, limit: Int = None, params={}):
        raise NotSupported(self.id + ' fetchFundingRateHistory() is not supported yet')

    def fetch_funding_history(self, symbol: Str = None, since: Int = None, limit: Int = None, params={}):
        raise NotSupported(self.id + ' fetchFundingHistory() is not supported yet')

    def close_position(self, symbol: str, side: OrderSide = None, params={}):
        raise NotSupported(self.id + ' closePosition() is not supported yet')

    def close_all_positions(self, params={}):
        raise NotSupported(self.id + ' closeAllPositions() is not supported yet')

    def fetch_l3_order_book(self, symbol: str, limit: Int = None, params={}):
        raise BadRequest(self.id + ' fetchL3OrderBook() is not supported yet')

    def parse_last_price(self, price, market: Market = None):
        raise NotSupported(self.id + ' parseLastPrice() is not supported yet')

    def fetch_deposit_address(self, code: str, params={}):
        if self.has['fetchDepositAddresses']:
            depositAddresses = self.fetchDepositAddresses([code], params)
            depositAddress = self.safe_value(depositAddresses, code)
            if depositAddress is None:
                raise InvalidAddress(self.id + ' fetchDepositAddress() could not find a deposit address for ' + code + ', make sure you have created a corresponding deposit address in your wallet on the exchange website')
            else:
                return depositAddress
        elif self.has['fetchDepositAddressesByNetwork']:
            network = self.safe_string(params, 'network')
            params = self.omit(params, 'network')
            addressStructures = self.fetchDepositAddressesByNetwork(code, params)
            if network is not None:
                return self.safe_dict(addressStructures, network)
            else:
                keys = list(addressStructures.keys())
                key = self.safe_string(keys, 0)
                return self.safe_dict(addressStructures, key)
        else:
            raise NotSupported(self.id + ' fetchDepositAddress() is not supported yet')

    def account(self) -> Account:
        return {
            'free': None,
            'used': None,
            'total': None,
        }

    def common_currency_code(self, currency: str):
        if not self.substituteCommonCurrencyCodes:
            return currency
        return self.safe_string(self.commonCurrencies, currency, currency)

    def currency(self, code: str):
        if self.currencies is None:
            raise ExchangeError(self.id + ' currencies not loaded')
        if isinstance(code, str):
            if code in self.currencies:
                return self.currencies[code]
            elif code in self.currencies_by_id:
                return self.currencies_by_id[code]
        raise ExchangeError(self.id + ' does not have currency code ' + code)

    def market(self, symbol: str):
        if self.markets is None:
            raise ExchangeError(self.id + ' markets not loaded')
        if symbol in self.markets:
            return self.markets[symbol]
        elif symbol in self.markets_by_id:
            markets = self.markets_by_id[symbol]
            defaultType = self.safe_string_2(self.options, 'defaultType', 'defaultSubType', 'spot')
            for i in range(0, len(markets)):
                market = markets[i]
                if market[defaultType]:
                    return market
            return markets[0]
        elif (symbol.endswith('-C')) or (symbol.endswith('-P')) or (symbol.startswith('C-')) or (symbol.startswith('P-')):
            return self.createExpiredOptionMarket(symbol)
        raise BadSymbol(self.id + ' does not have market symbol ' + symbol)

    def create_expired_option_market(self, symbol: str):
        raise NotSupported(self.id + ' createExpiredOptionMarket() is not supported yet')

    def handle_withdraw_tag_and_params(self, tag, params):
        if (tag is not None) and (isinstance(tag, dict)):
            params = self.extend(tag, params)
            tag = None
        if tag is None:
            tag = self.safe_string(params, 'tag')
            if tag is not None:
                params = self.omit(params, 'tag')
        return [tag, params]

    def create_limit_order(self, symbol: str, side: OrderSide, amount: float, price: float, params={}):
        return self.create_order(symbol, 'limit', side, amount, price, params)

    def create_market_order(self, symbol: str, side: OrderSide, amount: float, price: Num = None, params={}):
        return self.create_order(symbol, 'market', side, amount, price, params)

    def create_limit_buy_order(self, symbol: str, amount: float, price: float, params={}):
        return self.create_order(symbol, 'limit', 'buy', amount, price, params)

    def create_limit_sell_order(self, symbol: str, amount: float, price: float, params={}):
        return self.create_order(symbol, 'limit', 'sell', amount, price, params)

    def create_market_buy_order(self, symbol: str, amount: float, params={}):
        return self.create_order(symbol, 'market', 'buy', amount, None, params)

    def create_market_sell_order(self, symbol: str, amount: float, params={}):
        return self.create_order(symbol, 'market', 'sell', amount, None, params)

    def cost_to_precision(self, symbol: str, cost):
        market = self.market(symbol)
        return self.decimal_to_precision(cost, TRUNCATE, market['precision']['price'], self.precisionMode, self.paddingMode)

    def price_to_precision(self, symbol: str, price):
        market = self.market(symbol)
        result = self.decimal_to_precision(price, ROUND, market['precision']['price'], self.precisionMode, self.paddingMode)
        if result == '0':
            raise InvalidOrder(self.id + ' price of ' + market['symbol'] + ' must be greater than minimum price precision of ' + self.number_to_string(market['precision']['price']))
        return result

    def amount_to_precision(self, symbol: str, amount):
        market = self.market(symbol)
        result = self.decimal_to_precision(amount, TRUNCATE, market['precision']['amount'], self.precisionMode, self.paddingMode)
        if result == '0':
            raise InvalidOrder(self.id + ' amount of ' + market['symbol'] + ' must be greater than minimum amount precision of ' + self.number_to_string(market['precision']['amount']))
        return result

    def fee_to_precision(self, symbol: str, fee):
        market = self.market(symbol)
        return self.decimal_to_precision(fee, ROUND, market['precision']['price'], self.precisionMode, self.paddingMode)

    def currency_to_precision(self, code: str, fee, networkCode=None):
        currency = self.currencies[code]
        precision = self.safe_value(currency, 'precision')
        if networkCode is not None:
            networks = self.safe_dict(currency, 'networks', {})
            networkItem = self.safe_dict(networks, networkCode, {})
            precision = self.safe_value(networkItem, 'precision', precision)
        if precision is None:
            return self.forceString(fee)
        else:
            return self.decimal_to_precision(fee, ROUND, precision, self.precisionMode, self.paddingMode)

    def force_string(self, value):
        if not isinstance(value, str):
            return self.number_to_string(value)
        return value

    def is_tick_precision(self):
        return self.precisionMode == TICK_SIZE

    def is_decimal_precision(self):
        return self.precisionMode == DECIMAL_PLACES

    def is_significant_precision(self):
        return self.precisionMode == SIGNIFICANT_DIGITS

    def safe_number(self, obj: object, key: IndexType, defaultNumber: Num = None):
        value = self.safe_string(obj, key)
        return self.parse_number(value, defaultNumber)

    def safe_number_n(self, obj: object, arr: List[IndexType], defaultNumber: Num = None):
        value = self.safe_string_n(obj, arr)
        return self.parse_number(value, defaultNumber)

    def parse_precision(self, precision: str):
        """
         * @ignore
        :param str precision: The number of digits to the right of the decimal
        :returns str: a string number equal to 1e-precision
        """
        if precision is None:
            return None
        precisionNumber = int(precision)
        if precisionNumber == 0:
            return '1'
        parsedPrecision = '0.'
        for i in range(0, precisionNumber - 1):
            parsedPrecision = parsedPrecision + '0'
        return parsedPrecision + '1'

    def load_time_difference(self, params={}):
        serverTime = self.fetch_time(params)
        after = self.milliseconds()
        self.options['timeDifference'] = after - serverTime
        return self.options['timeDifference']

    def implode_hostname(self, url: str):
        return self.implode_params(url, {'hostname': self.hostname})

    def fetch_market_leverage_tiers(self, symbol: str, params={}):
        if self.has['fetchLeverageTiers']:
            market = self.market(symbol)
            if not market['contract']:
                raise BadSymbol(self.id + ' fetchMarketLeverageTiers() supports contract markets only')
            tiers = self.fetch_leverage_tiers([symbol])
            return self.safe_value(tiers, symbol)
        else:
            raise NotSupported(self.id + ' fetchMarketLeverageTiers() is not supported yet')

    def create_post_only_order(self, symbol: str, type: OrderType, side: OrderSide, amount: float, price: Num = None, params={}):
        if not self.has['createPostOnlyOrder']:
            raise NotSupported(self.id + 'createPostOnlyOrder() is not supported yet')
        query = self.extend(params, {'postOnly': True})
        return self.create_order(symbol, type, side, amount, price, query)

    def create_reduce_only_order(self, symbol: str, type: OrderType, side: OrderSide, amount: float, price: Num = None, params={}):
        if not self.has['createReduceOnlyOrder']:
            raise NotSupported(self.id + 'createReduceOnlyOrder() is not supported yet')
        query = self.extend(params, {'reduceOnly': True})
        return self.create_order(symbol, type, side, amount, price, query)

    def create_stop_order(self, symbol: str, type: OrderType, side: OrderSide, amount: float, price: Num = None, stopPrice: Num = None, params={}):
        if not self.has['createStopOrder']:
            raise NotSupported(self.id + ' createStopOrder() is not supported yet')
        if stopPrice is None:
            raise ArgumentsRequired(self.id + ' create_stop_order() requires a stopPrice argument')
        query = self.extend(params, {'stopPrice': stopPrice})
        return self.create_order(symbol, type, side, amount, price, query)

    def create_stop_limit_order(self, symbol: str, side: OrderSide, amount: float, price: float, stopPrice: float, params={}):
        if not self.has['createStopLimitOrder']:
            raise NotSupported(self.id + ' createStopLimitOrder() is not supported yet')
        query = self.extend(params, {'stopPrice': stopPrice})
        return self.create_order(symbol, 'limit', side, amount, price, query)

    def create_stop_market_order(self, symbol: str, side: OrderSide, amount: float, stopPrice: float, params={}):
        if not self.has['createStopMarketOrder']:
            raise NotSupported(self.id + ' createStopMarketOrder() is not supported yet')
        query = self.extend(params, {'stopPrice': stopPrice})
        return self.create_order(symbol, 'market', side, amount, None, query)

    def safe_currency_code(self, currencyId: Str, currency: Currency = None):
        currency = self.safe_currency(currencyId, currency)
        return currency['code']

    def filter_by_symbol_since_limit(self, array, symbol: Str = None, since: Int = None, limit: Int = None, tail=False):
        return self.filter_by_value_since_limit(array, 'symbol', symbol, since, limit, 'timestamp', tail)

    def filter_by_currency_since_limit(self, array, code=None, since: Int = None, limit: Int = None, tail=False):
        return self.filter_by_value_since_limit(array, 'currency', code, since, limit, 'timestamp', tail)

    def filter_by_symbols_since_limit(self, array, symbols: List[str] = None, since: Int = None, limit: Int = None, tail=False):
        result = self.filter_by_array(array, 'symbol', symbols, False)
        return self.filter_by_since_limit(result, since, limit, 'timestamp', tail)

    def parse_last_prices(self, pricesData, symbols: List[str] = None, params={}):
        #
        # the value of tickers is either a dict or a list
        #
        # dict
        #
        #     {
        #         'marketId1': {...},
        #         'marketId2': {...},
        #         ...
        #     }
        #
        # list
        #
        #     [
        #         {'market': 'marketId1', ...},
        #         {'market': 'marketId2', ...},
        #         ...
        #     ]
        #
        results = []
        if isinstance(pricesData, list):
            for i in range(0, len(pricesData)):
                priceData = self.extend(self.parseLastPrice(pricesData[i]), params)
                results.append(priceData)
        else:
            marketIds = list(pricesData.keys())
            for i in range(0, len(marketIds)):
                marketId = marketIds[i]
                market = self.safe_market(marketId)
                priceData = self.extend(self.parseLastPrice(pricesData[marketId], market), params)
                results.append(priceData)
        symbols = self.market_symbols(symbols)
        return self.filter_by_array(results, 'symbol', symbols)

    def parse_tickers(self, tickers, symbols: List[str] = None, params={}):
        #
        # the value of tickers is either a dict or a list
        #
        # dict
        #
        #     {
        #         'marketId1': {...},
        #         'marketId2': {...},
        #         'marketId3': {...},
        #         ...
        #     }
        #
        # list
        #
        #     [
        #         {'market': 'marketId1', ...},
        #         {'market': 'marketId2', ...},
        #         {'market': 'marketId3', ...},
        #         ...
        #     ]
        #
        results = []
        if isinstance(tickers, list):
            for i in range(0, len(tickers)):
                ticker = self.extend(self.parse_ticker(tickers[i]), params)
                results.append(ticker)
        else:
            marketIds = list(tickers.keys())
            for i in range(0, len(marketIds)):
                marketId = marketIds[i]
                market = self.safe_market(marketId)
                ticker = self.extend(self.parse_ticker(tickers[marketId], market), params)
                results.append(ticker)
        symbols = self.market_symbols(symbols)
        return self.filter_by_array(results, 'symbol', symbols)

    def parse_deposit_addresses(self, addresses, codes: List[str] = None, indexed=True, params={}):
        result = []
        for i in range(0, len(addresses)):
            address = self.extend(self.parse_deposit_address(addresses[i]), params)
            result.append(address)
        if codes is not None:
            result = self.filter_by_array(result, 'currency', codes, False)
        if indexed:
            return self.index_by(result, 'currency')
        return result

    def parse_borrow_interests(self, response, market: Market = None):
        interests = []
        for i in range(0, len(response)):
            row = response[i]
            interests.append(self.parse_borrow_interest(row, market))
        return interests

    def parse_funding_rate_histories(self, response, market=None, since: Int = None, limit: Int = None):
        rates = []
        for i in range(0, len(response)):
            entry = response[i]
            rates.append(self.parse_funding_rate_history(entry, market))
        sorted = self.sort_by(rates, 'timestamp')
        symbol = None if (market is None) else market['symbol']
        return self.filter_by_symbol_since_limit(sorted, symbol, since, limit)

    def safe_symbol(self, marketId: Str, market: Market = None, delimiter: Str = None, marketType: Str = None):
        market = self.safe_market(marketId, market, delimiter, marketType)
        return market['symbol']

    def parse_funding_rate(self, contract: str, market: Market = None):
        raise NotSupported(self.id + ' parseFundingRate() is not supported yet')

    def parse_funding_rates(self, response, market: Market = None):
        result = {}
        for i in range(0, len(response)):
            parsed = self.parse_funding_rate(response[i], market)
            result[parsed['symbol']] = parsed
        return result

    def is_trigger_order(self, params):
        isTrigger = self.safe_bool_2(params, 'trigger', 'stop')
        if isTrigger:
            params = self.omit(params, ['trigger', 'stop'])
        return [isTrigger, params]

    def is_post_only(self, isMarketOrder: bool, exchangeSpecificParam, params={}):
        """
         * @ignore
        :param str type: Order type
        :param boolean exchangeSpecificParam: exchange specific postOnly
        :param dict [params]: exchange specific params
        :returns boolean: True if a post only order, False otherwise
        """
        timeInForce = self.safe_string_upper(params, 'timeInForce')
        postOnly = self.safe_bool_2(params, 'postOnly', 'post_only', False)
        # we assume timeInForce is uppercase from safeStringUpper(params, 'timeInForce')
        ioc = timeInForce == 'IOC'
        fok = timeInForce == 'FOK'
        timeInForcePostOnly = timeInForce == 'PO'
        postOnly = postOnly or timeInForcePostOnly or exchangeSpecificParam
        if postOnly:
            if ioc or fok:
                raise InvalidOrder(self.id + ' postOnly orders cannot have timeInForce equal to ' + timeInForce)
            elif isMarketOrder:
                raise InvalidOrder(self.id + ' market orders cannot be postOnly')
            else:
                return True
        else:
            return False

    def handle_post_only(self, isMarketOrder: bool, exchangeSpecificPostOnlyOption: bool, params: Any = {}):
        """
         * @ignore
        :param str type: Order type
        :param boolean exchangeSpecificBoolean: exchange specific postOnly
        :param dict [params]: exchange specific params
        :returns Array:
        """
        timeInForce = self.safe_string_upper(params, 'timeInForce')
        postOnly = self.safe_bool(params, 'postOnly', False)
        ioc = timeInForce == 'IOC'
        fok = timeInForce == 'FOK'
        po = timeInForce == 'PO'
        postOnly = postOnly or po or exchangeSpecificPostOnlyOption
        if postOnly:
            if ioc or fok:
                raise InvalidOrder(self.id + ' postOnly orders cannot have timeInForce equal to ' + timeInForce)
            elif isMarketOrder:
                raise InvalidOrder(self.id + ' market orders cannot be postOnly')
            else:
                if po:
                    params = self.omit(params, 'timeInForce')
                params = self.omit(params, 'postOnly')
                return [True, params]
        return [False, params]

    def fetch_last_prices(self, symbols: List[str] = None, params={}):
        raise NotSupported(self.id + ' fetchLastPrices() is not supported yet')

    def fetch_trading_fees(self, params={}):
        raise NotSupported(self.id + ' fetchTradingFees() is not supported yet')

    def fetch_trading_fees_ws(self, params={}):
        raise NotSupported(self.id + ' fetchTradingFeesWs() is not supported yet')

    def fetch_trading_fee(self, symbol: str, params={}):
        if not self.has['fetchTradingFees']:
            raise NotSupported(self.id + ' fetchTradingFee() is not supported yet')
        return self.fetch_trading_fees(params)

    def parse_open_interest(self, interest, market: Market = None):
        raise NotSupported(self.id + ' parseOpenInterest() is not supported yet')

    def parse_open_interests(self, response, market=None, since: Int = None, limit: Int = None):
        interests = []
        for i in range(0, len(response)):
            entry = response[i]
            interest = self.parse_open_interest(entry, market)
            interests.append(interest)
        sorted = self.sort_by(interests, 'timestamp')
        symbol = self.safe_string(market, 'symbol')
        return self.filter_by_symbol_since_limit(sorted, symbol, since, limit)

    def fetch_funding_rate(self, symbol: str, params={}):
        if self.has['fetchFundingRates']:
            self.load_markets()
            market = self.market(symbol)
            symbol = market['symbol']
            if not market['contract']:
                raise BadSymbol(self.id + ' fetchFundingRate() supports contract markets only')
            rates = self.fetchFundingRates([symbol], params)
            rate = self.safe_value(rates, symbol)
            if rate is None:
                raise NullResponse(self.id + ' fetchFundingRate() returned no data for ' + symbol)
            else:
                return rate
        else:
            raise NotSupported(self.id + ' fetchFundingRate() is not supported yet')

    def fetch_mark_ohlcv(self, symbol, timeframe='1m', since: Int = None, limit: Int = None, params={}):
        """
        fetches historical mark price candlestick data containing the open, high, low, and close price of a market
        :param str symbol: unified symbol of the market to fetch OHLCV data for
        :param str timeframe: the length of time each candle represents
        :param int [since]: timestamp in ms of the earliest candle to fetch
        :param int [limit]: the maximum amount of candles to fetch
        :param dict [params]: extra parameters specific to the exchange API endpoint
        :returns float[][]: A list of candles ordered, open, high, low, close, None
        """
        if self.has['fetchMarkOHLCV']:
            request = {
                'price': 'mark',
            }
            return self.fetch_ohlcv(symbol, timeframe, since, limit, self.extend(request, params))
        else:
            raise NotSupported(self.id + ' fetchMarkOHLCV() is not supported yet')

    def fetch_index_ohlcv(self, symbol: str, timeframe='1m', since: Int = None, limit: Int = None, params={}):
        """
        fetches historical index price candlestick data containing the open, high, low, and close price of a market
        :param str symbol: unified symbol of the market to fetch OHLCV data for
        :param str timeframe: the length of time each candle represents
        :param int [since]: timestamp in ms of the earliest candle to fetch
        :param int [limit]: the maximum amount of candles to fetch
        :param dict [params]: extra parameters specific to the exchange API endpoint
         * @returns {} A list of candles ordered, open, high, low, close, None
        """
        if self.has['fetchIndexOHLCV']:
            request = {
                'price': 'index',
            }
            return self.fetch_ohlcv(symbol, timeframe, since, limit, self.extend(request, params))
        else:
            raise NotSupported(self.id + ' fetchIndexOHLCV() is not supported yet')

    def fetch_premium_index_ohlcv(self, symbol: str, timeframe='1m', since: Int = None, limit: Int = None, params={}):
        """
        fetches historical premium index price candlestick data containing the open, high, low, and close price of a market
        :param str symbol: unified symbol of the market to fetch OHLCV data for
        :param str timeframe: the length of time each candle represents
        :param int [since]: timestamp in ms of the earliest candle to fetch
        :param int [limit]: the maximum amount of candles to fetch
        :param dict [params]: extra parameters specific to the exchange API endpoint
        :returns float[][]: A list of candles ordered, open, high, low, close, None
        """
        if self.has['fetchPremiumIndexOHLCV']:
            request = {
                'price': 'premiumIndex',
            }
            return self.fetch_ohlcv(symbol, timeframe, since, limit, self.extend(request, params))
        else:
            raise NotSupported(self.id + ' fetchPremiumIndexOHLCV() is not supported yet')

    def handle_time_in_force(self, params={}):
        """
         * @ignore
         * Must add timeInForce to self.options to use self method
        :returns str: returns the exchange specific value for timeInForce
        """
        timeInForce = self.safe_string_upper(params, 'timeInForce')  # supported values GTC, IOC, PO
        if timeInForce is not None:
            exchangeValue = self.safe_string(self.options['timeInForce'], timeInForce)
            if exchangeValue is None:
                raise ExchangeError(self.id + ' does not support timeInForce "' + timeInForce + '"')
            return exchangeValue
        return None

    def convert_type_to_account(self, account):
        """
         * @ignore
         * Must add accountsByType to self.options to use self method
        :param str account: key for account name in self.options['accountsByType']
        :returns: the exchange specific account name or the isolated margin id for transfers
        """
        accountsByType = self.safe_dict(self.options, 'accountsByType', {})
        lowercaseAccount = account.lower()
        if lowercaseAccount in accountsByType:
            return accountsByType[lowercaseAccount]
        elif (account in self.markets) or (account in self.markets_by_id):
            market = self.market(account)
            return market['id']
        else:
            return account

    def check_required_argument(self, methodName: str, argument, argumentName, options=[]):
        """
         * @ignore
        :param str methodName: the name of the method that the argument is being checked for
        :param str argument: the argument's actual value provided
        :param str argumentName: the name of the argument being checked(for logging purposes)
        :param str[] options: a list of options that the argument can be
        :returns None:
        """
        optionsLength = len(options)
        if (argument is None) or ((optionsLength > 0) and (not(self.in_array(argument, options)))):
            messageOptions = ', '.join(options)
            message = self.id + ' ' + methodName + '() requires a ' + argumentName + ' argument'
            if messageOptions != '':
                message += ', one of ' + '(' + messageOptions + ')'
            raise ArgumentsRequired(message)

    def check_required_margin_argument(self, methodName: str, symbol: Str, marginMode: str):
        """
         * @ignore
        :param str symbol: unified symbol of the market
        :param str methodName: name of the method that requires a symbol
        :param str marginMode: is either 'isolated' or 'cross'
        """
        if (marginMode == 'isolated') and (symbol is None):
            raise ArgumentsRequired(self.id + ' ' + methodName + '() requires a symbol argument for isolated margin')
        elif (marginMode == 'cross') and (symbol is not None):
            raise ArgumentsRequired(self.id + ' ' + methodName + '() cannot have a symbol argument for cross margin')

    def parse_deposit_withdraw_fees(self, response, codes: List[str] = None, currencyIdKey=None):
        """
         * @ignore
        :param object[]|dict response: unparsed response from the exchange
        :param str[]|None codes: the unified currency codes to fetch transactions fees for, returns all currencies when None
        :param str currencyIdKey: *should only be None when response is a dictionary* the object key that corresponds to the currency id
        :returns dict: objects with withdraw and deposit fees, indexed by currency codes
        """
        depositWithdrawFees = {}
        codes = self.marketCodes(codes)
        isArray = isinstance(response, list)
        responseKeys = response
        if not isArray:
            responseKeys = list(response.keys())
        for i in range(0, len(responseKeys)):
            entry = responseKeys[i]
            dictionary = entry if isArray else response[entry]
            currencyId = self.safe_string(dictionary, currencyIdKey) if isArray else entry
            currency = self.safe_value(self.currencies_by_id, currencyId)
            code = self.safe_string(currency, 'code', currencyId)
            if (codes is None) or (self.in_array(code, codes)):
                depositWithdrawFees[code] = self.parseDepositWithdrawFee(dictionary, currency)
        return depositWithdrawFees

    def parse_deposit_withdraw_fee(self, fee, currency: Currency = None):
        raise NotSupported(self.id + ' parseDepositWithdrawFee() is not supported yet')

    def deposit_withdraw_fee(self, info):
        return {
            'info': info,
            'withdraw': {
                'fee': None,
                'percentage': None,
            },
            'deposit': {
                'fee': None,
                'percentage': None,
            },
            'networks': {},
        }

    def assign_default_deposit_withdraw_fees(self, fee, currency=None):
        """
         * @ignore
        Takes a depositWithdrawFee structure and assigns the default values for withdraw and deposit
        :param dict fee: A deposit withdraw fee structure
        :param dict currency: A currency structure, the response from self.currency()
        :returns dict: A deposit withdraw fee structure
        """
        networkKeys = list(fee['networks'].keys())
        numNetworks = len(networkKeys)
        if numNetworks == 1:
            fee['withdraw'] = fee['networks'][networkKeys[0]]['withdraw']
            fee['deposit'] = fee['networks'][networkKeys[0]]['deposit']
            return fee
        currencyCode = self.safe_string(currency, 'code')
        for i in range(0, numNetworks):
            network = networkKeys[i]
            if network == currencyCode:
                fee['withdraw'] = fee['networks'][networkKeys[i]]['withdraw']
                fee['deposit'] = fee['networks'][networkKeys[i]]['deposit']
        return fee

    def parse_income(self, info, market: Market = None):
        raise NotSupported(self.id + ' parseIncome() is not supported yet')

    def parse_incomes(self, incomes, market=None, since: Int = None, limit: Int = None):
        """
         * @ignore
        parses funding fee info from exchange response
        :param dict[] incomes: each item describes once instance of currency being received or paid
        :param dict market: ccxt market
        :param int [since]: when defined, the response items are filtered to only include items after self timestamp
        :param int [limit]: limits the number of items in the response
        :returns dict[]: an array of `funding history structures <https://docs.ccxt.com/#/?id=funding-history-structure>`
        """
        result = []
        for i in range(0, len(incomes)):
            entry = incomes[i]
            parsed = self.parse_income(entry, market)
            result.append(parsed)
        sorted = self.sort_by(result, 'timestamp')
        return self.filter_by_since_limit(sorted, since, limit)

    def get_market_from_symbols(self, symbols: List[str] = None):
        if symbols is None:
            return None
        firstMarket = self.safe_string(symbols, 0)
        market = self.market(firstMarket)
        return market

    def parse_ws_ohlcvs(self, ohlcvs: List[object], market: Any = None, timeframe: str = '1m', since: Int = None, limit: Int = None):
        results = []
        for i in range(0, len(ohlcvs)):
            results.append(self.parse_ws_ohlcv(ohlcvs[i], market))
        return results

    def fetch_transactions(self, code: Str = None, since: Int = None, limit: Int = None, params={}):
        """
         * @deprecated
        *DEPRECATED* use fetchDepositsWithdrawals instead
        :param str code: unified currency code for the currency of the deposit/withdrawals, default is None
        :param int [since]: timestamp in ms of the earliest deposit/withdrawal, default is None
        :param int [limit]: max number of deposit/withdrawals to return, default is None
        :param dict [params]: extra parameters specific to the exchange API endpoint
        :returns dict: a list of `transaction structures <https://docs.ccxt.com/#/?id=transaction-structure>`
        """
        if self.has['fetchDepositsWithdrawals']:
            return self.fetchDepositsWithdrawals(code, since, limit, params)
        else:
            raise NotSupported(self.id + ' fetchTransactions() is not supported yet')

    def filter_by_array_positions(self, objects, key: IndexType, values=None, indexed=True):
        """
         * @ignore
        Typed wrapper for filterByArray that returns a list of positions
        """
        return self.filter_by_array(objects, key, values, indexed)

    def filter_by_array_tickers(self, objects, key: IndexType, values=None, indexed=True):
        """
         * @ignore
        Typed wrapper for filterByArray that returns a dictionary of tickers
        """
        return self.filter_by_array(objects, key, values, indexed)

    def create_ohlcv_object(self, symbol: str, timeframe: str, data):
        res = {}
        res[symbol] = {}
        res[symbol][timeframe] = data
        return res

    def handle_max_entries_per_request_and_params(self, method: str, maxEntriesPerRequest: Int = None, params={}):
        newMaxEntriesPerRequest = None
        newMaxEntriesPerRequest, params = self.handle_option_and_params(params, method, 'maxEntriesPerRequest')
        if (newMaxEntriesPerRequest is not None) and (newMaxEntriesPerRequest != maxEntriesPerRequest):
            maxEntriesPerRequest = newMaxEntriesPerRequest
        if maxEntriesPerRequest is None:
            maxEntriesPerRequest = 1000  # default to 1000
        return [maxEntriesPerRequest, params]

    def fetch_paginated_call_dynamic(self, method: str, symbol: Str = None, since: Int = None, limit: Int = None, params={}, maxEntriesPerRequest: Int = None):
        maxCalls = None
        maxCalls, params = self.handle_option_and_params(params, method, 'paginationCalls', 10)
        maxRetries = None
        maxRetries, params = self.handle_option_and_params(params, method, 'maxRetries', 3)
        paginationDirection = None
        paginationDirection, params = self.handle_option_and_params(params, method, 'paginationDirection', 'backward')
        paginationTimestamp = None
        calls = 0
        result = []
        errors = 0
        until = self.safe_integer_2(params, 'untill', 'till')  # do not omit it from params here
        maxEntriesPerRequest, params = self.handle_max_entries_per_request_and_params(method, maxEntriesPerRequest, params)
        if (paginationDirection == 'forward'):
            if since is None:
                raise ArgumentsRequired(self.id + ' pagination requires a since argument when paginationDirection set to forward')
            paginationTimestamp = since
        while((calls < maxCalls)):
            calls += 1
            try:
                if paginationDirection == 'backward':
                    # do it backwards, starting from the last
                    # UNTIL filtering is required in order to work
                    if paginationTimestamp is not None:
                        params['until'] = paginationTimestamp - 1
                    response = getattr(self, method)(symbol, None, maxEntriesPerRequest, params)
                    responseLength = len(response)
                    if self.verbose:
                        backwardMessage = 'Dynamic pagination call ' + self.number_to_string(calls) + ' method ' + method + ' response length ' + self.number_to_string(responseLength)
                        if paginationTimestamp is not None:
                            backwardMessage += ' timestamp ' + self.number_to_string(paginationTimestamp)
                        self.log(backwardMessage)
                    if responseLength == 0:
                        break
                    errors = 0
                    result = self.array_concat(result, response)
                    firstElement = self.safe_value(response, 0)
                    paginationTimestamp = self.safe_integer_2(firstElement, 'timestamp', 0)
                    if (since is not None) and (paginationTimestamp <= since):
                        break
                else:
                    # do it forwards, starting from the since
                    response = getattr(self, method)(symbol, paginationTimestamp, maxEntriesPerRequest, params)
                    responseLength = len(response)
                    if self.verbose:
                        forwardMessage = 'Dynamic pagination call ' + self.number_to_string(calls) + ' method ' + method + ' response length ' + self.number_to_string(responseLength)
                        if paginationTimestamp is not None:
                            forwardMessage += ' timestamp ' + self.number_to_string(paginationTimestamp)
                        self.log(forwardMessage)
                    if responseLength == 0:
                        break
                    errors = 0
                    result = self.array_concat(result, response)
                    last = self.safe_value(response, responseLength - 1)
                    paginationTimestamp = self.safe_integer(last, 'timestamp') - 1
                    if (until is not None) and (paginationTimestamp >= until):
                        break
            except Exception as e:
                errors += 1
                if errors > maxRetries:
                    raise e
        uniqueResults = self.remove_repeated_elements_from_array(result)
        key = 0 if (method == 'fetchOHLCV') else 'timestamp'
        return self.filter_by_since_limit(uniqueResults, since, limit, key)

    def safe_deterministic_call(self, method: str, symbol: Str = None, since: Int = None, limit: Int = None, timeframe: Str = None, params={}):
        maxRetries = None
        maxRetries, params = self.handle_option_and_params(params, method, 'maxRetries', 3)
        errors = 0
        try:
            if timeframe and method != 'fetchFundingRateHistory':
                return getattr(self, method)(symbol, timeframe, since, limit, params)
            else:
                return getattr(self, method)(symbol, since, limit, params)
        except Exception as e:
            if isinstance(e, RateLimitExceeded):
                raise e  # if we are rate limited, we should not retry and fail fast
            errors += 1
            if errors > maxRetries:
                raise e
        return None

    def fetch_paginated_call_deterministic(self, method: str, symbol: Str = None, since: Int = None, limit: Int = None, timeframe: Str = None, params={}, maxEntriesPerRequest=None):
        maxCalls = None
        maxCalls, params = self.handle_option_and_params(params, method, 'paginationCalls', 10)
        maxEntriesPerRequest, params = self.handle_max_entries_per_request_and_params(method, maxEntriesPerRequest, params)
        current = self.milliseconds()
        tasks = []
        time = self.parse_timeframe(timeframe) * 1000
        step = time * maxEntriesPerRequest
        currentSince = current - (maxCalls * step) - 1
        if since is not None:
            currentSince = max(currentSince, since)
        until = self.safe_integer_2(params, 'until', 'till')  # do not omit it here
        if until is not None:
            requiredCalls = int(math.ceil((until - since)) / step)
            if requiredCalls > maxCalls:
                raise BadRequest(self.id + ' the number of required calls is greater than the max number of calls allowed, either increase the paginationCalls or decrease the since-until gap. Current paginationCalls limit is ' + str(maxCalls) + ' required calls is ' + str(requiredCalls))
        for i in range(0, maxCalls):
            if (until is not None) and (currentSince >= until):
                break
            tasks.append(self.safe_deterministic_call(method, symbol, currentSince, maxEntriesPerRequest, timeframe, params))
            currentSince = self.sum(currentSince, step) - 1
        results = tasks
        result = []
        for i in range(0, len(results)):
            result = self.array_concat(result, results[i])
        uniqueResults = self.remove_repeated_elements_from_array(result)
        key = 0 if (method == 'fetchOHLCV') else 'timestamp'
        return self.filter_by_since_limit(uniqueResults, since, limit, key)

    def fetch_paginated_call_cursor(self, method: str, symbol: Str = None, since=None, limit=None, params={}, cursorReceived=None, cursorSent=None, cursorIncrement=None, maxEntriesPerRequest=None):
        maxCalls = None
        maxCalls, params = self.handle_option_and_params(params, method, 'paginationCalls', 10)
        maxRetries = None
        maxRetries, params = self.handle_option_and_params(params, method, 'maxRetries', 3)
        maxEntriesPerRequest, params = self.handle_max_entries_per_request_and_params(method, maxEntriesPerRequest, params)
        cursorValue = None
        i = 0
        errors = 0
        result = []
        while(i < maxCalls):
            try:
                if cursorValue is not None:
                    if cursorIncrement is not None:
                        cursorValue = self.parseToInt(cursorValue) + cursorIncrement
                    params[cursorSent] = cursorValue
                response = None
                if method == 'fetchAccounts':
                    response = getattr(self, method)(params)
                else:
                    response = getattr(self, method)(symbol, since, maxEntriesPerRequest, params)
                errors = 0
                responseLength = len(response)
                if self.verbose:
                    iteration = (i + str(1))
                    cursorMessage = 'Cursor pagination call ' + iteration + ' method ' + method + ' response length ' + str(responseLength) + ' cursor ' + cursorValue
                    self.log(cursorMessage)
                if responseLength == 0:
                    break
                result = self.array_concat(result, response)
                last = self.safe_value(response, responseLength - 1)
                cursorValue = self.safe_value(last['info'], cursorReceived)
                if cursorValue is None:
                    break
                lastTimestamp = self.safe_integer(last, 'timestamp')
                if lastTimestamp is not None and lastTimestamp < since:
                    break
            except Exception as e:
                errors += 1
                if errors > maxRetries:
                    raise e
            i += 1
        sorted = self.sortCursorPaginatedResult(result)
        key = 0 if (method == 'fetchOHLCV') else 'timestamp'
        return self.filter_by_since_limit(sorted, since, limit, key)

    def fetch_paginated_call_incremental(self, method: str, symbol: Str = None, since=None, limit=None, params={}, pageKey=None, maxEntriesPerRequest=None):
        maxCalls = None
        maxCalls, params = self.handle_option_and_params(params, method, 'paginationCalls', 10)
        maxRetries = None
        maxRetries, params = self.handle_option_and_params(params, method, 'maxRetries', 3)
        maxEntriesPerRequest, params = self.handle_max_entries_per_request_and_params(method, maxEntriesPerRequest, params)
        i = 0
        errors = 0
        result = []
        while(i < maxCalls):
            try:
                params[pageKey] = i + 1
                response = getattr(self, method)(symbol, since, maxEntriesPerRequest, params)
                errors = 0
                responseLength = len(response)
                if self.verbose:
                    iteration = (i + str(1))
                    incrementalMessage = 'Incremental pagination call ' + iteration + ' method ' + method + ' response length ' + str(responseLength)
                    self.log(incrementalMessage)
                if responseLength == 0:
                    break
                result = self.array_concat(result, response)
            except Exception as e:
                errors += 1
                if errors > maxRetries:
                    raise e
            i += 1
        sorted = self.sortCursorPaginatedResult(result)
        key = 0 if (method == 'fetchOHLCV') else 'timestamp'
        return self.filter_by_since_limit(sorted, since, limit, key)

    def sort_cursor_paginated_result(self, result):
        first = self.safe_value(result, 0)
        if first is not None:
            if 'timestamp' in first:
                return self.sort_by(result, 'timestamp', True)
            if 'id' in first:
                return self.sort_by(result, 'id', True)
        return result

    def remove_repeated_elements_from_array(self, input):
        uniqueResult = {}
        for i in range(0, len(input)):
            entry = input[i]
            id = self.safe_string(entry, 'id')
            if id is not None:
                if self.safe_string(uniqueResult, id) is None:
                    uniqueResult[id] = entry
            else:
                timestamp = self.safe_integer_2(entry, 'timestamp', 0)
                if timestamp is not None:
                    if self.safe_string(uniqueResult, timestamp) is None:
                        uniqueResult[timestamp] = entry
        values = list(uniqueResult.values())
        valuesLength = len(values)
        if valuesLength > 0:
            return values
        return input

    def handle_until_option(self, key: str, request, params, multiplier=1):
        until = self.safe_integer_2(params, 'until', 'till')
        if until is not None:
            request[key] = self.parseToInt(until * multiplier)
            params = self.omit(params, ['until', 'till'])
        return [request, params]

    def safe_open_interest(self, interest, market: Market = None):
        return self.extend(interest, {
            'symbol': self.safe_string(market, 'symbol'),
            'baseVolume': self.safe_number(interest, 'baseVolume'),  # deprecated
            'quoteVolume': self.safe_number(interest, 'quoteVolume'),  # deprecated
            'openInterestAmount': self.safe_number(interest, 'openInterestAmount'),
            'openInterestValue': self.safe_number(interest, 'openInterestValue'),
            'timestamp': self.safe_integer(interest, 'timestamp'),
            'datetime': self.safe_string(interest, 'datetime'),
            'info': self.safe_value(interest, 'info'),
        })

    def parse_liquidation(self, liquidation, market: Market = None):
        raise NotSupported(self.id + ' parseLiquidation() is not supported yet')

    def parse_liquidations(self, liquidations, market=None, since: Int = None, limit: Int = None):
        """
         * @ignore
        parses liquidation info from the exchange response
        :param dict[] liquidations: each item describes an instance of a liquidation event
        :param dict market: ccxt market
        :param int [since]: when defined, the response items are filtered to only include items after self timestamp
        :param int [limit]: limits the number of items in the response
        :returns dict[]: an array of `liquidation structures <https://docs.ccxt.com/#/?id=liquidation-structure>`
        """
        result = []
        for i in range(0, len(liquidations)):
            entry = liquidations[i]
            parsed = self.parseLiquidation(entry, market)
            result.append(parsed)
        sorted = self.sort_by(result, 'timestamp')
        symbol = self.safe_string(market, 'symbol')
        return self.filter_by_symbol_since_limit(sorted, symbol, since, limit)

    def parse_greeks(self, greeks, market: Market = None):
        raise NotSupported(self.id + ' parseGreeks() is not supported yet')

    def parse_margin_modes(self, response: List[object], symbols: List[str] = None, symbolKey: Str = None, marketType: MarketType = None):
        marginModeStructures = {}
        for i in range(0, len(response)):
            info = response[i]
            marketId = self.safe_string(info, symbolKey)
            market = self.safe_market(marketId, None, None, marketType)
            if (symbols is None) or self.in_array(market['symbol'], symbols):
                marginModeStructures[market['symbol']] = self.parse_margin_mode(info, market)
        return marginModeStructures

    def parse_margin_mode(self, marginMode, market: Market = None):
        raise NotSupported(self.id + ' parseMarginMode() is not supported yet')

    def parse_leverages(self, response: List[object], symbols: List[str] = None, symbolKey: Str = None, marketType: MarketType = None):
        leverageStructures = {}
        for i in range(0, len(response)):
            info = response[i]
            marketId = self.safe_string(info, symbolKey)
            market = self.safe_market(marketId, None, None, marketType)
            if (symbols is None) or self.in_array(market['symbol'], symbols):
                leverageStructures[market['symbol']] = self.parse_leverage(info, market)
        return leverageStructures

    def parse_leverage(self, leverage, market: Market = None):
        raise NotSupported(self.id + ' parseLeverage() is not supported yet')<|MERGE_RESOLUTION|>--- conflicted
+++ resolved
@@ -3813,11 +3813,7 @@
     def fetch_position(self, symbol: str, params={}):
         raise NotSupported(self.id + ' fetchPosition() is not supported yet')
 
-<<<<<<< HEAD
-    def watch_position(self, symbol: str, params={}):
-=======
     def watch_position(self, symbol: Str = None, params={}):
->>>>>>> 80fe8f88
         raise NotSupported(self.id + ' watchPosition() is not supported yet')
 
     def subscribe_position(self, symbol: str, callback: ConsumerFunction = None, synchronous=True, params={}):
@@ -4202,7 +4198,6 @@
     def watch_tickers(self, symbols: List[str] = None, params={}):
         raise NotSupported(self.id + ' watchTickers() is not supported yet')
 
-<<<<<<< HEAD
     def subscribe_tickers(self, symbols: List[str] = None, callback: ConsumerFunction = None, synchronous=True, params={}):
         """
         subscribe to watchTickers
@@ -4222,10 +4217,7 @@
                     stream.subscribe('tickers::' + symbols[i], callback, synchronous)
         self.watchTickers(symbols, params)
 
-    def fetch_order(self, id: str, symbol: str = None, params={}):
-=======
     def fetch_order(self, id: str, symbol: Str = None, params={}):
->>>>>>> 80fe8f88
         raise NotSupported(self.id + ' fetchOrder() is not supported yet')
 
     def fetch_order_ws(self, id: str, symbol: Str = None, params={}):
@@ -4479,7 +4471,6 @@
     def watch_orders(self, symbol: Str = None, since: Int = None, limit: Int = None, params={}):
         raise NotSupported(self.id + ' watchOrders() is not supported yet')
 
-<<<<<<< HEAD
     def subscribe_raw(self, callback: ConsumerFunction, synchronous=True):
         """
         subscribe to all raw messages received from websocket
@@ -4518,10 +4509,7 @@
                 stream.subscribe('orders::' + symbol, callback, synchronous)
         self.watchOrders(symbol, None, None, params)
 
-    def fetch_open_orders(self, symbol: str = None, since: Int = None, limit: Int = None, params={}):
-=======
     def fetch_open_orders(self, symbol: Str = None, since: Int = None, limit: Int = None, params={}):
->>>>>>> 80fe8f88
         if self.has['fetchOrders']:
             orders = self.fetch_orders(symbol, since, limit, params)
             return self.filter_by(orders, 'status', 'open')
