--- conflicted
+++ resolved
@@ -97,11 +97,7 @@
     percentage: Numeric
     stopLossPrice: Numeric
     takeProfitPrice: Numeric
-<<<<<<< HEAD
-    info: TypedDict
-=======
     info: Dict[str, any]
->>>>>>> 47700a47
 
 
 class OrderRequest(TypedDict):
@@ -110,9 +106,6 @@
     side: str
     amount: Union[None, float]
     price: Union[None, float]
-<<<<<<< HEAD
-    params: TypedDict
-=======
     params: Dict[str, any]
 
 
@@ -156,4 +149,3 @@
 class Balances(Dict[str, Balance]):
     datetime: Optional[str]
     timestamp: Optional[int]
->>>>>>> 47700a47
