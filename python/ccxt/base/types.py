from __future__ import annotations
from asyncio import Future
import sys
import types
from typing import Callable, Union, List, Optional, Any as PythonAny
from decimal import Decimal


if sys.version_info.minor >= 8:
    from typing import TypedDict, Literal, Dict
else:
    from typing import Dict
    from typing_extensions import Literal
    TypedDict = Dict

if sys.version_info.minor >= 11:
    from typing import NotRequired
else:
    from typing_extensions import NotRequired


OrderSide = Literal['buy', 'sell']
OrderType = Literal['limit', 'market']
PositionSide = Literal['long', 'short']
Any = PythonAny


class Entry:
    def __init__(self, path, api, method, config):
        self.name = None
        self.path = path
        self.api = api
        self.method = method
        self.config = config

        def unbound_method(_self, params={}):
            return _self.request(self.path, self.api, self.method, params, config=self.config)

        self.unbound_method = unbound_method

    def __get__(self, instance, owner):
        if instance is None:
            return self.unbound_method
        else:
            return types.MethodType(self.unbound_method, instance)

    def __set_name__(self, owner, name):
        self.name = name


IndexType = Union[str, int]
Num = Union[None, str, float, int, Decimal]
Str = Optional[str]
Strings = Optional[List[str]]
Int = Optional[int]
Bool = Optional[bool]
MarketType = Literal['spot', 'margin', 'swap', 'future', 'option']
SubType = Literal['linear', 'inverse']


class FeeInterface(TypedDict):
    currency: Str
    cost: Num
    rate: NotRequired[Num]


Fee = Optional[FeeInterface]


class TradingFeeInterface(TypedDict):
    info: Dict[str, Any]
    symbol: Str
    maker: Num
    taker: Num
    percentage: Bool
    tierBased: Bool


class Balance(TypedDict):
    free: Num
    used: Num
    total: Num
    debt: NotRequired[Num]


class BalanceAccount(TypedDict):
    free: Str
    used: Str
    total: Str


class Account(TypedDict):
    id: Str
    type: Str
    code: Str
    info: Dict[str, Any]


class Trade(TypedDict):
    info: Dict[str, Any]
    amount: Num
    datetime: Str
    id: Str
    order: Str
    price: Num
    timestamp: Int
    type: Str
    side: Str
    symbol: Str
    takerOrMaker: Str
    cost: Num
    fee: Fee


class Position(TypedDict):
    info: Dict[str, Any]
    symbol: Str
    id: Str
    timestamp: Int
    datetime: Str
    contracts: Num
    contractSize: Num
    side: Str
    notional: Num
    leverage: Num
    unrealizedPnl: Num
    realizedPnl: Num
    collateral: Num
    entryPrice: Num
    markPrice: Num
    liquidationPrice: Num
    hedged: bool
    maintenanceMargin: Num
    initialMargin: Num
    initialMarginPercentage: Num
    marginMode: Str
    marginRatio: Num
    lastUpdateTimestamp: Int
    lastPrice: Num
    percentage: Num
    stopLossPrice: Num
    takeProfitPrice: Num

class OrderRequest(TypedDict):
    symbol: Str
    type: Str
    side: Str
    amount: Union[None, float]
    price: Union[None, float]
    params: Dict[str, Any]


class CancellationRequest(TypedDict):
    id: Str
    symbol: Str
    clientOrderId: Str


class Order(TypedDict):
    info: Dict[str, Any]
    id: Str
    clientOrderId: Str
    datetime: Str
    timestamp: Int
    lastTradeTimestamp: Int
    lastUpdateTimestamp: Int
    status: Str
    symbol: Str
    type: Str
    timeInForce: Str
    side: OrderSide
    price: Num
    average: Num
    amount: Num
    filled: Num
    remaining: Num
    stopPrice: Num
    takeProfitPrice: Num
    stopLossPrice: Num
    cost: Num
    trades: List[Trade]
    reduceOnly: Bool
    postOnly: Bool
    fee: Fee


class Liquidation(TypedDict):
    info: Dict[str, Any]
    symbol: Str
    timestamp: Int
    datetime: Str
    price: Num
    baseValue: Num
    quoteValue: Num


class FundingHistory(TypedDict):
    info: Dict[str, Any]
    symbol: Str
    code: Str
    timestamp: Int
    datetime: Str
    id: Str
    amount: Num


class Balances(Dict[str, Balance]):
    datetime: Str
    timestamp: Int


class OrderBook(TypedDict):
    asks: List[List[Num]]
    bids: List[List[Num]]
    datetime: Str
    timestamp: Int
    nonce: Int
    symbol: Str


class Transaction(TypedDict):
    info: Dict[str, any]
    id: Str
    txid: Str
    timestamp: Int
    datetime: Str
    address: Str
    addressFrom: Str
    addressTo: Str
    tag: Str
    tagFrom: Str
    tagTo: Str
    type: Str
    amount: Num
    currency: Str
    status: Str
    updated: Int
    fee: Fee
    network: Str
    comment: Str
    internal: Bool


class TransferEntry(TypedDict):
    info: Dict[str, any]
    id: Str
    timestamp: Int
    datetime: Str
    currency: Str
    amount: Num
    fromAccount: Str
    toAccount: Str
    status: Str


class Ticker(TypedDict):
    info: Dict[str, Any]
    symbol: Str
    timestamp: Int
    datetime: Str
    high: Num
    low: Num
    bid: Num
    bidVolume: Num
    ask: Num
    askVolume: Num
    vwap: Num
    open: Num
    close: Num
    last: Num
    previousClose: Num
    change: Num
    percentage: Num
    average: Num
    quoteVolume: Num
    baseVolume: Num
    markPrice: Num
    indexPrice: Num


Tickers = Dict[str, Ticker]

OrderBooks = Dict[str, OrderBook]
class MarginMode(TypedDict):
    info: Dict[str, Any]
    symbol: Str
    marginMode: Str


MarginModes = Dict[str, MarginMode]


class Leverage(TypedDict):
    info: Dict[str, Any]
    symbol: Str
    marginMode: Str
    longLeverage: Num
    shortLeverage: Num


Leverages = Dict[str, Leverage]


class Greeks(TypedDict):
    symbol: Str
    timestamp: Int
    datetime: Str
    delta: Num
    gamma: Num
    theta: Num
    vega: Num
    rho: Num
    bidSize: Num
    askSize: Num
    bidImpliedVolatility: Num
    askImpliedVolatility: Num
    markImpliedVolatility: Num
    bidPrice: Num
    askPrice: Num
    markPrice: Num
    lastPrice: Num
    underlyingPrice: Num
    info: Dict[str, Any]


class Conversion(TypedDict):
    info: Dict[str, Any]
    timestamp: Int
    datetime: Str
    id: Str
    fromCurrency: Str
    fromAmount: Num
    toCurrency: Str
    toAmount: Num
    price: Num
    fee: Num


class Option(TypedDict):
    info: Dict[str, Any]
    currency: Str
    symbol: Str
    timestamp: Int
    datetime: Str
    impliedVolatility: Num
    openInterest: Num
    bidPrice: Num
    askPrice: Num
    midPrice: Num
    markPrice: Num
    lastPrice: Num
    underlyingPrice: Num
    change: Num
    percentage: Num
    baseVolume: Num
    quoteVolume: Num


OptionChain = Dict[str, Option]

class MarketMarginModes(TypedDict):
    cross: bool
    isolated: bool

class MinMax(TypedDict):
    min: Num
    max: Num

class MarketLimits(TypedDict):
    amount: Optional[MinMax]
    cost: Optional[MinMax]
    leverage: Optional[MinMax]
    price: Optional[MinMax]
    market: Optional[MinMax]

class MarketInterface(TypedDict):
    info: Dict[str, Any]
    id: Str
    symbol: Str
    base: Str
    quote: Str
    baseId: Str
    quoteId: Str
    active: Bool
    type: Str
    subType: Str
    spot: bool
    margin: bool
    marginModes: MarketMarginModes
    swap: bool
    future: bool
    option: bool
    contract: bool
    settle: Str
    settleId: Str
    contractSize: Num
    linear: bool
    inverse: bool
    expiry: Num
    expiryDatetime: Str
    strike: Num
    optionType: Str
    taker: Num
    maker: Num
    percentage: bool
    tierBased: bool
    feeSide: Str
    precision: Any
    limits: MarketLimits
    created: Int

class Limit(TypedDict):
    min: Num
    max: Num


class CurrencyLimits(TypedDict):
    amount: Limit
    withdraw: Limit


class CurrencyInterface(TypedDict):
    id: Str
    code: Str
    numericId: Int
    precision: Num
    type: Str
    margin: Bool
    name: Str
    active: Bool
    deposit: Bool
    withdraw: Bool
    fee: Num
    limits: CurrencyLimits
    networks: Dict[str, any]
    info: any


class LastPrice(TypedDict):
    symbol: Str
    timestamp: Int
    datetime: Str
    price: Num
    side: OrderSide
    info: Dict[str, Any]


class MarginModification(TypedDict):
    info: Dict[str, any]
    symbol: str
    type: Optional[Literal['add', 'reduce', 'set']]
    marginMode: Optional[Literal['isolated', 'cross']]
    amount: Optional[float]
    code: Str
    status: Str
    timestamp: Int
    datetime: Str


class CrossBorrowRate(TypedDict):
    info: Dict[str, any]
    currency: Str
    rate: float
    period: Optional[float]
    timestamp: Int
    datetime: Str


class IsolatedBorrowRate(TypedDict):
    info: Dict[str, any]
    symbol: str
    base: str
    baseRate: float
    quote: str
    quoteRate: float
    period: Int
    timestamp: Int
    datetime: Str


class FundingRate(TypedDict):
    symbol: Str
    timestamp: Int
    fundingRate: Num
    datetime: Str
    markPrice: Num
    indexPrice: Num
    interestRate: Num
    estimatedSettlePrice: Num
    fundingTimestamp: Int
    fundingDatetime: Str
    nextFundingTimestamp: Int
    nextFundingDatetime: Str
    nextFundingRate: Num
    previousFundingTimestamp: Int
    previousFundingDatetime: Str
    previousFundingRate: Num
    info: Dict[str, Any]
    interval: Str

class OpenInterest(TypedDict):
    symbol: Str
    openInterestAmount: Num
    openInterestValue: Num
    baseVolume: Num
    quoteVolume: Num
    timestamp: Int
    datetime: Str
    info: Dict[str, Any]

class LeverageTier:
    tier: Num
    symbol: Str
    currency: Str
    minNotional: Num
    maxNotional: Num
    maintenanceMarginRate: Num
    maxLeverage: Num
    info: Dict[str, Any]


class LedgerEntry:
    id: Str
    info: Any
    timestamp: Int
    datetime: Str
    direction: Str
    account: Str
    referenceId: Str
    referenceAccount: Str
    type: Str
    currency: Str
    amount: Str
    before: float
    after: float
    status: Str
    fee: Fee


class DepositAddress:
    info: Any
    currency: Str
    network: Optional[Str]
    address: Str
    tag: Optional[Str]


class LongShortRatio:
    info: Any
    symbol: Str
    timestamp: Optional[Int]
    datetime: Optional[Str]
    timeframe: Optional[Str]
    longShortRatio: float


class BorrowInterest:
    info: Any
    symbol: Optional[Str]
    currency: Optional[Str]
    interest: Optional[Num]
    interestRate: Optional[Num]
    amountBorrowed: Optional[Num]
    marginMode: Optional[Str]
    timestamp: Optional[Int]
    datetime: Optional[Str]


FundingRates = Dict[Str, FundingRate]
OpenInterests = Dict[Str, OpenInterest]
LastPrices = Dict[Str, LastPrice]
Currencies = Dict[Str, CurrencyInterface]
TradingFees = Dict[Str, TradingFeeInterface]
IsolatedBorrowRates = Dict[Str, IsolatedBorrowRate]
CrossBorrowRates = Dict[Str, CrossBorrowRate]
LeverageTiers = Dict[Str, List[LeverageTier]]

Market = Optional[MarketInterface]
Currency = Optional[CurrencyInterface]

<<<<<<< HEAD
Topic = str
MessagePayload = Any
ConsumerFunction = Callable[['Message'], Optional[Future[None]]]


class Metadata:
    def __init__(self, stream, topic: Topic, index: int):
        self.stream = stream
        self.topic = topic
        self.index = index
        self.history = stream.get_message_history(topic)[:]


class Message:
    def __init__(self, payload: Any, error: Any, stream, topic: Topic, index: int):
        self.payload = payload
        self.error = error
        self.metadata = Metadata(stream, topic, index)
=======
class ConstructorArgs(TypedDict, total=False):
    apiKey: str
    secret: str
    passphrase: str
    password: str
    privateKey: str
    walletAddress: str
    uid: str
    verbose: bool
    testnet: bool
    sandbox: bool  # redudant but kept for backwards compatibility
    options: Dict[str, Any]
    enableRateLimit: bool
    httpsProxy: str
    socksProxy: str
    wssProxy: str
    proxy: str
    rateLimit: Num
    commonCurrencies: Dict[str, Any]
    userAgent: str
    userAgents: Dict[str, Any]
    timeout: Num
    markets: Dict[str, Any]
    currencies: Dict[str, Any]
    hostname: str
    urls: Dict[str, Any]
    headers: Dict[str, Any]
>>>>>>> efdab721
<|MERGE_RESOLUTION|>--- conflicted
+++ resolved
@@ -578,7 +578,6 @@
 Market = Optional[MarketInterface]
 Currency = Optional[CurrencyInterface]
 
-<<<<<<< HEAD
 Topic = str
 MessagePayload = Any
 ConsumerFunction = Callable[['Message'], Optional[Future[None]]]
@@ -597,7 +596,6 @@
         self.payload = payload
         self.error = error
         self.metadata = Metadata(stream, topic, index)
-=======
 class ConstructorArgs(TypedDict, total=False):
     apiKey: str
     secret: str
@@ -624,5 +622,4 @@
     currencies: Dict[str, Any]
     hostname: str
     urls: Dict[str, Any]
-    headers: Dict[str, Any]
->>>>>>> efdab721
+    headers: Dict[str, Any]