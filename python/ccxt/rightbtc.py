# -*- coding: utf-8 -*-

# PLEASE DO NOT EDIT THIS FILE, IT IS GENERATED AND WILL BE OVERWRITTEN:
# https://github.com/ccxt/ccxt/blob/master/CONTRIBUTING.md#how-to-contribute-code

from ccxt.base.exchange import Exchange
import math
from ccxt.base.errors import ExchangeError
from ccxt.base.errors import AuthenticationError
from ccxt.base.errors import ArgumentsRequired
from ccxt.base.errors import InsufficientFunds
from ccxt.base.errors import InvalidOrder
from ccxt.base.errors import OrderNotFound
from ccxt.base.decimal_to_precision import ROUND


class rightbtc(Exchange):

    def describe(self):
        return self.deep_extend(super(rightbtc, self).describe(), {
            'id': 'rightbtc',
            'name': 'RightBTC',
            'countries': ['AE'],
            'has': {
                'cancelOrder': True,
                'createOrder': True,
                'privateAPI': False,
                'fetchBalance': True,
                'fetchClosedOrders': False,
                'fetchMarkets': True,
                'fetchMyTrades': True,
                'fetchOHLCV': True,
                'fetchOpenOrders': True,
                'fetchOrder': 'emulated',
                'fetchOrderBook': True,
                'fetchOrders': True,
                'fetchTicker': True,
                'fetchTickers': True,
                'fetchTrades': True,
            },
            'timeframes': {
                '1m': 'min1',
                '5m': 'min5',
                '15m': 'min15',
                '30m': 'min30',
                '1h': 'hr1',
                '1d': 'day1',
                '1w': 'week',
            },
            'urls': {
                'logo': 'https://user-images.githubusercontent.com/51840849/87182092-1f372700-c2ec-11ea-8f9e-01b4d3ff8941.jpg',
                'api': 'https://www.rightbtc.com/api',
                'www': 'https://www.rightbtc.com',
                'doc': [
                    'https://docs.rightbtc.com/api/',
                ],
                # eslint-disable-next-line no-useless-escape
                # 'fees': 'https://www.rightbtc.com/\#\not /support/fee',
            },
            'api': {
                'public': {
                    'get': [
                        # 'getAssetsTradingPairs/zh',  # 404
                        'trading_pairs',
                        'ticker/{trading_pair}',
                        'tickers',
                        'depth/{trading_pair}',
                        'depth/{trading_pair}/{count}',
                        'trades/{trading_pair}',
                        'trades/{trading_pair}/{count}',
                        'candlestick/latest/{trading_pair}',
                        'candlestick/{timeSymbol}/{trading_pair}',
                        'candlestick/{timeSymbol}/{trading_pair}/{count}',
                    ],
                },
                'trader': {
                    'get': [
                        'balance/{symbol}',
                        'balances',
                        'deposits/{asset}/{page}',
                        'withdrawals/{asset}/{page}',
                        'orderpage/{trading_pair}/{cursor}',
                        'orders/{trading_pair}/{ids}',  # ids are a slash-separated list of {id}/{id}/{id}/...
                        'history/{trading_pair}/{ids}',
                        'historys/{trading_pair}/{page}',
                        'trading_pairs',
                    ],
                    'post': [
                        'order',
                    ],
                    'delete': [
                        'order/{trading_pair}/{ids}',
                    ],
                },
            },
            # HARDCODING IS DEPRECATED, THE FEES BELOW SHOULD BE REWRITTEN
            'fees': {
                'trading': {
                    # min trading fees
                    # 0.0001 BTC
                    # 0.01 ETP
                    # 0.001 ETH
                    # 0.1 BITCNY
                    'maker': 0.1 / 100,
                    'taker': 0.2 / 100,
                },
                'funding': {
                    'withdraw': {
                        # 'BTM': n => 3 + n * (1 / 100),
                        # 'ZDC': n => 1 + n * (0.5 / 100),
                        # 'ZGC': n => 0.5 + n * (0.5 / 100),
                        # 'BTS': n => 1 + n * (1 / 100),
                        # 'DLT': n => 3 + n * (1 / 100),
                        # 'SNT': n => 10 + n * (1 / 100),
                        # 'XNC': n => 1 + n * (1 / 100),
                        # 'ICO': n => 3 + n * (1 / 100),
                        # 'CMC': n => 1 + n * (0.5 / 100),
                        # 'GXS': n => 0.2 + n * (1 / 100),
                        # 'OBITS': n => 0.3 + n * (1 / 100),
                        # 'ICS': n => 2 + n * (1 / 100),
                        # 'TIC': n => 2 + n * (1 / 100),
                        # 'IND': n => 20 + n * (1 / 100),
                        # 'MVC': n => 20 + n * (1 / 100),
                        # 'BitCNY': n => 0.1 + n * (1 / 100),
                        # 'MTX': n => 1 + n * (1 / 100),
                        'ETP': 0.01,
                        'BTC': 0.0005,
                        'ETH': 0.005,
                        'ETC': 0.01,
                        'STORJ': 3,
                        'LTC': 0.01,
                        'ZEC': 0.001,
                        'BCC': 0.001,
                        'XRB': 0,
                        'NXS': 0.1,
                    },
                },
            },
            'commonCurrencies': {
                'XRB': 'NANO',
            },
            'exceptions': {
                'ERR_USERTOKEN_NOT_FOUND': AuthenticationError,
                'ERR_ASSET_NOT_EXISTS': ExchangeError,
                'ERR_ASSET_NOT_AVAILABLE': ExchangeError,
                'ERR_BALANCE_NOT_ENOUGH': InsufficientFunds,
                'ERR_CREATE_ORDER': InvalidOrder,
                'ERR_CANDLESTICK_DATA': ExchangeError,
            },
        })

    def fetch_markets(self, params={}):
        # zh = self.publicGetGetAssetsTradingPairsZh()
        markets = self.publicGetTradingPairs(params)
        marketIds = list(markets.keys())
        result = []
        for i in range(0, len(marketIds)):
            id = marketIds[i]
            market = markets[id]
            baseId = self.safe_string(market, 'bid_asset_symbol')
            quoteId = self.safe_string(market, 'ask_asset_symbol')
            base = self.safe_currency_code(baseId)
            quote = self.safe_currency_code(quoteId)
            symbol = base + '/' + quote
            precision = {
                'amount': self.safe_integer(market, 'bid_asset_decimals'),
                'price': self.safe_integer(market, 'ask_asset_decimals'),
            }
            result.append({
                'id': id,
                'symbol': symbol,
                'base': base,
                'quote': quote,
                'baseId': baseId,
                'quoteId': quoteId,
                'active': True,
                'precision': precision,
                'limits': {
                    'amount': {
                        'min': math.pow(10, -precision['amount']),
                        'max': math.pow(10, precision['price']),
                    },
                    'price': {
                        'min': math.pow(10, -precision['price']),
                        'max': math.pow(10, precision['price']),
                    },
                    'cost': {
                        'min': None,
                        'max': None,
                    },
                },
                'info': market,
            })
        return result

    def divide_safe_float(self, x, key, divisor):
        value = self.safe_float(x, key)
        if value is not None:
            return value / divisor
        return value

    def parse_ticker(self, ticker, market=None):
        symbol = market['symbol']
        timestamp = self.safe_integer(ticker, 'date')
        last = self.divide_safe_float(ticker, 'last', 1e8)
        high = self.divide_safe_float(ticker, 'high', 1e8)
        low = self.divide_safe_float(ticker, 'low', 1e8)
        bid = self.divide_safe_float(ticker, 'buy', 1e8)
        ask = self.divide_safe_float(ticker, 'sell', 1e8)
        baseVolume = self.divide_safe_float(ticker, 'vol24h', 1e8)
        return {
            'symbol': symbol,
            'timestamp': timestamp,
            'datetime': self.iso8601(timestamp),
            'high': high,
            'low': low,
            'bid': bid,
            'bidVolume': None,
            'ask': ask,
            'askVolume': None,
            'vwap': None,
            'open': None,
            'close': last,
            'last': last,
            'previousClose': None,
            'change': None,
            'percentage': None,
            'average': None,
            'baseVolume': baseVolume,
            'quoteVolume': None,
            'info': ticker,
        }

    def fetch_ticker(self, symbol, params={}):
        self.load_markets()
        market = self.market(symbol)
        request = {
            'trading_pair': market['id'],
        }
        response = self.publicGetTickerTradingPair(self.extend(request, params))
        result = self.safe_value(response, 'result')
        if result is None:
            raise ExchangeError(self.id + ' fetchTicker returned an empty response for symbol ' + symbol)
        return self.parse_ticker(result, market)

    def fetch_tickers(self, symbols=None, params={}):
        self.load_markets()
        response = self.publicGetTickers(params)
        tickers = response['result']
        result = {}
        for i in range(0, len(tickers)):
            ticker = tickers[i]
            id = ticker['market']
            if not (id in self.marketsById):
                continue
            market = self.marketsById[id]
            symbol = market['symbol']
            result[symbol] = self.parse_ticker(ticker, market)
        return result

    def fetch_order_book(self, symbol, limit=None, params={}):
        self.load_markets()
        request = {
            'trading_pair': self.market_id(symbol),
        }
        method = 'publicGetDepthTradingPair'
        if limit is not None:
            method += 'Count'
            request['count'] = limit
        response = getattr(self, method)(self.extend(request, params))
        bidsasks = {}
        types = ['bid', 'ask']
        for ti in range(0, len(types)):
            type = types[ti]
            bidsasks[type] = []
            for i in range(0, len(response['result'][type])):
                price, amount, total = response['result'][type][i]
                bidsasks[type].append([
                    price / 1e8,
                    amount / 1e8,
                    total / 1e8,
                ])
        return self.parse_order_book(bidsasks, None, 'bid', 'ask')

    def parse_trade(self, trade, market=None):
        #
        #     {
        #         "order_id": 118735,
        #         "trade_id": 7,
        #         "trading_pair": "BTCCNY",
        #         "side": "B",
        #         "quantity": 1000000000,
        #         "price": 900000000,
        #         "created_at": "2017-06-06T20:45:27.000Z"
        #     }
        #
        timestamp = self.safe_integer(trade, 'date')
        if timestamp is None:
            timestamp = self.parse8601(self.safe_string(trade, 'created_at'))
        id = self.safe_string(trade, 'tid')
        id = self.safe_string(trade, 'trade_id', id)
        orderId = self.safe_string(trade, 'order_id')
        price = self.divide_safe_float(trade, 'price', 1e8)
        amount = self.safe_float(trade, 'amount')
        amount = self.safe_float(trade, 'quantity', amount)
        if amount is not None:
            amount = amount / 1e8
        symbol = None
        if market is None:
            marketId = self.safe_string(trade, 'trading_pair')
            if marketId in self.markets_by_id:
                market = self.markets_by_id[marketId]
        if market is not None:
            symbol = market['symbol']
        cost = self.cost_to_precision(symbol, price * amount)
        cost = float(cost)
        side = self.safe_string_lower(trade, 'side')
        if side == 'b':
            side = 'buy'
        elif side == 's':
            side = 'sell'
        return {
            'id': id,
            'info': trade,
            'timestamp': timestamp,
            'datetime': self.iso8601(timestamp),
            'symbol': symbol,
            'order': orderId,
            'type': 'limit',
            'side': side,
            'takerOrMaker': None,
            'price': price,
            'amount': amount,
            'cost': cost,
            'fee': None,
        }

    def fetch_trades(self, symbol, since=None, limit=None, params={}):
        self.load_markets()
        market = self.market(symbol)
        request = {
            'trading_pair': market['id'],
        }
        response = self.publicGetTradesTradingPair(self.extend(request, params))
        return self.parse_trades(response['result'], market, since, limit)

    def parse_ohlcv(self, ohlcv, market=None):
        return [
            self.safe_integer(ohlcv, 0),
            float(ohlcv[2]) / 1e8,
            float(ohlcv[3]) / 1e8,
            float(ohlcv[4]) / 1e8,
            float(ohlcv[5]) / 1e8,
            float(ohlcv[1]) / 1e8,
        ]

    def fetch_ohlcv(self, symbol, timeframe='5m', since=None, limit=None, params={}):
        self.load_markets()
        market = self.market(symbol)
        request = {
            'trading_pair': market['id'],
            'timeSymbol': self.timeframes[timeframe],
        }
        response = self.publicGetCandlestickTimeSymbolTradingPair(self.extend(request, params))
        result = self.safe_value(response, 'result', [])
<<<<<<< HEAD
        return self.parse_ohlcvs(result, market)
=======
        return self.parse_ohlcvs(result, market, timeframe, since, limit)
>>>>>>> e73c37f7

    def fetch_balance(self, params={}):
        self.load_markets()
        response = self.traderGetBalances(params)
        #
        #     {
        #         "status": {
        #             "success": 1,
        #             "message": "GET_BALANCES"
        #         },
        #         "result": [
        #             {
        #                 "asset": "ETP",
        #                 "balance": "5000000000000",
        #                 "frozen": "0",
        #                 "state": "1"
        #             },
        #             {
        #                 "asset": "CNY",
        #                 "balance": "10000000000000",
        #                 "frozen": "240790000",
        #                 "state": "1"
        #             }
        #         ]
        #     }
        #
        result = {'info': response}
        balances = self.safe_value(response, 'result', [])
        for i in range(0, len(balances)):
            balance = balances[i]
            currencyId = self.safe_string(balance, 'asset')
            code = self.safe_currency_code(currencyId)
            account = self.account()
            # https://github.com/ccxt/ccxt/issues/3873
            account['free'] = self.divide_safe_float(balance, 'balance', 1e8)
            account['used'] = self.divide_safe_float(balance, 'frozen', 1e8)
            result[code] = account
        return self.parse_balance(result)

    def create_order(self, symbol, type, side, amount, price=None, params={}):
        self.load_markets()
        market = self.market(symbol)
        order = {
            'trading_pair': market['id'],
            # We need to use decimalToPrecision here, since
            #   0.036*1e8 == 3599999.9999999995
            # which would get truncated to 3599999 after int// which would then be rejected by rightBtc because it's too precise
            'quantity': int(self.decimal_to_precision(amount * 1e8, ROUND, 0, self.precisionMode)),
            'limit': int(self.decimal_to_precision(price * 1e8, ROUND, 0, self.precisionMode)),
            'type': type.upper(),
            'side': side.upper(),
        }
        response = self.traderPostOrder(self.extend(order, params))
        return self.parse_order(response)

    def cancel_order(self, id, symbol=None, params={}):
        if symbol is None:
            raise ArgumentsRequired(self.id + ' cancelOrder requires a symbol argument')
        self.load_markets()
        market = self.market(symbol)
        request = {
            'trading_pair': market['id'],
            'ids': id,
        }
        response = self.traderDeleteOrderTradingPairIds(self.extend(request, params))
        return response

    def parse_order_status(self, status):
        statuses = {
            'NEW': 'open',
            'TRADE': 'closed',  # TRADE means filled or partially filled orders
            'CANCEL': 'canceled',
        }
        return self.safe_string(statuses, status, status)

    def parse_order(self, order, market=None):
        #
        # fetchOrder / fetchOpenOrders
        #
        #     {
        #         "id": 4180528,
        #         "quantity": 20000000,
        #         "rest": 20000000,
        #         "limit": 1000000,
        #         "price": null,
        #         "side": "BUY",
        #         "created": 1496005693738
        #     }
        #
        # fetchOrders
        #
        #     {
        #         "trading_pair": "ETPCNY",
        #         "status": "TRADE",
        #         "fee": 0.23,
        #         "min_fee": 10000000,
        #         "created_at": "2017-05-25T00:12:27.000Z",
        #         "cost": 1152468000000,
        #         "limit": 3600000000,
        #         "id": 11060,
        #         "quantity": 32013000000,
        #         "filled_quantity": 32013000000
        #     }
        #
        id = self.safe_string(order, 'id')
        status = self.parse_order_status(self.safe_string(order, 'status'))
        marketId = self.safe_string(order, 'trading_pair')
        if market is None:
            if marketId in self.markets_by_id:
                market = self.markets_by_id[marketId]
        symbol = marketId
        if market is not None:
            symbol = market['symbol']
        timestamp = self.safe_integer(order, 'created')
        if timestamp is None:
            timestamp = self.parse8601(self.safe_string(order, 'created_at'))
        if 'time' in order:
            timestamp = order['time']
        elif 'transactTime' in order:
            timestamp = order['transactTime']
        price = self.safe_float_2(order, 'limit', 'price')
        if price is not None:
            price = price / 1e8
        amount = self.divide_safe_float(order, 'quantity', 1e8)
        filled = self.divide_safe_float(order, 'filled_quantity', 1e8)
        remaining = self.divide_safe_float(order, 'rest', 1e8)
        cost = self.divide_safe_float(order, 'cost', 1e8)
        # lines 483-494 should be generalized into a base class method
        if amount is not None:
            if remaining is None:
                if filled is not None:
                    remaining = max(0, amount - filled)
            if filled is None:
                if remaining is not None:
                    filled = max(0, amount - remaining)
        type = 'limit'
        side = self.safe_string_lower(order, 'side')
        feeCost = self.divide_safe_float(order, 'min_fee', 1e8)
        fee = None
        if feeCost is not None:
            feeCurrency = None
            if market is not None:
                feeCurrency = market['quote']
            fee = {
                'rate': self.safe_float(order, 'fee'),
                'cost': feeCost,
                'currency': feeCurrency,
            }
        trades = None
        return {
            'info': order,
            'id': id,
            'clientOrderId': None,
            'timestamp': timestamp,
            'datetime': self.iso8601(timestamp),
            'lastTradeTimestamp': None,
            'symbol': symbol,
            'type': type,
            'side': side,
            'price': price,
            'amount': amount,
            'cost': cost,
            'filled': filled,
            'remaining': remaining,
            'status': status,
            'fee': fee,
            'trades': trades,
            'average': None,
        }

    def fetch_order(self, id, symbol=None, params={}):
        if symbol is None:
            raise ArgumentsRequired(self.id + ' fetchOrder requires a symbol argument')
        self.load_markets()
        market = self.market(symbol)
        request = {
            'trading_pair': market['id'],
            'ids': id,
        }
        response = self.traderGetOrdersTradingPairIds(self.extend(request, params))
        #
        # response = {
        #         "status": {
        #             "success": 1,
        #             "message": "SUC_LIST_AVTICE_ORDERS"
        #         },
        #         "result": [
        #             {
        #                 "id": 4180528,
        #                 "quantity": 20000000,
        #                 "rest": 20000000,
        #                 "limit": 1000000,
        #                 "price": null,
        #                 "side": "BUY",
        #                 "created": 1496005693738
        #             }
        #         ]
        #     }
        #
        orders = self.parse_orders(response['result'], market)
        ordersById = self.index_by(orders, 'id')
        if not (id in ordersById):
            raise OrderNotFound(self.id + ' fetchOrder could not find order ' + str(id) + ' in open orders.')
        return ordersById[id]

    def fetch_open_orders(self, symbol=None, since=None, limit=None, params={}):
        if symbol is None:
            raise ArgumentsRequired(self.id + ' fetchOpenOrders requires a symbol argument')
        self.load_markets()
        market = self.market(symbol)
        request = {
            'trading_pair': market['id'],
            'cursor': 0,
        }
        response = self.traderGetOrderpageTradingPairCursor(self.extend(request, params))
        #
        # response = {
        #         "status": {
        #             "success": 1,
        #             "message": "SUC_LIST_AVTICE_ORDERS_PAGE"
        #         },
        #         "result": {
        #             "cursor": "0",
        #             "orders": [
        #                 {
        #                     "id": 4180528,
        #                     "quantity": 20000000,
        #                     "rest": 20000000,
        #                     "limit": 1000000,
        #                     "price": null,
        #                     "side": "BUY",
        #                     "created": 1496005693738
        #                 }
        #             ]
        #         }
        #     }
        #
        return self.parse_orders(response['result']['orders'], market, since, limit)

    def fetch_orders(self, symbol=None, since=None, limit=None, params={}):
        ids = self.safe_string(params, 'ids')
        if (symbol is None) or (ids is None):
            raise ArgumentsRequired(self.id + " fetchOrders requires a 'symbol' argument and an extra 'ids' parameter. The 'ids' should be an array or a string of one or more order ids separated with slashes.")  # eslint-disable-line quotes
        if isinstance(ids, list):
            ids = '/'.join(ids)
        self.load_markets()
        market = self.market(symbol)
        request = {
            'trading_pair': market['id'],
            'ids': ids,
        }
        response = self.traderGetHistoryTradingPairIds(self.extend(request, params))
        #
        # response = {
        #         "status": {
        #             "success": 1,
        #             "message": null
        #         },
        #         "result": [
        #             {
        #                 "trading_pair": "ETPCNY",
        #                 "status": "TRADE",
        #                 "fee": 0.23,
        #                 "min_fee": 10000000,
        #                 "created_at": "2017-05-25T00:12:27.000Z",
        #                 "cost": 1152468000000,
        #                 "limit": 3600000000,
        #                 "id": 11060,
        #                 "quantity": 32013000000,
        #                 "filled_quantity": 32013000000
        #             }
        #         ]
        #     }
        #
        return self.parse_orders(response['result'], None, since, limit)

    def fetch_my_trades(self, symbol=None, since=None, limit=None, params={}):
        if symbol is None:
            raise ArgumentsRequired(self.id + ' fetchMyTrades requires a symbol argument')
        self.load_markets()
        market = self.market(symbol)
        request = {
            'trading_pair': market['id'],
            'page': 0,
        }
        response = self.traderGetHistorysTradingPairPage(self.extend(request, params))
        #
        # response = {
        #         "status": {
        #             "success": 1,
        #             "message": null
        #         },
        #         "result": [
        #             {
        #                 "order_id": 118735,
        #                 "trade_id": 7,
        #                 "trading_pair": "BTCCNY",
        #                 "side": "B",
        #                 "quantity": 1000000000,
        #                 "price": 900000000,
        #                 "created_at": "2017-06-06T20:45:27.000Z"
        #             },
        #             {
        #                 "order_id": 118734,
        #                 "trade_id": 7,
        #                 "trading_pair": "BTCCNY",
        #                 "side": "S",
        #                 "quantity": 1000000000,
        #                 "price": 900000000,
        #                 "created_at": "2017-06-06T20:45:27.000Z"
        #             }
        #         ]
        #     }
        #
        return self.parse_trades(response['result'], None, since, limit)

    def sign(self, path, api='public', method='GET', params={}, headers=None, body=None):
        query = self.omit(params, self.extract_params(path))
        url = self.urls['api'] + '/' + api + '/' + self.implode_params(path, params)
        if api == 'public':
            if query:
                url += '?' + self.urlencode(query)
        else:
            self.check_required_credentials()
            headers = {
                'apikey': self.apiKey,
                'signature': self.secret,
            }
            if method == 'GET':
                if query:
                    url += '?' + self.urlencode(query)
            else:
                body = self.json(query)
                headers['Content-Type'] = 'application/json'
        return {'url': url, 'method': method, 'body': body, 'headers': headers}

    def handle_errors(self, httpCode, reason, url, method, headers, body, response, requestHeaders, requestBody):
        if response is None:
            return  # fallback to default error handler
        status = self.safe_value(response, 'status')
        if status is not None:
            #
            #     {"status":{"success":0,"message":"ERR_USERTOKEN_NOT_FOUND"}}
            #
            success = self.safe_string(status, 'success')
            if success != '1':
                message = self.safe_string(status, 'message')
                feedback = self.id + ' ' + body
                self.throw_exactly_matched_exception(self.exceptions, message, feedback)
                raise ExchangeError(feedback)<|MERGE_RESOLUTION|>--- conflicted
+++ resolved
@@ -363,11 +363,7 @@
         }
         response = self.publicGetCandlestickTimeSymbolTradingPair(self.extend(request, params))
         result = self.safe_value(response, 'result', [])
-<<<<<<< HEAD
-        return self.parse_ohlcvs(result, market)
-=======
         return self.parse_ohlcvs(result, market, timeframe, since, limit)
->>>>>>> e73c37f7
 
     def fetch_balance(self, params={}):
         self.load_markets()
