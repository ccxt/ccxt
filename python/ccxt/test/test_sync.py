--- conflicted
+++ resolved
@@ -911,9 +911,6 @@
         #  -----------------------------------------------------------------------------
         #  --- Init of brokerId tests functions-----------------------------------------
         #  -----------------------------------------------------------------------------
-<<<<<<< HEAD
-        promises = [self.test_binance(), self.test_okx(), self.test_cryptocom(), self.test_bybit(), self.test_kucoin(), self.test_kucoinfutures(), self.test_bitget(), self.test_mexc(), self.test_huobi(), self.test_woo(), self.test_bitmart()]
-=======
         promises = [
             self.test_binance(),
             self.test_okx(),
@@ -928,7 +925,6 @@
             self.test_bitmart(),
             self.test_coinex()
         ]
->>>>>>> f88a25ba
         (promises)
         success_message = '[' + self.lang + '][TEST_SUCCESS] brokerId tests passed.'
         dump(success_message)
