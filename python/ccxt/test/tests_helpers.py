--- conflicted
+++ resolved
@@ -226,11 +226,7 @@
 
 def get_test_files_sync(properties, ws=False):
     tests = {}
-<<<<<<< HEAD
-    finalPropList = properties + [proxyTestFileName, 'features']
-=======
-    finalPropList = properties + [PROXY_TEST_FILE_NAME]
->>>>>>> d3e3344d
+    finalPropList = properties + [PROXY_TEST_FILE_NAME, 'features']
     for i in range(0, len(finalPropList)):
         methodName = finalPropList[i]
         name_snake_case = convert_to_snake_case(methodName)
