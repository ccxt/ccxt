--- conflicted
+++ resolved
@@ -95,12 +95,8 @@
 rootDir = current_dir + "/../../../"
 rootDirForSkips = current_dir + "/../../../"
 envVars = os.environ
-<<<<<<< HEAD
+LOG_CHARS_LENGTH = 10000
 ext = "py"
-=======
-LOG_CHARS_LENGTH = 10000
-ext = 'py'
->>>>>>> 521bd73d
 
 
 def dump(*args):
@@ -147,18 +143,13 @@
 
 
 def exception_message(exc):
-<<<<<<< HEAD
     message = (
         "["
         + type(exc).__name__
         + "] "
         + "".join(format_exception(type(exc), exc, exc.__traceback__, limit=6))
     )
-    if len(message) > 1000:
-=======
-    message = '[' + type(exc).__name__ + '] ' + "".join(format_exception(type(exc), exc, exc.__traceback__, limit=6))
     if len(message) > LOG_CHARS_LENGTH:
->>>>>>> 521bd73d
         # Accessing out of range element causes error
         message = message[0:LOG_CHARS_LENGTH]
     return message
