# -*- coding: utf-8 -*-

import argparse
import json
# import logging
import os
import sys
from traceback import format_tb, format_exception

import importlib  # noqa: E402
import re

# ------------------------------------------------------------------------------
# logging.basicConfig(level=logging.INFO)
# ------------------------------------------------------------------------------
DIR_NAME = os.path.dirname(os.path.abspath(__file__))
root = os.path.dirname(os.path.dirname(DIR_NAME))
sys.path.append(root)

import ccxt.async_support as ccxt  # noqa: E402
import ccxt.pro as ccxtpro  # noqa: E402

# ------------------------------------------------------------------------------
import asyncio
# from typing import Optional
# from typing import List
from ccxt.base.errors import NotSupported
from ccxt.base.errors import ProxyError
from ccxt.base.errors import OperationFailed
from ccxt.base.errors import ExchangeError
from ccxt.base.errors import ExchangeNotAvailable
from ccxt.base.errors import OnMaintenance
from ccxt.base.errors import AuthenticationError

# ------------------------------------------------------------------------------

class Argv(object):
    id_tests = False
    static_tests = False
    ws_tests = False
    request_tests = False
    response_tests = False
    token_bucket = False
    sandbox = False
    privateOnly = False
    private = False
<<<<<<< HEAD
    createOrderTest = False
=======
    ws = False
>>>>>>> f0305503
    verbose = False
    nonce = None
    exchange = None
    symbol = None
    info = False
    pass


argv = Argv()
parser = argparse.ArgumentParser()
parser.add_argument('--token_bucket', action='store_true', help='enable token bucket experimental test')
parser.add_argument('--sandbox', action='store_true', help='enable sandbox mode')
parser.add_argument('--privateOnly', action='store_true', help='run private tests only')
parser.add_argument('--private', action='store_true', help='run private tests')
parser.add_argument('--createOrderTest', action='store_true', help='run createOrder tests')
parser.add_argument('--verbose', action='store_true', help='enable verbose output')
parser.add_argument('--ws', action='store_true', help='websockets version')
parser.add_argument('--info', action='store_true', help='enable info output')
parser.add_argument('--static', action='store_true', help='run static tests')
parser.add_argument('--useProxy', action='store_true', help='run static tests')
parser.add_argument('--idTests', action='store_true', help='run brokerId tests')
parser.add_argument('--responseTests', action='store_true', help='run response tests')
parser.add_argument('--requestTests', action='store_true', help='run response tests')
parser.add_argument('--nonce', type=int, help='integer')
parser.add_argument('exchange', type=str, help='exchange id in lowercase', nargs='?')
parser.add_argument('symbol', type=str, help='symbol in uppercase', nargs='?')
parser.parse_args(namespace=argv)

# ------------------------------------------------------------------------------

path = os.path.dirname(ccxt.__file__)
if 'site-packages' in os.path.dirname(ccxt.__file__):
    raise Exception("You are running test_async.py/test.py against a globally-installed version of the library! It was previously installed into your site-packages folder by pip or pip3. To ensure testing against the local folder uninstall it first with pip uninstall ccxt or pip3 uninstall ccxt")

# ------------------------------------------------------------------------------

Error = Exception

# # print an error string
# def dump_error(*args):
#     string = ' '.join([str(arg) for arg in args])
#     print(string)
#     sys.stderr.write(string + "\n")
#     sys.stderr.flush()


def handle_all_unhandled_exceptions(type, value, traceback):
    dump((type), (value), '\n<UNHANDLED EXCEPTION>\n' + ('\n'.join(format_tb(traceback))))
    exit(1)  # unrecoverable crash


sys.excepthook = handle_all_unhandled_exceptions
# ------------------------------------------------------------------------------

# non-transpiled part, but shared names among langs

is_synchronous = 'async' not in os.path.basename(__file__)

rootDir = DIR_NAME + '/../../../'
rootDirForSkips = DIR_NAME + '/../../../'
envVars = os.environ
LOG_CHARS_LENGTH = 10000
ext = 'py'
proxyTestFileName = 'proxies'


def get_cli_arg_value(arg):
    arg_exists = getattr(argv, arg) if hasattr(argv, arg) else False
    with_hyphen = '--' + arg
    arg_exists_with_hyphen = getattr(argv, with_hyphen) if hasattr(argv, with_hyphen) else False
    without_hyphen = arg.replace('--', '')
    arg_exists_wo_hyphen = getattr(argv, without_hyphen) if hasattr(argv, without_hyphen) else False
    return arg_exists or arg_exists_with_hyphen or arg_exists_wo_hyphen

isWsTests = get_cli_arg_value('--ws')


class baseMainTestClass():
    lang = 'PY'
    is_synchronous = is_synchronous
    request_tests_failed = False
    response_tests_failed = False
    response_tests = False
    ws_tests = False
    skipped_methods = {}
    check_public_tests = {}
    test_files = {}
    public_tests = {}
    new_line = '\n'
    root_dir = rootDir
    env_vars = envVars
    ext = ext
    root_dir_for_skips = rootDirForSkips
    only_specific_tests = []
    proxy_test_file_name = proxyTestFileName
    pass


def dump(*args):
    print(' '.join([str(arg) for arg in args]))


def json_parse(elem):
    return json.loads(elem)


def json_stringify(elem):
    return json.dumps(elem)


def convert_to_snake_case(conent):
    return re.sub(r'(?<!^)(?=[A-Z])', '_', conent).lower()


def get_test_name(methodName):
    # stub
    return methodName


def io_file_exists(path):
    return os.path.isfile(path)


def io_file_read(path, decode=True):
    fs = open(path, "r", encoding="utf-8")
    content = fs.read()
    if decode:
        return json.loads(content)
    else:
        return content


def io_dir_read(path):
    return os.listdir(path)


async def call_method(test_files, methodName, exchange, skippedProperties, args):
    methodNameToCall = convert_to_snake_case(methodName)
    methodNameToCall = 'test_' + methodNameToCall.replace('o_h_l_c_v', 'ohlcv')
    return await getattr(test_files[methodName], methodNameToCall)(exchange, skippedProperties, *args)


async def call_exchange_method_dynamically(exchange, methodName, args):
    return await getattr(exchange, methodName)(*args)

async def call_overriden_method(exchange, methodName, args):
    # needed for php
    return await call_exchange_method_dynamically(exchange, methodName, args)

def exception_message(exc):
    message = '[' + type(exc).__name__ + '] ' + "".join(format_exception(type(exc), exc, exc.__traceback__, limit=6))
    if len(message) > LOG_CHARS_LENGTH:
        # Accessing out of range element causes error
        message = message[0:LOG_CHARS_LENGTH]
    return message


def exit_script(code=0):
    exit(code)


def get_exchange_prop(exchange, prop, defaultValue=None):
    if hasattr(exchange, prop):
        res = getattr(exchange, prop)
        if res is not None and res != '':
            return res
    return defaultValue


def set_exchange_prop(exchange, prop, value):
    setattr(exchange, prop, value)
    # set snake case too
    setattr(exchange, convert_to_snake_case(prop), value)


def init_exchange(exchangeId, args, is_ws=False):
    if (is_ws):
        return getattr(ccxtpro, exchangeId)(args)
    return getattr(ccxt, exchangeId)(args)


async def get_test_files(properties, ws=False):
    tests = {}
    finalPropList = properties + [proxyTestFileName]
    for i in range(0, len(finalPropList)):
        methodName = finalPropList[i]
        name_snake_case = convert_to_snake_case(methodName)
        prefix = 'async' if not is_synchronous else 'sync'
        dir_to_test = DIR_NAME + '/' + prefix + '/'
        module_string = 'ccxt.test.' + prefix + '.test_' + name_snake_case
        if (ws):
            prefix = 'pro'
            dir_to_test = DIR_NAME + '/../' + prefix + '/test/Exchange/'
            module_string = 'ccxt.pro.test.Exchange.test_' + name_snake_case
        filePathWithExt = dir_to_test + 'test_' + name_snake_case + '.py'
        if (io_file_exists (filePathWithExt)):
            imp = importlib.import_module(module_string)
            tests[methodName] = imp  # getattr(imp, finalName)
    return tests

async def close(exchange):
    if (not is_synchronous and hasattr(exchange, 'close')):
        await exchange.close()

def is_null_value(value):
    return value is None

def set_fetch_response(exchange: ccxt.Exchange, data):
    async def fetch(url, method='GET', headers=None, body=None):
        return data
    exchange.fetch = fetch
    return exchange

# *********************************
# ***** AUTO-TRANSPILER-START *****
class testMainClass(baseMainTestClass):
    def parse_cli_args(self):
        self.response_tests = get_cli_arg_value('--responseTests')
        self.id_tests = get_cli_arg_value('--idTests')
        self.request_tests = get_cli_arg_value('--requestTests')
        self.info = get_cli_arg_value('--info')
        self.verbose = get_cli_arg_value('--verbose')
        self.debug = get_cli_arg_value('--debug')
        self.private_test = get_cli_arg_value('--private')
        self.private_test_only = get_cli_arg_value('--privateOnly')
        self.sandbox = get_cli_arg_value('--sandbox')
        self.ws_tests = get_cli_arg_value('--ws')

    async def init(self, exchange_id, symbol_argv):
        self.parse_cli_args()
        if self.request_tests and self.response_tests:
            await self.run_static_request_tests(exchange_id, symbol_argv)
            await self.run_static_response_tests(exchange_id, symbol_argv)
            return
        if self.response_tests:
            await self.run_static_response_tests(exchange_id, symbol_argv)
            return
        if self.request_tests:
            await self.run_static_request_tests(exchange_id, symbol_argv)  # symbol here is the testname
            return
        if self.id_tests:
            await self.run_broker_id_tests()
            return
        symbol_str = symbol_argv if symbol_argv is not None else 'all'
        dump(self.new_line + '' + self.new_line + '' + '[INFO] TESTING ', self.ext, {
            'exchange': exchange_id,
            'symbol': symbol_str,
            'isWs': self.ws_tests,
        }, self.new_line)
        exchange_args = {
            'verbose': self.verbose,
            'debug': self.debug,
            'enableRateLimit': True,
            'timeout': 30000,
        }
        exchange = init_exchange(exchange_id, exchange_args, self.ws_tests)
        await self.import_files(exchange)
        assert len(list(self.test_files.keys())) > 0, 'Test files were not loaded'  # ensure test files are found & filled
        self.expand_settings(exchange)
        symbol = self.check_if_specific_test_is_chosen(symbol_argv)
        await self.start_test(exchange, symbol)
        exit_script(0)  # needed to be explicitly finished for WS tests

    def check_if_specific_test_is_chosen(self, symbol_argv):
        if symbol_argv is not None:
            test_file_names = list(self.test_files.keys())
            possible_method_names = symbol_argv.split(',')  # i.e. `test.ts binance fetchBalance,fetchDeposits`
            if len(possible_method_names) >= 1:
                for i in range(0, len(test_file_names)):
                    test_file_name = test_file_names[i]
                    for j in range(0, len(possible_method_names)):
                        method_name = possible_method_names[j]
                        if test_file_name == method_name:
                            self.only_specific_tests.append(test_file_name)
            # if method names were found, then remove them from symbolArgv
            if len(self.only_specific_tests) > 0:
                return None
        return symbol_argv

    async def import_files(self, exchange):
        properties = list(exchange.has.keys())
        properties.append('loadMarkets')
        self.test_files = await get_test_files(properties, self.ws_tests)

    def load_credentials_from_env(self, exchange):
        exchange_id = exchange.id
        req_creds = get_exchange_prop(exchange, 're' + 'quiredCredentials')  # dont glue the r-e-q-u-i-r-e phrase, because leads to messed up transpilation
        objkeys = list(req_creds.keys())
        for i in range(0, len(objkeys)):
            credential = objkeys[i]
            is_required = req_creds[credential]
            if is_required and get_exchange_prop(exchange, credential) is None:
                full_key = exchange_id + '_' + credential
                credential_env_name = full_key.upper()  # example: KRAKEN_APIKEY
                credential_value = self.env_vars[credential_env_name] if (credential_env_name in self.env_vars) else None
                if credential_value:
                    set_exchange_prop(exchange, credential, credential_value)

    def expand_settings(self, exchange):
        exchange_id = exchange.id
        keys_global = self.root_dir + 'keys.json'
        keys_local = self.root_dir + 'keys.local.json'
        keys_global_exists = io_file_exists(keys_global)
        keys_local_exists = io_file_exists(keys_local)
        global_settings = io_file_read(keys_global) if keys_global_exists else {}
        local_settings = io_file_read(keys_local) if keys_local_exists else {}
        all_settings = exchange.deep_extend(global_settings, local_settings)
        exchange_settings = exchange.safe_value(all_settings, exchange_id, {})
        if exchange_settings:
            setting_keys = list(exchange_settings.keys())
            for i in range(0, len(setting_keys)):
                key = setting_keys[i]
                if exchange_settings[key]:
                    final_value = None
                    if isinstance(exchange_settings[key], dict):
                        existing = get_exchange_prop(exchange, key, {})
                        final_value = exchange.deep_extend(existing, exchange_settings[key])
                    else:
                        final_value = exchange_settings[key]
                    set_exchange_prop(exchange, key, final_value)
        # credentials
        self.load_credentials_from_env(exchange)
        # skipped tests
        skipped_file = self.root_dir_for_skips + 'skip-tests.json'
        skipped_settings = io_file_read(skipped_file)
        skipped_settings_for_exchange = exchange.safe_value(skipped_settings, exchange_id, {})
        # others
        timeout = exchange.safe_value(skipped_settings_for_exchange, 'timeout')
        if timeout is not None:
            exchange.timeout = timeout
        if get_cli_arg_value('--useProxy'):
            exchange.http_proxy = exchange.safe_string(skipped_settings_for_exchange, 'httpProxy')
            exchange.https_proxy = exchange.safe_string(skipped_settings_for_exchange, 'httpsProxy')
            exchange.ws_proxy = exchange.safe_string(skipped_settings_for_exchange, 'wsProxy')
            exchange.wss_proxy = exchange.safe_string(skipped_settings_for_exchange, 'wssProxy')
        self.skipped_methods = exchange.safe_value(skipped_settings_for_exchange, 'skipMethods', {})
        self.checked_public_tests = {}

    def add_padding(self, message, size):
        # has to be transpilable
        res = ''
        message_length = len(message)  # avoid php transpilation issue
        missing_space = size - message_length - 0  # - 0 is added just to trick transpile to treat the .length as a string for php
        if missing_space > 0:
            for i in range(0, missing_space):
                res += ' '
        return message + res

    def exchange_hint(self, exchange, market=None):
        market_type = exchange.safe_string_2(exchange.options, 'defaultType', 'type', '')
        market_sub_type = exchange.safe_string_2(exchange.options, 'defaultSubType', 'subType')
        if market is not None:
            market_type = market['type']
            if market['linear']:
                market_sub_type = 'linear'
            elif market['inverse']:
                market_sub_type = 'inverse'
            elif exchange.safe_value(market, 'quanto'):
                market_sub_type = 'quanto'
        is_ws = ('ws' in exchange.has)
        ws_flag = '(WS)' if is_ws else ''
        result = exchange.id + ' ' + ws_flag + ' ' + market_type
        if market_sub_type is not None:
            result = result + ' [subType: ' + market_sub_type + '] '
        return result

    async def test_method(self, method_name, exchange, args, is_public):
        # todo: temporary skip for php
        if 'OrderBook' in method_name and self.ext == 'php':
            return
        is_load_markets = (method_name == 'loadMarkets')
        is_fetch_currencies = (method_name == 'fetchCurrencies')
        is_proxy_test = (method_name == self.proxy_test_file_name)
        # if this is a private test, and the implementation was already tested in public, then no need to re-test it in private test (exception is fetchCurrencies, because our approach in base exchange)
        if not is_public and (method_name in self.checked_public_tests) and not is_fetch_currencies:
            return
        skip_message = None
        supported_by_exchange = (method_name in exchange.has) and exchange.has[method_name]
        if not is_load_markets and (len(self.only_specific_tests) > 0 and not exchange.in_array(method_name, self.only_specific_tests)):
            skip_message = '[INFO] IGNORED_TEST'
        elif not is_load_markets and not supported_by_exchange and not is_proxy_test:
            skip_message = '[INFO] UNSUPPORTED_TEST'  # keep it aligned with the longest message
        elif (method_name in self.skipped_methods) and (isinstance(self.skipped_methods[method_name], str)):
            skip_message = '[INFO] SKIPPED_TEST'
        elif not (method_name in self.test_files):
            skip_message = '[INFO] UNIMPLEMENTED_TEST'
        # exceptionally for `loadMarkets` call, we call it before it's even checked for "skip" as we need it to be called anyway (but can skip "test.loadMarket" for it)
        if is_load_markets:
            await exchange.load_markets(True)
        if skip_message:
            if self.info:
                dump(self.add_padding(skip_message, 25), self.exchange_hint(exchange), method_name)
            return
        if self.info:
            args_stringified = '(' + ','.join(args) + ')'
            dump(self.add_padding('[INFO] TESTING', 25), self.exchange_hint(exchange), method_name, args_stringified)
        skipped_properties = exchange.safe_value(self.skipped_methods, method_name, {})
        await call_method(self.test_files, method_name, exchange, skipped_properties, args)
        # if it was passed successfully, add to the list of successfull tests
        if is_public:
            self.checked_public_tests[method_name] = True

    async def test_safe(self, method_name, exchange, args=[], is_public=False):
        # `testSafe` method does not throw an exception, instead mutes it. The reason we
        # mute the thrown exceptions here is because we don't want to stop the whole
        # tests queue if any single test-method fails. Instead, they are echoed with
        # formatted message "[TEST_FAILURE] ..." and that output is then regex-matched by
        # run-tests.js, so the exceptions are still printed out to console from there.
        max_retries = 3
        args_stringified = exchange.json(args)  # args.join() breaks when we provide a list of symbols | "args.toString()" breaks bcz of "array to string conversion"
        for i in range(0, max_retries):
            try:
                await self.test_method(method_name, exchange, args, is_public)
                return True
            except Exception as e:
                is_load_markets = (method_name == 'loadMarkets')
                is_auth_error = (isinstance(e, AuthenticationError))
                is_not_supported = (isinstance(e, NotSupported))
                is_operation_failed = (isinstance(e, OperationFailed))  # includes "DDoSProtection", "RateLimitExceeded", "RequestTimeout", "ExchangeNotAvailable", "OperationFailed", "InvalidNonce", ...
                if is_operation_failed:
                    # if last retry was gone with same `tempFailure` error, then let's eventually return false
                    if i == max_retries - 1:
                        should_fail = False
                        # we do not mute specifically "ExchangeNotAvailable" exception, because it might be a hint about a change in API engine (but its subtype "OnMaintenance" can be muted)
                        if (isinstance(e, ExchangeNotAvailable)) and not (isinstance(e, OnMaintenance)):
                            should_fail = True
                        elif is_load_markets:
                            should_fail = True
                        else:
                            should_fail = False
                        # final step
                        if should_fail:
                            dump('[TEST_FAILURE]', 'Method could not be tested due to a repeated Network/Availability issues', ' | ', self.exchange_hint(exchange), method_name, args_stringified, exception_message(e))
                            return False
                        else:
                            dump('[TEST_WARNING]', 'Method could not be tested due to a repeated Network/Availability issues', ' | ', self.exchange_hint(exchange), method_name, args_stringified, exception_message(e))
                            return True
                    else:
                        # wait and retry again
                        # (increase wait time on every retry)
                        await exchange.sleep(i * 1000)
                        continue
                else:
                    # if it's loadMarkets, then fail test, because it's mandatory for tests
                    if is_load_markets:
                        dump('[TEST_FAILURE]', 'Exchange can not load markets', exception_message(e), self.exchange_hint(exchange), method_name, args_stringified)
                        return False
                    # if the specific arguments to the test method throws "NotSupported" exception
                    # then let's don't fail the test
                    if is_not_supported:
                        if self.info:
                            dump('[INFO] NOT_SUPPORTED', exception_message(e), self.exchange_hint(exchange), method_name, args_stringified)
                        return True
                    # If public test faces authentication error, we don't break (see comments under `testSafe` method)
                    if is_public and is_auth_error:
                        if self.info:
                            dump('[INFO]', 'Authentication problem for public method', exception_message(e), self.exchange_hint(exchange), method_name, args_stringified)
                        return True
                    else:
                        dump('[TEST_FAILURE]', exception_message(e), self.exchange_hint(exchange), method_name, args_stringified)
                        return False

    async def run_public_tests(self, exchange, symbol):
        tests = {
            'fetchCurrencies': [],
            'fetchTicker': [symbol],
            'fetchTickers': [symbol],
            'fetchLastPrices': [symbol],
            'fetchOHLCV': [symbol],
            'fetchTrades': [symbol],
            'fetchOrderBook': [symbol],
            'fetchL2OrderBook': [symbol],
            'fetchOrderBooks': [],
            'fetchBidsAsks': [],
            'fetchStatus': [],
            'fetchTime': [],
        }
        if self.ws_tests:
            tests = {
                'watchOHLCV': [symbol],
                'watchTicker': [symbol],
                'watchTickers': [symbol],
                'watchOrderBook': [symbol],
                'watchTrades': [symbol],
            }
        market = exchange.market(symbol)
        is_spot = market['spot']
        if not self.ws_tests:
            if is_spot:
                tests['fetchCurrencies'] = []
            else:
                tests['fetchFundingRates'] = [symbol]
                tests['fetchFundingRate'] = [symbol]
                tests['fetchFundingRateHistory'] = [symbol]
                tests['fetchIndexOHLCV'] = [symbol]
                tests['fetchMarkOHLCV'] = [symbol]
                tests['fetchPremiumIndexOHLCV'] = [symbol]
        self.public_tests = tests
        await self.run_tests(exchange, tests, True)

    async def run_tests(self, exchange, tests, is_public_test):
        test_names = list(tests.keys())
        promises = []
        for i in range(0, len(test_names)):
            test_name = test_names[i]
            test_args = tests[test_name]
            promises.append(self.test_safe(test_name, exchange, test_args, is_public_test))
        # todo - not yet ready in other langs too
        # promises.push (testThrottle ());
        results = await asyncio.gather(*promises)
        # now count which test-methods retuned `false` from "testSafe" and dump that info below
        failed_methods = []
        for i in range(0, len(test_names)):
            test_name = test_names[i]
            test_returned_value = results[i]
            if not test_returned_value:
                failed_methods.append(test_name)
        test_prefix_string = 'PUBLIC_TESTS' if is_public_test else 'PRIVATE_TESTS'
        if len(failed_methods):
            errors_string = ', '.join(failed_methods)
            dump('[TEST_FAILURE]', self.exchange_hint(exchange), test_prefix_string, 'Failed methods : ' + errors_string)
        if self.info:
            dump(self.add_padding('[INFO] END ' + test_prefix_string + ' ' + self.exchange_hint(exchange), 25))

    async def load_exchange(self, exchange):
        result = await self.test_safe('loadMarkets', exchange, [], True)
        if not result:
            return False
        symbols = ['BTC/CNY', 'BTC/USD', 'BTC/USDT', 'BTC/EUR', 'BTC/ETH', 'ETH/BTC', 'BTC/JPY', 'ETH/EUR', 'ETH/JPY', 'ETH/CNY', 'ETH/USD', 'LTC/CNY', 'DASH/BTC', 'DOGE/BTC', 'BTC/AUD', 'BTC/PLN', 'USD/SLL', 'BTC/RUB', 'BTC/UAH', 'LTC/BTC', 'EUR/USD']
        result_symbols = []
        exchange_specific_symbols = exchange.symbols
        for i in range(0, len(exchange_specific_symbols)):
            symbol = exchange_specific_symbols[i]
            if exchange.in_array(symbol, symbols):
                result_symbols.append(symbol)
        result_msg = ''
        result_length = len(result_symbols)
        exchange_symbols_length = len(exchange.symbols)
        if result_length > 0:
            if exchange_symbols_length > result_length:
                result_msg = ', '.join(result_symbols) + ' + more...'
            else:
                result_msg = ', '.join(result_symbols)
        dump('[INFO:MAIN] Exchange loaded', exchange_symbols_length, 'symbols', result_msg)
        return True

    def get_test_symbol(self, exchange, is_spot, symbols):
        symbol = None
        for i in range(0, len(symbols)):
            s = symbols[i]
            market = exchange.safe_value(exchange.markets, s)
            if market is not None:
                active = exchange.safe_value(market, 'active')
                if active or (active is None):
                    symbol = s
                    break
        return symbol

    def get_exchange_code(self, exchange, codes=None):
        if codes is None:
            codes = ['BTC', 'ETH', 'XRP', 'LTC', 'BCH', 'EOS', 'BNB', 'BSV', 'USDT']
        code = codes[0]
        for i in range(0, len(codes)):
            if codes[i] in exchange.currencies:
                return codes[i]
        return code

    def get_markets_from_exchange(self, exchange, spot=True):
        res = {}
        markets = exchange.markets
        keys = list(markets.keys())
        for i in range(0, len(keys)):
            key = keys[i]
            market = markets[key]
            if spot and market['spot']:
                res[market['symbol']] = market
            elif not spot and not market['spot']:
                res[market['symbol']] = market
        return res

    def get_valid_symbol(self, exchange, spot=True):
        current_type_markets = self.get_markets_from_exchange(exchange, spot)
        codes = ['BTC', 'ETH', 'XRP', 'LTC', 'BCH', 'EOS', 'BNB', 'BSV', 'USDT', 'ATOM', 'BAT', 'BTG', 'DASH', 'DOGE', 'ETC', 'IOTA', 'LSK', 'MKR', 'NEO', 'PAX', 'QTUM', 'TRX', 'TUSD', 'USD', 'USDC', 'WAVES', 'XEM', 'XMR', 'ZEC', 'ZRX']
        spot_symbols = ['BTC/USD', 'BTC/USDT', 'BTC/CNY', 'BTC/EUR', 'BTC/ETH', 'ETH/BTC', 'ETH/USD', 'ETH/USDT', 'BTC/JPY', 'LTC/BTC', 'ZRX/WETH', 'EUR/USD']
        swap_symbols = ['BTC/USDT:USDT', 'BTC/USD:USD', 'ETH/USDT:USDT', 'ETH/USD:USD', 'LTC/USDT:USDT', 'DOGE/USDT:USDT', 'ADA/USDT:USDT', 'BTC/USD:BTC', 'ETH/USD:ETH']
        target_symbols = spot_symbols if spot else swap_symbols
        symbol = self.get_test_symbol(exchange, spot, target_symbols)
        # if symbols wasn't found from above hardcoded list, then try to locate any symbol which has our target hardcoded 'base' code
        if symbol is None:
            for i in range(0, len(codes)):
                current_code = codes[i]
                markets_array_for_current_code = exchange.filter_by(current_type_markets, 'base', current_code)
                indexed_mkts = exchange.index_by(markets_array_for_current_code, 'symbol')
                symbols_array_for_current_code = list(indexed_mkts.keys())
                symbols_length = len(symbols_array_for_current_code)
                if symbols_length:
                    symbol = self.get_test_symbol(exchange, spot, symbols_array_for_current_code)
                    break
        # if there wasn't found any symbol with our hardcoded 'base' code, then just try to find symbols that are 'active'
        if symbol is None:
            active_markets = exchange.filter_by(current_type_markets, 'active', True)
            active_symbols = []
            for i in range(0, len(active_markets)):
                active_symbols.append(active_markets[i]['symbol'])
            symbol = self.get_test_symbol(exchange, spot, active_symbols)
        if symbol is None:
            values = list(current_type_markets.values())
            values_length = len(values)
            if values_length > 0:
                first = values[0]
                if first is not None:
                    symbol = first['symbol']
        return symbol

    async def test_exchange(self, exchange, provided_symbol=None):
        spot_symbol = None
        swap_symbol = None
        if provided_symbol is not None:
            market = exchange.market(provided_symbol)
            if market['spot']:
                spot_symbol = provided_symbol
            else:
                swap_symbol = provided_symbol
        else:
            if exchange.has['spot']:
                spot_symbol = self.get_valid_symbol(exchange, True)
            if exchange.has['swap']:
                swap_symbol = self.get_valid_symbol(exchange, False)
        if spot_symbol is not None:
            dump('[INFO:MAIN] Selected SPOT SYMBOL:', spot_symbol)
        if swap_symbol is not None:
            dump('[INFO:MAIN] Selected SWAP SYMBOL:', swap_symbol)
        if not self.private_test_only:
            # note, spot & swap tests should run sequentially, because of conflicting `exchange.options['type']` setting
            if exchange.has['spot'] and spot_symbol is not None:
                if self.info:
                    dump('[INFO] ### SPOT TESTS ###')
                exchange.options['type'] = 'spot'
                await self.run_public_tests(exchange, spot_symbol)
            if exchange.has['swap'] and swap_symbol is not None:
                if self.info:
                    dump('[INFO] ### SWAP TESTS ###')
                exchange.options['type'] = 'swap'
                await self.run_public_tests(exchange, swap_symbol)
        if self.private_test or self.private_test_only:
            if exchange.has['spot'] and spot_symbol is not None:
                exchange.options['defaultType'] = 'spot'
                await self.run_private_tests(exchange, spot_symbol)
            if exchange.has['swap'] and swap_symbol is not None:
                exchange.options['defaultType'] = 'swap'
                await self.run_private_tests(exchange, swap_symbol)

    async def run_private_tests(self, exchange, symbol):
        if not exchange.check_required_credentials(False):
            dump('[INFO] Skipping private tests', 'Keys not found')
            return
        code = self.get_exchange_code(exchange)
        # if (exchange.extendedTest) {
        #     await test ('InvalidNonce', exchange, symbol);
        #     await test ('OrderNotFound', exchange, symbol);
        #     await test ('InvalidOrder', exchange, symbol);
        #     await test ('InsufficientFunds', exchange, symbol, balance); # danger zone - won't execute with non-empty balance
        # }
        tests = {
            'signIn': [],
            'fetchBalance': [],
            'fetchAccounts': [],
            'fetchTransactionFees': [],
            'fetchTradingFees': [],
            'fetchStatus': [],
            'fetchOrders': [symbol],
            'fetchOpenOrders': [symbol],
            'fetchClosedOrders': [symbol],
            'fetchMyTrades': [symbol],
            'fetchLeverageTiers': [[symbol]],
            'fetchLedger': [code],
            'fetchTransactions': [code],
            'fetchDeposits': [code],
            'fetchWithdrawals': [code],
            'fetchBorrowInterest': [code, symbol],
            'cancelAllOrders': [symbol],
            'fetchCanceledOrders': [symbol],
            'fetchPosition': [symbol],
            'fetchDeposit': [code],
            'createDepositAddress': [code],
            'fetchDepositAddress': [code],
            'fetchDepositAddresses': [code],
            'fetchDepositAddressesByNetwork': [code],
            'fetchBorrowRateHistory': [code],
            'fetchLedgerEntry': [code],
        }
        if self.ws_tests:
            tests = {
                'watchBalance': [code],
                'watchMyTrades': [symbol],
                'watchOrders': [symbol],
                'watchPosition': [symbol],
                'watchPositions': [symbol],
            }
        market = exchange.market(symbol)
        is_spot = market['spot']
        if not self.ws_tests:
            if is_spot:
                tests['fetchCurrencies'] = []
            else:
                # derivatives only
                tests['fetchPositions'] = [symbol]  # this test fetches all positions for 1 symbol
                tests['fetchPosition'] = [symbol]
                tests['fetchPositionRisk'] = [symbol]
                tests['setPositionMode'] = [symbol]
                tests['setMarginMode'] = [symbol]
                tests['fetchOpenInterestHistory'] = [symbol]
                tests['fetchFundingRateHistory'] = [symbol]
                tests['fetchFundingHistory'] = [symbol]
        # const combinedTests = exchange.deepExtend (this.publicTests, privateTests);
        await self.run_tests(exchange, tests, False)

    async def test_proxies(self, exchange):
        # these tests should be synchronously executed, because of conflicting nature of proxy settings
        proxy_test_name = self.proxy_test_file_name
        # todo: temporary skip for sync py
        if self.ext == 'py' and self.is_synchronous:
            return
        # try proxy several times
        max_retries = 3
        exception = None
        for j in range(0, max_retries):
            try:
                await self.test_method(proxy_test_name, exchange, [], True)
                break  # if successfull, then break
            except Exception as e:
                exception = e
        # if exception was set, then throw it
        if exception:
            raise ExchangeError('[TEST_FAILURE] Failed ' + proxy_test_name + ' : ' + exception_message(exception))

    async def start_test(self, exchange, symbol):
        # we do not need to test aliases
        if exchange.alias:
            return
        if self.sandbox or get_exchange_prop(exchange, 'sandbox'):
            exchange.set_sandbox_mode(True)
        try:
            result = await self.load_exchange(exchange)
            if not result:
                await close(exchange)
                return
            # if (exchange.id === 'binance') {
            #     # we test proxies functionality just for one random exchange on each build, because proxy functionality is not exchange-specific, instead it's all done from base methods, so just one working sample would mean it works for all ccxt exchanges
            #     # await this.testProxies (exchange);
            # }
            await self.test_exchange(exchange, symbol)
            await close(exchange)
        except Exception as e:
            await close(exchange)
            raise e

    def assert_static_error(self, cond, message, calculated_output, stored_output, key=None):
        #  -----------------------------------------------------------------------------
        #  --- Init of static tests functions------------------------------------------
        #  -----------------------------------------------------------------------------
        calculated_string = json_stringify(calculated_output)
        output_string = json_stringify(stored_output)
        error_message = message + ' expected ' + output_string + ' received: ' + calculated_string
        if key is not None:
            error_message = ' | ' + key + ' | ' + 'computed value: ' + output_string + ' stored value: ' + calculated_string
        assert cond, error_message

    def load_markets_from_file(self, id):
        # load markets from file
        # to make this test as fast as possible
        # and basically independent from the exchange
        # so we can run it offline
        filename = self.root_dir + './ts/src/test/static/markets/' + id + '.json'
        content = io_file_read(filename)
        return content

    def load_currencies_from_file(self, id):
        filename = self.root_dir + './ts/src/test/static/currencies/' + id + '.json'
        content = io_file_read(filename)
        return content

    def load_static_data(self, folder, target_exchange=None):
        result = {}
        if target_exchange:
            # read a single exchange
            path = folder + target_exchange + '.json'
            if not io_file_exists(path):
                dump('[WARN] tests not found: ' + path)
                return None
            result[target_exchange] = io_file_read(path)
            return result
        files = io_dir_read(folder)
        for i in range(0, len(files)):
            file = files[i]
            exchange_name = file.replace('.json', '')
            content = io_file_read(folder + file)
            result[exchange_name] = content
        return result

    def remove_hostnamefrom_url(self, url):
        if url is None:
            return None
        url_parts = url.split('/')
        res = ''
        for i in range(0, len(url_parts)):
            if i > 2:
                current = url_parts[i]
                if current.find('?') > -1:
                    # handle urls like this: /v1/account/accounts?AccessK
                    current_parts = current.split('?')
                    res += '/'
                    res += current_parts[0]
                    break
                res += '/'
                res += current
        return res

    def urlencoded_to_dict(self, url):
        result = {}
        parts = url.split('&')
        for i in range(0, len(parts)):
            part = parts[i]
            key_value = part.split('=')
            keys_length = len(key_value)
            if keys_length != 2:
                continue
            key = key_value[0]
            value = key_value[1]
            if (value is not None) and ((value.startswith('[')) or (value.startswith('{'))):
                # some exchanges might return something like this: timestamp=1699382693405&batchOrders=[{\"symbol\":\"LTCUSDT\",\"side\":\"BUY\",\"newClientOrderI
                value = json_parse(value)
            result[key] = value
        return result

    def assert_new_and_stored_output(self, exchange, skip_keys, new_output, stored_output, strict_type_check=True, asserting_key=None):
        if is_null_value(new_output) and is_null_value(stored_output):
            return
        if not new_output and not stored_output:
            return
        if (isinstance(stored_output, dict)) and (isinstance(new_output, dict)):
            stored_output_keys = list(stored_output.keys())
            new_output_keys = list(new_output.keys())
            stored_keys_length = len(stored_output_keys)
            new_keys_length = len(new_output_keys)
            self.assert_static_error(stored_keys_length == new_keys_length, 'output length mismatch', stored_output, new_output)
            # iterate over the keys
            for i in range(0, len(stored_output_keys)):
                key = stored_output_keys[i]
                if exchange.in_array(key, skip_keys):
                    continue
                if not (exchange.in_array(key, new_output_keys)):
                    self.assert_static_error(False, 'output key missing: ' + key, stored_output, new_output)
                stored_value = stored_output[key]
                new_value = new_output[key]
                self.assert_new_and_stored_output(exchange, skip_keys, new_value, stored_value, strict_type_check, key)
        elif isinstance(stored_output, list) and (isinstance(new_output, list)):
            stored_array_length = len(stored_output)
            new_array_length = len(new_output)
            self.assert_static_error(stored_array_length == new_array_length, 'output length mismatch', stored_output, new_output)
            for i in range(0, len(stored_output)):
                stored_item = stored_output[i]
                new_item = new_output[i]
                self.assert_new_and_stored_output(exchange, skip_keys, new_item, stored_item, strict_type_check)
        else:
            # built-in types like strings, numbers, booleans
            sanitized_new_output = None if (not new_output) else new_output  # we store undefined as nulls in the json file so we need to convert it back
            sanitized_stored_output = None if (not stored_output) else stored_output
            new_output_string = str(sanitized_new_output) if sanitized_new_output else 'undefined'
            stored_output_string = str(sanitized_stored_output) if sanitized_stored_output else 'undefined'
            message_error = 'output value mismatch:' + new_output_string + ' != ' + stored_output_string
            if strict_type_check:
                # upon building the request we want strict type check to make sure all the types are correct
                # when comparing the response we want to allow some flexibility, because a 50.0 can be equal to 50 after saving it to the json file
                self.assert_static_error(sanitized_new_output == sanitized_stored_output, message_error, stored_output, new_output, asserting_key)
            else:
                is_boolean = (isinstance(sanitized_new_output, bool)) or (isinstance(sanitized_stored_output, bool))
                is_string = (isinstance(sanitized_new_output, str)) or (isinstance(sanitized_stored_output, str))
                is_undefined = (sanitized_new_output is None) or (sanitized_stored_output is None)  # undefined is a perfetly valid value
                if is_boolean or is_string or is_undefined:
                    self.assert_static_error(new_output_string == stored_output_string, message_error, stored_output, new_output, asserting_key)
                else:
                    numeric_new_output = exchange.parse_to_numeric(new_output_string)
                    numeric_stored_output = exchange.parse_to_numeric(stored_output_string)
                    self.assert_static_error(numeric_new_output == numeric_stored_output, message_error, stored_output, new_output, asserting_key)

    def assert_static_request_output(self, exchange, type, skip_keys, stored_url, request_url, stored_output, new_output):
        if stored_url != request_url:
            # remove the host part from the url
            first_path = self.remove_hostnamefrom_url(stored_url)
            second_path = self.remove_hostnamefrom_url(request_url)
            self.assert_static_error(first_path == second_path, 'url mismatch', first_path, second_path)
        # body (aka storedOutput and newOutput) is not defined and information is in the url
        # example: "https://open-api.bingx.com/openApi/spot/v1/trade/order?quoteOrderQty=5&side=BUY&symbol=LTC-USDT&timestamp=1698777135343&type=MARKET&signature=d55a7e4f7f9dbe56c4004c9f3ab340869d3cb004e2f0b5b861e5fbd1762fd9a0
        if (stored_output is None) and (new_output is None):
            if (stored_url is not None) and (request_url is not None):
                stored_url_parts = stored_url.split('?')
                new_url_parts = request_url.split('?')
                stored_url_query = exchange.safe_value(stored_url_parts, 1)
                new_url_query = exchange.safe_value(new_url_parts, 1)
                if (stored_url_query is None) and (new_url_query is None):
                    # might be a get request without any query parameters
                    # example: https://api.gateio.ws/api/v4/delivery/usdt/positions
                    return
                stored_url_params = self.urlencoded_to_dict(stored_url_query)
                new_url_params = self.urlencoded_to_dict(new_url_query)
                self.assert_new_and_stored_output(exchange, skip_keys, new_url_params, stored_url_params)
                return
        if type == 'json':
            if isinstance(stored_output, str):
                stored_output = json_parse(stored_output)
            if isinstance(new_output, str):
                new_output = json_parse(new_output)
        elif type == 'urlencoded':
            stored_output = self.urlencoded_to_dict(stored_output)
            new_output = self.urlencoded_to_dict(new_output)
        elif type == 'both':
            if stored_output.startswith('{') or stored_output.startswith('['):
                stored_output = json_parse(stored_output)
                new_output = json_parse(new_output)
            else:
                stored_output = self.urlencoded_to_dict(stored_output)
                new_output = self.urlencoded_to_dict(new_output)
        self.assert_new_and_stored_output(exchange, skip_keys, new_output, stored_output)

    def assert_static_response_output(self, exchange, skip_keys, computed_result, stored_result):
        self.assert_new_and_stored_output(exchange, skip_keys, computed_result, stored_result, False)

    def sanitize_data_input(self, input):
        # remove nulls and replace with unefined instead
        if input is None:
            return None
        new_input = []
        for i in range(0, len(input)):
            current = input[i]
            if is_null_value(current):
                new_input.append(None)
            else:
                new_input.append(current)
        return new_input

    async def test_method_statically(self, exchange, method, data, type, skip_keys):
        output = None
        request_url = None
        try:
            await call_exchange_method_dynamically(exchange, method, self.sanitize_data_input(data['input']))
        except Exception as e:
            if not (isinstance(e, ProxyError)):
                raise e
            output = exchange.last_request_body
            request_url = exchange.last_request_url
        try:
            call_output = exchange.safe_value(data, 'output')
            self.assert_static_request_output(exchange, type, skip_keys, data['url'], request_url, call_output, output)
        except Exception as e:
            self.request_tests_failed = True
            error_message = '[' + self.lang + '][STATIC_REQUEST_TEST_FAILURE]' + '[' + self.exchange_hint(exchange) + ']' + '[' + method + ']' + '[' + data['description'] + ']' + str(e)
            dump('[TEST_FAILURE]' + error_message)

    async def test_response_statically(self, exchange, method, skip_keys, data):
        expected_result = exchange.safe_value(data, 'parsedResponse')
        mocked_exchange = set_fetch_response(exchange, data['httpResponse'])
        try:
            unified_result = await call_exchange_method_dynamically(exchange, method, self.sanitize_data_input(data['input']))
            self.assert_static_response_output(mocked_exchange, skip_keys, unified_result, expected_result)
        except Exception as e:
            self.request_tests_failed = True
            error_message = '[' + self.lang + '][STATIC_RESPONSE_TEST_FAILURE]' + '[' + self.exchange_hint(exchange) + ']' + '[' + method + ']' + '[' + data['description'] + ']' + str(e)
            dump('[TEST_FAILURE]' + error_message)
        set_fetch_response(exchange, None)  # reset state

    def init_offline_exchange(self, exchange_name):
        markets = self.load_markets_from_file(exchange_name)
        currencies = self.load_currencies_from_file(exchange_name)
        exchange = init_exchange(exchange_name, {
            'markets': markets,
            'enableRateLimit': False,
            'rateLimit': 1,
            'httpProxy': 'http://fake:8080',
            'httpsProxy': 'http://fake:8080',
            'apiKey': 'key',
            'secret': 'secretsecret',
            'password': 'password',
            'walletAddress': 'wallet',
            'uid': 'uid',
            'token': 'token',
            'accounts': [{
    'id': 'myAccount',
    'code': 'USDT',
}, {
    'id': 'myAccount',
    'code': 'USDC',
}],
            'options': {
                'enableUnifiedAccount': True,
                'enableUnifiedMargin': False,
                'accessToken': 'token',
                'expires': 999999999999999,
                'leverageBrackets': {},
            },
        })
        exchange.currencies = currencies  # not working in python if assigned  in the config dict
        return exchange

    async def test_exchange_request_statically(self, exchange_name, exchange_data, test_name=None):
        # instantiate the exchange and make sure that we sink the requests to avoid an actual request
        exchange = self.init_offline_exchange(exchange_name)
        methods = exchange.safe_value(exchange_data, 'methods', {})
        methods_names = list(methods.keys())
        for i in range(0, len(methods_names)):
            method = methods_names[i]
            results = methods[method]
            for j in range(0, len(results)):
                result = results[j]
                old_exchange_options = exchange.options  # snapshot options;
                test_exchange_options = exchange.safe_value(result, 'options', {})
                exchange.options = exchange.deep_extend(old_exchange_options, test_exchange_options)  # custom options to be used in the tests
                description = exchange.safe_value(result, 'description')
                if (test_name is not None) and (test_name != description):
                    continue
                is_disabled = exchange.safe_value(result, 'disabled', False)
                if is_disabled:
                    continue
                type = exchange.safe_string(exchange_data, 'outputType')
                skip_keys = exchange.safe_value(exchange_data, 'skipKeys', [])
                await self.test_method_statically(exchange, method, result, type, skip_keys)
                # reset options
                exchange.options = old_exchange_options
        await close(exchange)

    async def test_exchange_response_statically(self, exchange_name, exchange_data, test_name=None):
        exchange = self.init_offline_exchange(exchange_name)
        methods = exchange.safe_value(exchange_data, 'methods', {})
        options = exchange.safe_value(exchange_data, 'options', {})
        exchange.options = exchange.deep_extend(exchange.options, options)  # custom options to be used in the tests
        methods_names = list(methods.keys())
        for i in range(0, len(methods_names)):
            method = methods_names[i]
            results = methods[method]
            for j in range(0, len(results)):
                result = results[j]
                description = exchange.safe_value(result, 'description')
                old_exchange_options = exchange.options  # snapshot options;
                test_exchange_options = exchange.safe_value(result, 'options', {})
                exchange.options = exchange.deep_extend(old_exchange_options, test_exchange_options)  # custom options to be used in the tests
                is_disabled = exchange.safe_value(result, 'disabled', False)
                if is_disabled:
                    continue
                is_disabled_php = exchange.safe_value(result, 'disabledPHP', False)
                if is_disabled_php and (self.ext == 'php'):
                    continue
                if (test_name is not None) and (test_name != description):
                    continue
                skip_keys = exchange.safe_value(exchange_data, 'skipKeys', [])
                await self.test_response_statically(exchange, method, skip_keys, result)
                # reset options
                exchange.options = old_exchange_options
        await close(exchange)

    def get_number_of_tests_from_exchange(self, exchange, exchange_data):
        sum = 0
        methods = exchange_data['methods']
        methods_names = list(methods.keys())
        for i in range(0, len(methods_names)):
            method = methods_names[i]
            results = methods[method]
            results_length = len(results)
            sum = exchange.sum(sum, results_length)
        return sum

    async def run_static_request_tests(self, target_exchange=None, test_name=None):
        await self.run_static_tests('request', target_exchange, test_name)

    async def run_static_tests(self, type, target_exchange=None, test_name=None):
        folder = self.root_dir + './ts/src/test/static/' + type + '/'
        static_data = self.load_static_data(folder, target_exchange)
        if static_data is None:
            return
        exchanges = list(static_data.keys())
        exchange = init_exchange('Exchange', {})  # tmp to do the calculations until we have the ast-transpiler transpiling this code
        promises = []
        sum = 0
        if target_exchange:
            dump('[INFO:MAIN] Exchange to test: ' + target_exchange)
        if test_name:
            dump('[INFO:MAIN] Testing only: ' + test_name)
        for i in range(0, len(exchanges)):
            exchange_name = exchanges[i]
            exchange_data = static_data[exchange_name]
            number_of_tests = self.get_number_of_tests_from_exchange(exchange, exchange_data)
            sum = exchange.sum(sum, number_of_tests)
            if type == 'request':
                promises.append(self.test_exchange_request_statically(exchange_name, exchange_data, test_name))
            else:
                promises.append(self.test_exchange_response_statically(exchange_name, exchange_data, test_name))
        await asyncio.gather(*promises)
        if self.request_tests_failed or self.response_tests_failed:
            exit_script(1)
        else:
            success_message = '[' + self.lang + '][TEST_SUCCESS] ' + str(sum) + ' static ' + type + ' tests passed.'
            dump('[INFO]' + success_message)

    async def run_static_response_tests(self, exchange_name=None, test=None):
        #  -----------------------------------------------------------------------------
        #  --- Init of mockResponses tests functions------------------------------------
        #  -----------------------------------------------------------------------------
        await self.run_static_tests('response', exchange_name, test)

    async def run_broker_id_tests(self):
        #  -----------------------------------------------------------------------------
        #  --- Init of brokerId tests functions-----------------------------------------
        #  -----------------------------------------------------------------------------
        promises = [self.test_binance(), self.test_okx(), self.test_cryptocom(), self.test_bybit(), self.test_kucoin(), self.test_kucoinfutures(), self.test_bitget(), self.test_mexc(), self.test_htx(), self.test_woo(), self.test_bitmart(), self.test_coinex(), self.test_bingx(), self.test_phemex()]
        await asyncio.gather(*promises)
        success_message = '[' + self.lang + '][TEST_SUCCESS] brokerId tests passed.'
        dump('[INFO]' + success_message)
        exit_script(0)

    async def test_binance(self):
        exchange = self.init_offline_exchange('binance')
        spot_id = 'x-R4BD3S82'
        spot_order_request = None
        try:
            await exchange.create_order('BTC/USDT', 'limit', 'buy', 1, 20000)
        except Exception as e:
            spot_order_request = self.urlencoded_to_dict(exchange.last_request_body)
        client_order_id = spot_order_request['newClientOrderId']
        assert client_order_id.startswith(spot_id), 'spot clientOrderId does not start with spotId'
        swap_id = 'x-xcKtGhcu'
        swap_order_request = None
        try:
            await exchange.create_order('BTC/USDT:USDT', 'limit', 'buy', 1, 20000)
        except Exception as e:
            swap_order_request = self.urlencoded_to_dict(exchange.last_request_body)
        swap_inverse_order_request = None
        try:
            await exchange.create_order('BTC/USD:BTC', 'limit', 'buy', 1, 20000)
        except Exception as e:
            swap_inverse_order_request = self.urlencoded_to_dict(exchange.last_request_body)
        client_order_id_spot = swap_order_request['newClientOrderId']
        assert client_order_id_spot.startswith(swap_id), 'swap clientOrderId does not start with swapId'
        client_order_id_inverse = swap_inverse_order_request['newClientOrderId']
        assert client_order_id_inverse.startswith(swap_id), 'swap clientOrderIdInverse does not start with swapId'
        await close(exchange)

    async def test_okx(self):
        exchange = self.init_offline_exchange('okx')
        id = 'e847386590ce4dBC'
        spot_order_request = None
        try:
            await exchange.create_order('BTC/USDT', 'limit', 'buy', 1, 20000)
        except Exception as e:
            spot_order_request = json_parse(exchange.last_request_body)
        client_order_id = spot_order_request[0]['clOrdId']  # returns order inside array
        assert client_order_id.startswith(id), 'spot clientOrderId does not start with id'
        assert spot_order_request[0]['tag'] == id, 'id different from spot tag'
        swap_order_request = None
        try:
            await exchange.create_order('BTC/USDT:USDT', 'limit', 'buy', 1, 20000)
        except Exception as e:
            swap_order_request = json_parse(exchange.last_request_body)
        client_order_id_spot = swap_order_request[0]['clOrdId']
        assert client_order_id_spot.startswith(id), 'swap clientOrderId does not start with id'
        assert swap_order_request[0]['tag'] == id, 'id different from swap tag'
        await close(exchange)

    async def test_cryptocom(self):
        exchange = self.init_offline_exchange('cryptocom')
        id = 'CCXT'
        await exchange.load_markets()
        request = None
        try:
            await exchange.create_order('BTC/USDT', 'limit', 'buy', 1, 20000)
        except Exception as e:
            request = json_parse(exchange.last_request_body)
        assert request['params']['broker_id'] == id, 'id different from  broker_id'
        await close(exchange)

    async def test_bybit(self):
        exchange = self.init_offline_exchange('bybit')
        req_headers = None
        id = 'CCXT'
        assert exchange.options['brokerId'] == id, 'id not in options'
        try:
            await exchange.create_order('BTC/USDT', 'limit', 'buy', 1, 20000)
        except Exception as e:
            # we expect an error here, we're only interested in the headers
            req_headers = exchange.last_request_headers
        assert req_headers['Referer'] == id, 'id not in headers'
        await close(exchange)

    async def test_kucoin(self):
        exchange = self.init_offline_exchange('kucoin')
        req_headers = None
        assert exchange.options['partner']['spot']['id'] == 'ccxt', 'id not in options'
        assert exchange.options['partner']['spot']['key'] == '9e58cc35-5b5e-4133-92ec-166e3f077cb8', 'key not in options'
        try:
            await exchange.create_order('BTC/USDT', 'limit', 'buy', 1, 20000)
        except Exception as e:
            # we expect an error here, we're only interested in the headers
            req_headers = exchange.last_request_headers
        id = 'ccxt'
        assert req_headers['KC-API-PARTNER'] == id, 'id not in headers'
        await close(exchange)

    async def test_kucoinfutures(self):
        kucoin = self.init_offline_exchange('kucoinfutures')
        req_headers = None
        id = 'ccxtfutures'
        assert kucoin.options['partner']['future']['id'] == id, 'id not in options'
        assert kucoin.options['partner']['future']['key'] == '1b327198-f30c-4f14-a0ac-918871282f15', 'key not in options'
        try:
            await kucoin.create_order('BTC/USDT:USDT', 'limit', 'buy', 1, 20000)
        except Exception as e:
            req_headers = kucoin.last_request_headers
        assert req_headers['KC-API-PARTNER'] == id, 'id not in headers'
        await close(kucoin)

    async def test_bitget(self):
        exchange = self.init_offline_exchange('bitget')
        req_headers = None
        id = 'p4sve'
        assert exchange.options['broker'] == id, 'id not in options'
        try:
            await exchange.create_order('BTC/USDT', 'limit', 'buy', 1, 20000)
        except Exception as e:
            req_headers = exchange.last_request_headers
        assert req_headers['X-CHANNEL-API-CODE'] == id, 'id not in headers'
        await close(exchange)

    async def test_mexc(self):
        exchange = self.init_offline_exchange('mexc')
        req_headers = None
        id = 'CCXT'
        assert exchange.options['broker'] == id, 'id not in options'
        await exchange.load_markets()
        try:
            await exchange.create_order('BTC/USDT', 'limit', 'buy', 1, 20000)
        except Exception as e:
            req_headers = exchange.last_request_headers
        assert req_headers['source'] == id, 'id not in headers'
        await close(exchange)

    async def test_htx(self):
        exchange = self.init_offline_exchange('htx')
        # spot test
        id = 'AA03022abc'
        spot_order_request = None
        try:
            await exchange.create_order('BTC/USDT', 'limit', 'buy', 1, 20000)
        except Exception as e:
            spot_order_request = json_parse(exchange.last_request_body)
        client_order_id = spot_order_request['client-order-id']
        assert client_order_id.startswith(id), 'spot clientOrderId does not start with id'
        # swap test
        swap_order_request = None
        try:
            await exchange.create_order('BTC/USDT:USDT', 'limit', 'buy', 1, 20000)
        except Exception as e:
            swap_order_request = json_parse(exchange.last_request_body)
        swap_inverse_order_request = None
        try:
            await exchange.create_order('BTC/USD:BTC', 'limit', 'buy', 1, 20000)
        except Exception as e:
            swap_inverse_order_request = json_parse(exchange.last_request_body)
        client_order_id_spot = swap_order_request['channel_code']
        assert client_order_id_spot.startswith(id), 'swap channel_code does not start with id'
        client_order_id_inverse = swap_inverse_order_request['channel_code']
        assert client_order_id_inverse.startswith(id), 'swap inverse channel_code does not start with id'
        await close(exchange)

    async def test_woo(self):
        exchange = self.init_offline_exchange('woo')
        # spot test
        id = 'bc830de7-50f3-460b-9ee0-f430f83f9dad'
        spot_order_request = None
        try:
            await exchange.create_order('BTC/USDT', 'limit', 'buy', 1, 20000)
        except Exception as e:
            spot_order_request = self.urlencoded_to_dict(exchange.last_request_body)
        broker_id = spot_order_request['broker_id']
        assert broker_id.startswith(id), 'broker_id does not start with id'
        # swap test
        stop_order_request = None
        try:
            await exchange.create_order('BTC/USDT:USDT', 'limit', 'buy', 1, 20000, {
                'stopPrice': 30000,
            })
        except Exception as e:
            stop_order_request = json_parse(exchange.last_request_body)
        client_order_id_spot = stop_order_request['brokerId']
        assert client_order_id_spot.startswith(id), 'brokerId does not start with id'
        await close(exchange)

    async def test_bitmart(self):
        exchange = self.init_offline_exchange('bitmart')
        req_headers = None
        id = 'CCXTxBitmart000'
        assert exchange.options['brokerId'] == id, 'id not in options'
        await exchange.load_markets()
        try:
            await exchange.create_order('BTC/USDT', 'limit', 'buy', 1, 20000)
        except Exception as e:
            req_headers = exchange.last_request_headers
        assert req_headers['X-BM-BROKER-ID'] == id, 'id not in headers'
        await close(exchange)

    async def test_coinex(self):
        exchange = self.init_offline_exchange('coinex')
        id = 'x-167673045'
        assert exchange.options['brokerId'] == id, 'id not in options'
        spot_order_request = None
        try:
            await exchange.create_order('BTC/USDT', 'limit', 'buy', 1, 20000)
        except Exception as e:
            spot_order_request = json_parse(exchange.last_request_body)
        client_order_id = spot_order_request['client_id']
        assert client_order_id.startswith(id), 'clientOrderId does not start with id'
        await close(exchange)

    async def test_bingx(self):
        exchange = self.init_offline_exchange('bingx')
        req_headers = None
        id = 'CCXT'
        assert exchange.options['broker'] == id, 'id not in options'
        try:
            await exchange.create_order('BTC/USDT', 'limit', 'buy', 1, 20000)
        except Exception as e:
            # we expect an error here, we're only interested in the headers
            req_headers = exchange.last_request_headers
        assert req_headers['X-SOURCE-KEY'] == id, 'id not in headers'
        await close(exchange)

    async def test_phemex(self):
        exchange = self.init_offline_exchange('phemex')
        id = 'CCXT123456'
        request = None
        try:
            await exchange.create_order('BTC/USDT', 'limit', 'buy', 1, 20000)
        except Exception as e:
            request = json_parse(exchange.last_request_body)
        client_order_id = request['clOrdID']
        assert client_order_id.startswith(id), 'clOrdID does not start with id'
        await close(exchange)

# ***** AUTO-TRANSPILER-END *****
# *******************************


if __name__ == '__main__':
    symbol = argv.symbol if argv.symbol and '/' in argv.symbol else None
    asyncio.run(testMainClass().init(argv.exchange, symbol))<|MERGE_RESOLUTION|>--- conflicted
+++ resolved
@@ -44,11 +44,7 @@
     sandbox = False
     privateOnly = False
     private = False
-<<<<<<< HEAD
-    createOrderTest = False
-=======
     ws = False
->>>>>>> f0305503
     verbose = False
     nonce = None
     exchange = None
@@ -63,7 +59,6 @@
 parser.add_argument('--sandbox', action='store_true', help='enable sandbox mode')
 parser.add_argument('--privateOnly', action='store_true', help='run private tests only')
 parser.add_argument('--private', action='store_true', help='run private tests')
-parser.add_argument('--createOrderTest', action='store_true', help='run createOrder tests')
 parser.add_argument('--verbose', action='store_true', help='enable verbose output')
 parser.add_argument('--ws', action='store_true', help='websockets version')
 parser.add_argument('--info', action='store_true', help='enable info output')
