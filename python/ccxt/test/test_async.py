--- conflicted
+++ resolved
@@ -163,21 +163,6 @@
     return json.dumps(elem)
 
 
-<<<<<<< HEAD
-def get_cli_arg_value(arg):
-    arg_exists = getattr(argv, arg) if hasattr(argv, arg) else False
-    with_hyphen = "--" + arg
-    arg_exists_with_hyphen = (
-        getattr(argv, with_hyphen) if hasattr(argv, with_hyphen) else False
-    )
-    without_hyphen = arg.replace("--", "")
-    arg_exists_wo_hyphen = (
-        getattr(argv, without_hyphen) if hasattr(argv, without_hyphen) else False
-    )
-    return arg_exists or arg_exists_with_hyphen or arg_exists_wo_hyphen
-
-=======
->>>>>>> 54061ab9
 def convert_to_snake_case(conent):
     return re.sub(r'(?<!^)(?=[A-Z])', '_', conent).lower()
 
@@ -276,11 +261,7 @@
     return tests
 
 async def close(exchange):
-<<<<<<< HEAD
-    if hasattr(exchange, "close"):
-=======
     if (not is_synchronous and hasattr(exchange, 'close')):
->>>>>>> 54061ab9
         await exchange.close()
 
 def is_null_value(value):
@@ -305,11 +286,7 @@
         self.private_test = get_cli_arg_value('--private')
         self.private_test_only = get_cli_arg_value('--privateOnly')
         self.sandbox = get_cli_arg_value('--sandbox')
-<<<<<<< HEAD
-        self.load_keys = get_cli_arg_value('--loadKeys')
-=======
         self.ws_tests = get_cli_arg_value('--ws')
->>>>>>> 54061ab9
 
     async def init(self, exchange_id, symbol_argv):
         self.parse_cli_args()
@@ -452,13 +429,8 @@
         is_fetch_currencies = (method_name == 'fetchCurrencies')
         is_proxy_test = (method_name == self.proxy_test_file_name)
         # if this is a private test, and the implementation was already tested in public, then no need to re-test it in private test (exception is fetchCurrencies, because our approach in base exchange)
-<<<<<<< HEAD
-        if not is_public and (method_name_in_test in self.checked_public_tests) and (method_name != 'fetchCurrencies'):
-            return None
-=======
         if not is_public and (method_name in self.checked_public_tests) and not is_fetch_currencies:
             return
->>>>>>> 54061ab9
         skip_message = None
         supported_by_exchange = (method_name in exchange.has) and exchange.has[method_name]
         if not is_load_markets and (len(self.only_specific_tests) > 0 and not exchange.in_array(method_name, self.only_specific_tests)):
@@ -474,13 +446,8 @@
             await exchange.load_markets(True)
         if skip_message:
             if self.info:
-<<<<<<< HEAD
-                dump(self.add_padding(skip_message, 25), exchange.id, method_name_in_test)
-            return None
-=======
                 dump(self.add_padding(skip_message, 25), self.exchange_hint(exchange), method_name)
             return
->>>>>>> 54061ab9
         if self.info:
             args_stringified = '(' + ','.join(args) + ')'
             dump(self.add_padding('[INFO] TESTING', 25), self.exchange_hint(exchange), method_name, args_stringified)
@@ -488,12 +455,7 @@
         await call_method(self.test_files, method_name, exchange, skipped_properties, args)
         # if it was passed successfully, add to the list of successfull tests
         if is_public:
-<<<<<<< HEAD
-            self.checked_public_tests[method_name_in_test] = True
-        return None
-=======
             self.checked_public_tests[method_name] = True
->>>>>>> 54061ab9
 
     async def test_safe(self, method_name, exchange, args=[], is_public=False):
         # `testSafe` method does not throw an exception, instead mutes it. The reason we
@@ -552,14 +514,8 @@
                             dump('[INFO]', 'Authentication problem for public method', exception_message(e), self.exchange_hint(exchange), method_name, args_stringified)
                         return True
                     else:
-<<<<<<< HEAD
-                        dump('[TEST_FAILURE]', exception_message(e), exchange.id, method_name, args_stringified)
-                return False
-        return True
-=======
                         dump('[TEST_FAILURE]', exception_message(e), self.exchange_hint(exchange), method_name, args_stringified)
                         return False
->>>>>>> 54061ab9
 
     async def run_public_tests(self, exchange, symbol):
         tests = {
@@ -1426,11 +1382,6 @@
 # *******************************
 
 
-<<<<<<< HEAD
-if __name__ == "__main__":
-    asyncio.run(testMainClass().init(argv.exchange, argv.symbol))
-=======
 if __name__ == '__main__':
     symbol = argv.symbol if argv.symbol and '/' in argv.symbol else None
-    asyncio.run(testMainClass().init(argv.exchange, symbol))
->>>>>>> 54061ab9
+    asyncio.run(testMainClass().init(argv.exchange, symbol))