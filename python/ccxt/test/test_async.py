# -*- coding: utf-8 -*-

import argparse
import json
# import logging
import os
import sys
import time  # noqa: F401
from traceback import format_tb

import importlib  # noqa: E402
import glob  # noqa: E402
import re

# ------------------------------------------------------------------------------
# logging.basicConfig(level=logging.INFO)
# ------------------------------------------------------------------------------
current_dir = os.path.dirname(os.path.abspath(__file__))
root = os.path.dirname(os.path.dirname(current_dir))
sys.path.append(root)

import ccxt.async_support as ccxt  # noqa: E402

# ------------------------------------------------------------------------------


class Argv(object):
    token_bucket = False
    sandbox = False
    privateOnly = False
    private = False
    verbose = False
    nonce = None
    exchange = None
    symbol = None
    info = False
    pass


argv = Argv()
parser = argparse.ArgumentParser()
parser.add_argument('--token_bucket', action='store_true', help='enable token bucket experimental test')
parser.add_argument('--sandbox', action='store_true', help='enable sandbox mode')
parser.add_argument('--privateOnly', action='store_true', help='run private tests only')
parser.add_argument('--private', action='store_true', help='run private tests')
parser.add_argument('--verbose', action='store_true', help='enable verbose output')
parser.add_argument('--info', action='store_true', help='enable info output')
parser.add_argument('--nonce', type=int, help='integer')
parser.add_argument('exchange', type=str, help='exchange id in lowercase', nargs='?')
parser.add_argument('symbol', type=str, help='symbol in uppercase', nargs='?')
parser.parse_args(namespace=argv)

# ------------------------------------------------------------------------------

path = os.path.dirname(ccxt.__file__)
if 'site-packages' in os.path.dirname(ccxt.__file__):
    raise Exception("You are running test_async.py/test.py against a globally-installed version of the library! It was previously installed into your site-packages folder by pip or pip3. To ensure testing against the local folder uninstall it first with pip uninstall ccxt or pip3 uninstall ccxt")

# ------------------------------------------------------------------------------

Error = Exception

# # print an error string
# def dump_error(*args):
#     string = ' '.join([str(arg) for arg in args])
#     print(string)
#     sys.stderr.write(string + "\n")
#     sys.stderr.flush()


def handle_all_unhandled_exceptions(type, value, traceback):
    dump((type), (value), '\n\n' + ('\n'.join(format_tb(traceback))))
    exit(1)  # unrecoverable crash


sys.excepthook = handle_all_unhandled_exceptions
# ------------------------------------------------------------------------------

# non-transpiled part, but shared names among langs


class baseMainTestClass():
    pass


is_synchronous = 'async' not in os.path.basename(__file__)

rootDir = current_dir + '/../../../'
rootDirForSkips = current_dir + '/../../../'
envVars = os.environ
ext = 'py'


def dump(*args):
    print(' '.join([str(arg) for arg in args]))


def get_cli_arg_value(arg):
    arg_exists = getattr(argv, arg) if hasattr(argv, arg) else False
    with_hyphen = '--' + arg
    arg_exists_with_hyphen = getattr(argv, with_hyphen) if hasattr(argv, with_hyphen) else False
    without_hyphen = arg.replace('--', '')
    arg_exists_wo_hyphen = getattr(argv, without_hyphen) if hasattr(argv, without_hyphen) else False
    return arg_exists or arg_exists_with_hyphen or arg_exists_wo_hyphen


def get_test_name(methodName):
    snake_cased = re.sub(r'(?<!^)(?=[A-Z])', '_', methodName).lower()  # snake_case
    snake_cased = snake_cased.replace('o_h_l_c_v', 'ohlcv')
    full_name = 'test_' + snake_cased
    return full_name


def io_file_exists(path):
    return os.path.isfile(path)


def io_file_read(path, decode=True):
    fs = open(path, "r", encoding="utf-8")
    content = fs.read()
    if decode:
        return json.loads(content)
    else:
        return content


async def call_method(testFiles, methodName, exchange, skippedProperties, args):
    return await getattr(testFiles[methodName], methodName)(exchange, skippedProperties, *args)


def exception_message(exc):
    return '[' + type(exc).__name__ + '] ' + str(exc)[0:500]


def exit_script():
    exit(0)


def get_exchange_prop(exchange, prop, defaultValue=None):
    if hasattr(exchange, prop):
        res = getattr(exchange, prop)
        if res is not None and res != '':
            return res
    return defaultValue


def set_exchange_prop(exchange, prop, value):
    setattr(exchange, prop, value)


def init_exchange(exchangeId, args):
    return getattr(ccxt, exchangeId)(args)


async def set_test_files(holderClass, properties):
    skip_tests = ['test_throttle']
    setattr(holderClass, 'testFiles', {})
    syncAsync = 'async' if not is_synchronous else 'sync'
    for file_path in glob.glob(current_dir + '/' + syncAsync + '/test_*.py'):
        name = os.path.basename(file_path)[:-3]
        if not (name in skip_tests):
            imp = importlib.import_module('ccxt.test.' + syncAsync + '.' + name)
            holderClass.testFiles[name] = imp  # getattr(imp, finalName)


async def close(exchange):
    if (hasattr(exchange, 'close')):
        await exchange.close()

# *********************************
# ***** AUTO-TRANSPILER-START *****
# -*- coding: utf-8 -*-

# PLEASE DO NOT EDIT THIS FILE, IT IS GENERATED AND WILL BE OVERWRITTEN:
# https://github.com/ccxt/ccxt/blob/master/CONTRIBUTING.md#how-to-contribute-code


import asyncio
from ccxt.base.errors import NetworkError
from ccxt.base.errors import DDoSProtection
from ccxt.base.errors import RateLimitExceeded
from ccxt.base.errors import ExchangeNotAvailable
from ccxt.base.errors import OnMaintenance
from ccxt.base.errors import RequestTimeout
from ccxt.base.errors import AuthenticationError


class testMainClass(baseMainTestClass):

    def parse_cli_args(self):
        self.info = get_cli_arg_value('--info')
        self.verbose = get_cli_arg_value('--verbose')
        self.debug = get_cli_arg_value('--debug')
        self.privateTest = get_cli_arg_value('--private')
        self.privateTestOnly = get_cli_arg_value('--privateOnly')
        self.sandbox = get_cli_arg_value('--sandbox')
        self.loadKeys = get_cli_arg_value('--loadKeys')

    async def init(self, exchangeId, symbol):
        self.parse_cli_args()
        symbolStr = symbol is not symbol if None else 'all'
        testingString = "\nTesting(" + ext + ") Exchange: " + exchangeId + ' Symbol:' + symbolStr + "\n"
        print(testingString)
        exchangeArgs = {
            'verbose': self.verbose,
            'debug': self.debug,
            'enableRateLimit': True,
            'timeout': 30000,
        }
        exchange = init_exchange(exchangeId, exchangeArgs)
        await self.import_files(exchange)
        self.expand_settings(exchange, symbol)
        await self.start_test(exchange, symbol)
        await close(exchange)

    async def import_files(self, exchange):
        # exchange tests
        self.testFiles = {}
        properties = list(exchange.has.keys())
        properties.append('loadMarkets')
        await set_test_files(self, properties)

    def expand_settings(self, exchange, symbol):
        exchangeId = exchange.id
        keysGlobal = rootDir + 'keys.json'
        keysLocal = rootDir + 'keys.local.json'
        keysGlobalExists = io_file_exists(keysGlobal)
        keysLocalExists = io_file_exists(keysLocal)
        globalSettings = io_file_read(keysGlobal) if keysGlobalExists else {}
        localSettings = io_file_read(keysLocal) if keysLocalExists else {}
        allSettings = exchange.deep_extend(globalSettings, localSettings)
        exchangeSettings = exchange.safe_value(allSettings, exchangeId, {})
        if exchangeSettings:
            settingKeys = list(exchangeSettings.keys())
            for i in range(0, len(settingKeys)):
                key = settingKeys[i]
                if exchangeSettings[key]:
                    finalValue = None
                    if isinstance(exchangeSettings[key], dict):
                        existing = get_exchange_prop(exchange, key, {})
                        finalValue = exchange.deep_extend(existing, exchangeSettings[key])
                    else:
                        finalValue = exchangeSettings[key]
                    set_exchange_prop(exchange, key, finalValue)
        # credentials
        if self.loadKeys:
            reqCreds = get_exchange_prop(exchange, 're' + 'quiredCredentials')  # dont glue the r-e-q-u-i-r-e phrase, because leads to messed up transpilation
            objkeys = list(reqCreds.keys())
            for i in range(0, len(objkeys)):
                credential = objkeys[i]
                isRequired = reqCreds[credential]
                if isRequired and get_exchange_prop(exchange, credential) is None:
                    fullKey = exchangeId + '_' + credential
                    credentialEnvName = fullKey.upper()  # example: KRAKEN_APIKEY
                    credentialValue = envVars[credentialEnvName] if (credentialEnvName in envVars) else None
                    if credentialValue:
                        set_exchange_prop(exchange, credential, credentialValue)
        # skipped tests
        skippedFile = rootDirForSkips + 'skip-tests.json'
        skippedSettings = io_file_read(skippedFile)
        skippedSettingsForExchange = exchange.safe_value(skippedSettings, exchangeId, {})
        # others
        timeout = exchange.safe_value(skippedSettingsForExchange, 'timeout')
        if timeout is not None:
<<<<<<< HEAD
            exchange.timeout = exchange.parseToInt(timeout)
        if skipReason is not None:
            dump('[SKIPPED] exchange', exchangeId, skipReason)
            exit_script()
        if exchange.alias:
            dump('[SKIPPED] Alias exchange. ', 'exchange', exchangeId, 'symbol', symbol)
            exit_script()
=======
            exchange.timeout = timeout
>>>>>>> 641733b3
        exchange.httpsProxy = exchange.safe_string(skippedSettingsForExchange, 'httpsProxy')
        self.skippedMethods = exchange.safe_value(skippedSettingsForExchange, 'skipMethods', {})
        self.checkedPublicTests = {}

    def add_padding(self, message: str, size):
        # has to be transpilable
        res = ''
        missingSpace = size - len(message) - 0  # - 0 is added just to trick transpile to treat the .length string for php
        if missingSpace > 0:
            for i in range(0, missingSpace):
                res += ' '
        return message + res

    async def test_method(self, methodName, exchange, args, isPublic):
        methodNameInTest = get_test_name(methodName)
        # if self is a private test, and the implementation was already tested in public, then no need to re-test it in private test(exception is fetchCurrencies, because our approach in base exchange)
        if not isPublic and (methodNameInTest in self.checkedPublicTests) and (methodName != 'fetchCurrencies'):
            return None
        skipMessage = None
        isFetchOhlcvEmulated = (methodName == 'fetchOHLCV' and exchange.has['fetchOHLCV'] == 'emulated')  # todo: remove emulation from base
        if (methodName != 'loadMarkets') and (not(methodName in exchange.has) or not exchange.has[methodName]) or isFetchOhlcvEmulated:
            skipMessage = '[INFO:UNSUPPORTED_TEST]'  # keep it aligned with the longest message
        elif (methodName in self.skippedMethods) and (isinstance(self.skippedMethods[methodName], str)):
            skipMessage = '[INFO:SKIPPED_TEST]'
        elif not (methodNameInTest in self.testFiles):
            skipMessage = '[INFO:UNIMPLEMENTED_TEST]'
        if skipMessage:
            if self.info:
                dump(self.add_padding(skipMessage, 25), exchange.id, methodNameInTest)
            return None
        argsStringified = '(' + ','.join(args) + ')'
        if self.info:
            dump(self.add_padding('[INFO:TESTING]', 25), exchange.id, methodNameInTest, argsStringified)
        try:
            skippedProperties = exchange.safe_value(self.skippedMethods, methodName, {})
            await call_method(self.testFiles, methodNameInTest, exchange, skippedProperties, args)
            if isPublic:
                self.checkedPublicTests[methodNameInTest] = True
        except Exception as e:
            isAuthError = (isinstance(e, AuthenticationError))
            # If public test faces authentication error, we don't break(see comments under `testSafe` method)
            if isPublic and isAuthError:
                if self.info:
                    dump('[TEST_WARNING]', 'Authentication problem for public method', exception_message(e), exchange.id, methodNameInTest, argsStringified)
            else:
                raise e

    async def test_safe(self, methodName, exchange, args, isPublic):
        # `testSafe` method does not raise an exception, instead mutes it.
        # The reason we mute the thrown exceptions here is because if self test is part
        # of "runPublicTests", then we don't want to stop the whole test if any single
        # test-method fails. For example, if "fetchOrderBook" public test fails, we still
        # want to run "fetchTickers" and other methods. However, independently self fact,
        # from those test-methods we still echo-out(console.log/print...) the exception
        # messages with specific formatted message "[TEST_FAILURE] ..." and that output is
        # then regex-parsed by run-tests.js, so the exceptions are still printed out to
        # console from there. So, even if some public tests fail, the script will continue
        # doing other things(testing other spot/swap or private tests ...)
        maxRetries = 3
        argsStringified = '(' + ','.join(args) + ')'
        for i in range(0, maxRetries):
            try:
                await self.test_method(methodName, exchange, args, isPublic)
                return True
            except Exception as e:
                isRateLimitExceeded = (isinstance(e, RateLimitExceeded))
                isExchangeNotAvailable = (isinstance(e, ExchangeNotAvailable))
                isNetworkError = (isinstance(e, NetworkError))
                isDDoSProtection = (isinstance(e, DDoSProtection))
                isRequestTimeout = (isinstance(e, RequestTimeout))
                tempFailure = (isRateLimitExceeded or isExchangeNotAvailable or isNetworkError or isDDoSProtection or isRequestTimeout)
                if tempFailure:
                    # wait and retry again
                    await exchange.sleep(i * 1000)  # increase wait seconds on every retry
                    continue
                else:
                    # if not temp failure, then dump exception without retrying
                    dump('[TEST_WARNING]', 'Method could not be tested', exception_message(e), exchange.id, methodName, argsStringified)
                    return False
        # if maxretries was gone with same `tempFailure` error, then let's eventually return False
        dump('[TEST_WARNING]', 'Method not tested due to a Network/Availability issue', exchange.id, methodName, argsStringified)
        return False

    async def run_public_tests(self, exchange, symbol):
        tests = {
            'loadMarkets': [],
            'fetchCurrencies': [],
            'fetchTicker': [symbol],
            'fetchTickers': [symbol],
            'fetchOHLCV': [symbol],
            'fetchTrades': [symbol],
            'fetchOrderBook': [symbol],
            'fetchL2OrderBook': [symbol],
            'fetchOrderBooks': [],
            'fetchBidsAsks': [],
            'fetchStatus': [],
            'fetchTime': [],
        }
        market = exchange.market(symbol)
        isSpot = market['spot']
        if isSpot:
            tests['fetchCurrencies'] = []
        else:
            tests['fetchFundingRates'] = [symbol]
            tests['fetchFundingRate'] = [symbol]
            tests['fetchFundingRateHistory'] = [symbol]
            tests['fetchIndexOHLCV'] = [symbol]
            tests['fetchMarkOHLCV'] = [symbol]
            tests['fetchPremiumIndexOHLCV'] = [symbol]
        self.publicTests = tests
        testNames = list(tests.keys())
        promises = []
        for i in range(0, len(testNames)):
            testName = testNames[i]
            testArgs = tests[testName]
            promises.append(self.test_safe(testName, exchange, testArgs, True))
        # todo - not yet ready in other langs too
        # promises.append(testThrottle())
        results = await asyncio.gather(*promises)
        # now count which test-methods retuned `false` from "testSafe" and dump that info below
        errors = []
        for i in range(0, len(testNames)):
            if not results[i]:
                errors.append(testNames[i])
        if self.info:
            # we don't raise exception for public-tests, see comments under 'testSafe' method
            failedMsg = ''
            if len(errors):
                failedMsg = ' | Failed methods: ' + ', '.join(errors)
            dump(self.add_padding('[INFO:PUBLIC_TESTS_DONE]' + market['type'] + failedMsg, 25), exchange.id)

    async def load_exchange(self, exchange):
        try:
            await exchange.load_markets()
        except Exception as e:
            if isinstance(e, OnMaintenance):
                dump('[SKIPPED] Exchange is on maintenance', exchangeId)
                exit_script()
            raise e
        assert isinstance(exchange.markets, dict), '.markets is not an object'
        assert isinstance(exchange.symbols, list), '.symbols is not an array'
        symbolsLength = len(exchange.symbols)
        marketKeys = list(exchange.markets.keys())
        marketKeysLength = len(marketKeys)
        assert symbolsLength > 0, '.symbols count <= 0(less than or equal to zero)'
        assert marketKeysLength > 0, '.markets objects keys length <= 0(less than or equal to zero)'
        assert symbolsLength == marketKeysLength, 'number of .symbols is not equal to the number of .markets'
        symbols = [
            'BTC/CNY',
            'BTC/USD',
            'BTC/USDT',
            'BTC/EUR',
            'BTC/ETH',
            'ETH/BTC',
            'BTC/JPY',
            'ETH/EUR',
            'ETH/JPY',
            'ETH/CNY',
            'ETH/USD',
            'LTC/CNY',
            'DASH/BTC',
            'DOGE/BTC',
            'BTC/AUD',
            'BTC/PLN',
            'USD/SLL',
            'BTC/RUB',
            'BTC/UAH',
            'LTC/BTC',
            'EUR/USD',
        ]
        resultSymbols = []
        exchangeSpecificSymbols = exchange.symbols
        for i in range(0, len(exchangeSpecificSymbols)):
            symbol = exchangeSpecificSymbols[i]
            if exchange.in_array(symbol, symbols):
                resultSymbols.append(symbol)
        resultMsg = ''
        resultLength = len(resultSymbols)
        exchangeSymbolsLength = len(exchange.symbols)
        if resultLength > 0:
            if exchangeSymbolsLength > resultLength:
                resultMsg = ', '.join(resultSymbols) + ' + more...'
            else:
                resultMsg = ', '.join(resultSymbols)
        dump('Exchange loaded', exchangeSymbolsLength, 'symbols', resultMsg)

    def get_test_symbol(self, exchange, isSpot, symbols):
        symbol = None
        for i in range(0, len(symbols)):
            s = symbols[i]
            market = exchange.safe_value(exchange.markets, s)
            if market is not None:
                active = exchange.safe_value(market, 'active')
                if active or (active is None):
                    symbol = s
                    break
        return symbol

    def get_exchange_code(self, exchange, codes=None):
        if codes is None:
            codes = ['BTC', 'ETH', 'XRP', 'LTC', 'BCH', 'EOS', 'BNB', 'BSV', 'USDT']
        code = codes[0]
        for i in range(0, len(codes)):
            if codes[i] in exchange.currencies:
                return codes[i]
        return code

    def get_markets_from_exchange(self, exchange, spot=True):
        res = {}
        markets = exchange.markets
        keys = list(markets.keys())
        for i in range(0, len(keys)):
            key = keys[i]
            market = markets[key]
            if spot and market['spot']:
                res[market['symbol']] = market
            elif not spot and not market['spot']:
                res[market['symbol']] = market
        return res

    def get_valid_symbol(self, exchange, spot=True):
        currentTypeMarkets = self.get_markets_from_exchange(exchange, spot)
        codes = [
            'BTC',
            'ETH',
            'XRP',
            'LTC',
            'BCH',
            'EOS',
            'BNB',
            'BSV',
            'USDT',
            'ATOM',
            'BAT',
            'BTG',
            'DASH',
            'DOGE',
            'ETC',
            'IOTA',
            'LSK',
            'MKR',
            'NEO',
            'PAX',
            'QTUM',
            'TRX',
            'TUSD',
            'USD',
            'USDC',
            'WAVES',
            'XEM',
            'XMR',
            'ZEC',
            'ZRX',
        ]
        spotSymbols = [
            'BTC/USD',
            'BTC/USDT',
            'BTC/CNY',
            'BTC/EUR',
            'BTC/ETH',
            'ETH/BTC',
            'ETH/USD',
            'ETH/USDT',
            'BTC/JPY',
            'LTC/BTC',
            'ZRX/WETH',
            'EUR/USD',
        ]
        swapSymbols = [
            'BTC/USDT:USDT',
            'BTC/USD:USD',
            'ETH/USDT:USDT',
            'ETH/USD:USD',
            'LTC/USDT:USDT',
            'DOGE/USDT:USDT',
            'ADA/USDT:USDT',
            'BTC/USD:BTC',
            'ETH/USD:ETH',
        ]
        targetSymbols = spotSymbols if spot else swapSymbols
        symbol = self.get_test_symbol(exchange, spot, targetSymbols)
        # if symbols wasn't found from above hardcoded list, then try to locate any symbol which has our target hardcoded 'base' code
        if symbol is None:
            for i in range(0, len(codes)):
                currentCode = codes[i]
                marketsArrayForCurrentCode = exchange.filter_by(currentTypeMarkets, 'base', currentCode)
                indexedMkts = exchange.index_by(marketsArrayForCurrentCode, 'symbol')
                symbolsArrayForCurrentCode = list(indexedMkts.keys())
                symbolsLength = len(symbolsArrayForCurrentCode)
                if symbolsLength:
                    symbol = self.get_test_symbol(exchange, spot, symbolsArrayForCurrentCode)
                    break
        # if there wasn't found any symbol with our hardcoded 'base' code, then just try to find symbols that are 'active'
        if symbol is None:
            activeMarkets = exchange.filter_by(currentTypeMarkets, 'active', True)
            activeSymbols = []
            for i in range(0, len(activeMarkets)):
                activeSymbols.append(activeMarkets[i]['symbol'])
            symbol = self.get_test_symbol(exchange, spot, activeSymbols)
        if symbol is None:
            values = list(currentTypeMarkets.values())
            valuesLength = len(values)
            if valuesLength > 0:
                first = values[0]
                if first is not None:
                    symbol = first['symbol']
        return symbol

    async def test_exchange(self, exchange, providedSymbol=None):
        spotSymbol = None
        swapSymbol = None
        if providedSymbol is not None:
            market = exchange.market(providedSymbol)
            if market['spot']:
                spotSymbol = providedSymbol
            else:
                swapSymbol = providedSymbol
        else:
            if exchange.has['spot']:
                spotSymbol = self.get_valid_symbol(exchange, True)
            if exchange.has['swap']:
                swapSymbol = self.get_valid_symbol(exchange, False)
        if spotSymbol is not None:
            dump('Selected SPOT SYMBOL:', spotSymbol)
        if swapSymbol is not None:
            dump('Selected SWAP SYMBOL:', swapSymbol)
        if not self.privateTestOnly:
            if exchange.has['spot'] and spotSymbol is not None:
                if self.info:
                    dump('[INFO:SPOT TESTS]')
                exchange.options['type'] = 'spot'
                await self.run_public_tests(exchange, spotSymbol)
            if exchange.has['swap'] and swapSymbol is not None:
                if self.info:
                    dump('[INFO:SWAP TESTS]')
                exchange.options['type'] = 'swap'
                await self.run_public_tests(exchange, swapSymbol)
        if self.privateTest or self.privateTestOnly:
            if exchange.has['spot'] and spotSymbol is not None:
                exchange.options['defaultType'] = 'spot'
                await self.run_private_tests(exchange, spotSymbol)
            if exchange.has['swap'] and swapSymbol is not None:
                exchange.options['defaultType'] = 'swap'
                await self.run_private_tests(exchange, swapSymbol)

    async def run_private_tests(self, exchange, symbol):
        if not exchange.check_required_credentials(False):
            dump('[Skipping private tests]', 'Keys not found')
            return
        code = self.get_exchange_code(exchange)
        # if exchange.extendedTest:
        #     await test('InvalidNonce', exchange, symbol)
        #     await test('OrderNotFound', exchange, symbol)
        #     await test('InvalidOrder', exchange, symbol)
        #     await test('InsufficientFunds', exchange, symbol, balance)  # danger zone - won't execute with non-empty balance
        # }
        tests = {
            'signIn': [],
            'fetchBalance': [],
            'fetchAccounts': [],
            'fetchTransactionFees': [],
            'fetchTradingFees': [],
            'fetchStatus': [],
            'fetchOrders': [symbol],
            'fetchOpenOrders': [symbol],
            'fetchClosedOrders': [symbol],
            'fetchMyTrades': [symbol],
            'fetchLeverageTiers': [symbol],
            'fetchLedger': [code],
            'fetchTransactions': [code],
            'fetchDeposits': [code],
            'fetchWithdrawals': [code],
            'fetchBorrowRates': [code],
            'fetchBorrowRate': [code],
            'fetchBorrowInterest': [code, symbol],
            'addMargin': [symbol],
            'reduceMargin': [symbol],
            'setMargin': [symbol],
            'setMarginMode': [symbol],
            'setLeverage': [symbol],
            'cancelAllOrders': [symbol],
            'cancelOrder': [symbol],
            'cancelOrders': [symbol],
            'fetchCanceledOrders': [symbol],
            'fetchClosedOrder': [symbol],
            'fetchOpenOrder': [symbol],
            'fetchOrder': [symbol],
            'fetchOrderTrades': [symbol],
            'fetchPosition': [symbol],
            'fetchDeposit': [code],
            'createDepositAddress': [code],
            'fetchDepositAddress': [code],
            'fetchDepositAddresses': [code],
            'fetchDepositAddressesByNetwork': [code],
            'editOrder': [symbol],
            'fetchBorrowRateHistory': [symbol],
            'fetchBorrowRatesPerSymbol': [symbol],
            'fetchLedgerEntry': [code],
            'fetchWithdrawal': [code],
            'transfer': [code],
            'withdraw': [code],
        }
        market = exchange.market(symbol)
        isSpot = market['spot']
        if isSpot:
            tests['fetchCurrencies'] = [symbol]
        else:
            # derivatives only
            tests['fetchPositions'] = [symbol]  # self test fetches all positions for 1 symbol
            tests['fetchPosition'] = [symbol]
            tests['fetchPositionRisk'] = [symbol]
            tests['setPositionMode'] = [symbol]
            tests['setMarginMode'] = [symbol]
            tests['fetchOpenInterestHistory'] = [symbol]
            tests['fetchFundingRateHistory'] = [symbol]
            tests['fetchFundingHistory'] = [symbol]
        combinedPublicPrivateTests = exchange.deep_extend(self.publicTests, tests)
        testNames = list(combinedPublicPrivateTests.keys())
        promises = []
        for i in range(0, len(testNames)):
            testName = testNames[i]
            testArgs = combinedPublicPrivateTests[testName]
            promises.append(self.test_safe(testName, exchange, testArgs, False))
        results = await asyncio.gather(*promises)
        errors = []
        for i in range(0, len(testNames)):
            testName = testNames[i]
            success = results[i]
            if not success:
                errors.append(testName)
        errorsCnt = len(errors)  # PHP transpile count($errors)
        if errorsCnt > 0:
            raise Error('Failed private tests [' + market['type'] + ']: ' + ', '.join(errors))
        else:
            if self.info:
                dump(self.add_padding('[INFO:PRIVATE_TESTS_DONE]', 25), exchange.id)

    async def start_test(self, exchange, symbol):
        # we don't need to test aliases
        if exchange.alias:
            return
        if self.sandbox or get_exchange_prop(exchange, 'sandbox'):
            exchange.set_sandbox_mode(True)
        await self.load_exchange(exchange)
        await self.test_exchange(exchange, symbol)

# ***** AUTO-TRANSPILER-END *****
# *******************************


if __name__ == '__main__':
    asyncio.run(testMainClass().init(argv.exchange, argv.symbol))<|MERGE_RESOLUTION|>--- conflicted
+++ resolved
@@ -2,6 +2,7 @@
 
 import argparse
 import json
+
 # import logging
 import os
 import sys
@@ -39,22 +40,26 @@
 
 argv = Argv()
 parser = argparse.ArgumentParser()
-parser.add_argument('--token_bucket', action='store_true', help='enable token bucket experimental test')
-parser.add_argument('--sandbox', action='store_true', help='enable sandbox mode')
-parser.add_argument('--privateOnly', action='store_true', help='run private tests only')
-parser.add_argument('--private', action='store_true', help='run private tests')
-parser.add_argument('--verbose', action='store_true', help='enable verbose output')
-parser.add_argument('--info', action='store_true', help='enable info output')
-parser.add_argument('--nonce', type=int, help='integer')
-parser.add_argument('exchange', type=str, help='exchange id in lowercase', nargs='?')
-parser.add_argument('symbol', type=str, help='symbol in uppercase', nargs='?')
+parser.add_argument(
+    "--token_bucket", action="store_true", help="enable token bucket experimental test"
+)
+parser.add_argument("--sandbox", action="store_true", help="enable sandbox mode")
+parser.add_argument("--privateOnly", action="store_true", help="run private tests only")
+parser.add_argument("--private", action="store_true", help="run private tests")
+parser.add_argument("--verbose", action="store_true", help="enable verbose output")
+parser.add_argument("--info", action="store_true", help="enable info output")
+parser.add_argument("--nonce", type=int, help="integer")
+parser.add_argument("exchange", type=str, help="exchange id in lowercase", nargs="?")
+parser.add_argument("symbol", type=str, help="symbol in uppercase", nargs="?")
 parser.parse_args(namespace=argv)
 
 # ------------------------------------------------------------------------------
 
 path = os.path.dirname(ccxt.__file__)
-if 'site-packages' in os.path.dirname(ccxt.__file__):
-    raise Exception("You are running test_async.py/test.py against a globally-installed version of the library! It was previously installed into your site-packages folder by pip or pip3. To ensure testing against the local folder uninstall it first with pip uninstall ccxt or pip3 uninstall ccxt")
+if "site-packages" in os.path.dirname(ccxt.__file__):
+    raise Exception(
+        "You are running test_async.py/test.py against a globally-installed version of the library! It was previously installed into your site-packages folder by pip or pip3. To ensure testing against the local folder uninstall it first with pip uninstall ccxt or pip3 uninstall ccxt"
+    )
 
 # ------------------------------------------------------------------------------
 
@@ -69,7 +74,7 @@
 
 
 def handle_all_unhandled_exceptions(type, value, traceback):
-    dump((type), (value), '\n\n' + ('\n'.join(format_tb(traceback))))
+    dump((type), (value), "\n\n" + ("\n".join(format_tb(traceback))))
     exit(1)  # unrecoverable crash
 
 
@@ -79,35 +84,39 @@
 # non-transpiled part, but shared names among langs
 
 
-class baseMainTestClass():
+class baseMainTestClass:
     pass
 
 
-is_synchronous = 'async' not in os.path.basename(__file__)
-
-rootDir = current_dir + '/../../../'
-rootDirForSkips = current_dir + '/../../../'
+is_synchronous = "async" not in os.path.basename(__file__)
+
+rootDir = current_dir + "/../../../"
+rootDirForSkips = current_dir + "/../../../"
 envVars = os.environ
-ext = 'py'
+ext = "py"
 
 
 def dump(*args):
-    print(' '.join([str(arg) for arg in args]))
+    print(" ".join([str(arg) for arg in args]))
 
 
 def get_cli_arg_value(arg):
     arg_exists = getattr(argv, arg) if hasattr(argv, arg) else False
-    with_hyphen = '--' + arg
-    arg_exists_with_hyphen = getattr(argv, with_hyphen) if hasattr(argv, with_hyphen) else False
-    without_hyphen = arg.replace('--', '')
-    arg_exists_wo_hyphen = getattr(argv, without_hyphen) if hasattr(argv, without_hyphen) else False
+    with_hyphen = "--" + arg
+    arg_exists_with_hyphen = (
+        getattr(argv, with_hyphen) if hasattr(argv, with_hyphen) else False
+    )
+    without_hyphen = arg.replace("--", "")
+    arg_exists_wo_hyphen = (
+        getattr(argv, without_hyphen) if hasattr(argv, without_hyphen) else False
+    )
     return arg_exists or arg_exists_with_hyphen or arg_exists_wo_hyphen
 
 
 def get_test_name(methodName):
-    snake_cased = re.sub(r'(?<!^)(?=[A-Z])', '_', methodName).lower()  # snake_case
-    snake_cased = snake_cased.replace('o_h_l_c_v', 'ohlcv')
-    full_name = 'test_' + snake_cased
+    snake_cased = re.sub(r"(?<!^)(?=[A-Z])", "_", methodName).lower()  # snake_case
+    snake_cased = snake_cased.replace("o_h_l_c_v", "ohlcv")
+    full_name = "test_" + snake_cased
     return full_name
 
 
@@ -125,11 +134,13 @@
 
 
 async def call_method(testFiles, methodName, exchange, skippedProperties, args):
-    return await getattr(testFiles[methodName], methodName)(exchange, skippedProperties, *args)
+    return await getattr(testFiles[methodName], methodName)(
+        exchange, skippedProperties, *args
+    )
 
 
 def exception_message(exc):
-    return '[' + type(exc).__name__ + '] ' + str(exc)[0:500]
+    return "[" + type(exc).__name__ + "] " + str(exc)[0:500]
 
 
 def exit_script():
@@ -139,7 +150,7 @@
 def get_exchange_prop(exchange, prop, defaultValue=None):
     if hasattr(exchange, prop):
         res = getattr(exchange, prop)
-        if res is not None and res != '':
+        if res is not None and res != "":
             return res
     return defaultValue
 
@@ -153,19 +164,20 @@
 
 
 async def set_test_files(holderClass, properties):
-    skip_tests = ['test_throttle']
-    setattr(holderClass, 'testFiles', {})
-    syncAsync = 'async' if not is_synchronous else 'sync'
-    for file_path in glob.glob(current_dir + '/' + syncAsync + '/test_*.py'):
+    skip_tests = ["test_throttle"]
+    setattr(holderClass, "testFiles", {})
+    syncAsync = "async" if not is_synchronous else "sync"
+    for file_path in glob.glob(current_dir + "/" + syncAsync + "/test_*.py"):
         name = os.path.basename(file_path)[:-3]
         if not (name in skip_tests):
-            imp = importlib.import_module('ccxt.test.' + syncAsync + '.' + name)
+            imp = importlib.import_module("ccxt.test." + syncAsync + "." + name)
             holderClass.testFiles[name] = imp  # getattr(imp, finalName)
 
 
 async def close(exchange):
-    if (hasattr(exchange, 'close')):
+    if hasattr(exchange, "close"):
         await exchange.close()
+
 
 # *********************************
 # ***** AUTO-TRANSPILER-START *****
@@ -186,26 +198,33 @@
 
 
 class testMainClass(baseMainTestClass):
-
     def parse_cli_args(self):
-        self.info = get_cli_arg_value('--info')
-        self.verbose = get_cli_arg_value('--verbose')
-        self.debug = get_cli_arg_value('--debug')
-        self.privateTest = get_cli_arg_value('--private')
-        self.privateTestOnly = get_cli_arg_value('--privateOnly')
-        self.sandbox = get_cli_arg_value('--sandbox')
-        self.loadKeys = get_cli_arg_value('--loadKeys')
+        self.info = get_cli_arg_value("--info")
+        self.verbose = get_cli_arg_value("--verbose")
+        self.debug = get_cli_arg_value("--debug")
+        self.privateTest = get_cli_arg_value("--private")
+        self.privateTestOnly = get_cli_arg_value("--privateOnly")
+        self.sandbox = get_cli_arg_value("--sandbox")
+        self.loadKeys = get_cli_arg_value("--loadKeys")
 
     async def init(self, exchangeId, symbol):
         self.parse_cli_args()
-        symbolStr = symbol is not symbol if None else 'all'
-        testingString = "\nTesting(" + ext + ") Exchange: " + exchangeId + ' Symbol:' + symbolStr + "\n"
+        symbolStr = symbol is not symbol if None else "all"
+        testingString = (
+            "\nTesting("
+            + ext
+            + ") Exchange: "
+            + exchangeId
+            + " Symbol:"
+            + symbolStr
+            + "\n"
+        )
         print(testingString)
         exchangeArgs = {
-            'verbose': self.verbose,
-            'debug': self.debug,
-            'enableRateLimit': True,
-            'timeout': 30000,
+            "verbose": self.verbose,
+            "debug": self.debug,
+            "enableRateLimit": True,
+            "timeout": 30000,
         }
         exchange = init_exchange(exchangeId, exchangeArgs)
         await self.import_files(exchange)
@@ -217,13 +236,13 @@
         # exchange tests
         self.testFiles = {}
         properties = list(exchange.has.keys())
-        properties.append('loadMarkets')
+        properties.append("loadMarkets")
         await set_test_files(self, properties)
 
     def expand_settings(self, exchange, symbol):
         exchangeId = exchange.id
-        keysGlobal = rootDir + 'keys.json'
-        keysLocal = rootDir + 'keys.local.json'
+        keysGlobal = rootDir + "keys.json"
+        keysLocal = rootDir + "keys.local.json"
         keysGlobalExists = io_file_exists(keysGlobal)
         keysLocalExists = io_file_exists(keysLocal)
         globalSettings = io_file_read(keysGlobal) if keysGlobalExists else {}
@@ -238,85 +257,119 @@
                     finalValue = None
                     if isinstance(exchangeSettings[key], dict):
                         existing = get_exchange_prop(exchange, key, {})
-                        finalValue = exchange.deep_extend(existing, exchangeSettings[key])
+                        finalValue = exchange.deep_extend(
+                            existing, exchangeSettings[key]
+                        )
                     else:
                         finalValue = exchangeSettings[key]
                     set_exchange_prop(exchange, key, finalValue)
         # credentials
         if self.loadKeys:
-            reqCreds = get_exchange_prop(exchange, 're' + 'quiredCredentials')  # dont glue the r-e-q-u-i-r-e phrase, because leads to messed up transpilation
+            reqCreds = get_exchange_prop(
+                exchange, "re" + "quiredCredentials"
+            )  # dont glue the r-e-q-u-i-r-e phrase, because leads to messed up transpilation
             objkeys = list(reqCreds.keys())
             for i in range(0, len(objkeys)):
                 credential = objkeys[i]
                 isRequired = reqCreds[credential]
                 if isRequired and get_exchange_prop(exchange, credential) is None:
-                    fullKey = exchangeId + '_' + credential
+                    fullKey = exchangeId + "_" + credential
                     credentialEnvName = fullKey.upper()  # example: KRAKEN_APIKEY
-                    credentialValue = envVars[credentialEnvName] if (credentialEnvName in envVars) else None
+                    credentialValue = (
+                        envVars[credentialEnvName]
+                        if (credentialEnvName in envVars)
+                        else None
+                    )
                     if credentialValue:
                         set_exchange_prop(exchange, credential, credentialValue)
         # skipped tests
-        skippedFile = rootDirForSkips + 'skip-tests.json'
+        skippedFile = rootDirForSkips + "skip-tests.json"
         skippedSettings = io_file_read(skippedFile)
-        skippedSettingsForExchange = exchange.safe_value(skippedSettings, exchangeId, {})
+        skippedSettingsForExchange = exchange.safe_value(
+            skippedSettings, exchangeId, {}
+        )
         # others
-        timeout = exchange.safe_value(skippedSettingsForExchange, 'timeout')
+        timeout = exchange.safe_value(skippedSettingsForExchange, "timeout")
         if timeout is not None:
-<<<<<<< HEAD
-            exchange.timeout = exchange.parseToInt(timeout)
-        if skipReason is not None:
-            dump('[SKIPPED] exchange', exchangeId, skipReason)
-            exit_script()
-        if exchange.alias:
-            dump('[SKIPPED] Alias exchange. ', 'exchange', exchangeId, 'symbol', symbol)
-            exit_script()
-=======
             exchange.timeout = timeout
->>>>>>> 641733b3
-        exchange.httpsProxy = exchange.safe_string(skippedSettingsForExchange, 'httpsProxy')
-        self.skippedMethods = exchange.safe_value(skippedSettingsForExchange, 'skipMethods', {})
+        exchange.httpsProxy = exchange.safe_string(
+            skippedSettingsForExchange, "httpsProxy"
+        )
+        self.skippedMethods = exchange.safe_value(
+            skippedSettingsForExchange, "skipMethods", {}
+        )
         self.checkedPublicTests = {}
 
     def add_padding(self, message: str, size):
         # has to be transpilable
-        res = ''
-        missingSpace = size - len(message) - 0  # - 0 is added just to trick transpile to treat the .length string for php
+        res = ""
+        missingSpace = (
+            size - len(message) - 0
+        )  # - 0 is added just to trick transpile to treat the .length string for php
         if missingSpace > 0:
             for i in range(0, missingSpace):
-                res += ' '
+                res += " "
         return message + res
 
     async def test_method(self, methodName, exchange, args, isPublic):
         methodNameInTest = get_test_name(methodName)
         # if self is a private test, and the implementation was already tested in public, then no need to re-test it in private test(exception is fetchCurrencies, because our approach in base exchange)
-        if not isPublic and (methodNameInTest in self.checkedPublicTests) and (methodName != 'fetchCurrencies'):
+        if (
+            not isPublic
+            and (methodNameInTest in self.checkedPublicTests)
+            and (methodName != "fetchCurrencies")
+        ):
             return None
         skipMessage = None
-        isFetchOhlcvEmulated = (methodName == 'fetchOHLCV' and exchange.has['fetchOHLCV'] == 'emulated')  # todo: remove emulation from base
-        if (methodName != 'loadMarkets') and (not(methodName in exchange.has) or not exchange.has[methodName]) or isFetchOhlcvEmulated:
-            skipMessage = '[INFO:UNSUPPORTED_TEST]'  # keep it aligned with the longest message
-        elif (methodName in self.skippedMethods) and (isinstance(self.skippedMethods[methodName], str)):
-            skipMessage = '[INFO:SKIPPED_TEST]'
+        isFetchOhlcvEmulated = (
+            methodName == "fetchOHLCV" and exchange.has["fetchOHLCV"] == "emulated"
+        )  # todo: remove emulation from base
+        if (
+            (methodName != "loadMarkets")
+            and (not (methodName in exchange.has) or not exchange.has[methodName])
+            or isFetchOhlcvEmulated
+        ):
+            skipMessage = (
+                "[INFO:UNSUPPORTED_TEST]"  # keep it aligned with the longest message
+            )
+        elif (methodName in self.skippedMethods) and (
+            isinstance(self.skippedMethods[methodName], str)
+        ):
+            skipMessage = "[INFO:SKIPPED_TEST]"
         elif not (methodNameInTest in self.testFiles):
-            skipMessage = '[INFO:UNIMPLEMENTED_TEST]'
+            skipMessage = "[INFO:UNIMPLEMENTED_TEST]"
         if skipMessage:
             if self.info:
                 dump(self.add_padding(skipMessage, 25), exchange.id, methodNameInTest)
             return None
-        argsStringified = '(' + ','.join(args) + ')'
+        argsStringified = "(" + ",".join(args) + ")"
         if self.info:
-            dump(self.add_padding('[INFO:TESTING]', 25), exchange.id, methodNameInTest, argsStringified)
+            dump(
+                self.add_padding("[INFO:TESTING]", 25),
+                exchange.id,
+                methodNameInTest,
+                argsStringified,
+            )
         try:
             skippedProperties = exchange.safe_value(self.skippedMethods, methodName, {})
-            await call_method(self.testFiles, methodNameInTest, exchange, skippedProperties, args)
+            await call_method(
+                self.testFiles, methodNameInTest, exchange, skippedProperties, args
+            )
             if isPublic:
                 self.checkedPublicTests[methodNameInTest] = True
         except Exception as e:
-            isAuthError = (isinstance(e, AuthenticationError))
+            isAuthError = isinstance(e, AuthenticationError)
             # If public test faces authentication error, we don't break(see comments under `testSafe` method)
             if isPublic and isAuthError:
                 if self.info:
-                    dump('[TEST_WARNING]', 'Authentication problem for public method', exception_message(e), exchange.id, methodNameInTest, argsStringified)
+                    dump(
+                        "[TEST_WARNING]",
+                        "Authentication problem for public method",
+                        exception_message(e),
+                        exchange.id,
+                        methodNameInTest,
+                        argsStringified,
+                    )
             else:
                 raise e
 
@@ -332,56 +385,77 @@
         # console from there. So, even if some public tests fail, the script will continue
         # doing other things(testing other spot/swap or private tests ...)
         maxRetries = 3
-        argsStringified = '(' + ','.join(args) + ')'
+        argsStringified = "(" + ",".join(args) + ")"
         for i in range(0, maxRetries):
             try:
                 await self.test_method(methodName, exchange, args, isPublic)
                 return True
             except Exception as e:
-                isRateLimitExceeded = (isinstance(e, RateLimitExceeded))
-                isExchangeNotAvailable = (isinstance(e, ExchangeNotAvailable))
-                isNetworkError = (isinstance(e, NetworkError))
-                isDDoSProtection = (isinstance(e, DDoSProtection))
-                isRequestTimeout = (isinstance(e, RequestTimeout))
-                tempFailure = (isRateLimitExceeded or isExchangeNotAvailable or isNetworkError or isDDoSProtection or isRequestTimeout)
+                isRateLimitExceeded = isinstance(e, RateLimitExceeded)
+                isExchangeNotAvailable = isinstance(e, ExchangeNotAvailable)
+                isNetworkError = isinstance(e, NetworkError)
+                isDDoSProtection = isinstance(e, DDoSProtection)
+                isRequestTimeout = isinstance(e, RequestTimeout)
+                tempFailure = (
+                    isRateLimitExceeded
+                    or isExchangeNotAvailable
+                    or isNetworkError
+                    or isDDoSProtection
+                    or isRequestTimeout
+                )
                 if tempFailure:
                     # wait and retry again
-                    await exchange.sleep(i * 1000)  # increase wait seconds on every retry
+                    await exchange.sleep(
+                        i * 1000
+                    )  # increase wait seconds on every retry
                     continue
                 else:
                     # if not temp failure, then dump exception without retrying
-                    dump('[TEST_WARNING]', 'Method could not be tested', exception_message(e), exchange.id, methodName, argsStringified)
+                    dump(
+                        "[TEST_WARNING]",
+                        "Method could not be tested",
+                        exception_message(e),
+                        exchange.id,
+                        methodName,
+                        argsStringified,
+                    )
                     return False
         # if maxretries was gone with same `tempFailure` error, then let's eventually return False
-        dump('[TEST_WARNING]', 'Method not tested due to a Network/Availability issue', exchange.id, methodName, argsStringified)
+        dump(
+            "[TEST_WARNING]",
+            "Method not tested due to a Network/Availability issue",
+            exchange.id,
+            methodName,
+            argsStringified,
+        )
         return False
 
     async def run_public_tests(self, exchange, symbol):
         tests = {
-            'loadMarkets': [],
-            'fetchCurrencies': [],
-            'fetchTicker': [symbol],
-            'fetchTickers': [symbol],
-            'fetchOHLCV': [symbol],
-            'fetchTrades': [symbol],
-            'fetchOrderBook': [symbol],
-            'fetchL2OrderBook': [symbol],
-            'fetchOrderBooks': [],
-            'fetchBidsAsks': [],
-            'fetchStatus': [],
-            'fetchTime': [],
+            "loadMarkets": [],
+            "fetchCurrencies": [],
+            "fetchTicker": [symbol],
+            "fetchTickers": [symbol],
+            "fetchOHLCV": [symbol],
+            "fetchTrades": [symbol],
+            "fetchOrderBook": [symbol],
+            "fetchL2OrderBook": [symbol],
+            "fetchOrderBooks": [],
+            "fetchBidsAsks": [],
+            "fetchStatus": [],
+            "fetchTime": [],
         }
         market = exchange.market(symbol)
-        isSpot = market['spot']
+        isSpot = market["spot"]
         if isSpot:
-            tests['fetchCurrencies'] = []
+            tests["fetchCurrencies"] = []
         else:
-            tests['fetchFundingRates'] = [symbol]
-            tests['fetchFundingRate'] = [symbol]
-            tests['fetchFundingRateHistory'] = [symbol]
-            tests['fetchIndexOHLCV'] = [symbol]
-            tests['fetchMarkOHLCV'] = [symbol]
-            tests['fetchPremiumIndexOHLCV'] = [symbol]
+            tests["fetchFundingRates"] = [symbol]
+            tests["fetchFundingRate"] = [symbol]
+            tests["fetchFundingRateHistory"] = [symbol]
+            tests["fetchIndexOHLCV"] = [symbol]
+            tests["fetchMarkOHLCV"] = [symbol]
+            tests["fetchPremiumIndexOHLCV"] = [symbol]
         self.publicTests = tests
         testNames = list(tests.keys())
         promises = []
@@ -399,49 +473,58 @@
                 errors.append(testNames[i])
         if self.info:
             # we don't raise exception for public-tests, see comments under 'testSafe' method
-            failedMsg = ''
+            failedMsg = ""
             if len(errors):
-                failedMsg = ' | Failed methods: ' + ', '.join(errors)
-            dump(self.add_padding('[INFO:PUBLIC_TESTS_DONE]' + market['type'] + failedMsg, 25), exchange.id)
+                failedMsg = " | Failed methods: " + ", ".join(errors)
+            dump(
+                self.add_padding(
+                    "[INFO:PUBLIC_TESTS_DONE]" + market["type"] + failedMsg, 25
+                ),
+                exchange.id,
+            )
 
     async def load_exchange(self, exchange):
         try:
             await exchange.load_markets()
         except Exception as e:
             if isinstance(e, OnMaintenance):
-                dump('[SKIPPED] Exchange is on maintenance', exchangeId)
+                dump("[SKIPPED] Exchange is on maintenance", exchangeId)
                 exit_script()
             raise e
-        assert isinstance(exchange.markets, dict), '.markets is not an object'
-        assert isinstance(exchange.symbols, list), '.symbols is not an array'
+        assert isinstance(exchange.markets, dict), ".markets is not an object"
+        assert isinstance(exchange.symbols, list), ".symbols is not an array"
         symbolsLength = len(exchange.symbols)
         marketKeys = list(exchange.markets.keys())
         marketKeysLength = len(marketKeys)
-        assert symbolsLength > 0, '.symbols count <= 0(less than or equal to zero)'
-        assert marketKeysLength > 0, '.markets objects keys length <= 0(less than or equal to zero)'
-        assert symbolsLength == marketKeysLength, 'number of .symbols is not equal to the number of .markets'
+        assert symbolsLength > 0, ".symbols count <= 0(less than or equal to zero)"
+        assert (
+            marketKeysLength > 0
+        ), ".markets objects keys length <= 0(less than or equal to zero)"
+        assert (
+            symbolsLength == marketKeysLength
+        ), "number of .symbols is not equal to the number of .markets"
         symbols = [
-            'BTC/CNY',
-            'BTC/USD',
-            'BTC/USDT',
-            'BTC/EUR',
-            'BTC/ETH',
-            'ETH/BTC',
-            'BTC/JPY',
-            'ETH/EUR',
-            'ETH/JPY',
-            'ETH/CNY',
-            'ETH/USD',
-            'LTC/CNY',
-            'DASH/BTC',
-            'DOGE/BTC',
-            'BTC/AUD',
-            'BTC/PLN',
-            'USD/SLL',
-            'BTC/RUB',
-            'BTC/UAH',
-            'LTC/BTC',
-            'EUR/USD',
+            "BTC/CNY",
+            "BTC/USD",
+            "BTC/USDT",
+            "BTC/EUR",
+            "BTC/ETH",
+            "ETH/BTC",
+            "BTC/JPY",
+            "ETH/EUR",
+            "ETH/JPY",
+            "ETH/CNY",
+            "ETH/USD",
+            "LTC/CNY",
+            "DASH/BTC",
+            "DOGE/BTC",
+            "BTC/AUD",
+            "BTC/PLN",
+            "USD/SLL",
+            "BTC/RUB",
+            "BTC/UAH",
+            "LTC/BTC",
+            "EUR/USD",
         ]
         resultSymbols = []
         exchangeSpecificSymbols = exchange.symbols
@@ -449,15 +532,15 @@
             symbol = exchangeSpecificSymbols[i]
             if exchange.in_array(symbol, symbols):
                 resultSymbols.append(symbol)
-        resultMsg = ''
+        resultMsg = ""
         resultLength = len(resultSymbols)
         exchangeSymbolsLength = len(exchange.symbols)
         if resultLength > 0:
             if exchangeSymbolsLength > resultLength:
-                resultMsg = ', '.join(resultSymbols) + ' + more...'
+                resultMsg = ", ".join(resultSymbols) + " + more..."
             else:
-                resultMsg = ', '.join(resultSymbols)
-        dump('Exchange loaded', exchangeSymbolsLength, 'symbols', resultMsg)
+                resultMsg = ", ".join(resultSymbols)
+        dump("Exchange loaded", exchangeSymbolsLength, "symbols", resultMsg)
 
     def get_test_symbol(self, exchange, isSpot, symbols):
         symbol = None
@@ -465,7 +548,7 @@
             s = symbols[i]
             market = exchange.safe_value(exchange.markets, s)
             if market is not None:
-                active = exchange.safe_value(market, 'active')
+                active = exchange.safe_value(market, "active")
                 if active or (active is None):
                     symbol = s
                     break
@@ -473,7 +556,7 @@
 
     def get_exchange_code(self, exchange, codes=None):
         if codes is None:
-            codes = ['BTC', 'ETH', 'XRP', 'LTC', 'BCH', 'EOS', 'BNB', 'BSV', 'USDT']
+            codes = ["BTC", "ETH", "XRP", "LTC", "BCH", "EOS", "BNB", "BSV", "USDT"]
         code = codes[0]
         for i in range(0, len(codes)):
             if codes[i] in exchange.currencies:
@@ -487,70 +570,70 @@
         for i in range(0, len(keys)):
             key = keys[i]
             market = markets[key]
-            if spot and market['spot']:
-                res[market['symbol']] = market
-            elif not spot and not market['spot']:
-                res[market['symbol']] = market
+            if spot and market["spot"]:
+                res[market["symbol"]] = market
+            elif not spot and not market["spot"]:
+                res[market["symbol"]] = market
         return res
 
     def get_valid_symbol(self, exchange, spot=True):
         currentTypeMarkets = self.get_markets_from_exchange(exchange, spot)
         codes = [
-            'BTC',
-            'ETH',
-            'XRP',
-            'LTC',
-            'BCH',
-            'EOS',
-            'BNB',
-            'BSV',
-            'USDT',
-            'ATOM',
-            'BAT',
-            'BTG',
-            'DASH',
-            'DOGE',
-            'ETC',
-            'IOTA',
-            'LSK',
-            'MKR',
-            'NEO',
-            'PAX',
-            'QTUM',
-            'TRX',
-            'TUSD',
-            'USD',
-            'USDC',
-            'WAVES',
-            'XEM',
-            'XMR',
-            'ZEC',
-            'ZRX',
+            "BTC",
+            "ETH",
+            "XRP",
+            "LTC",
+            "BCH",
+            "EOS",
+            "BNB",
+            "BSV",
+            "USDT",
+            "ATOM",
+            "BAT",
+            "BTG",
+            "DASH",
+            "DOGE",
+            "ETC",
+            "IOTA",
+            "LSK",
+            "MKR",
+            "NEO",
+            "PAX",
+            "QTUM",
+            "TRX",
+            "TUSD",
+            "USD",
+            "USDC",
+            "WAVES",
+            "XEM",
+            "XMR",
+            "ZEC",
+            "ZRX",
         ]
         spotSymbols = [
-            'BTC/USD',
-            'BTC/USDT',
-            'BTC/CNY',
-            'BTC/EUR',
-            'BTC/ETH',
-            'ETH/BTC',
-            'ETH/USD',
-            'ETH/USDT',
-            'BTC/JPY',
-            'LTC/BTC',
-            'ZRX/WETH',
-            'EUR/USD',
+            "BTC/USD",
+            "BTC/USDT",
+            "BTC/CNY",
+            "BTC/EUR",
+            "BTC/ETH",
+            "ETH/BTC",
+            "ETH/USD",
+            "ETH/USDT",
+            "BTC/JPY",
+            "LTC/BTC",
+            "ZRX/WETH",
+            "EUR/USD",
         ]
         swapSymbols = [
-            'BTC/USDT:USDT',
-            'BTC/USD:USD',
-            'ETH/USDT:USDT',
-            'ETH/USD:USD',
-            'LTC/USDT:USDT',
-            'DOGE/USDT:USDT',
-            'ADA/USDT:USDT',
-            'BTC/USD:BTC',
-            'ETH/USD:ETH',
+            "BTC/USDT:USDT",
+            "BTC/USD:USD",
+            "ETH/USDT:USDT",
+            "ETH/USD:USD",
+            "LTC/USDT:USDT",
+            "DOGE/USDT:USDT",
+            "ADA/USDT:USDT",
+            "BTC/USD:BTC",
+            "ETH/USD:ETH",
         ]
         targetSymbols = spotSymbols if spot else swapSymbols
         symbol = self.get_test_symbol(exchange, spot, targetSymbols)
@@ -558,19 +641,23 @@
         if symbol is None:
             for i in range(0, len(codes)):
                 currentCode = codes[i]
-                marketsArrayForCurrentCode = exchange.filter_by(currentTypeMarkets, 'base', currentCode)
-                indexedMkts = exchange.index_by(marketsArrayForCurrentCode, 'symbol')
+                marketsArrayForCurrentCode = exchange.filter_by(
+                    currentTypeMarkets, "base", currentCode
+                )
+                indexedMkts = exchange.index_by(marketsArrayForCurrentCode, "symbol")
                 symbolsArrayForCurrentCode = list(indexedMkts.keys())
                 symbolsLength = len(symbolsArrayForCurrentCode)
                 if symbolsLength:
-                    symbol = self.get_test_symbol(exchange, spot, symbolsArrayForCurrentCode)
+                    symbol = self.get_test_symbol(
+                        exchange, spot, symbolsArrayForCurrentCode
+                    )
                     break
         # if there wasn't found any symbol with our hardcoded 'base' code, then just try to find symbols that are 'active'
         if symbol is None:
-            activeMarkets = exchange.filter_by(currentTypeMarkets, 'active', True)
+            activeMarkets = exchange.filter_by(currentTypeMarkets, "active", True)
             activeSymbols = []
             for i in range(0, len(activeMarkets)):
-                activeSymbols.append(activeMarkets[i]['symbol'])
+                activeSymbols.append(activeMarkets[i]["symbol"])
             symbol = self.get_test_symbol(exchange, spot, activeSymbols)
         if symbol is None:
             values = list(currentTypeMarkets.values())
@@ -578,7 +665,7 @@
             if valuesLength > 0:
                 first = values[0]
                 if first is not None:
-                    symbol = first['symbol']
+                    symbol = first["symbol"]
         return symbol
 
     async def test_exchange(self, exchange, providedSymbol=None):
@@ -586,41 +673,41 @@
         swapSymbol = None
         if providedSymbol is not None:
             market = exchange.market(providedSymbol)
-            if market['spot']:
+            if market["spot"]:
                 spotSymbol = providedSymbol
             else:
                 swapSymbol = providedSymbol
         else:
-            if exchange.has['spot']:
+            if exchange.has["spot"]:
                 spotSymbol = self.get_valid_symbol(exchange, True)
-            if exchange.has['swap']:
+            if exchange.has["swap"]:
                 swapSymbol = self.get_valid_symbol(exchange, False)
         if spotSymbol is not None:
-            dump('Selected SPOT SYMBOL:', spotSymbol)
+            dump("Selected SPOT SYMBOL:", spotSymbol)
         if swapSymbol is not None:
-            dump('Selected SWAP SYMBOL:', swapSymbol)
+            dump("Selected SWAP SYMBOL:", swapSymbol)
         if not self.privateTestOnly:
-            if exchange.has['spot'] and spotSymbol is not None:
+            if exchange.has["spot"] and spotSymbol is not None:
                 if self.info:
-                    dump('[INFO:SPOT TESTS]')
-                exchange.options['type'] = 'spot'
+                    dump("[INFO:SPOT TESTS]")
+                exchange.options["type"] = "spot"
                 await self.run_public_tests(exchange, spotSymbol)
-            if exchange.has['swap'] and swapSymbol is not None:
+            if exchange.has["swap"] and swapSymbol is not None:
                 if self.info:
-                    dump('[INFO:SWAP TESTS]')
-                exchange.options['type'] = 'swap'
+                    dump("[INFO:SWAP TESTS]")
+                exchange.options["type"] = "swap"
                 await self.run_public_tests(exchange, swapSymbol)
         if self.privateTest or self.privateTestOnly:
-            if exchange.has['spot'] and spotSymbol is not None:
-                exchange.options['defaultType'] = 'spot'
+            if exchange.has["spot"] and spotSymbol is not None:
+                exchange.options["defaultType"] = "spot"
                 await self.run_private_tests(exchange, spotSymbol)
-            if exchange.has['swap'] and swapSymbol is not None:
-                exchange.options['defaultType'] = 'swap'
+            if exchange.has["swap"] and swapSymbol is not None:
+                exchange.options["defaultType"] = "swap"
                 await self.run_private_tests(exchange, swapSymbol)
 
     async def run_private_tests(self, exchange, symbol):
         if not exchange.check_required_credentials(False):
-            dump('[Skipping private tests]', 'Keys not found')
+            dump("[Skipping private tests]", "Keys not found")
             return
         code = self.get_exchange_code(exchange)
         # if exchange.extendedTest:
@@ -630,65 +717,67 @@
         #     await test('InsufficientFunds', exchange, symbol, balance)  # danger zone - won't execute with non-empty balance
         # }
         tests = {
-            'signIn': [],
-            'fetchBalance': [],
-            'fetchAccounts': [],
-            'fetchTransactionFees': [],
-            'fetchTradingFees': [],
-            'fetchStatus': [],
-            'fetchOrders': [symbol],
-            'fetchOpenOrders': [symbol],
-            'fetchClosedOrders': [symbol],
-            'fetchMyTrades': [symbol],
-            'fetchLeverageTiers': [symbol],
-            'fetchLedger': [code],
-            'fetchTransactions': [code],
-            'fetchDeposits': [code],
-            'fetchWithdrawals': [code],
-            'fetchBorrowRates': [code],
-            'fetchBorrowRate': [code],
-            'fetchBorrowInterest': [code, symbol],
-            'addMargin': [symbol],
-            'reduceMargin': [symbol],
-            'setMargin': [symbol],
-            'setMarginMode': [symbol],
-            'setLeverage': [symbol],
-            'cancelAllOrders': [symbol],
-            'cancelOrder': [symbol],
-            'cancelOrders': [symbol],
-            'fetchCanceledOrders': [symbol],
-            'fetchClosedOrder': [symbol],
-            'fetchOpenOrder': [symbol],
-            'fetchOrder': [symbol],
-            'fetchOrderTrades': [symbol],
-            'fetchPosition': [symbol],
-            'fetchDeposit': [code],
-            'createDepositAddress': [code],
-            'fetchDepositAddress': [code],
-            'fetchDepositAddresses': [code],
-            'fetchDepositAddressesByNetwork': [code],
-            'editOrder': [symbol],
-            'fetchBorrowRateHistory': [symbol],
-            'fetchBorrowRatesPerSymbol': [symbol],
-            'fetchLedgerEntry': [code],
-            'fetchWithdrawal': [code],
-            'transfer': [code],
-            'withdraw': [code],
+            "signIn": [],
+            "fetchBalance": [],
+            "fetchAccounts": [],
+            "fetchTransactionFees": [],
+            "fetchTradingFees": [],
+            "fetchStatus": [],
+            "fetchOrders": [symbol],
+            "fetchOpenOrders": [symbol],
+            "fetchClosedOrders": [symbol],
+            "fetchMyTrades": [symbol],
+            "fetchLeverageTiers": [symbol],
+            "fetchLedger": [code],
+            "fetchTransactions": [code],
+            "fetchDeposits": [code],
+            "fetchWithdrawals": [code],
+            "fetchBorrowRates": [code],
+            "fetchBorrowRate": [code],
+            "fetchBorrowInterest": [code, symbol],
+            "addMargin": [symbol],
+            "reduceMargin": [symbol],
+            "setMargin": [symbol],
+            "setMarginMode": [symbol],
+            "setLeverage": [symbol],
+            "cancelAllOrders": [symbol],
+            "cancelOrder": [symbol],
+            "cancelOrders": [symbol],
+            "fetchCanceledOrders": [symbol],
+            "fetchClosedOrder": [symbol],
+            "fetchOpenOrder": [symbol],
+            "fetchOrder": [symbol],
+            "fetchOrderTrades": [symbol],
+            "fetchPosition": [symbol],
+            "fetchDeposit": [code],
+            "createDepositAddress": [code],
+            "fetchDepositAddress": [code],
+            "fetchDepositAddresses": [code],
+            "fetchDepositAddressesByNetwork": [code],
+            "editOrder": [symbol],
+            "fetchBorrowRateHistory": [symbol],
+            "fetchBorrowRatesPerSymbol": [symbol],
+            "fetchLedgerEntry": [code],
+            "fetchWithdrawal": [code],
+            "transfer": [code],
+            "withdraw": [code],
         }
         market = exchange.market(symbol)
-        isSpot = market['spot']
+        isSpot = market["spot"]
         if isSpot:
-            tests['fetchCurrencies'] = [symbol]
+            tests["fetchCurrencies"] = [symbol]
         else:
             # derivatives only
-            tests['fetchPositions'] = [symbol]  # self test fetches all positions for 1 symbol
-            tests['fetchPosition'] = [symbol]
-            tests['fetchPositionRisk'] = [symbol]
-            tests['setPositionMode'] = [symbol]
-            tests['setMarginMode'] = [symbol]
-            tests['fetchOpenInterestHistory'] = [symbol]
-            tests['fetchFundingRateHistory'] = [symbol]
-            tests['fetchFundingHistory'] = [symbol]
+            tests["fetchPositions"] = [
+                symbol
+            ]  # self test fetches all positions for 1 symbol
+            tests["fetchPosition"] = [symbol]
+            tests["fetchPositionRisk"] = [symbol]
+            tests["setPositionMode"] = [symbol]
+            tests["setMarginMode"] = [symbol]
+            tests["fetchOpenInterestHistory"] = [symbol]
+            tests["fetchFundingRateHistory"] = [symbol]
+            tests["fetchFundingHistory"] = [symbol]
         combinedPublicPrivateTests = exchange.deep_extend(self.publicTests, tests)
         testNames = list(combinedPublicPrivateTests.keys())
         promises = []
@@ -705,23 +794,26 @@
                 errors.append(testName)
         errorsCnt = len(errors)  # PHP transpile count($errors)
         if errorsCnt > 0:
-            raise Error('Failed private tests [' + market['type'] + ']: ' + ', '.join(errors))
+            raise Error(
+                "Failed private tests [" + market["type"] + "]: " + ", ".join(errors)
+            )
         else:
             if self.info:
-                dump(self.add_padding('[INFO:PRIVATE_TESTS_DONE]', 25), exchange.id)
+                dump(self.add_padding("[INFO:PRIVATE_TESTS_DONE]", 25), exchange.id)
 
     async def start_test(self, exchange, symbol):
         # we don't need to test aliases
         if exchange.alias:
             return
-        if self.sandbox or get_exchange_prop(exchange, 'sandbox'):
+        if self.sandbox or get_exchange_prop(exchange, "sandbox"):
             exchange.set_sandbox_mode(True)
         await self.load_exchange(exchange)
         await self.test_exchange(exchange, symbol)
 
+
 # ***** AUTO-TRANSPILER-END *****
 # *******************************
 
 
-if __name__ == '__main__':
+if __name__ == "__main__":
     asyncio.run(testMainClass().init(argv.exchange, argv.symbol))