# -*- coding: utf-8 -*-

import argparse
import json
# import logging
import os
import sys
from traceback import format_tb, format_exception

import importlib  # noqa: E402
import re

# ------------------------------------------------------------------------------
# logging.basicConfig(level=logging.INFO)
# ------------------------------------------------------------------------------
DIR_NAME = os.path.dirname(os.path.abspath(__file__))
root = os.path.dirname(os.path.dirname(DIR_NAME))
sys.path.append(root)

import ccxt.async_support as ccxt  # noqa: E402
import ccxt.pro as ccxtpro  # noqa: E402

# ------------------------------------------------------------------------------
import asyncio
# from typing import Optional
# from typing import List
from ccxt.base.errors import NotSupported
from ccxt.base.errors import ProxyError
from ccxt.base.errors import OperationFailed
# from ccxt.base.errors import ExchangeError
from ccxt.base.errors import ExchangeNotAvailable
from ccxt.base.errors import OnMaintenance
from ccxt.base.errors import AuthenticationError

# ------------------------------------------------------------------------------

class Argv(object):
    id_tests = False
    static_tests = False
    ws_tests = False
    request_tests = False
    response_tests = False
    token_bucket = False
    sandbox = False
    privateOnly = False
    private = False
    ws = False
    verbose = False
    nonce = None
    exchange = None
    symbol = None
    info = False
    pass


argv = Argv()
parser = argparse.ArgumentParser()
parser.add_argument('--token_bucket', action='store_true', help='enable token bucket experimental test')
parser.add_argument('--sandbox', action='store_true', help='enable sandbox mode')
parser.add_argument('--privateOnly', action='store_true', help='run private tests only')
parser.add_argument('--private', action='store_true', help='run private tests')
parser.add_argument('--verbose', action='store_true', help='enable verbose output')
parser.add_argument('--ws', action='store_true', help='websockets version')
parser.add_argument('--info', action='store_true', help='enable info output')
parser.add_argument('--static', action='store_true', help='run static tests')
parser.add_argument('--useProxy', action='store_true', help='run static tests')
parser.add_argument('--idTests', action='store_true', help='run brokerId tests')
parser.add_argument('--responseTests', action='store_true', help='run response tests')
parser.add_argument('--requestTests', action='store_true', help='run response tests')
parser.add_argument('--nonce', type=int, help='integer')
parser.add_argument('exchange', type=str, help='exchange id in lowercase', nargs='?')
parser.add_argument('symbol', type=str, help='symbol in uppercase', nargs='?')
parser.parse_args(namespace=argv)

# ------------------------------------------------------------------------------

path = os.path.dirname(ccxt.__file__)
if 'site-packages' in os.path.dirname(ccxt.__file__):
    raise Exception("You are running test_async.py/test.py against a globally-installed version of the library! It was previously installed into your site-packages folder by pip or pip3. To ensure testing against the local folder uninstall it first with pip uninstall ccxt or pip3 uninstall ccxt")

# ------------------------------------------------------------------------------

Error = Exception

# # print an error string
# def dump_error(*args):
#     string = ' '.join([str(arg) for arg in args])
#     print(string)
#     sys.stderr.write(string + "\n")
#     sys.stderr.flush()


def handle_all_unhandled_exceptions(type, value, traceback):
    dump((type), (value), '\n<UNHANDLED EXCEPTION>\n' + ('\n'.join(format_tb(traceback))))
    exit(1)  # unrecoverable crash


sys.excepthook = handle_all_unhandled_exceptions
# ------------------------------------------------------------------------------

# non-transpiled part, but shared names among langs

is_synchronous = 'async' not in os.path.basename(__file__)

rootDir = DIR_NAME + '/../../../'
rootDirForSkips = DIR_NAME + '/../../../'
envVars = os.environ
LOG_CHARS_LENGTH = 10000
ext = 'py'
proxyTestFileName = 'proxies'


def get_cli_arg_value(arg):
    arg_exists = getattr(argv, arg) if hasattr(argv, arg) else False
    with_hyphen = '--' + arg
    arg_exists_with_hyphen = getattr(argv, with_hyphen) if hasattr(argv, with_hyphen) else False
    without_hyphen = arg.replace('--', '')
    arg_exists_wo_hyphen = getattr(argv, without_hyphen) if hasattr(argv, without_hyphen) else False
    return arg_exists or arg_exists_with_hyphen or arg_exists_wo_hyphen

isWsTests = get_cli_arg_value('--ws')


class baseMainTestClass():
    lang = 'PY'
    is_synchronous = is_synchronous
    request_tests_failed = False
    response_tests_failed = False
    response_tests = False
    ws_tests = False
    load_keys = False
    skipped_methods = {}
    check_public_tests = {}
    test_files = {}
    public_tests = {}
    new_line = '\n'
    root_dir = rootDir
    env_vars = envVars
    ext = ext
    root_dir_for_skips = rootDirForSkips
    only_specific_tests = []
    proxy_test_file_name = proxyTestFileName
    pass


def dump(*args):
    print(' '.join([str(arg) for arg in args]))


def convert_ascii(str):
    return str  # stub

def json_parse(elem):
    return json.loads(elem)


def json_stringify(elem):
    return json.dumps(elem)


def convert_to_snake_case(content):
    res = re.sub(r'(?<!^)(?=[A-Z])', '_', content).lower()
    return res.replace('o_h_l_c_v', 'ohlcv')


def get_test_name(methodName):
    # stub
    return methodName


def io_file_exists(path):
    return os.path.isfile(path)


def io_file_read(path, decode=True):
    fs = open(path, "r", encoding="utf-8")
    content = fs.read()
    if decode:
        return json.loads(content)
    else:
        return content


def io_dir_read(path):
    return os.listdir(path)


async def call_method(test_files, methodName, exchange, skippedProperties, args):
    methodNameToCall = 'test_' + convert_to_snake_case(methodName)
    return await getattr(test_files[methodName], methodNameToCall)(exchange, skippedProperties, *args)


async def call_exchange_method_dynamically(exchange, methodName, args):
    return await getattr(exchange, methodName)(*args)

async def call_overriden_method(exchange, methodName, args):
    # needed for php
    return await call_exchange_method_dynamically(exchange, methodName, args)

def exception_message(exc):
    message = '[' + type(exc).__name__ + '] ' + "".join(format_exception(type(exc), exc, exc.__traceback__, limit=6))
    if len(message) > LOG_CHARS_LENGTH:
        # Accessing out of range element causes error
        message = message[0:LOG_CHARS_LENGTH]
    return message


def exit_script(code=0):
    exit(code)


def get_exchange_prop(exchange, prop, defaultValue=None):
    if hasattr(exchange, prop):
        res = getattr(exchange, prop)
        if res is not None and res != '':
            return res
    return defaultValue


def set_exchange_prop(exchange, prop, value):
    setattr(exchange, prop, value)
    # set snake case too
    setattr(exchange, convert_to_snake_case(prop), value)


def init_exchange(exchangeId, args, is_ws=False):
    if (is_ws):
        return getattr(ccxtpro, exchangeId)(args)
    return getattr(ccxt, exchangeId)(args)


async def get_test_files(properties, ws=False):
    tests = {}
    finalPropList = properties + [proxyTestFileName]
    for i in range(0, len(finalPropList)):
        methodName = finalPropList[i]
        name_snake_case = convert_to_snake_case(methodName)
        prefix = 'async' if not is_synchronous else 'sync'
        dir_to_test = DIR_NAME + '/' + prefix + '/'
        module_string = 'ccxt.test.' + prefix + '.test_' + name_snake_case
        if (ws):
            prefix = 'pro'
            dir_to_test = DIR_NAME + '/../' + prefix + '/test/Exchange/'
            module_string = 'ccxt.pro.test.Exchange.test_' + name_snake_case
        filePathWithExt = dir_to_test + 'test_' + name_snake_case + '.py'
        if (io_file_exists (filePathWithExt)):
            imp = importlib.import_module(module_string)
            tests[methodName] = imp  # getattr(imp, finalName)
    return tests

async def close(exchange):
    if (not is_synchronous and hasattr(exchange, 'close')):
        await exchange.close()

def is_null_value(value):
    return value is None

def set_fetch_response(exchange: ccxt.Exchange, data):
    async def fetch(url, method='GET', headers=None, body=None):
        return data
    exchange.fetch = fetch
    return exchange

# *********************************
# ***** AUTO-TRANSPILER-START *****
class testMainClass(baseMainTestClass):
    def parse_cli_args(self):
        self.response_tests = get_cli_arg_value('--responseTests')
        self.id_tests = get_cli_arg_value('--idTests')
        self.request_tests = get_cli_arg_value('--requestTests')
        self.info = get_cli_arg_value('--info')
        self.verbose = get_cli_arg_value('--verbose')
        self.debug = get_cli_arg_value('--debug')
        self.private_test = get_cli_arg_value('--private')
        self.private_test_only = get_cli_arg_value('--privateOnly')
        self.sandbox = get_cli_arg_value('--sandbox')
        self.load_keys = get_cli_arg_value('--loadKeys')
        self.ws_tests = get_cli_arg_value('--ws')

    async def init(self, exchange_id, symbol_argv):
        self.parse_cli_args()
        if self.request_tests and self.response_tests:
            await self.run_static_request_tests(exchange_id, symbol_argv)
            await self.run_static_response_tests(exchange_id, symbol_argv)
            return
        if self.response_tests:
            await self.run_static_response_tests(exchange_id, symbol_argv)
            return
        if self.request_tests:
            await self.run_static_request_tests(exchange_id, symbol_argv)  # symbol here is the testname
            return
        if self.id_tests:
            await self.run_broker_id_tests()
            return
        symbol_str = symbol_argv if symbol_argv is not None else 'all'
        exchange_object = {
            'exchange': exchange_id,
            'symbol': symbol_str,
            'isWs': self.ws_tests,
        }
        dump(self.new_line + '' + self.new_line + '' + '[INFO] TESTING ', self.ext, json_stringify(exchange_object), self.new_line)
        exchange_args = {
            'verbose': self.verbose,
            'debug': self.debug,
            'enableRateLimit': True,
            'timeout': 30000,
        }
        exchange = init_exchange(exchange_id, exchange_args, self.ws_tests)
        if exchange.alias:
            exit_script(0)
        await self.import_files(exchange)
        assert len(list(self.test_files.keys())) > 0, 'Test files were not loaded'  # ensure test files are found & filled
        self.expand_settings(exchange)
        symbol = self.check_if_specific_test_is_chosen(symbol_argv)
        await self.start_test(exchange, symbol)
        exit_script(0)  # needed to be explicitly finished for WS tests

    def check_if_specific_test_is_chosen(self, symbol_argv):
        if symbol_argv is not None:
            test_file_names = list(self.test_files.keys())
            possible_method_names = symbol_argv.split(',')  # i.e. `test.ts binance fetchBalance,fetchDeposits`
            if len(possible_method_names) >= 1:
                for i in range(0, len(test_file_names)):
                    test_file_name = test_file_names[i]
                    for j in range(0, len(possible_method_names)):
                        method_name = possible_method_names[j]
                        if test_file_name == method_name:
                            self.only_specific_tests.append(test_file_name)
            # if method names were found, then remove them from symbolArgv
            if len(self.only_specific_tests) > 0:
                return None
        return symbol_argv

    async def import_files(self, exchange):
        properties = list(exchange.has.keys())
        properties.append('loadMarkets')
        self.test_files = await get_test_files(properties, self.ws_tests)

    def load_credentials_from_env(self, exchange):
        exchange_id = exchange.id
        req_creds = get_exchange_prop(exchange, 're' + 'quiredCredentials')  # dont glue the r-e-q-u-i-r-e phrase, because leads to messed up transpilation
        objkeys = list(req_creds.keys())
        for i in range(0, len(objkeys)):
            credential = objkeys[i]
            is_required = req_creds[credential]
            if is_required and get_exchange_prop(exchange, credential) is None:
                full_key = exchange_id + '_' + credential
                credential_env_name = full_key.upper()  # example: KRAKEN_APIKEY
                credential_value = self.env_vars[credential_env_name] if (credential_env_name in self.env_vars) else None
                if credential_value:
                    set_exchange_prop(exchange, credential, credential_value)

    def expand_settings(self, exchange):
        exchange_id = exchange.id
        keys_global = self.root_dir + 'keys.json'
        keys_local = self.root_dir + 'keys.local.json'
        keys_global_exists = io_file_exists(keys_global)
        keys_local_exists = io_file_exists(keys_local)
        global_settings = io_file_read(keys_global) if keys_global_exists else {}
        local_settings = io_file_read(keys_local) if keys_local_exists else {}
        all_settings = exchange.deep_extend(global_settings, local_settings)
        exchange_settings = exchange.safe_value(all_settings, exchange_id, {})
        if exchange_settings:
            setting_keys = list(exchange_settings.keys())
            for i in range(0, len(setting_keys)):
                key = setting_keys[i]
                if exchange_settings[key]:
                    final_value = None
                    if isinstance(exchange_settings[key], dict):
                        existing = get_exchange_prop(exchange, key, {})
                        final_value = exchange.deep_extend(existing, exchange_settings[key])
                    else:
                        final_value = exchange_settings[key]
                    set_exchange_prop(exchange, key, final_value)
        # credentials
        if self.load_keys:
            self.load_credentials_from_env(exchange)
        # skipped tests
        skipped_file = self.root_dir_for_skips + 'skip-tests.json'
        skipped_settings = io_file_read(skipped_file)
        skipped_settings_for_exchange = exchange.safe_value(skipped_settings, exchange_id, {})
        # others
        timeout = exchange.safe_value(skipped_settings_for_exchange, 'timeout')
        if timeout is not None:
            exchange.timeout = exchange.parse_to_int(timeout)
        if get_cli_arg_value('--useProxy'):
            exchange.http_proxy = exchange.safe_string(skipped_settings_for_exchange, 'httpProxy')
            exchange.https_proxy = exchange.safe_string(skipped_settings_for_exchange, 'httpsProxy')
            exchange.ws_proxy = exchange.safe_string(skipped_settings_for_exchange, 'wsProxy')
            exchange.wss_proxy = exchange.safe_string(skipped_settings_for_exchange, 'wssProxy')
        self.skipped_methods = exchange.safe_value(skipped_settings_for_exchange, 'skipMethods', {})
        self.checked_public_tests = {}

    def add_padding(self, message, size):
        # has to be transpilable
        res = ''
        message_length = len(message)  # avoid php transpilation issue
        missing_space = size - message_length - 0  # - 0 is added just to trick transpile to treat the .length as a string for php
        if missing_space > 0:
            for i in range(0, missing_space):
                res += ' '
        return message + res

    def exchange_hint(self, exchange, market=None):
        market_type = exchange.safe_string_2(exchange.options, 'defaultType', 'type', '')
        market_sub_type = exchange.safe_string_2(exchange.options, 'defaultSubType', 'subType')
        if market is not None:
            market_type = market['type']
            if market['linear']:
                market_sub_type = 'linear'
            elif market['inverse']:
                market_sub_type = 'inverse'
            elif exchange.safe_value(market, 'quanto'):
                market_sub_type = 'quanto'
        is_ws = ('ws' in exchange.has)
        ws_flag = '(WS)' if is_ws else ''
        result = exchange.id + ' ' + ws_flag + ' ' + market_type
        if market_sub_type is not None:
            result = result + ' [subType: ' + market_sub_type + '] '
        return result

    async def test_method(self, method_name, exchange, args, is_public):
        # todo: temporary skip for php
        if 'OrderBook' in method_name and self.ext == 'php':
            return
        is_load_markets = (method_name == 'loadMarkets')
        is_fetch_currencies = (method_name == 'fetchCurrencies')
        is_proxy_test = (method_name == self.proxy_test_file_name)
        # if this is a private test, and the implementation was already tested in public, then no need to re-test it in private test (exception is fetchCurrencies, because our approach in base exchange)
        if not is_public and (method_name in self.checked_public_tests) and not is_fetch_currencies:
            return
        skip_message = None
        supported_by_exchange = (method_name in exchange.has) and exchange.has[method_name]
        if not is_load_markets and (len(self.only_specific_tests) > 0 and not exchange.in_array(method_name, self.only_specific_tests)):
            skip_message = '[INFO] IGNORED_TEST'
        elif not is_load_markets and not supported_by_exchange and not is_proxy_test:
            skip_message = '[INFO] UNSUPPORTED_TEST'  # keep it aligned with the longest message
        elif (method_name in self.skipped_methods) and (isinstance(self.skipped_methods[method_name], str)):
            skip_message = '[INFO] SKIPPED_TEST'
        elif not (method_name in self.test_files):
            skip_message = '[INFO] UNIMPLEMENTED_TEST'
        # exceptionally for `loadMarkets` call, we call it before it's even checked for "skip" as we need it to be called anyway (but can skip "test.loadMarket" for it)
        if is_load_markets:
            await exchange.load_markets(True)
        if skip_message:
            if self.info:
                dump(self.add_padding(skip_message, 25), self.exchange_hint(exchange), method_name)
            return
        if self.info:
            args_stringified = '(' + ','.join(args) + ')'
            dump(self.add_padding('[INFO] TESTING', 25), self.exchange_hint(exchange), method_name, args_stringified)
        skipped_properties = exchange.safe_value(self.skipped_methods, method_name, {})
        await call_method(self.test_files, method_name, exchange, skipped_properties, args)
        # if it was passed successfully, add to the list of successfull tests
        if is_public:
            self.checked_public_tests[method_name] = True
        return

    async def test_safe(self, method_name, exchange, args=[], is_public=False):
        # `testSafe` method does not throw an exception, instead mutes it. The reason we
        # mute the thrown exceptions here is because we don't want to stop the whole
        # tests queue if any single test-method fails. Instead, they are echoed with
        # formatted message "[TEST_FAILURE] ..." and that output is then regex-matched by
        # run-tests.js, so the exceptions are still printed out to console from there.
        max_retries = 3
        args_stringified = exchange.json(args)  # args.join() breaks when we provide a list of symbols | "args.toString()" breaks bcz of "array to string conversion"
        for i in range(0, max_retries):
            try:
                await self.test_method(method_name, exchange, args, is_public)
                return True
            except Exception as e:
                is_load_markets = (method_name == 'loadMarkets')
                is_auth_error = (isinstance(e, AuthenticationError))
                is_not_supported = (isinstance(e, NotSupported))
                is_operation_failed = (isinstance(e, OperationFailed))  # includes "DDoSProtection", "RateLimitExceeded", "RequestTimeout", "ExchangeNotAvailable", "OperationFailed", "InvalidNonce", ...
                if is_operation_failed:
                    # if last retry was gone with same `tempFailure` error, then let's eventually return false
                    if i == max_retries - 1:
                        should_fail = False
                        # we do not mute specifically "ExchangeNotAvailable" exception, because it might be a hint about a change in API engine (but its subtype "OnMaintenance" can be muted)
                        if (isinstance(e, ExchangeNotAvailable)) and not (isinstance(e, OnMaintenance)):
                            should_fail = True
                        elif is_load_markets:
                            should_fail = True
                        else:
                            should_fail = False
                        # final step
                        if should_fail:
                            dump('[TEST_FAILURE]', 'Method could not be tested due to a repeated Network/Availability issues', ' | ', self.exchange_hint(exchange), method_name, args_stringified, exception_message(e))
                            return False
                        else:
                            dump('[TEST_WARNING]', 'Method could not be tested due to a repeated Network/Availability issues', ' | ', self.exchange_hint(exchange), method_name, args_stringified, exception_message(e))
                            return True
                    else:
                        # wait and retry again
                        # (increase wait time on every retry)
                        await exchange.sleep(i * 1000)
                        continue
                else:
                    # if it's loadMarkets, then fail test, because it's mandatory for tests
                    if is_load_markets:
                        dump('[TEST_FAILURE]', 'Exchange can not load markets', exception_message(e), self.exchange_hint(exchange), method_name, args_stringified)
                        return False
                    # if the specific arguments to the test method throws "NotSupported" exception
                    # then let's don't fail the test
                    if is_not_supported:
                        if self.info:
                            dump('[INFO] NOT_SUPPORTED', exception_message(e), self.exchange_hint(exchange), method_name, args_stringified)
                        return True
                    # If public test faces authentication error, we don't break (see comments under `testSafe` method)
                    if is_public and is_auth_error:
                        if self.info:
                            dump('[INFO]', 'Authentication problem for public method', exception_message(e), self.exchange_hint(exchange), method_name, args_stringified)
                        return True
                    else:
                        dump('[TEST_FAILURE]', exception_message(e), self.exchange_hint(exchange), method_name, args_stringified)
                        return False
        return True

    async def run_public_tests(self, exchange, symbol):
        tests = {
            'fetchCurrencies': [],
            'fetchTicker': [symbol],
            'fetchTickers': [symbol],
            'fetchLastPrices': [symbol],
            'fetchOHLCV': [symbol],
            'fetchTrades': [symbol],
            'fetchOrderBook': [symbol],
            'fetchL2OrderBook': [symbol],
            'fetchOrderBooks': [],
            'fetchBidsAsks': [],
            'fetchStatus': [],
            'fetchTime': [],
        }
        if self.ws_tests:
            tests = {
                'watchOHLCV': [symbol],
                'watchTicker': [symbol],
                'watchTickers': [symbol],
                'watchOrderBook': [symbol],
                'watchTrades': [symbol],
            }
        market = exchange.market(symbol)
        is_spot = market['spot']
        if not self.ws_tests:
            if is_spot:
                tests['fetchCurrencies'] = []
            else:
                tests['fetchFundingRates'] = [symbol]
                tests['fetchFundingRate'] = [symbol]
                tests['fetchFundingRateHistory'] = [symbol]
                tests['fetchIndexOHLCV'] = [symbol]
                tests['fetchMarkOHLCV'] = [symbol]
                tests['fetchPremiumIndexOHLCV'] = [symbol]
        self.public_tests = tests
        await self.run_tests(exchange, tests, True)

    async def run_tests(self, exchange, tests, is_public_test):
        test_names = list(tests.keys())
        promises = []
        for i in range(0, len(test_names)):
            test_name = test_names[i]
            test_args = tests[test_name]
            promises.append(self.test_safe(test_name, exchange, test_args, is_public_test))
        # todo - not yet ready in other langs too
        # promises.push (testThrottle ());
        results = await asyncio.gather(*promises)
        # now count which test-methods retuned `false` from "testSafe" and dump that info below
        failed_methods = []
        for i in range(0, len(test_names)):
            test_name = test_names[i]
            test_returned_value = results[i]
            if not test_returned_value:
                failed_methods.append(test_name)
        test_prefix_string = 'PUBLIC_TESTS' if is_public_test else 'PRIVATE_TESTS'
        if len(failed_methods):
            errors_string = ', '.join(failed_methods)
            dump('[TEST_FAILURE]', self.exchange_hint(exchange), test_prefix_string, 'Failed methods : ' + errors_string)
        if self.info:
            dump(self.add_padding('[INFO] END ' + test_prefix_string + ' ' + self.exchange_hint(exchange), 25))

    async def load_exchange(self, exchange):
        result = await self.test_safe('loadMarkets', exchange, [], True)
        if not result:
            return False
        symbols = ['BTC/USDT', 'BTC/USDC', 'BTC/CNY', 'BTC/USD', 'BTC/EUR', 'BTC/ETH', 'ETH/BTC', 'BTC/JPY', 'ETH/EUR', 'ETH/JPY', 'ETH/CNY', 'ETH/USD', 'LTC/CNY', 'DASH/BTC', 'DOGE/BTC', 'BTC/AUD', 'BTC/PLN', 'USD/SLL', 'BTC/RUB', 'BTC/UAH', 'LTC/BTC', 'EUR/USD']
        result_symbols = []
        exchange_specific_symbols = exchange.symbols
        for i in range(0, len(exchange_specific_symbols)):
            symbol = exchange_specific_symbols[i]
            if exchange.in_array(symbol, symbols):
                result_symbols.append(symbol)
        result_msg = ''
        result_length = len(result_symbols)
        exchange_symbols_length = len(exchange.symbols)
        if result_length > 0:
            if exchange_symbols_length > result_length:
                result_msg = ', '.join(result_symbols) + ' + more...'
            else:
                result_msg = ', '.join(result_symbols)
        dump('[INFO:MAIN] Exchange loaded', exchange_symbols_length, 'symbols', result_msg)
        return True

    def get_test_symbol(self, exchange, is_spot, symbols):
        symbol = None
        for i in range(0, len(symbols)):
            s = symbols[i]
            market = exchange.safe_value(exchange.markets, s)
            if market is not None:
                active = exchange.safe_value(market, 'active')
                if active or (active is None):
                    symbol = s
                    break
        return symbol

    def get_exchange_code(self, exchange, codes=None):
        if codes is None:
            codes = ['BTC', 'ETH', 'XRP', 'LTC', 'BCH', 'EOS', 'BNB', 'BSV', 'USDT']
        code = codes[0]
        for i in range(0, len(codes)):
            if codes[i] in exchange.currencies:
                return codes[i]
        return code

    def get_markets_from_exchange(self, exchange, spot=True):
        res = {}
        markets = exchange.markets
        keys = list(markets.keys())
        for i in range(0, len(keys)):
            key = keys[i]
            market = markets[key]
            if spot and market['spot']:
                res[market['symbol']] = market
            elif not spot and not market['spot']:
                res[market['symbol']] = market
        return res

    def get_valid_symbol(self, exchange, spot=True):
        current_type_markets = self.get_markets_from_exchange(exchange, spot)
        codes = ['BTC', 'ETH', 'XRP', 'LTC', 'BCH', 'EOS', 'BNB', 'BSV', 'USDT', 'ATOM', 'BAT', 'BTG', 'DASH', 'DOGE', 'ETC', 'IOTA', 'LSK', 'MKR', 'NEO', 'PAX', 'QTUM', 'TRX', 'TUSD', 'USD', 'USDC', 'WAVES', 'XEM', 'XMR', 'ZEC', 'ZRX']
        spot_symbols = ['BTC/USDT', 'BTC/USDC', 'BTC/USD', 'BTC/CNY', 'BTC/EUR', 'BTC/ETH', 'ETH/BTC', 'ETH/USD', 'ETH/USDT', 'BTC/JPY', 'LTC/BTC', 'ZRX/WETH', 'EUR/USD']
        swap_symbols = ['BTC/USDT:USDT', 'BTC/USDC:USDC', 'BTC/USD:USD', 'ETH/USDT:USDT', 'ETH/USD:USD', 'LTC/USDT:USDT', 'DOGE/USDT:USDT', 'ADA/USDT:USDT', 'BTC/USD:BTC', 'ETH/USD:ETH']
        target_symbols = spot_symbols if spot else swap_symbols
        symbol = self.get_test_symbol(exchange, spot, target_symbols)
        # if symbols wasn't found from above hardcoded list, then try to locate any symbol which has our target hardcoded 'base' code
        if symbol is None:
            for i in range(0, len(codes)):
                current_code = codes[i]
                markets_array_for_current_code = exchange.filter_by(current_type_markets, 'base', current_code)
                indexed_mkts = exchange.index_by(markets_array_for_current_code, 'symbol')
                symbols_array_for_current_code = list(indexed_mkts.keys())
                symbols_length = len(symbols_array_for_current_code)
                if symbols_length:
                    symbol = self.get_test_symbol(exchange, spot, symbols_array_for_current_code)
                    break
        # if there wasn't found any symbol with our hardcoded 'base' code, then just try to find symbols that are 'active'
        if symbol is None:
            active_markets = exchange.filter_by(current_type_markets, 'active', True)
            active_symbols = []
            for i in range(0, len(active_markets)):
                active_symbols.append(active_markets[i]['symbol'])
            symbol = self.get_test_symbol(exchange, spot, active_symbols)
        if symbol is None:
            values = list(current_type_markets.values())
            values_length = len(values)
            if values_length > 0:
                first = values[0]
                if first is not None:
                    symbol = first['symbol']
        return symbol

    async def test_exchange(self, exchange, provided_symbol=None):
        spot_symbol = None
        swap_symbol = None
        if provided_symbol is not None:
            market = exchange.market(provided_symbol)
            if market['spot']:
                spot_symbol = provided_symbol
            else:
                swap_symbol = provided_symbol
        else:
            if exchange.has['spot']:
                spot_symbol = self.get_valid_symbol(exchange, True)
            if exchange.has['swap']:
                swap_symbol = self.get_valid_symbol(exchange, False)
        if spot_symbol is not None:
            dump('[INFO:MAIN] Selected SPOT SYMBOL:', spot_symbol)
        if swap_symbol is not None:
            dump('[INFO:MAIN] Selected SWAP SYMBOL:', swap_symbol)
        if not self.private_test_only:
            # note, spot & swap tests should run sequentially, because of conflicting `exchange.options['defaultType']` setting
            if exchange.has['spot'] and spot_symbol is not None:
                if self.info:
                    dump('[INFO] ### SPOT TESTS ###')
                exchange.options['defaultType'] = 'spot'
                await self.run_public_tests(exchange, spot_symbol)
            if exchange.has['swap'] and swap_symbol is not None:
                if self.info:
                    dump('[INFO] ### SWAP TESTS ###')
                exchange.options['defaultType'] = 'swap'
                await self.run_public_tests(exchange, swap_symbol)
        if self.private_test or self.private_test_only:
            if exchange.has['spot'] and spot_symbol is not None:
                exchange.options['defaultType'] = 'spot'
                await self.run_private_tests(exchange, spot_symbol)
            if exchange.has['swap'] and swap_symbol is not None:
                exchange.options['defaultType'] = 'swap'
                await self.run_private_tests(exchange, swap_symbol)

    async def run_private_tests(self, exchange, symbol):
        if not exchange.check_required_credentials(False):
            dump('[INFO] Skipping private tests', 'Keys not found')
            return
        code = self.get_exchange_code(exchange)
        # if (exchange.deepExtendedTest) {
        #     await test ('InvalidNonce', exchange, symbol);
        #     await test ('OrderNotFound', exchange, symbol);
        #     await test ('InvalidOrder', exchange, symbol);
        #     await test ('InsufficientFunds', exchange, symbol, balance); # danger zone - won't execute with non-empty balance
        # }
        tests = {
            'signIn': [],
            'fetchBalance': [],
            'fetchAccounts': [],
            'fetchTransactionFees': [],
            'fetchTradingFees': [],
            'fetchStatus': [],
            'fetchOrders': [symbol],
            'fetchOpenOrders': [symbol],
            'fetchClosedOrders': [symbol],
            'fetchMyTrades': [symbol],
            'fetchLeverageTiers': [[symbol]],
            'fetchLedger': [code],
            'fetchTransactions': [code],
            'fetchDeposits': [code],
            'fetchWithdrawals': [code],
            'fetchBorrowInterest': [code, symbol],
            'cancelAllOrders': [symbol],
            'fetchCanceledOrders': [symbol],
            'fetchMarginModes': [symbol],
            'fetchPosition': [symbol],
            'fetchDeposit': [code],
            'createDepositAddress': [code],
            'fetchDepositAddress': [code],
            'fetchDepositAddresses': [code],
            'fetchDepositAddressesByNetwork': [code],
            'fetchBorrowRateHistory': [code],
            'fetchLedgerEntry': [code],
        }
        if self.ws_tests:
            tests = {
                'watchBalance': [code],
                'watchMyTrades': [symbol],
                'watchOrders': [symbol],
                'watchPosition': [symbol],
                'watchPositions': [symbol],
            }
        market = exchange.market(symbol)
        is_spot = market['spot']
        if not self.ws_tests:
            if is_spot:
                tests['fetchCurrencies'] = []
            else:
                # derivatives only
                tests['fetchPositions'] = [symbol]  # this test fetches all positions for 1 symbol
                tests['fetchPosition'] = [symbol]
                tests['fetchPositionRisk'] = [symbol]
                tests['setPositionMode'] = [symbol]
                tests['setMarginMode'] = [symbol]
                tests['fetchOpenInterestHistory'] = [symbol]
                tests['fetchFundingRateHistory'] = [symbol]
                tests['fetchFundingHistory'] = [symbol]
        # const combinedTests = exchange.deepExtend (this.publicTests, privateTests);
        await self.run_tests(exchange, tests, False)

    async def test_proxies(self, exchange):
        # these tests should be synchronously executed, because of conflicting nature of proxy settings
        proxy_test_name = self.proxy_test_file_name
        # todo: temporary skip for sync py
        if self.ext == 'py' and self.is_synchronous:
            return
        # try proxy several times
        max_retries = 3
        exception = None
        for j in range(0, max_retries):
            try:
                await self.test_method(proxy_test_name, exchange, [], True)
                break  # if successfull, then break
            except Exception as e:
                exception = e
        # if exception was set, then throw it
        if exception:
            error_message = '[TEST_FAILURE] Failed ' + proxy_test_name + ' : ' + exception_message(exception)

    async def start_test(self, exchange, symbol):
        # we do not need to test aliases
        if exchange.alias:
            return
        if self.sandbox or get_exchange_prop(exchange, 'sandbox'):
            exchange.set_sandbox_mode(True)
        try:
            result = await self.load_exchange(exchange)
            if not result:
                await close(exchange)
                return
            # if (exchange.id === 'binance') {
            #     # we test proxies functionality just for one random exchange on each build, because proxy functionality is not exchange-specific, instead it's all done from base methods, so just one working sample would mean it works for all ccxt exchanges
            #     # await this.testProxies (exchange);
            # }
            await self.test_exchange(exchange, symbol)
            await close(exchange)
        except Exception as e:
            await close(exchange)
            raise e

    def assert_static_error(self, cond, message, calculated_output, stored_output, key=None):
        #  -----------------------------------------------------------------------------
        #  --- Init of static tests functions------------------------------------------
        #  -----------------------------------------------------------------------------
        calculated_string = json_stringify(calculated_output)
        stored_string = json_stringify(stored_output)
        error_message = message + ' computed ' + stored_string + ' stored: ' + calculated_string
        if key is not None:
            error_message = ' | ' + key + ' | ' + 'computed value: ' + stored_string + ' stored value: ' + calculated_string
        assert cond, error_message

    def load_markets_from_file(self, id):
        # load markets from file
        # to make this test as fast as possible
        # and basically independent from the exchange
        # so we can run it offline
        filename = self.root_dir + './ts/src/test/static/markets/' + id + '.json'
        content = io_file_read(filename)
        return content

    def load_currencies_from_file(self, id):
        filename = self.root_dir + './ts/src/test/static/currencies/' + id + '.json'
        content = io_file_read(filename)
        return content

    def load_static_data(self, folder, target_exchange=None):
        result = {}
        if target_exchange:
            # read a single exchange
            path = folder + target_exchange + '.json'
            if not io_file_exists(path):
                dump('[WARN] tests not found: ' + path)
                return None
            result[target_exchange] = io_file_read(path)
            return result
        files = io_dir_read(folder)
        for i in range(0, len(files)):
            file = files[i]
            exchange_name = file.replace('.json', '')
            content = io_file_read(folder + file)
            result[exchange_name] = content
        return result

    def remove_hostnamefrom_url(self, url):
        if url is None:
            return None
        url_parts = url.split('/')
        res = ''
        for i in range(0, len(url_parts)):
            if i > 2:
                current = url_parts[i]
                if current.find('?') > -1:
                    # handle urls like this: /v1/account/accounts?AccessK
                    current_parts = current.split('?')
                    res += '/'
                    res += current_parts[0]
                    break
                res += '/'
                res += current
        return res

    def urlencoded_to_dict(self, url):
        result = {}
        parts = url.split('&')
        for i in range(0, len(parts)):
            part = parts[i]
            key_value = part.split('=')
            keys_length = len(key_value)
            if keys_length != 2:
                continue
            key = key_value[0]
            value = key_value[1]
            if (value is not None) and ((value.startswith('[')) or (value.startswith('{'))):
                # some exchanges might return something like this: timestamp=1699382693405&batchOrders=[{\"symbol\":\"LTCUSDT\",\"side\":\"BUY\",\"newClientOrderI
                value = json_parse(value)
            result[key] = value
        return result

    def assert_new_and_stored_output(self, exchange, skip_keys, new_output, stored_output, strict_type_check=True, asserting_key=None):
        if is_null_value(new_output) and is_null_value(stored_output):
            return True
        if not new_output and not stored_output:
            return True
        if (isinstance(stored_output, dict)) and (isinstance(new_output, dict)):
            stored_output_keys = list(stored_output.keys())
            new_output_keys = list(new_output.keys())
            stored_keys_length = len(stored_output_keys)
            new_keys_length = len(new_output_keys)
            self.assert_static_error(stored_keys_length == new_keys_length, 'output length mismatch', stored_output, new_output)
            # iterate over the keys
            for i in range(0, len(stored_output_keys)):
                key = stored_output_keys[i]
                if exchange.in_array(key, skip_keys):
                    continue
                if not (exchange.in_array(key, new_output_keys)):
                    self.assert_static_error(False, 'output key missing: ' + key, stored_output, new_output)
                stored_value = stored_output[key]
                new_value = new_output[key]
                self.assert_new_and_stored_output(exchange, skip_keys, new_value, stored_value, strict_type_check, key)
        elif isinstance(stored_output, list) and (isinstance(new_output, list)):
            stored_array_length = len(stored_output)
            new_array_length = len(new_output)
            self.assert_static_error(stored_array_length == new_array_length, 'output length mismatch', stored_output, new_output)
            for i in range(0, len(stored_output)):
                stored_item = stored_output[i]
                new_item = new_output[i]
                self.assert_new_and_stored_output(exchange, skip_keys, new_item, stored_item, strict_type_check)
        else:
            # built-in types like strings, numbers, booleans
            sanitized_new_output = None if (not new_output) else new_output  # we store undefined as nulls in the json file so we need to convert it back
            sanitized_stored_output = None if (not stored_output) else stored_output
            new_output_string = str(sanitized_new_output) if sanitized_new_output else 'undefined'
            stored_output_string = str(sanitized_stored_output) if sanitized_stored_output else 'undefined'
            message_error = 'output value mismatch:' + new_output_string + ' != ' + stored_output_string
            if strict_type_check and (self.lang != 'C#'):
                # upon building the request we want strict type check to make sure all the types are correct
                # when comparing the response we want to allow some flexibility, because a 50.0 can be equal to 50 after saving it to the json file
                self.assert_static_error(sanitized_new_output == sanitized_stored_output, message_error, stored_output, new_output, asserting_key)
            else:
                is_boolean = (isinstance(sanitized_new_output, bool)) or (isinstance(sanitized_stored_output, bool))
                is_string = (isinstance(sanitized_new_output, str)) or (isinstance(sanitized_stored_output, str))
                is_undefined = (sanitized_new_output is None) or (sanitized_stored_output is None)  # undefined is a perfetly valid value
                if is_boolean or is_string or is_undefined:
                    if self.lang == 'C#':
                        # tmp c# number comparsion
                        is_number = False
                        try:
                            exchange.parse_to_numeric(sanitized_new_output)
                            is_number = True
                        except Exception as e:
                            # if we can't parse it to number, then it's not a number
                            is_number = False
                        if is_number:
                            self.assert_static_error(exchange.parse_to_numeric(sanitized_new_output) == exchange.parse_to_numeric(sanitized_stored_output), message_error, stored_output, new_output, asserting_key)
                            return True
                        else:
                            self.assert_static_error(convert_ascii(new_output_string) == convert_ascii(stored_output_string), message_error, stored_output, new_output, asserting_key)
                            return True
                    else:
                        self.assert_static_error(convert_ascii(new_output_string) == convert_ascii(stored_output_string), message_error, stored_output, new_output, asserting_key)
                        return True
                else:
                    if self.lang == 'C#':
                        stringified_new_output = exchange.number_to_string(sanitized_new_output)
                        stringified_stored_output = exchange.number_to_string(sanitized_stored_output)
                        self.assert_static_error(str(stringified_new_output) == str(stringified_stored_output), message_error, stored_output, new_output, asserting_key)
                    else:
                        numeric_new_output = exchange.parse_to_numeric(new_output_string)
                        numeric_stored_output = exchange.parse_to_numeric(stored_output_string)
                        self.assert_static_error(numeric_new_output == numeric_stored_output, message_error, stored_output, new_output, asserting_key)
        return True   # c# requ

    def assert_static_request_output(self, exchange, type, skip_keys, stored_url, request_url, stored_output, new_output):
        if stored_url != request_url:
            # remove the host part from the url
            first_path = self.remove_hostnamefrom_url(stored_url)
            second_path = self.remove_hostnamefrom_url(request_url)
            self.assert_static_error(first_path == second_path, 'url mismatch', first_path, second_path)
        # body (aka storedOutput and newOutput) is not defined and information is in the url
        # example: "https://open-api.bingx.com/openApi/spot/v1/trade/order?quoteOrderQty=5&side=BUY&symbol=LTC-USDT&timestamp=1698777135343&type=MARKET&signature=d55a7e4f7f9dbe56c4004c9f3ab340869d3cb004e2f0b5b861e5fbd1762fd9a0
        if (stored_output is None) and (new_output is None):
            if (stored_url is not None) and (request_url is not None):
                stored_url_parts = stored_url.split('?')
                new_url_parts = request_url.split('?')
                stored_url_query = exchange.safe_value(stored_url_parts, 1)
                new_url_query = exchange.safe_value(new_url_parts, 1)
                if (stored_url_query is None) and (new_url_query is None):
                    # might be a get request without any query parameters
                    # example: https://api.gateio.ws/api/v4/delivery/usdt/positions
                    return
                stored_url_params = self.urlencoded_to_dict(stored_url_query)
                new_url_params = self.urlencoded_to_dict(new_url_query)
                self.assert_new_and_stored_output(exchange, skip_keys, new_url_params, stored_url_params)
                return
        if type == 'json' and (stored_output is not None) and (new_output is not None):
            if isinstance(stored_output, str):
                stored_output = json_parse(stored_output)
            if isinstance(new_output, str):
                new_output = json_parse(new_output)
        elif type == 'urlencoded' and (stored_output is not None) and (new_output is not None):
            stored_output = self.urlencoded_to_dict(stored_output)
            new_output = self.urlencoded_to_dict(new_output)
        elif type == 'both':
            if stored_output.startswith('{') or stored_output.startswith('['):
                stored_output = json_parse(stored_output)
                new_output = json_parse(new_output)
            else:
                stored_output = self.urlencoded_to_dict(stored_output)
                new_output = self.urlencoded_to_dict(new_output)
        self.assert_new_and_stored_output(exchange, skip_keys, new_output, stored_output)

    def assert_static_response_output(self, exchange, skip_keys, computed_result, stored_result):
        self.assert_new_and_stored_output(exchange, skip_keys, computed_result, stored_result, False)

    def sanitize_data_input(self, input):
        # remove nulls and replace with unefined instead
        if input is None:
            return None
        new_input = []
        for i in range(0, len(input)):
            current = input[i]
            if is_null_value(current):
                new_input.append(None)
            else:
                new_input.append(current)
        return new_input

    async def test_method_statically(self, exchange, method, data, type, skip_keys):
        output = None
        request_url = None
        try:
            await call_exchange_method_dynamically(exchange, method, self.sanitize_data_input(data['input']))
        except Exception as e:
            if not (isinstance(e, ProxyError)):
                raise e
            output = exchange.last_request_body
            request_url = exchange.last_request_url
        try:
            call_output = exchange.safe_value(data, 'output')
            self.assert_static_request_output(exchange, type, skip_keys, data['url'], request_url, call_output, output)
        except Exception as e:
            self.request_tests_failed = True
            error_message = '[' + self.lang + '][STATIC_REQUEST_TEST_FAILURE]' + '[' + self.exchange_hint(exchange) + ']' + '[' + method + ']' + '[' + data['description'] + ']' + str(e)
            dump('[TEST_FAILURE]' + error_message)

    async def test_response_statically(self, exchange, method, skip_keys, data):
        expected_result = exchange.safe_value(data, 'parsedResponse')
        mocked_exchange = set_fetch_response(exchange, data['httpResponse'])
        try:
            unified_result = await call_exchange_method_dynamically(exchange, method, self.sanitize_data_input(data['input']))
            self.assert_static_response_output(mocked_exchange, skip_keys, unified_result, expected_result)
        except Exception as e:
            self.request_tests_failed = True
            error_message = '[' + self.lang + '][STATIC_RESPONSE_TEST_FAILURE]' + '[' + self.exchange_hint(exchange) + ']' + '[' + method + ']' + '[' + data['description'] + ']' + str(e)
            dump('[TEST_FAILURE]' + error_message)
        set_fetch_response(exchange, None)  # reset state

    def init_offline_exchange(self, exchange_name):
        markets = self.load_markets_from_file(exchange_name)
        currencies = self.load_currencies_from_file(exchange_name)
        exchange = init_exchange(exchange_name, {
            'markets': markets,
            'currencies': currencies,
            'enableRateLimit': False,
            'rateLimit': 1,
            'httpProxy': 'http://fake:8080',
            'httpsProxy': 'http://fake:8080',
            'apiKey': 'key',
            'secret': 'secretsecret',
            'password': 'password',
            'walletAddress': 'wallet',
            'privateKey': '0xff3bdd43534543d421f05aec535965b5050ad6ac15345435345435453495e771',
            'uid': 'uid',
            'token': 'token',
            'accounts': [{
    'id': 'myAccount',
    'code': 'USDT',
}, {
    'id': 'myAccount',
    'code': 'USDC',
}],
            'options': {
                'enableUnifiedAccount': True,
                'enableUnifiedMargin': False,
                'accessToken': 'token',
                'expires': 999999999999999,
                'leverageBrackets': {},
            },
        })
        exchange.currencies = currencies  # not working in python if assigned  in the config dict
        return exchange

    async def test_exchange_request_statically(self, exchange_name, exchange_data, test_name=None):
        # instantiate the exchange and make sure that we sink the requests to avoid an actual request
        exchange = self.init_offline_exchange(exchange_name)
        methods = exchange.safe_value(exchange_data, 'methods', {})
        methods_names = list(methods.keys())
        for i in range(0, len(methods_names)):
            method = methods_names[i]
            results = methods[method]
            for j in range(0, len(results)):
                result = results[j]
                old_exchange_options = exchange.options  # snapshot options;
                test_exchange_options = exchange.safe_value(result, 'options', {})
                exchange.options = exchange.deep_extend(old_exchange_options, test_exchange_options)  # custom options to be used in the tests
                description = exchange.safe_value(result, 'description')
                if (test_name is not None) and (test_name != description):
                    continue
                is_disabled = exchange.safe_bool(result, 'disabled', False)
                if is_disabled:
                    continue
                type = exchange.safe_string(exchange_data, 'outputType')
                skip_keys = exchange.safe_value(exchange_data, 'skipKeys', [])
                await self.test_method_statically(exchange, method, result, type, skip_keys)
                # reset options
                exchange.options = exchange.deep_extend(old_exchange_options, {})
        await close(exchange)
        return True   # in c# methods that will be used with promiseAll need to return something

    async def test_exchange_response_statically(self, exchange_name, exchange_data, test_name=None):
        exchange = self.init_offline_exchange(exchange_name)
        methods = exchange.safe_value(exchange_data, 'methods', {})
        options = exchange.safe_value(exchange_data, 'options', {})
        exchange.options = exchange.deep_extend(exchange.options, options)  # custom options to be used in the tests
        methods_names = list(methods.keys())
        for i in range(0, len(methods_names)):
            method = methods_names[i]
            results = methods[method]
            for j in range(0, len(results)):
                result = results[j]
                description = exchange.safe_value(result, 'description')
                old_exchange_options = exchange.options  # snapshot options;
                test_exchange_options = exchange.safe_value(result, 'options', {})
                exchange.options = exchange.deep_extend(old_exchange_options, test_exchange_options)  # custom options to be used in the tests
                is_disabled = exchange.safe_bool(result, 'disabled', False)
                if is_disabled:
                    continue
                is_disabled_c_sharp = exchange.safe_bool(result, 'disabledCS', False)
                if is_disabled_c_sharp and (self.lang == 'C#'):
                    continue
                is_disabled_php = exchange.safe_bool(result, 'disabledPHP', False)
                if is_disabled_php and (self.lang == 'PHP'):
                    continue
                if (test_name is not None) and (test_name != description):
                    continue
                skip_keys = exchange.safe_value(exchange_data, 'skipKeys', [])
                await self.test_response_statically(exchange, method, skip_keys, result)
                # reset options
                exchange.options = exchange.deep_extend(old_exchange_options, {})
        await close(exchange)
        return True   # in c# methods that will be used with promiseAll need to return something

    def get_number_of_tests_from_exchange(self, exchange, exchange_data, test_name=None):
        if test_name is not None:
            return 1
        sum = 0
        methods = exchange_data['methods']
        methods_names = list(methods.keys())
        for i in range(0, len(methods_names)):
            method = methods_names[i]
            results = methods[method]
            results_length = len(results)
            sum = exchange.sum(sum, results_length)
        return sum

    async def run_static_request_tests(self, target_exchange=None, test_name=None):
        await self.run_static_tests('request', target_exchange, test_name)

    async def run_static_tests(self, type, target_exchange=None, test_name=None):
        folder = self.root_dir + './ts/src/test/static/' + type + '/'
        static_data = self.load_static_data(folder, target_exchange)
        if static_data is None:
            return
        exchanges = list(static_data.keys())
        exchange = init_exchange('Exchange', {})  # tmp to do the calculations until we have the ast-transpiler transpiling this code
        promises = []
        sum = 0
        if target_exchange:
            dump('[INFO:MAIN] Exchange to test: ' + target_exchange)
        if test_name:
            dump('[INFO:MAIN] Testing only: ' + test_name)
        for i in range(0, len(exchanges)):
            exchange_name = exchanges[i]
            exchange_data = static_data[exchange_name]
            number_of_tests = self.get_number_of_tests_from_exchange(exchange, exchange_data, test_name)
            sum = exchange.sum(sum, number_of_tests)
            if type == 'request':
                promises.append(self.test_exchange_request_statically(exchange_name, exchange_data, test_name))
            else:
                promises.append(self.test_exchange_response_statically(exchange_name, exchange_data, test_name))
        await asyncio.gather(*promises)
        if self.request_tests_failed or self.response_tests_failed:
            exit_script(1)
        else:
            success_message = '[' + self.lang + '][TEST_SUCCESS] ' + str(sum) + ' static ' + type + ' tests passed.'
            dump('[INFO]' + success_message)

    async def run_static_response_tests(self, exchange_name=None, test=None):
        #  -----------------------------------------------------------------------------
        #  --- Init of mockResponses tests functions------------------------------------
        #  -----------------------------------------------------------------------------
        await self.run_static_tests('response', exchange_name, test)

    async def run_broker_id_tests(self):
        #  -----------------------------------------------------------------------------
        #  --- Init of brokerId tests functions-----------------------------------------
        #  -----------------------------------------------------------------------------
        promises = [self.test_binance(), self.test_okx(), self.test_cryptocom(), self.test_bybit(), self.test_kucoin(), self.test_kucoinfutures(), self.test_bitget(), self.test_mexc(), self.test_htx(), self.test_woo(), self.test_bitmart(), self.test_coinex(), self.test_bingx(), self.test_phemex(), self.test_blofin()]
        await asyncio.gather(*promises)
        success_message = '[' + self.lang + '][TEST_SUCCESS] brokerId tests passed.'
        dump('[INFO]' + success_message)
        exit_script(0)

    async def test_binance(self):
        exchange = self.init_offline_exchange('binance')
        spot_id = 'x-R4BD3S82'
        spot_order_request = None
        try:
            await exchange.create_order('BTC/USDT', 'limit', 'buy', 1, 20000)
        except Exception as e:
            spot_order_request = self.urlencoded_to_dict(exchange.last_request_body)
        client_order_id = spot_order_request['newClientOrderId']
        assert client_order_id.startswith(str(spot_id)), 'spot clientOrderId does not start with spotId'
        swap_id = 'x-xcKtGhcu'
        swap_order_request = None
        try:
            await exchange.create_order('BTC/USDT:USDT', 'limit', 'buy', 1, 20000)
        except Exception as e:
            swap_order_request = self.urlencoded_to_dict(exchange.last_request_body)
        swap_inverse_order_request = None
        try:
            await exchange.create_order('BTC/USD:BTC', 'limit', 'buy', 1, 20000)
        except Exception as e:
            swap_inverse_order_request = self.urlencoded_to_dict(exchange.last_request_body)
        client_order_id_spot = swap_order_request['newClientOrderId']
        assert client_order_id_spot.startswith(str(swap_id)), 'swap clientOrderId does not start with swapId'
        client_order_id_inverse = swap_inverse_order_request['newClientOrderId']
        assert client_order_id_inverse.startswith(str(swap_id)), 'swap clientOrderIdInverse does not start with swapId'
        await close(exchange)
        return True

    async def test_okx(self):
        exchange = self.init_offline_exchange('okx')
        id = 'e847386590ce4dBC'
        spot_order_request = None
        try:
            await exchange.create_order('BTC/USDT', 'limit', 'buy', 1, 20000)
        except Exception as e:
            spot_order_request = json_parse(exchange.last_request_body)
        client_order_id = spot_order_request[0]['clOrdId']  # returns order inside array
        assert client_order_id.startswith(str(id)), 'spot clientOrderId does not start with id'
        assert spot_order_request[0]['tag'] == id, 'id different from spot tag'
        swap_order_request = None
        try:
            await exchange.create_order('BTC/USDT:USDT', 'limit', 'buy', 1, 20000)
        except Exception as e:
            swap_order_request = json_parse(exchange.last_request_body)
        client_order_id_spot = swap_order_request[0]['clOrdId']
        assert client_order_id_spot.startswith(str(id)), 'swap clientOrderId does not start with id'
        assert swap_order_request[0]['tag'] == id, 'id different from swap tag'
        await close(exchange)
        return True

    async def test_cryptocom(self):
        exchange = self.init_offline_exchange('cryptocom')
        id = 'CCXT'
        await exchange.load_markets()
        request = None
        try:
            await exchange.create_order('BTC/USDT', 'limit', 'buy', 1, 20000)
        except Exception as e:
            request = json_parse(exchange.last_request_body)
        assert request['params']['broker_id'] == id, 'id different from  broker_id'
        await close(exchange)
        return True

    async def test_bybit(self):
        exchange = self.init_offline_exchange('bybit')
        req_headers = None
        id = 'CCXT'
        assert exchange.options['brokerId'] == id, 'id not in options'
        try:
            await exchange.create_order('BTC/USDT', 'limit', 'buy', 1, 20000)
        except Exception as e:
            # we expect an error here, we're only interested in the headers
            req_headers = exchange.last_request_headers
        assert req_headers['Referer'] == id, 'id not in headers'
        await close(exchange)
        return True

    async def test_kucoin(self):
        exchange = self.init_offline_exchange('kucoin')
        req_headers = None
        assert exchange.options['partner']['spot']['id'] == 'ccxt', 'id not in options'
        assert exchange.options['partner']['spot']['key'] == '9e58cc35-5b5e-4133-92ec-166e3f077cb8', 'key not in options'
        try:
            await exchange.create_order('BTC/USDT', 'limit', 'buy', 1, 20000)
        except Exception as e:
            # we expect an error here, we're only interested in the headers
            req_headers = exchange.last_request_headers
        id = 'ccxt'
        assert req_headers['KC-API-PARTNER'] == id, 'id not in headers'
        await close(exchange)
        return True

    async def test_kucoinfutures(self):
        exchange = self.init_offline_exchange('kucoinfutures')
        req_headers = None
        id = 'ccxtfutures'
        assert exchange.options['partner']['future']['id'] == id, 'id not in options'
        assert exchange.options['partner']['future']['key'] == '1b327198-f30c-4f14-a0ac-918871282f15', 'key not in options'
        try:
            await exchange.create_order('BTC/USDT:USDT', 'limit', 'buy', 1, 20000)
        except Exception as e:
            req_headers = exchange.last_request_headers
        assert req_headers['KC-API-PARTNER'] == id, 'id not in headers'
        await close(exchange)
        return True

    async def test_bitget(self):
        exchange = self.init_offline_exchange('bitget')
        req_headers = None
        id = 'p4sve'
        assert exchange.options['broker'] == id, 'id not in options'
        try:
            await exchange.create_order('BTC/USDT', 'limit', 'buy', 1, 20000)
        except Exception as e:
            req_headers = exchange.last_request_headers
        assert req_headers['X-CHANNEL-API-CODE'] == id, 'id not in headers'
        await close(exchange)
        return True

    async def test_mexc(self):
        exchange = self.init_offline_exchange('mexc')
        req_headers = None
        id = 'CCXT'
        assert exchange.options['broker'] == id, 'id not in options'
        await exchange.load_markets()
        try:
            await exchange.create_order('BTC/USDT', 'limit', 'buy', 1, 20000)
        except Exception as e:
            req_headers = exchange.last_request_headers
        assert req_headers['source'] == id, 'id not in headers'
        await close(exchange)
        return True

    async def test_htx(self):
        exchange = self.init_offline_exchange('htx')
        # spot test
        id = 'AA03022abc'
        spot_order_request = None
        try:
            await exchange.create_order('BTC/USDT', 'limit', 'buy', 1, 20000)
        except Exception as e:
            spot_order_request = json_parse(exchange.last_request_body)
        client_order_id = spot_order_request['client-order-id']
        assert client_order_id.startswith(str(id)), 'spot clientOrderId does not start with id'
        # swap test
        swap_order_request = None
        try:
            await exchange.create_order('BTC/USDT:USDT', 'limit', 'buy', 1, 20000)
        except Exception as e:
            swap_order_request = json_parse(exchange.last_request_body)
        swap_inverse_order_request = None
        try:
            await exchange.create_order('BTC/USD:BTC', 'limit', 'buy', 1, 20000)
        except Exception as e:
            swap_inverse_order_request = json_parse(exchange.last_request_body)
        client_order_id_spot = swap_order_request['channel_code']
        assert client_order_id_spot.startswith(str(id)), 'swap channel_code does not start with id'
        client_order_id_inverse = swap_inverse_order_request['channel_code']
        assert client_order_id_inverse.startswith(str(id)), 'swap inverse channel_code does not start with id'
        await close(exchange)
        return True

    async def test_woo(self):
        exchange = self.init_offline_exchange('woo')
        # spot test
        id = 'bc830de7-50f3-460b-9ee0-f430f83f9dad'
        spot_order_request = None
        try:
            await exchange.create_order('BTC/USDT', 'limit', 'buy', 1, 20000)
        except Exception as e:
            spot_order_request = self.urlencoded_to_dict(exchange.last_request_body)
        broker_id = spot_order_request['broker_id']
        assert broker_id.startswith(str(id)), 'broker_id does not start with id'
        # swap test
        stop_order_request = None
        try:
            await exchange.create_order('BTC/USDT:USDT', 'limit', 'buy', 1, 20000, {
                'stopPrice': 30000,
            })
        except Exception as e:
            stop_order_request = json_parse(exchange.last_request_body)
        client_order_id_spot = stop_order_request['brokerId']
        assert client_order_id_spot.startswith(str(id)), 'brokerId does not start with id'
        await close(exchange)
        return True

    async def test_bitmart(self):
        exchange = self.init_offline_exchange('bitmart')
        req_headers = None
        id = 'CCXTxBitmart000'
        assert exchange.options['brokerId'] == id, 'id not in options'
        await exchange.load_markets()
        try:
            await exchange.create_order('BTC/USDT', 'limit', 'buy', 1, 20000)
        except Exception as e:
            req_headers = exchange.last_request_headers
        assert req_headers['X-BM-BROKER-ID'] == id, 'id not in headers'
        await close(exchange)
        return True

    async def test_coinex(self):
        exchange = self.init_offline_exchange('coinex')
        id = 'x-167673045'
        assert exchange.options['brokerId'] == id, 'id not in options'
        spot_order_request = None
        try:
            await exchange.create_order('BTC/USDT', 'limit', 'buy', 1, 20000)
        except Exception as e:
            spot_order_request = json_parse(exchange.last_request_body)
        client_order_id = spot_order_request['client_id']
        assert client_order_id.startswith(str(id)), 'clientOrderId does not start with id'
        await close(exchange)
        return True

    async def test_bingx(self):
        exchange = self.init_offline_exchange('bingx')
        req_headers = None
        id = 'CCXT'
        assert exchange.options['broker'] == id, 'id not in options'
        try:
            await exchange.create_order('BTC/USDT', 'limit', 'buy', 1, 20000)
        except Exception as e:
            # we expect an error here, we're only interested in the headers
            req_headers = exchange.last_request_headers
        assert req_headers['X-SOURCE-KEY'] == id, 'id not in headers'
        await close(exchange)

    async def test_phemex(self):
        exchange = self.init_offline_exchange('phemex')
        id = 'CCXT123456'
        request = None
        try:
            await exchange.create_order('BTC/USDT', 'limit', 'buy', 1, 20000)
        except Exception as e:
            request = json_parse(exchange.last_request_body)
        client_order_id = request['clOrdID']
        assert client_order_id.startswith(str(id)), 'clOrdID does not start with id'
        await close(exchange)

    async def test_blofin(self):
        exchange = self.init_offline_exchange('blofin')
        id = 'ec6dd3a7dd982d0b'
        request = None
        try:
            await exchange.create_order('LTC/USDT:USDT', 'market', 'buy', 1)
        except Exception as e:
            request = json_parse(exchange.last_request_body)
        broker_id = request['brokerId']
        assert broker_id.startswith(str(id)), 'brokerId does not start with id'
        await close(exchange)

# ***** AUTO-TRANSPILER-END *****
# *******************************


if __name__ == '__main__':
<<<<<<< HEAD
    argvSymbol = argv.symbol if argv.symbol and '/' in argv.symbol else None
    argvMethod = argv.symbol if argv.symbol and '()' in argv.symbol else None
    asyncio.run(testMainClass().init(argv.exchange, argvSymbol, argvMethod))
=======
    symbol = argv.symbol if argv.symbol else None
    asyncio.run(testMainClass().init(argv.exchange, symbol))
>>>>>>> 6507f2e7
<|MERGE_RESOLUTION|>--- conflicted
+++ resolved
@@ -1462,11 +1462,6 @@
 
 
 if __name__ == '__main__':
-<<<<<<< HEAD
     argvSymbol = argv.symbol if argv.symbol and '/' in argv.symbol else None
     argvMethod = argv.symbol if argv.symbol and '()' in argv.symbol else None
-    asyncio.run(testMainClass().init(argv.exchange, argvSymbol, argvMethod))
-=======
-    symbol = argv.symbol if argv.symbol else None
-    asyncio.run(testMainClass().init(argv.exchange, symbol))
->>>>>>> 6507f2e7
+    asyncio.run(testMainClass().init(argv.exchange, argvSymbol, argvMethod))