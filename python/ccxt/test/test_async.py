# -*- coding: utf-8 -*-

import argparse
import json

# import logging
import os
import sys
from traceback import format_tb, format_exception

import importlib  # noqa: E402
import glob  # noqa: E402
import re

# ------------------------------------------------------------------------------
# logging.basicConfig(level=logging.INFO)
# ------------------------------------------------------------------------------
current_dir = os.path.dirname(os.path.abspath(__file__))
root = os.path.dirname(os.path.dirname(current_dir))
sys.path.append(root)

import ccxt.async_support as ccxt  # noqa: E402

# ------------------------------------------------------------------------------


class Argv(object):
    idTests = False
    staticTests = False
    token_bucket = False
    sandbox = False
    privateOnly = False
    private = False
    verbose = False
    nonce = None
    exchange = None
    symbol = None
    info = False
    pass


argv = Argv()
parser = argparse.ArgumentParser()
parser.add_argument('--token_bucket', action='store_true', help='enable token bucket experimental test')
parser.add_argument('--sandbox', action='store_true', help='enable sandbox mode')
parser.add_argument('--privateOnly', action='store_true', help='run private tests only')
parser.add_argument('--private', action='store_true', help='run private tests')
parser.add_argument('--verbose', action='store_true', help='enable verbose output')
parser.add_argument('--info', action='store_true', help='enable info output')
parser.add_argument('--static', action='store_true', help='run static tests')
parser.add_argument('--idTests', action='store_true', help='run brokerId tests')
parser.add_argument('--nonce', type=int, help='integer')
parser.add_argument('exchange', type=str, help='exchange id in lowercase', nargs='?')
parser.add_argument('symbol', type=str, help='symbol in uppercase', nargs='?')
parser.parse_args(namespace=argv)

# ------------------------------------------------------------------------------

path = os.path.dirname(ccxt.__file__)
if "site-packages" in os.path.dirname(ccxt.__file__):
    raise Exception(
        "You are running test_async.py/test.py against a globally-installed version of the library! It was previously installed into your site-packages folder by pip or pip3. To ensure testing against the local folder uninstall it first with pip uninstall ccxt or pip3 uninstall ccxt"
    )

# ------------------------------------------------------------------------------

Error = Exception

# # print an error string
# def dump_error(*args):
#     string = ' '.join([str(arg) for arg in args])
#     print(string)
#     sys.stderr.write(string + "\n")
#     sys.stderr.flush()


def handle_all_unhandled_exceptions(type, value, traceback):
    dump(
        (type), (value), "\n<UNHANDLED EXCEPTION>\n" + ("\n".join(format_tb(traceback)))
    )
    exit(1)  # unrecoverable crash


sys.excepthook = handle_all_unhandled_exceptions
# ------------------------------------------------------------------------------

# non-transpiled part, but shared names among langs


class baseMainTestClass():
    lang = 'PY'
    staticTestsFailed = False
    skippedMethods = {}
    checkedPublicTests = {}
    testFiles = {}
    publicTests = {}
    pass


is_synchronous = "async" not in os.path.basename(__file__)

rootDir = current_dir + "/../../../"
rootDirForSkips = current_dir + "/../../../"
envVars = os.environ
LOG_CHARS_LENGTH = 10000
ext = "py"


def dump(*args):
    print(" ".join([str(arg) for arg in args]))


def json_parse(elem):
    return json.loads(elem)


def json_stringify(elem):
    return json.dumps(elem)


def get_cli_arg_value(arg):
    arg_exists = getattr(argv, arg) if hasattr(argv, arg) else False
    with_hyphen = "--" + arg
    arg_exists_with_hyphen = (
        getattr(argv, with_hyphen) if hasattr(argv, with_hyphen) else False
    )
    without_hyphen = arg.replace("--", "")
    arg_exists_wo_hyphen = (
        getattr(argv, without_hyphen) if hasattr(argv, without_hyphen) else False
    )
    return arg_exists or arg_exists_with_hyphen or arg_exists_wo_hyphen


def get_test_name(methodName):
    snake_cased = re.sub(r"(?<!^)(?=[A-Z])", "_", methodName).lower()  # snake_case
    snake_cased = snake_cased.replace("o_h_l_c_v", "ohlcv")
    full_name = "test_" + snake_cased
    return full_name


def io_file_exists(path):
    return os.path.isfile(path)


def io_file_read(path, decode=True):
    fs = open(path, "r", encoding="utf-8")
    content = fs.read()
    if decode:
        return json.loads(content)
    else:
        return content


def io_dir_read(path):
    return os.listdir(path)


async def call_method(testFiles, methodName, exchange, skippedProperties, args):
    return await getattr(testFiles[methodName], methodName)(
        exchange, skippedProperties, *args
    )


async def call_exchange_method_dynamically(exchange, methodName, args):
    return await getattr(exchange, methodName)(*args)


def exception_message(exc):
    message = (
        "["
        + type(exc).__name__
        + "] "
        + "".join(format_exception(type(exc), exc, exc.__traceback__, limit=6))
    )
    if len(message) > LOG_CHARS_LENGTH:
        # Accessing out of range element causes error
        message = message[0:LOG_CHARS_LENGTH]
    return message


def exit_script(code=0):
    exit(code)


def get_exchange_prop(exchange, prop, defaultValue=None):
    if hasattr(exchange, prop):
        res = getattr(exchange, prop)
        if res is not None and res != "":
            return res
    return defaultValue


def set_exchange_prop(exchange, prop, value):
    setattr(exchange, prop, value)


def init_exchange(exchangeId, args):
    return getattr(ccxt, exchangeId)(args)


async def set_test_files(holderClass, properties):
    skip_tests = ["test_throttle"]
    setattr(holderClass, "testFiles", {})
    syncAsync = "async" if not is_synchronous else "sync"
    for file_path in glob.glob(current_dir + "/" + syncAsync + "/test_*.py"):
        name = os.path.basename(file_path)[:-3]
        if not (name in skip_tests):
            imp = importlib.import_module("ccxt.test." + syncAsync + "." + name)
            holderClass.testFiles[name] = imp  # getattr(imp, finalName)


async def close(exchange):
    if hasattr(exchange, "close"):
        await exchange.close()


# *********************************
# ***** AUTO-TRANSPILER-START *****
# -*- coding: utf-8 -*-

# PLEASE DO NOT EDIT THIS FILE, IT IS GENERATED AND WILL BE OVERWRITTEN:
# https://github.com/ccxt/ccxt/blob/master/CONTRIBUTING.md#how-to-contribute-code


import asyncio
from typing import Optional
from typing import List
from ccxt.base.errors import NotSupported
from ccxt.base.errors import NetworkError
from ccxt.base.errors import ExchangeNotAvailable
from ccxt.base.errors import OnMaintenance
from ccxt.base.errors import AuthenticationError


class testMainClass(baseMainTestClass):
    def parse_cli_args(self):
        self.idTests = get_cli_arg_value('--idTests')
        self.staticTests = get_cli_arg_value('--static')
        self.info = get_cli_arg_value('--info')
        self.verbose = get_cli_arg_value('--verbose')
        self.debug = get_cli_arg_value('--debug')
        self.privateTest = get_cli_arg_value('--private')
        self.privateTestOnly = get_cli_arg_value('--privateOnly')
        self.sandbox = get_cli_arg_value('--sandbox')

    async def init(self, exchangeId, symbol):
        self.parse_cli_args()
        if self.staticTests:
            await self.run_static_tests(exchangeId, symbol)  # symbol here is the testname
            return
        if self.idTests:
            await self.run_broker_id_tests()
            return
        symbolStr = symbol is not symbol if None else 'all'
        dump('\nTESTING ', ext, {'exchange': exchangeId, 'symbol': symbolStr}, '\n')
        exchangeArgs = {
            "verbose": self.verbose,
            "debug": self.debug,
            "enableRateLimit": True,
            "timeout": 30000,
        }
        exchange = init_exchange(exchangeId, exchangeArgs)
        await self.import_files(exchange)
        self.expand_settings(exchange, symbol)
        await self.start_test(exchange, symbol)

    async def import_files(self, exchange):
        # exchange tests
        self.testFiles = {}
        properties = list(exchange.has.keys())
        properties.append("loadMarkets")
        await set_test_files(self, properties)

    def expand_settings(self, exchange, symbol):
        exchangeId = exchange.id
        keysGlobal = rootDir + "keys.json"
        keysLocal = rootDir + "keys.local.json"
        keysGlobalExists = io_file_exists(keysGlobal)
        keysLocalExists = io_file_exists(keysLocal)
        globalSettings = io_file_read(keysGlobal) if keysGlobalExists else {}
        localSettings = io_file_read(keysLocal) if keysLocalExists else {}
        allSettings = exchange.deep_extend(globalSettings, localSettings)
        exchangeSettings = exchange.safe_value(allSettings, exchangeId, {})
        if exchangeSettings:
            settingKeys = list(exchangeSettings.keys())
            for i in range(0, len(settingKeys)):
                key = settingKeys[i]
                if exchangeSettings[key]:
                    finalValue = None
                    if isinstance(exchangeSettings[key], dict):
                        existing = get_exchange_prop(exchange, key, {})
                        finalValue = exchange.deep_extend(
                            existing, exchangeSettings[key]
                        )
                    else:
                        finalValue = exchangeSettings[key]
                    set_exchange_prop(exchange, key, finalValue)
        # credentials
        if self.loadKeys:
            reqCreds = get_exchange_prop(
                exchange, "re" + "quiredCredentials"
            )  # dont glue the r-e-q-u-i-r-e phrase, because leads to messed up transpilation
            objkeys = list(reqCreds.keys())
            for i in range(0, len(objkeys)):
                credential = objkeys[i]
                isRequired = reqCreds[credential]
                if isRequired and get_exchange_prop(exchange, credential) is None:
                    fullKey = exchangeId + "_" + credential
                    credentialEnvName = fullKey.upper()  # example: KRAKEN_APIKEY
                    credentialValue = (
                        envVars[credentialEnvName]
                        if (credentialEnvName in envVars)
                        else None
                    )
                    if credentialValue:
                        set_exchange_prop(exchange, credential, credentialValue)
        # skipped tests
        skippedFile = rootDirForSkips + "skip-tests.json"
        skippedSettings = io_file_read(skippedFile)
        skippedSettingsForExchange = exchange.safe_value(
            skippedSettings, exchangeId, {}
        )
        # others
        timeout = exchange.safe_value(skippedSettingsForExchange, "timeout")
        if timeout is not None:
            exchange.timeout = timeout
        exchange.httpsProxy = exchange.safe_string(
            skippedSettingsForExchange, "httpsProxy"
        )
        self.skippedMethods = exchange.safe_value(
            skippedSettingsForExchange, "skipMethods", {}
        )
        self.checkedPublicTests = {}

    def add_padding(self, message: str, size):
        # has to be transpilable
        res = ""
        missingSpace = (
            size - len(message) - 0
        )  # - 0 is added just to trick transpile to treat the .length string for php
        if missingSpace > 0:
            for i in range(0, missingSpace):
                res += " "
        return message + res

    async def test_method(self, methodName, exchange, args, isPublic):
        isLoadMarkets = methodName == "loadMarkets"
        methodNameInTest = get_test_name(methodName)
        # if self is a private test, and the implementation was already tested in public, then no need to re-test it in private test(exception is fetchCurrencies, because our approach in base exchange)
        if (
            not isPublic
            and (methodNameInTest in self.checkedPublicTests)
            and (methodName != "fetchCurrencies")
        ):
            return None
        skipMessage = None
        if not isLoadMarkets and (
            not (methodName in exchange.has) or not exchange.has[methodName]
        ):
            skipMessage = (
                "[INFO:UNSUPPORTED_TEST]"  # keep it aligned with the longest message
            )
        elif (methodName in self.skippedMethods) and (
            isinstance(self.skippedMethods[methodName], str)
        ):
            skipMessage = "[INFO:SKIPPED_TEST]"
        elif not (methodNameInTest in self.testFiles):
            skipMessage = "[INFO:UNIMPLEMENTED_TEST]"
        # exceptionally for `loadMarkets` call, we call it before it's even checked for "skip" need it to be called anyway(but can skip "test.loadMarket" for it)
        if isLoadMarkets:
            await exchange.load_markets(True)
        if skipMessage:
            if self.info:
                dump(self.add_padding(skipMessage, 25), exchange.id, methodNameInTest)
            return
        if self.info:
            argsStringified = "(" + ",".join(args) + ")"
            dump(
                self.add_padding("[INFO:TESTING]", 25),
                exchange.id,
                methodNameInTest,
                argsStringified,
            )
        skippedProperties = exchange.safe_value(self.skippedMethods, methodName, {})
        await call_method(
            self.testFiles, methodNameInTest, exchange, skippedProperties, args
        )
        # if it was passed successfully, add to the list of successfull tests
        if isPublic:
            self.checkedPublicTests[methodNameInTest] = True

    async def test_safe(self, methodName, exchange, args=[], isPublic=False):
        # `testSafe` method does not raise an exception, instead mutes it.
        # The reason we mute the thrown exceptions here is because if self test is part
        # of "runPublicTests", then we don't want to stop the whole test if any single
        # test-method fails. For example, if "fetchOrderBook" public test fails, we still
        # want to run "fetchTickers" and other methods. However, independently self fact,
        # from those test-methods we still echo-out(console.log/print...) the exception
        # messages with specific formatted message "[TEST_FAILURE] ..." and that output is
        # then regex-parsed by run-tests.js, so the exceptions are still printed out to
        # console from there. So, even if some public tests fail, the script will continue
        # doing other things(testing other spot/swap or private tests ...)
        maxRetries = 3
        argsStringified = exchange.json(args)  # args.join() breaks when we provide a list of symbols | "args.toString()" breaks bcz of "array to string conversion"
        for i in range(0, maxRetries):
            try:
                await self.test_method(methodName, exchange, args, isPublic)
                return True
            except Exception as e:
                isAuthError = (isinstance(e, AuthenticationError))
                isNotSupported = (isinstance(e, NotSupported))
                isNetworkError = (isinstance(e, NetworkError))  # includes "DDoSProtection", "RateLimitExceeded", "RequestTimeout", "ExchangeNotAvailable", "isOperationFailed", "InvalidNonce", ...
                isExchangeNotAvailable = (isinstance(e, ExchangeNotAvailable))
                isOnMaintenance = (isinstance(e, OnMaintenance))
                tempFailure = isNetworkError and (not isExchangeNotAvailable or isOnMaintenance)  # we do not mute specifically "ExchangeNotAvailable" excetpion(but its subtype "OnMaintenance" can be muted)
                if tempFailure:
                    # if last retry was gone with same `tempFailure` error, then let's eventually return False
                    if i == maxRetries - 1:
                        dump(
                            "[TEST_WARNING]",
                            "Method could not be tested due to a repeated Network/Availability issues",
                            " | ",
                            exchange.id,
                            methodName,
                            argsStringified,
                        )
                    else:
                        # wait and retry again
                        await exchange.sleep(
                            i * 1000
                        )  # increase wait seconds on every retry
                        continue
                elif isinstance(e, OnMaintenance):
                    # in case of maintenance, skip exchange(don't fail the test)
                    dump("[TEST_WARNING] Exchange is on maintenance", exchange.id)
                # If public test faces authentication error, we don't break(see comments under `testSafe` method)
                elif isPublic and isAuthError:
                    # in case of loadMarkets, it means that "tester"(developer or travis) does not have correct authentication, so it does not have a point to proceed at all
                    if methodName == "loadMarkets":
                        dump(
                            "[TEST_WARNING]",
                            "Exchange can not be tested, because of authentication problems during loadMarkets",
                            exception_message(e),
                            exchange.id,
                            methodName,
                            argsStringified,
                        )
                    if self.info:
                        dump(
                            "[TEST_WARNING]",
                            "Authentication problem for public method",
                            exception_message(e),
                            exchange.id,
                            methodName,
                            argsStringified,
                        )
                else:
                    # if not a temporary connectivity issue, then mark test(no need to re-try)
                    if isNotSupported:
                        dump('[NOT_SUPPORTED]', exchange.id, methodName, argsStringified)
                        return True  # why consider not supported failed test?
                    else:
                        dump('[TEST_FAILURE]', exception_message(e), exchange.id, methodName, argsStringified)
                return False

    async def run_public_tests(self, exchange, symbol):
        tests = {
            "fetchCurrencies": [],
            "fetchTicker": [symbol],
            "fetchTickers": [symbol],
            "fetchOHLCV": [symbol],
            "fetchTrades": [symbol],
            "fetchOrderBook": [symbol],
            "fetchL2OrderBook": [symbol],
            "fetchOrderBooks": [],
            "fetchBidsAsks": [],
            "fetchStatus": [],
            "fetchTime": [],
        }
        market = exchange.market(symbol)
        isSpot = market["spot"]
        if isSpot:
            tests["fetchCurrencies"] = []
        else:
            tests["fetchFundingRates"] = [symbol]
            tests["fetchFundingRate"] = [symbol]
            tests["fetchFundingRateHistory"] = [symbol]
            tests["fetchIndexOHLCV"] = [symbol]
            tests["fetchMarkOHLCV"] = [symbol]
            tests["fetchPremiumIndexOHLCV"] = [symbol]
        self.publicTests = tests
        testNames = list(tests.keys())
        promises = []
        for i in range(0, len(testNames)):
            testName = testNames[i]
            testArgs = tests[testName]
            promises.append(self.test_safe(testName, exchange, testArgs, True))
        # todo - not yet ready in other langs too
        # promises.append(testThrottle())
        results = await asyncio.gather(*promises)
        # now count which test-methods retuned `false` from "testSafe" and dump that info below
        if self.info:
            errors = []
            for i in range(0, len(testNames)):
                if not results[i]:
                    errors.append(testNames[i])
            # we don't raise exception for public-tests, see comments under 'testSafe' method
<<<<<<< HEAD
            failedMsg = ""
            errorsLength = len(errors)
            if errorsLength > 0:
                failedMsg = " | Failed methods : " + ", ".join(errors)
            dump(
                self.add_padding(
                    "[INFO:PUBLIC_TESTS_END] " + market["type"] + failedMsg, 25
                ),
                exchange.id,
            )
=======
            errorsInMessage = ''
            if errors:
                failedMsg = ', '.join(errors)
                errorsInMessage = ' | Failed methods : ' + failedMsg
            messageContent = '[INFO:PUBLIC_TESTS_END] ' + market['type'] + errorsInMessage
            messageWithPadding = self.add_padding(messageContent, 25)
            dump(messageWithPadding, exchange.id)
>>>>>>> 1a593174

    async def load_exchange(self, exchange):
        result = await self.test_safe("loadMarkets", exchange, [], True)
        if not result:
            return False
        symbols = [
            "BTC/CNY",
            "BTC/USD",
            "BTC/USDT",
            "BTC/EUR",
            "BTC/ETH",
            "ETH/BTC",
            "BTC/JPY",
            "ETH/EUR",
            "ETH/JPY",
            "ETH/CNY",
            "ETH/USD",
            "LTC/CNY",
            "DASH/BTC",
            "DOGE/BTC",
            "BTC/AUD",
            "BTC/PLN",
            "USD/SLL",
            "BTC/RUB",
            "BTC/UAH",
            "LTC/BTC",
            "EUR/USD",
        ]
        resultSymbols = []
        exchangeSpecificSymbols = exchange.symbols
        for i in range(0, len(exchangeSpecificSymbols)):
            symbol = exchangeSpecificSymbols[i]
            if exchange.in_array(symbol, symbols):
                resultSymbols.append(symbol)
        resultMsg = ""
        resultLength = len(resultSymbols)
        exchangeSymbolsLength = len(exchange.symbols)
        if resultLength > 0:
            if exchangeSymbolsLength > resultLength:
                resultMsg = ", ".join(resultSymbols) + " + more..."
            else:
                resultMsg = ", ".join(resultSymbols)
        dump("Exchange loaded", exchangeSymbolsLength, "symbols", resultMsg)
        return True

    def get_test_symbol(self, exchange, isSpot, symbols):
        symbol = None
        for i in range(0, len(symbols)):
            s = symbols[i]
            market = exchange.safe_value(exchange.markets, s)
            if market is not None:
                active = exchange.safe_value(market, "active")
                if active or (active is None):
                    symbol = s
                    break
        return symbol

    def get_exchange_code(self, exchange, codes=None):
        if codes is None:
            codes = ["BTC", "ETH", "XRP", "LTC", "BCH", "EOS", "BNB", "BSV", "USDT"]
        code = codes[0]
        for i in range(0, len(codes)):
            if codes[i] in exchange.currencies:
                return codes[i]
        return code

    def get_markets_from_exchange(self, exchange, spot=True):
        res = {}
        markets = exchange.markets
        keys = list(markets.keys())
        for i in range(0, len(keys)):
            key = keys[i]
            market = markets[key]
            if spot and market["spot"]:
                res[market["symbol"]] = market
            elif not spot and not market["spot"]:
                res[market["symbol"]] = market
        return res

    def get_valid_symbol(self, exchange, spot=True):
        currentTypeMarkets = self.get_markets_from_exchange(exchange, spot)
        codes = [
            "BTC",
            "ETH",
            "XRP",
            "LTC",
            "BCH",
            "EOS",
            "BNB",
            "BSV",
            "USDT",
            "ATOM",
            "BAT",
            "BTG",
            "DASH",
            "DOGE",
            "ETC",
            "IOTA",
            "LSK",
            "MKR",
            "NEO",
            "PAX",
            "QTUM",
            "TRX",
            "TUSD",
            "USD",
            "USDC",
            "WAVES",
            "XEM",
            "XMR",
            "ZEC",
            "ZRX",
        ]
        spotSymbols = [
            "BTC/USD",
            "BTC/USDT",
            "BTC/CNY",
            "BTC/EUR",
            "BTC/ETH",
            "ETH/BTC",
            "ETH/USD",
            "ETH/USDT",
            "BTC/JPY",
            "LTC/BTC",
            "ZRX/WETH",
            "EUR/USD",
        ]
        swapSymbols = [
            "BTC/USDT:USDT",
            "BTC/USD:USD",
            "ETH/USDT:USDT",
            "ETH/USD:USD",
            "LTC/USDT:USDT",
            "DOGE/USDT:USDT",
            "ADA/USDT:USDT",
            "BTC/USD:BTC",
            "ETH/USD:ETH",
        ]
        targetSymbols = spotSymbols if spot else swapSymbols
        symbol = self.get_test_symbol(exchange, spot, targetSymbols)
        # if symbols wasn't found from above hardcoded list, then try to locate any symbol which has our target hardcoded 'base' code
        if symbol is None:
            for i in range(0, len(codes)):
                currentCode = codes[i]
                marketsArrayForCurrentCode = exchange.filter_by(
                    currentTypeMarkets, "base", currentCode
                )
                indexedMkts = exchange.index_by(marketsArrayForCurrentCode, "symbol")
                symbolsArrayForCurrentCode = list(indexedMkts.keys())
                symbolsLength = len(symbolsArrayForCurrentCode)
                if symbolsLength:
                    symbol = self.get_test_symbol(
                        exchange, spot, symbolsArrayForCurrentCode
                    )
                    break
        # if there wasn't found any symbol with our hardcoded 'base' code, then just try to find symbols that are 'active'
        if symbol is None:
            activeMarkets = exchange.filter_by(currentTypeMarkets, "active", True)
            activeSymbols = []
            for i in range(0, len(activeMarkets)):
                activeSymbols.append(activeMarkets[i]["symbol"])
            symbol = self.get_test_symbol(exchange, spot, activeSymbols)
        if symbol is None:
            values = list(currentTypeMarkets.values())
            valuesLength = len(values)
            if valuesLength > 0:
                first = values[0]
                if first is not None:
                    symbol = first["symbol"]
        return symbol

    async def test_exchange(self, exchange, providedSymbol=None):
        spotSymbol = None
        swapSymbol = None
        if providedSymbol is not None:
            market = exchange.market(providedSymbol)
            if market["spot"]:
                spotSymbol = providedSymbol
            else:
                swapSymbol = providedSymbol
        else:
            if exchange.has["spot"]:
                spotSymbol = self.get_valid_symbol(exchange, True)
            if exchange.has["swap"]:
                swapSymbol = self.get_valid_symbol(exchange, False)
        if spotSymbol is not None:
            dump("Selected SPOT SYMBOL:", spotSymbol)
        if swapSymbol is not None:
            dump("Selected SWAP SYMBOL:", swapSymbol)
        if not self.privateTestOnly:
            if exchange.has["spot"] and spotSymbol is not None:
                if self.info:
                    dump("[INFO:SPOT TESTS]")
                exchange.options["type"] = "spot"
                await self.run_public_tests(exchange, spotSymbol)
            if exchange.has["swap"] and swapSymbol is not None:
                if self.info:
                    dump("[INFO:SWAP TESTS]")
                exchange.options["type"] = "swap"
                await self.run_public_tests(exchange, swapSymbol)
        if self.privateTest or self.privateTestOnly:
            if exchange.has["spot"] and spotSymbol is not None:
                exchange.options["defaultType"] = "spot"
                await self.run_private_tests(exchange, spotSymbol)
            if exchange.has["swap"] and swapSymbol is not None:
                exchange.options["defaultType"] = "swap"
                await self.run_private_tests(exchange, swapSymbol)

    async def run_private_tests(self, exchange, symbol):
        if not exchange.check_required_credentials(False):
            dump("[Skipping private tests]", "Keys not found")
            return
        code = self.get_exchange_code(exchange)
        # if exchange.extendedTest:
        #     await test('InvalidNonce', exchange, symbol)
        #     await test('OrderNotFound', exchange, symbol)
        #     await test('InvalidOrder', exchange, symbol)
        #     await test('InsufficientFunds', exchange, symbol, balance)  # danger zone - won't execute with non-empty balance
        # }
        tests = {
            'signIn': [],
            'fetchBalance': [],
            'fetchAccounts': [],
            'fetchTransactionFees': [],
            'fetchTradingFees': [],
            'fetchStatus': [],
            'fetchOrders': [symbol],
            'fetchOpenOrders': [symbol],
            'fetchClosedOrders': [symbol],
            'fetchMyTrades': [symbol],
            'fetchLeverageTiers': [[symbol]],
            'fetchLedger': [code],
            'fetchTransactions': [code],
            'fetchDeposits': [code],
            'fetchWithdrawals': [code],
            'fetchBorrowRates': [],
            'fetchBorrowRate': [code],
            'fetchBorrowInterest': [code, symbol],
            # 'addMargin': [],
            # 'reduceMargin': [],
            # 'setMargin': [],
            # 'setMarginMode': [],
            # 'setLeverage': [],
            "cancelAllOrders": [symbol],
            # 'cancelOrder': [],
            # 'cancelOrders': [],
            "fetchCanceledOrders": [symbol],
            # 'fetchClosedOrder': [],
            # 'fetchOpenOrder': [],
            # 'fetchOrder': [],
            # 'fetchOrderTrades': [],
            "fetchPosition": [symbol],
            "fetchDeposit": [code],
            "createDepositAddress": [code],
            "fetchDepositAddress": [code],
            "fetchDepositAddresses": [code],
            "fetchDepositAddressesByNetwork": [code],
            # 'editOrder': [],
            "fetchBorrowRateHistory": [code],
            "fetchBorrowRatesPerSymbol": [],
            "fetchLedgerEntry": [code],
            # 'fetchWithdrawal': [],
            # 'transfer': [],
            # 'withdraw': [],
        }
        market = exchange.market(symbol)
        isSpot = market["spot"]
        if isSpot:
            tests['fetchCurrencies'] = []
        else:
            # derivatives only
            tests["fetchPositions"] = [
                symbol
            ]  # self test fetches all positions for 1 symbol
            tests["fetchPosition"] = [symbol]
            tests["fetchPositionRisk"] = [symbol]
            tests["setPositionMode"] = [symbol]
            tests["setMarginMode"] = [symbol]
            tests["fetchOpenInterestHistory"] = [symbol]
            tests["fetchFundingRateHistory"] = [symbol]
            tests["fetchFundingHistory"] = [symbol]
        combinedPublicPrivateTests = exchange.deep_extend(self.publicTests, tests)
        testNames = list(combinedPublicPrivateTests.keys())
        promises = []
        for i in range(0, len(testNames)):
            testName = testNames[i]
            testArgs = combinedPublicPrivateTests[testName]
            promises.append(self.test_safe(testName, exchange, testArgs, False))
        results = await asyncio.gather(*promises)
        errors = []
        for i in range(0, len(testNames)):
            testName = testNames[i]
            success = results[i]
            if not success:
                errors.append(testName)
        errorsCnt = len(errors)  # PHP transpile count($errors)
        if errorsCnt > 0:
            # raise Error('Failed private tests [' + market['type'] + ']: ' + ', '.join(errors))
            dump('[TEST_FAILURE]', 'Failed private tests [' + market['type'] + ']: ' + ', '.join(errors))
        else:
            if self.info:
                dump(self.add_padding("[INFO:PRIVATE_TESTS_DONE]", 25), exchange.id)

    async def start_test(self, exchange, symbol):
        # we do not need to test aliases
        if exchange.alias:
            return
        if self.sandbox or get_exchange_prop(exchange, "sandbox"):
            exchange.set_sandbox_mode(True)
        # because of python-async, we need proper `.close()` handling
        try:
            result = await self.load_exchange(exchange)
            if not result:
                await close(exchange)
                return
            await self.test_exchange(exchange, symbol)
            await close(exchange)
        except Exception as e:
            await close(exchange)
            raise e

    def assert_static_error(self, cond: bool, message: str, calculatedOutput, storedOutput):
        #  -----------------------------------------------------------------------------
        #  --- Init of static tests functions------------------------------------------
        #  -----------------------------------------------------------------------------
        calculatedString = json_stringify(calculatedOutput)
        outputString = json_stringify(storedOutput)
        errorMessage = message + ' expected ' + outputString + ' received: ' + calculatedString
        assert cond, errorMessage

    def load_markets_from_file(self, id: str):
        # load markets from file
        # to make self test
        # and basically independent from the exchange
        # so we can run it offline
        filename = rootDir + './ts/src/test/static/markets/' + id + '.json'
        content = io_file_read(filename)
        return content

    def load_static_data(self, targetExchange: Optional[str] = None):
        folder = rootDir + './ts/src/test/static/data/'
        result = {}
        if targetExchange:
            # read a single exchange
            result[targetExchange] = io_file_read(folder + targetExchange + '.json')
            return result
        files = io_dir_read(folder)
        for i in range(0, len(files)):
            file = files[i]
            exchangeName = file.replace('.json', '')
            content = io_file_read(folder + file)
            result[exchangeName] = content
        return result

    def remove_hostnamefrom_url(self, url: str):
        if url is None:
            return None
        urlParts = url.split('/')
        res = ''
        for i in range(0, len(urlParts)):
            if i > 2:
                current = urlParts[i]
                if current.find('?') > -1:
                    # handle urls like self: /v1/account/accounts?AccessK
                    currentParts = current.split('?')
                    res += '/'
                    res += currentParts[0]
                    break
                res += '/'
                res += current
        return res

    def urlencoded_to_dict(self, url: str):
        result = {}
        parts = url.split('&')
        for i in range(0, len(parts)):
            part = parts[i]
            keyValue = part.split('=')
            keysLength = len(keyValue)
            if keysLength != 2:
                continue
            key = keyValue[0]
            value = keyValue[1]
            if (value is not None) and ((value.startswith('[')) or (value.startswith('{'))):
                # some exchanges might return something like self: timestamp=1699382693405&batchOrders=[{\"symbol\":\"LTCUSDT\",\"side\":\"BUY\",\"newClientOrderI
                value = json_parse(value)
            result[key] = value
        return result

    def assert_new_and_stored_output(self, exchange, skipKeys: List[str], newOutput, storedOutput):
        if (isinstance(storedOutput, dict)) and (isinstance(newOutput, dict)):
            storedOutputKeys = list(storedOutput.keys())
            newOutputKeys = list(newOutput.keys())
            storedKeysLength = len(storedOutputKeys)
            newKeysLength = len(newOutputKeys)
            self.assert_static_error(storedKeysLength == newKeysLength, 'output length mismatch', storedOutput, newOutput)
            # iterate over the keys
            for i in range(0, len(storedOutputKeys)):
                key = storedOutputKeys[i]
                if exchange.in_array(key, skipKeys):
                    continue
                if not (exchange.in_array(key, newOutputKeys)):
                    self.assert_static_error(False, 'output key missing: ' + key, storedOutput, newOutput)
                storedValue = storedOutput[key]
                newValue = newOutput[key]
                self.assert_new_and_stored_output(exchange, skipKeys, newValue, storedValue)
        elif isinstance(storedOutput, list) and (isinstance(newOutput, list)):
            storedArrayLength = len(storedOutput)
            newArrayLength = len(newOutput)
            self.assert_static_error(storedArrayLength == newArrayLength, 'output length mismatch', storedOutput, newOutput)
            for i in range(0, len(storedOutput)):
                storedItem = storedOutput[i]
                newItem = newOutput[i]
                self.assert_new_and_stored_output(exchange, skipKeys, newItem, storedItem)
        else:
            # built-in types like strings, numbers, booleans
            messageError = 'output value mismatch:' + str(newOutput) + ' != ' + str(storedOutput)
            self.assert_static_error(newOutput == storedOutput, messageError, storedOutput, newOutput)

    def assert_static_output(self, exchange, type: str, skipKeys: List[str], storedUrl: str, requestUrl: str, storedOutput, newOutput):
        if storedUrl != requestUrl:
            # remove the host part from the url
            firstPath = self.remove_hostnamefrom_url(storedUrl)
            secondPath = self.remove_hostnamefrom_url(requestUrl)
            self.assert_static_error(firstPath == secondPath, 'url mismatch', firstPath, secondPath)
        # body(aka storedOutput and newOutput) is not defined and information is in the url
        # example: "https://open-api.bingx.com/openApi/spot/v1/trade/order?quoteOrderQty=5&side=BUY&symbol=LTC-USDT&timestamp=1698777135343&type=MARKET&signature=d55a7e4f7f9dbe56c4004c9f3ab340869d3cb004e2f0b5b861e5fbd1762fd9a0
        if (storedOutput is None) and (newOutput is None):
            if (storedUrl is not None) and (requestUrl is not None):
                storedUrlParts = storedUrl.split('?')
                newUrlParts = requestUrl.split('?')
                storedUrlQuery = exchange.safe_value(storedUrlParts, 1)
                newUrlQuery = exchange.safe_value(newUrlParts, 1)
                if (storedUrlQuery is None) and (newUrlQuery is None):
                    # might be a get request without any query parameters
                    # example: https://api.gateio.ws/api/v4/delivery/usdt/positions
                    return
                storedUrlParams = self.urlencoded_to_dict(storedUrlQuery)
                newUrlParams = self.urlencoded_to_dict(newUrlQuery)
                self.assert_new_and_stored_output(exchange, skipKeys, newUrlParams, storedUrlParams)
                return
        # body is defined
        if type == 'json':
            if isinstance(storedOutput, str):
                storedOutput = json_parse(storedOutput)
            if isinstance(newOutput, str):
                newOutput = json_parse(newOutput)
        elif type == 'urlencoded':
            storedOutput = self.urlencoded_to_dict(storedOutput)
            newOutput = self.urlencoded_to_dict(newOutput)
        self.assert_new_and_stored_output(exchange, skipKeys, newOutput, storedOutput)

    def sanitize_data_input(self, input):
        # remove nulls and replace with unefined instead
        if input is None:
            return None
        newInput = []
        for i in range(0, len(input)):
            current = input[i]
            if current == None:  # noqa: E711
                newInput.append(None)
            else:
                newInput.append(current)
        return newInput

    async def test_method_statically(self, exchange, method: str, data: object, type: str, skipKeys: List[str]):
        output = None
        requestUrl = None
        try:
            await call_exchange_method_dynamically(exchange, method, self.sanitize_data_input(data['input']))
        except Exception as e:
            if not (isinstance(e, NetworkError)):
                # if it's not a network error, it means our request was not created succesfully
                # so we might have an error in the request creation
                raise e
            output = exchange.last_request_body
            requestUrl = exchange.last_request_url
        try:
            callOutput = exchange.safe_value(data, 'output')
            self.assert_static_output(exchange, type, skipKeys, data['url'], requestUrl, callOutput, output)
        except Exception as e:
            self.staticTestsFailed = True
            errorMessage = '[' + self.lang + '][STATIC_TEST_FAILURE]' + '[' + exchange.id + ']' + '[' + method + ']' + '[' + data['description'] + ']' + str(e)
            dump(errorMessage)

    def init_offline_exchange(self, exchangeName: str):
        markets = self.load_markets_from_file(exchangeName)
        return init_exchange(exchangeName, {'markets': markets, 'rateLimit': 1, 'httpsProxy': 'http://fake:8080', 'apiKey': 'key', 'secret': 'secretsecret', 'password': 'password', 'uid': 'uid', 'accounts': [{'id': 'myAccount'}], 'options': {'enableUnifiedAccount': True, 'enableUnifiedMargin': False, 'accessToken': 'token', 'expires': 999999999999999, 'leverageBrackets': {}}})

    async def test_exchange_statically(self, exchangeName: str, exchangeData: object, testName: Optional[str] = None):
        # instantiate the exchange and make sure that we sink the requests to avoid an actual request
        exchange = self.init_offline_exchange(exchangeName)
        methods = exchange.safe_value(exchangeData, 'methods', {})
        methodsNames = list(methods.keys())
        for i in range(0, len(methodsNames)):
            method = methodsNames[i]
            results = methods[method]
            for j in range(0, len(results)):
                result = results[j]
                description = exchange.safe_value(result, 'description')
                if (testName is not None) and (testName != description):
                    continue
                type = exchange.safe_string(exchangeData, 'outputType')
                skipKeys = exchange.safe_value(exchangeData, 'skipKeys', [])
                await self.test_method_statically(exchange, method, result, type, skipKeys)
        await close(exchange)

    def get_number_of_tests_from_exchange(self, exchange, exchangeData: object):
        sum = 0
        methods = exchangeData['methods']
        methodsNames = list(methods.keys())
        for i in range(0, len(methodsNames)):
            method = methodsNames[i]
            results = methods[method]
            resultsLength = len(results)
            sum = exchange.sum(sum, resultsLength)
        return sum

    async def run_static_tests(self, targetExchange: Optional[str] = None, testName: Optional[str] = None):
        staticData = self.load_static_data(targetExchange)
        exchanges = list(staticData.keys())
        exchange = init_exchange('Exchange', {})  # tmp to do the calculations until we have the ast-transpiler transpiling self code
        promises = []
        sum = 0
        if targetExchange:
            dump("Exchange to test: " + targetExchange)
        if testName:
            dump("Testing only: " + testName)
        for i in range(0, len(exchanges)):
            exchangeName = exchanges[i]
            exchangeData = staticData[exchangeName]
            numberOfTests = self.get_number_of_tests_from_exchange(exchange, exchangeData)
            sum = exchange.sum(sum, numberOfTests)
            promises.append(self.test_exchange_statically(exchangeName, exchangeData, testName))
        await asyncio.gather(*promises)
        if self.staticTestsFailed:
            exit_script(1)
        else:
            successMessage = '[' + self.lang + '][TEST_SUCCESS] ' + str(sum) + ' static tests passed.'
            dump(successMessage)
            exit_script(0)

    async def run_broker_id_tests(self):
        #  -----------------------------------------------------------------------------
        #  --- Init of brokerId tests functions-----------------------------------------
        #  -----------------------------------------------------------------------------
        promises = [
            self.test_binance(),
            self.test_okx(),
            self.test_cryptocom(),
            self.test_bybit(),
            self.test_kucoin(),
            self.test_kucoinfutures(),
            self.test_bitget(),
            self.test_mexc(),
            self.test_huobi(),
            self.test_woo()
        ]
        await asyncio.gather(*promises)
        successMessage = '[' + self.lang + '][TEST_SUCCESS] brokerId tests passed.'
        dump(successMessage)
        exit_script(0)

    async def test_binance(self):
        binance = self.init_offline_exchange('binance')
        spotId = 'x-R4BD3S82'
        spotOrderRequest = None
        try:
            await binance.create_order('BTC/USDT', 'limit', 'buy', 1, 20000)
        except Exception as e:
            spotOrderRequest = self.urlencoded_to_dict(binance.last_request_body)
        clientOrderId = spotOrderRequest['newClientOrderId']
        assert clientOrderId.startswith(spotId), 'spot clientOrderId does not start with spotId'
        swapId = 'x-xcKtGhcu'
        swapOrderRequest = None
        try:
            await binance.create_order('BTC/USDT:USDT', 'limit', 'buy', 1, 20000)
        except Exception as e:
            swapOrderRequest = self.urlencoded_to_dict(binance.last_request_body)
        swapInverseOrderRequest = None
        try:
            await binance.create_order('BTC/USD:BTC', 'limit', 'buy', 1, 20000)
        except Exception as e:
            swapInverseOrderRequest = self.urlencoded_to_dict(binance.last_request_body)
        clientOrderIdSpot = swapOrderRequest['newClientOrderId']
        assert clientOrderIdSpot.startswith(swapId), 'swap clientOrderId does not start with swapId'
        clientOrderIdInverse = swapInverseOrderRequest['newClientOrderId']
        assert clientOrderIdInverse.startswith(swapId), 'swap clientOrderIdInverse does not start with swapId'
        await close(binance)

    async def test_okx(self):
        okx = self.init_offline_exchange('okx')
        id = 'e847386590ce4dBC'
        spotOrderRequest = None
        try:
            await okx.create_order('BTC/USDT', 'limit', 'buy', 1, 20000)
        except Exception as e:
            spotOrderRequest = json_parse(okx.last_request_body)
        clientOrderId = spotOrderRequest[0]['clOrdId']  # returns order inside array
        assert clientOrderId.startswith(id), 'spot clientOrderId does not start with id'
        assert spotOrderRequest[0]['tag'] == id, 'id different from spot tag'
        swapOrderRequest = None
        try:
            await okx.create_order('BTC/USDT:USDT', 'limit', 'buy', 1, 20000)
        except Exception as e:
            swapOrderRequest = json_parse(okx.last_request_body)
        clientOrderIdSpot = swapOrderRequest[0]['clOrdId']
        assert clientOrderIdSpot.startswith(id), 'swap clientOrderId does not start with id'
        assert swapOrderRequest[0]['tag'] == id, 'id different from swap tag'
        await close(okx)

    async def test_cryptocom(self):
        cryptocom = self.init_offline_exchange('cryptocom')
        id = 'CCXT'
        await cryptocom.load_markets()
        request = None
        try:
            await cryptocom.create_order('BTC/USDT', 'limit', 'buy', 1, 20000)
        except Exception as e:
            request = json_parse(cryptocom.last_request_body)
        assert request['params']['broker_id'] == id, 'id different from  broker_id'
        await close(cryptocom)

    async def test_bybit(self):
        bybit = self.init_offline_exchange('bybit')
        reqHeaders = None
        id = 'CCXT'
        assert bybit.options['brokerId'] == id, 'id not in options'
        try:
            await bybit.create_order('BTC/USDT', 'limit', 'buy', 1, 20000)
        except Exception as e:
            # we expect an error here, we're only interested in the headers
            reqHeaders = bybit.last_request_headers
        assert reqHeaders['Referer'] == id, 'id not in headers'
        await close(bybit)

    async def test_kucoin(self):
        kucoin = self.init_offline_exchange('kucoin')
        reqHeaders = None
        assert kucoin.options['partner']['spot']['id'] == 'ccxt', 'id not in options'
        assert kucoin.options['partner']['spot']['key'] == '9e58cc35-5b5e-4133-92ec-166e3f077cb8', 'key not in options'
        try:
            await kucoin.create_order('BTC/USDT', 'limit', 'buy', 1, 20000)
        except Exception as e:
            # we expect an error here, we're only interested in the headers
            reqHeaders = kucoin.last_request_headers
        id = 'ccxt'
        assert reqHeaders['KC-API-PARTNER'] == id, 'id not in headers'
        await close(kucoin)

    async def test_kucoinfutures(self):
        kucoin = self.init_offline_exchange('kucoinfutures')
        reqHeaders = None
        id = 'ccxtfutures'
        assert kucoin.options['partner']['future']['id'] == id, 'id not in options'
        assert kucoin.options['partner']['future']['key'] == '1b327198-f30c-4f14-a0ac-918871282f15', 'key not in options'
        try:
            await kucoin.create_order('BTC/USDT:USDT', 'limit', 'buy', 1, 20000)
        except Exception as e:
            reqHeaders = kucoin.last_request_headers
        assert reqHeaders['KC-API-PARTNER'] == id, 'id not in headers'
        await close(kucoin)

    async def test_bitget(self):
        bitget = self.init_offline_exchange('bitget')
        reqHeaders = None
        id = 'p4sve'
        assert bitget.options['broker'] == id, 'id not in options'
        try:
            await bitget.create_order('BTC/USDT', 'limit', 'buy', 1, 20000)
        except Exception as e:
            reqHeaders = bitget.last_request_headers
        assert reqHeaders['X-CHANNEL-API-CODE'] == id, 'id not in headers'
        await close(bitget)

    async def test_mexc(self):
        mexc = self.init_offline_exchange('mexc')
        reqHeaders = None
        id = 'CCXT'
        assert mexc.options['broker'] == id, 'id not in options'
        await mexc.load_markets()
        try:
            await mexc.create_order('BTC/USDT', 'limit', 'buy', 1, 20000)
        except Exception as e:
            reqHeaders = mexc.last_request_headers
        assert reqHeaders['source'] == id, 'id not in headers'
        await close(mexc)

    async def test_huobi(self):
        huobi = self.init_offline_exchange('huobi')
        # spot test
        id = 'AA03022abc'
        spotOrderRequest = None
        try:
            await huobi.create_order('BTC/USDT', 'limit', 'buy', 1, 20000)
        except Exception as e:
            spotOrderRequest = json_parse(huobi.last_request_body)
        clientOrderId = spotOrderRequest['client-order-id']
        assert clientOrderId.startswith(id), 'spot clientOrderId does not start with id'
        # swap test
        swapOrderRequest = None
        try:
            await huobi.create_order('BTC/USDT:USDT', 'limit', 'buy', 1, 20000)
        except Exception as e:
            swapOrderRequest = json_parse(huobi.last_request_body)
        swapInverseOrderRequest = None
        try:
            await huobi.create_order('BTC/USD:BTC', 'limit', 'buy', 1, 20000)
        except Exception as e:
            swapInverseOrderRequest = json_parse(huobi.last_request_body)
        clientOrderIdSpot = swapOrderRequest['channel_code']
        assert clientOrderIdSpot.startswith(id), 'swap channel_code does not start with id'
        clientOrderIdInverse = swapInverseOrderRequest['channel_code']
        assert clientOrderIdInverse.startswith(id), 'swap inverse channel_code does not start with id'
        await close(huobi)

    async def test_woo(self):
        woo = self.init_offline_exchange('woo')
        # spot test
        id = 'bc830de7-50f3-460b-9ee0-f430f83f9dad'
        spotOrderRequest = None
        try:
            await woo.create_order('BTC/USDT', 'limit', 'buy', 1, 20000)
        except Exception as e:
            spotOrderRequest = self.urlencoded_to_dict(woo.last_request_body)
        brokerId = spotOrderRequest['broker_id']
        assert brokerId.startswith(id), 'broker_id does not start with id'
        # swap test
        stopOrderRequest = None
        try:
            await woo.create_order('BTC/USDT:USDT', 'limit', 'buy', 1, 20000, {'stopPrice': 30000})
        except Exception as e:
            stopOrderRequest = json_parse(woo.last_request_body)
        clientOrderIdSpot = stopOrderRequest['brokerId']
        assert clientOrderIdSpot.startswith(id), 'brokerId does not start with id'
        await close(woo)

# ***** AUTO-TRANSPILER-END *****
# *******************************


if __name__ == "__main__":
    asyncio.run(testMainClass().init(argv.exchange, argv.symbol))<|MERGE_RESOLUTION|>--- conflicted
+++ resolved
@@ -505,18 +505,6 @@
                 if not results[i]:
                     errors.append(testNames[i])
             # we don't raise exception for public-tests, see comments under 'testSafe' method
-<<<<<<< HEAD
-            failedMsg = ""
-            errorsLength = len(errors)
-            if errorsLength > 0:
-                failedMsg = " | Failed methods : " + ", ".join(errors)
-            dump(
-                self.add_padding(
-                    "[INFO:PUBLIC_TESTS_END] " + market["type"] + failedMsg, 25
-                ),
-                exchange.id,
-            )
-=======
             errorsInMessage = ''
             if errors:
                 failedMsg = ', '.join(errors)
@@ -524,7 +512,6 @@
             messageContent = '[INFO:PUBLIC_TESTS_END] ' + market['type'] + errorsInMessage
             messageWithPadding = self.add_padding(messageContent, 25)
             dump(messageWithPadding, exchange.id)
->>>>>>> 1a593174
 
     async def load_exchange(self, exchange):
         result = await self.test_safe("loadMarkets", exchange, [], True)
