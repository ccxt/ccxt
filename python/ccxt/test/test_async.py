--- conflicted
+++ resolved
@@ -140,11 +140,7 @@
 
 
 def exception_message(exc):
-<<<<<<< HEAD
-    return "[" + type(exc).__name__ + "] " + str(exc)[0:500]
-=======
-    return '[' + type(exc).__name__ + '] ' + "".join(format_exception(exc, limit=6))
->>>>>>> 1c14edc2
+    return "[" + type(exc).__name__ + "] " + "".join(format_exception(exc, limit=6))
 
 
 def exit_script():
@@ -212,22 +208,8 @@
 
     async def init(self, exchangeId, symbol):
         self.parse_cli_args()
-<<<<<<< HEAD
         symbolStr = symbol is not symbol if None else "all"
-        testingString = (
-            "\nTesting("
-            + ext
-            + ") Exchange: "
-            + exchangeId
-            + " Symbol:"
-            + symbolStr
-            + "\n"
-        )
-        print(testingString)
-=======
-        symbolStr = symbol is not symbol if None else 'all'
-        dump('\nTESTING ', ext, {'exchange': exchangeId, 'symbol': symbolStr}, '\n')
->>>>>>> 1c14edc2
+        dump("\nTESTING ", ext, {"exchange": exchangeId, "symbol": symbolStr}, "\n")
         exchangeArgs = {
             "verbose": self.verbose,
             "debug": self.debug,
@@ -329,14 +311,8 @@
         ):
             return None
         skipMessage = None
-<<<<<<< HEAD
-        isFetchOhlcvEmulated = (
-            methodName == "fetchOHLCV" and exchange.has["fetchOHLCV"] == "emulated"
-        )  # todo: remove emulation from base
-        if (
-            not isLoadMarkets
-            and (not (methodName in exchange.has) or not exchange.has[methodName])
-            or isFetchOhlcvEmulated
+        if not isLoadMarkets and (
+            not (methodName in exchange.has) or not exchange.has[methodName]
         ):
             skipMessage = (
                 "[INFO:UNSUPPORTED_TEST]"  # keep it aligned with the longest message
@@ -347,52 +323,6 @@
             skipMessage = "[INFO:SKIPPED_TEST]"
         elif not (methodNameInTest in self.testFiles):
             skipMessage = "[INFO:UNIMPLEMENTED_TEST]"
-        argsStringified = "(" + ",".join(args) + ")"
-        try:
-            # exceptionally for `loadMarkets` call, we call it before it's even checked for "skip" need it to be called anyway(but can skip "test.loadMarket" for it)
-            if isLoadMarkets:
-                await exchange.load_markets()
-            if skipMessage:
-                if self.info:
-                    dump(
-                        self.add_padding(skipMessage, 25), exchange.id, methodNameInTest
-                    )
-                return
-            if self.info:
-                dump(
-                    self.add_padding("[INFO:TESTING]", 25),
-                    exchange.id,
-                    methodNameInTest,
-                    argsStringified,
-                )
-            skippedProperties = exchange.safe_value(self.skippedMethods, methodName, {})
-            await call_method(
-                self.testFiles, methodNameInTest, exchange, skippedProperties, args
-            )
-            if isPublic:
-                self.checkedPublicTests[methodNameInTest] = True
-        except Exception as e:
-            isAuthError = isinstance(e, AuthenticationError)
-            # If public test faces authentication error, we don't break(see comments under `testSafe` method)
-            if isPublic and isAuthError:
-                if self.info:
-                    dump(
-                        "[TEST_WARNING]",
-                        "Authentication problem for public method",
-                        exception_message(e),
-                        exchange.id,
-                        methodNameInTest,
-                        argsStringified,
-                    )
-            else:
-                raise e
-=======
-        if not isLoadMarkets and (not(methodName in exchange.has) or not exchange.has[methodName]):
-            skipMessage = '[INFO:UNSUPPORTED_TEST]'  # keep it aligned with the longest message
-        elif (methodName in self.skippedMethods) and (isinstance(self.skippedMethods[methodName], str)):
-            skipMessage = '[INFO:SKIPPED_TEST]'
-        elif not (methodNameInTest in self.testFiles):
-            skipMessage = '[INFO:UNIMPLEMENTED_TEST]'
         # exceptionally for `loadMarkets` call, we call it before it's even checked for "skip" need it to be called anyway(but can skip "test.loadMarket" for it)
         if isLoadMarkets:
             await exchange.load_markets(True)
@@ -401,13 +331,19 @@
                 dump(self.add_padding(skipMessage, 25), exchange.id, methodNameInTest)
             return
         if self.info:
-            argsStringified = '(' + ','.join(args) + ')'
-            dump(self.add_padding('[INFO:TESTING]', 25), exchange.id, methodNameInTest, argsStringified)
+            argsStringified = "(" + ",".join(args) + ")"
+            dump(
+                self.add_padding("[INFO:TESTING]", 25),
+                exchange.id,
+                methodNameInTest,
+                argsStringified,
+            )
         skippedProperties = exchange.safe_value(self.skippedMethods, methodName, {})
-        await call_method(self.testFiles, methodNameInTest, exchange, skippedProperties, args)
+        await call_method(
+            self.testFiles, methodNameInTest, exchange, skippedProperties, args
+        )
         if isPublic:
             self.checkedPublicTests[methodNameInTest] = True
->>>>>>> 1c14edc2
 
     async def test_safe(self, methodName, exchange, args=[], isPublic=False):
         # `testSafe` method does not raise an exception, instead mutes it.
@@ -427,24 +363,18 @@
                 await self.test_method(methodName, exchange, args, isPublic)
                 return True
             except Exception as e:
-<<<<<<< HEAD
+                isAuthError = isinstance(e, AuthenticationError)
                 isRateLimitExceeded = isinstance(e, RateLimitExceeded)
-                isExchangeNotAvailable = isinstance(e, ExchangeNotAvailable)
                 isNetworkError = isinstance(e, NetworkError)
                 isDDoSProtection = isinstance(e, DDoSProtection)
                 isRequestTimeout = isinstance(e, RequestTimeout)
                 tempFailure = (
                     isRateLimitExceeded
-                    or isExchangeNotAvailable
                     or isNetworkError
                     or isDDoSProtection
                     or isRequestTimeout
                 )
                 if tempFailure:
-                    # wait and retry again
-                    await exchange.sleep(
-                        i * 1000
-                    )  # increase wait seconds on every retry
                     # if last retry was gone with same `tempFailure` error, then let's eventually return False
                     if i == maxRetries - 1:
                         dump(
@@ -455,15 +385,26 @@
                             methodName,
                             argsStringified,
                         )
-                        if methodName == "loadMarkets":
-                            # in case of loadMarkets, we completely stop test for current exchange
-                            exit_script()
-                        return False
-                    continue
+                    else:
+                        # wait and retry again
+                        await exchange.sleep(
+                            i * 1000
+                        )  # increase wait seconds on every retry
+                        continue
                 elif isinstance(e, OnMaintenance):
                     # in case of maintenance, skip exchange(don't fail the test)
                     dump("[TEST_WARNING] Exchange is on maintenance", exchange.id)
-                    exit_script()
+                # If public test faces authentication error, we don't break(see comments under `testSafe` method)
+                elif isPublic and isAuthError:
+                    if self.info:
+                        dump(
+                            "[TEST_WARNING]",
+                            "Authentication problem for public method",
+                            exception_message(e),
+                            exchange.id,
+                            methodName,
+                            argsStringified,
+                        )
                 else:
                     # if not a temporary connectivity issue, then mark test(no need to re-try)
                     dump(
@@ -473,34 +414,7 @@
                         methodName,
                         argsStringified,
                     )
-                    return False
-=======
-                isAuthError = (isinstance(e, AuthenticationError))
-                isRateLimitExceeded = (isinstance(e, RateLimitExceeded))
-                isNetworkError = (isinstance(e, NetworkError))
-                isDDoSProtection = (isinstance(e, DDoSProtection))
-                isRequestTimeout = (isinstance(e, RequestTimeout))
-                tempFailure = (isRateLimitExceeded or isNetworkError or isDDoSProtection or isRequestTimeout)
-                if tempFailure:
-                    # if last retry was gone with same `tempFailure` error, then let's eventually return False
-                    if i == maxRetries - 1:
-                        dump('[TEST_WARNING]', 'Method could not be tested due to a repeated Network/Availability issues', ' | ', exchange.id, methodName, argsStringified)
-                    else:
-                        # wait and retry again
-                        await exchange.sleep(i * 1000)  # increase wait seconds on every retry
-                        continue
-                elif isinstance(e, OnMaintenance):
-                    # in case of maintenance, skip exchange(don't fail the test)
-                    dump('[TEST_WARNING] Exchange is on maintenance', exchange.id)
-                # If public test faces authentication error, we don't break(see comments under `testSafe` method)
-                elif isPublic and isAuthError:
-                    if self.info:
-                        dump('[TEST_WARNING]', 'Authentication problem for public method', exception_message(e), exchange.id, methodName, argsStringified)
-                else:
-                    # if not a temporary connectivity issue, then mark test(no need to re-try)
-                    dump('[TEST_FAILURE]', exception_message(e), exchange.id, methodName, argsStringified)
                 return False
->>>>>>> 1c14edc2
 
     async def run_public_tests(self, exchange, symbol):
         tests = {
@@ -555,13 +469,9 @@
             )
 
     async def load_exchange(self, exchange):
-<<<<<<< HEAD
-        await self.test_safe("loadMarkets", exchange, [], True)
-=======
-        result = await self.test_safe('loadMarkets', exchange, [], True)
+        result = await self.test_safe("loadMarkets", exchange, [], True)
         if not result:
             return False
->>>>>>> 1c14edc2
         symbols = [
             "BTC/CNY",
             "BTC/USD",
@@ -598,14 +508,9 @@
             if exchangeSymbolsLength > resultLength:
                 resultMsg = ", ".join(resultSymbols) + " + more..."
             else:
-<<<<<<< HEAD
                 resultMsg = ", ".join(resultSymbols)
         dump("Exchange loaded", exchangeSymbolsLength, "symbols", resultMsg)
-=======
-                resultMsg = ', '.join(resultSymbols)
-        dump('Exchange loaded', exchangeSymbolsLength, 'symbols', resultMsg)
         return True
->>>>>>> 1c14edc2
 
     def get_test_symbol(self, exchange, isSpot, symbols):
         symbol = None
@@ -782,7 +687,6 @@
         #     await test('InsufficientFunds', exchange, symbol, balance)  # danger zone - won't execute with non-empty balance
         # }
         tests = {
-<<<<<<< HEAD
             "signIn": [],
             "fetchBalance": [],
             "fetchAccounts": [],
@@ -793,7 +697,7 @@
             "fetchOpenOrders": [symbol],
             "fetchClosedOrders": [symbol],
             "fetchMyTrades": [symbol],
-            "fetchLeverageTiers": [symbol],
+            "fetchLeverageTiers": [[symbol]],
             "fetchLedger": [code],
             "fetchTransactions": [code],
             "fetchDeposits": [code],
@@ -801,78 +705,32 @@
             "fetchBorrowRates": [code],
             "fetchBorrowRate": [code],
             "fetchBorrowInterest": [code, symbol],
-            "addMargin": [symbol],
-            "reduceMargin": [symbol],
-            "setMargin": [symbol],
-            "setMarginMode": [symbol],
-            "setLeverage": [symbol],
+            # 'addMargin': [],
+            # 'reduceMargin': [],
+            # 'setMargin': [],
+            # 'setMarginMode': [],
+            # 'setLeverage': [],
             "cancelAllOrders": [symbol],
-            "cancelOrder": [symbol],
-            "cancelOrders": [symbol],
+            # 'cancelOrder': [],
+            # 'cancelOrders': [],
             "fetchCanceledOrders": [symbol],
-            "fetchClosedOrder": [symbol],
-            "fetchOpenOrder": [symbol],
-            "fetchOrder": [symbol],
-            "fetchOrderTrades": [symbol],
+            # 'fetchClosedOrder': [],
+            # 'fetchOpenOrder': [],
+            # 'fetchOrder': [],
+            # 'fetchOrderTrades': [],
             "fetchPosition": [symbol],
             "fetchDeposit": [code],
             "createDepositAddress": [code],
             "fetchDepositAddress": [code],
             "fetchDepositAddresses": [code],
             "fetchDepositAddressesByNetwork": [code],
-            "editOrder": [symbol],
-            "fetchBorrowRateHistory": [symbol],
-            "fetchBorrowRatesPerSymbol": [symbol],
+            # 'editOrder': [],
+            "fetchBorrowRateHistory": [code],
+            "fetchBorrowRatesPerSymbol": [],
             "fetchLedgerEntry": [code],
-            "fetchWithdrawal": [code],
-            "transfer": [code],
-            "withdraw": [code],
-=======
-            'signIn': [],
-            'fetchBalance': [],
-            'fetchAccounts': [],
-            'fetchTransactionFees': [],
-            'fetchTradingFees': [],
-            'fetchStatus': [],
-            'fetchOrders': [symbol],
-            'fetchOpenOrders': [symbol],
-            'fetchClosedOrders': [symbol],
-            'fetchMyTrades': [symbol],
-            'fetchLeverageTiers': [[symbol]],
-            'fetchLedger': [code],
-            'fetchTransactions': [code],
-            'fetchDeposits': [code],
-            'fetchWithdrawals': [code],
-            'fetchBorrowRates': [code],
-            'fetchBorrowRate': [code],
-            'fetchBorrowInterest': [code, symbol],
-            # 'addMargin': [],
-            # 'reduceMargin': [],
-            # 'setMargin': [],
-            # 'setMarginMode': [],
-            # 'setLeverage': [],
-            'cancelAllOrders': [symbol],
-            # 'cancelOrder': [],
-            # 'cancelOrders': [],
-            'fetchCanceledOrders': [symbol],
-            # 'fetchClosedOrder': [],
-            # 'fetchOpenOrder': [],
-            # 'fetchOrder': [],
-            # 'fetchOrderTrades': [],
-            'fetchPosition': [symbol],
-            'fetchDeposit': [code],
-            'createDepositAddress': [code],
-            'fetchDepositAddress': [code],
-            'fetchDepositAddresses': [code],
-            'fetchDepositAddressesByNetwork': [code],
-            # 'editOrder': [],
-            'fetchBorrowRateHistory': [code],
-            'fetchBorrowRatesPerSymbol': [],
-            'fetchLedgerEntry': [code],
             # 'fetchWithdrawal': [],
             # 'transfer': [],
             # 'withdraw': [],
->>>>>>> 1c14edc2
         }
         market = exchange.market(symbol)
         isSpot = market["spot"]
