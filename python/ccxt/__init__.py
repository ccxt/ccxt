# -*- coding: utf-8 -*-

"""CCXT: CryptoCurrency eXchange Trading Library"""

# MIT License
# Copyright (c) 2017 Igor Kroitor
# Permission is hereby granted, free of charge, to any person obtaining a copy
# of this software and associated documentation files (the "Software"), to deal
# in the Software without restriction, including without limitation the rights
# to use, copy, modify, merge, publish, distribute, sublicense, and/or sell
# copies of the Software, and to permit persons to whom the Software is
# furnished to do so, subject to the following conditions:
# The above copyright notice and this permission notice shall be included in all
# copies or substantial portions of the Software.
# THE SOFTWARE IS PROVIDED "AS IS", WITHOUT WARRANTY OF ANY KIND, EXPRESS OR
# IMPLIED, INCLUDING BUT NOT LIMITED TO THE WARRANTIES OF MERCHANTABILITY,
# FITNESS FOR A PARTICULAR PURPOSE AND NONINFRINGEMENT. IN NO EVENT SHALL THE
# AUTHORS OR COPYRIGHT HOLDERS BE LIABLE FOR ANY CLAIM, DAMAGES OR OTHER
# LIABILITY, WHETHER IN AN ACTION OF CONTRACT, TORT OR OTHERWISE, ARISING FROM,
# OUT OF OR IN CONNECTION WITH THE SOFTWARE OR THE USE OR OTHER DEALINGS IN THE
# SOFTWARE.

# ----------------------------------------------------------------------------

__version__ = '1.49.52'

# ----------------------------------------------------------------------------

from ccxt.base.exchange import Exchange                     # noqa: F401

from ccxt.base.decimal_to_precision import decimal_to_precision  # noqa: F401
from ccxt.base.decimal_to_precision import TRUNCATE              # noqa: F401
from ccxt.base.decimal_to_precision import ROUND                 # noqa: F401
from ccxt.base.decimal_to_precision import DECIMAL_PLACES        # noqa: F401
from ccxt.base.decimal_to_precision import SIGNIFICANT_DIGITS    # noqa: F401
from ccxt.base.decimal_to_precision import TICK_SIZE             # noqa: F401
from ccxt.base.decimal_to_precision import NO_PADDING            # noqa: F401
from ccxt.base.decimal_to_precision import PAD_WITH_ZERO         # noqa: F401

from ccxt.base import errors
from ccxt.base.errors import BaseError                      # noqa: F401
from ccxt.base.errors import ExchangeError                  # noqa: F401
from ccxt.base.errors import AuthenticationError            # noqa: F401
from ccxt.base.errors import PermissionDenied               # noqa: F401
from ccxt.base.errors import AccountSuspended               # noqa: F401
from ccxt.base.errors import ArgumentsRequired              # noqa: F401
from ccxt.base.errors import BadRequest                     # noqa: F401
from ccxt.base.errors import BadSymbol                      # noqa: F401
from ccxt.base.errors import BadResponse                    # noqa: F401
from ccxt.base.errors import NullResponse                   # noqa: F401
from ccxt.base.errors import InsufficientFunds              # noqa: F401
from ccxt.base.errors import InvalidAddress                 # noqa: F401
from ccxt.base.errors import AddressPending                 # noqa: F401
from ccxt.base.errors import InvalidOrder                   # noqa: F401
from ccxt.base.errors import OrderNotFound                  # noqa: F401
from ccxt.base.errors import OrderNotCached                 # noqa: F401
from ccxt.base.errors import CancelPending                  # noqa: F401
from ccxt.base.errors import OrderImmediatelyFillable       # noqa: F401
from ccxt.base.errors import OrderNotFillable               # noqa: F401
from ccxt.base.errors import DuplicateOrderId               # noqa: F401
from ccxt.base.errors import NotSupported                   # noqa: F401
from ccxt.base.errors import NetworkError                   # noqa: F401
from ccxt.base.errors import DDoSProtection                 # noqa: F401
from ccxt.base.errors import RateLimitExceeded              # noqa: F401
from ccxt.base.errors import ExchangeNotAvailable           # noqa: F401
from ccxt.base.errors import OnMaintenance                  # noqa: F401
from ccxt.base.errors import InvalidNonce                   # noqa: F401
from ccxt.base.errors import RequestTimeout                 # noqa: F401
from ccxt.base.errors import error_hierarchy                # noqa: F401

from ccxt.aax import aax                                    # noqa: F401
from ccxt.aofex import aofex                                # noqa: F401
from ccxt.ascendex import ascendex                          # noqa: F401
from ccxt.bequant import bequant                            # noqa: F401
from ccxt.bibox import bibox                                # noqa: F401
from ccxt.bigone import bigone                              # noqa: F401
from ccxt.binance import binance                            # noqa: F401
from ccxt.binanceus import binanceus                        # noqa: F401
from ccxt.bit2c import bit2c                                # noqa: F401
from ccxt.bitbank import bitbank                            # noqa: F401
from ccxt.bitbay import bitbay                              # noqa: F401
from ccxt.bitcoincom import bitcoincom                      # noqa: F401
from ccxt.bitfinex import bitfinex                          # noqa: F401
from ccxt.bitfinex2 import bitfinex2                        # noqa: F401
from ccxt.bitflyer import bitflyer                          # noqa: F401
from ccxt.bitforex import bitforex                          # noqa: F401
from ccxt.bitget import bitget                              # noqa: F401
from ccxt.bithumb import bithumb                            # noqa: F401
from ccxt.bitkk import bitkk                                # noqa: F401
from ccxt.bitmart import bitmart                            # noqa: F401
from ccxt.bitmex import bitmex                              # noqa: F401
from ccxt.bitpanda import bitpanda                          # noqa: F401
from ccxt.bitso import bitso                                # noqa: F401
from ccxt.bitstamp import bitstamp                          # noqa: F401
from ccxt.bitstamp1 import bitstamp1                        # noqa: F401
from ccxt.bittrex import bittrex                            # noqa: F401
from ccxt.bitvavo import bitvavo                            # noqa: F401
from ccxt.bitz import bitz                                  # noqa: F401
from ccxt.bl3p import bl3p                                  # noqa: F401
from ccxt.braziliex import braziliex                        # noqa: F401
from ccxt.btcalpha import btcalpha                          # noqa: F401
from ccxt.btcbox import btcbox                              # noqa: F401
from ccxt.btcmarkets import btcmarkets                      # noqa: F401
from ccxt.btctradeua import btctradeua                      # noqa: F401
from ccxt.btcturk import btcturk                            # noqa: F401
from ccxt.buda import buda                                  # noqa: F401
from ccxt.bw import bw                                      # noqa: F401
from ccxt.bybit import bybit                                # noqa: F401
from ccxt.bytetrade import bytetrade                        # noqa: F401
from ccxt.cdax import cdax                                  # noqa: F401
from ccxt.cex import cex                                    # noqa: F401
from ccxt.coinbase import coinbase                          # noqa: F401
from ccxt.coinbaseprime import coinbaseprime                # noqa: F401
from ccxt.coinbasepro import coinbasepro                    # noqa: F401
from ccxt.coincheck import coincheck                        # noqa: F401
from ccxt.coinegg import coinegg                            # noqa: F401
from ccxt.coinex import coinex                              # noqa: F401
from ccxt.coinfalcon import coinfalcon                      # noqa: F401
from ccxt.coinfloor import coinfloor                        # noqa: F401
from ccxt.coingi import coingi                              # noqa: F401
from ccxt.coinmarketcap import coinmarketcap                # noqa: F401
from ccxt.coinmate import coinmate                          # noqa: F401
from ccxt.coinone import coinone                            # noqa: F401
from ccxt.coinspot import coinspot                          # noqa: F401
from ccxt.crex24 import crex24                              # noqa: F401
from ccxt.currencycom import currencycom                    # noqa: F401
from ccxt.delta import delta                                # noqa: F401
from ccxt.deribit import deribit                            # noqa: F401
from ccxt.digifinex import digifinex                        # noqa: F401
from ccxt.equos import equos                                # noqa: F401
from ccxt.eterbase import eterbase                          # noqa: F401
from ccxt.exmo import exmo                                  # noqa: F401
from ccxt.exx import exx                                    # noqa: F401
from ccxt.flowbtc import flowbtc                            # noqa: F401
from ccxt.ftx import ftx                                    # noqa: F401
from ccxt.gateio import gateio                              # noqa: F401
from ccxt.gemini import gemini                              # noqa: F401
<<<<<<< HEAD
from ccxt.gooplex import gooplex                            # noqa: F401
=======
from ccxt.gopax import gopax                                # noqa: F401
>>>>>>> de012a97
from ccxt.hbtc import hbtc                                  # noqa: F401
from ccxt.hitbtc import hitbtc                              # noqa: F401
from ccxt.hollaex import hollaex                            # noqa: F401
from ccxt.huobijp import huobijp                            # noqa: F401
from ccxt.huobipro import huobipro                          # noqa: F401
from ccxt.idex import idex                                  # noqa: F401
from ccxt.independentreserve import independentreserve      # noqa: F401
from ccxt.indodax import indodax                            # noqa: F401
from ccxt.itbit import itbit                                # noqa: F401
from ccxt.kraken import kraken                              # noqa: F401
from ccxt.kucoin import kucoin                              # noqa: F401
from ccxt.kuna import kuna                                  # noqa: F401
from ccxt.lakebtc import lakebtc                            # noqa: F401
from ccxt.latoken import latoken                            # noqa: F401
from ccxt.lbank import lbank                                # noqa: F401
from ccxt.liquid import liquid                              # noqa: F401
from ccxt.luno import luno                                  # noqa: F401
from ccxt.lykke import lykke                                # noqa: F401
from ccxt.mercado import mercado                            # noqa: F401
from ccxt.mixcoins import mixcoins                          # noqa: F401
from ccxt.ndax import ndax                                  # noqa: F401
from ccxt.novadax import novadax                            # noqa: F401
from ccxt.oceanex import oceanex                            # noqa: F401
from ccxt.okcoin import okcoin                              # noqa: F401
from ccxt.okex import okex                                  # noqa: F401
from ccxt.paymium import paymium                            # noqa: F401
from ccxt.phemex import phemex                              # noqa: F401
from ccxt.poloniex import poloniex                          # noqa: F401
from ccxt.probit import probit                              # noqa: F401
from ccxt.qtrade import qtrade                              # noqa: F401
from ccxt.rightbtc import rightbtc                          # noqa: F401
from ccxt.ripio import ripio                                # noqa: F401
from ccxt.southxchange import southxchange                  # noqa: F401
from ccxt.stex import stex                                  # noqa: F401
from ccxt.therock import therock                            # noqa: F401
from ccxt.tidebit import tidebit                            # noqa: F401
from ccxt.tidex import tidex                                # noqa: F401
from ccxt.timex import timex                                # noqa: F401
from ccxt.upbit import upbit                                # noqa: F401
from ccxt.vcc import vcc                                    # noqa: F401
from ccxt.wavesexchange import wavesexchange                # noqa: F401
from ccxt.whitebit import whitebit                          # noqa: F401
from ccxt.xbtce import xbtce                                # noqa: F401
from ccxt.xena import xena                                  # noqa: F401
from ccxt.yobit import yobit                                # noqa: F401
from ccxt.zaif import zaif                                  # noqa: F401
from ccxt.zb import zb                                      # noqa: F401

exchanges = [
    'aax',
    'aofex',
    'ascendex',
    'bequant',
    'bibox',
    'bigone',
    'binance',
    'binanceus',
    'bit2c',
    'bitbank',
    'bitbay',
    'bitcoincom',
    'bitfinex',
    'bitfinex2',
    'bitflyer',
    'bitforex',
    'bitget',
    'bithumb',
    'bitkk',
    'bitmart',
    'bitmex',
    'bitpanda',
    'bitso',
    'bitstamp',
    'bitstamp1',
    'bittrex',
    'bitvavo',
    'bitz',
    'bl3p',
    'braziliex',
    'btcalpha',
    'btcbox',
    'btcmarkets',
    'btctradeua',
    'btcturk',
    'buda',
    'bw',
    'bybit',
    'bytetrade',
    'cdax',
    'cex',
    'coinbase',
    'coinbaseprime',
    'coinbasepro',
    'coincheck',
    'coinegg',
    'coinex',
    'coinfalcon',
    'coinfloor',
    'coingi',
    'coinmarketcap',
    'coinmate',
    'coinone',
    'coinspot',
    'crex24',
    'currencycom',
    'delta',
    'deribit',
    'digifinex',
    'equos',
    'eterbase',
    'exmo',
    'exx',
    'flowbtc',
    'ftx',
    'gateio',
    'gemini',
<<<<<<< HEAD
    'gooplex',
=======
    'gopax',
>>>>>>> de012a97
    'hbtc',
    'hitbtc',
    'hollaex',
    'huobijp',
    'huobipro',
    'idex',
    'independentreserve',
    'indodax',
    'itbit',
    'kraken',
    'kucoin',
    'kuna',
    'lakebtc',
    'latoken',
    'lbank',
    'liquid',
    'luno',
    'lykke',
    'mercado',
    'mixcoins',
    'ndax',
    'novadax',
    'oceanex',
    'okcoin',
    'okex',
    'paymium',
    'phemex',
    'poloniex',
    'probit',
    'qtrade',
    'rightbtc',
    'ripio',
    'southxchange',
    'stex',
    'therock',
    'tidebit',
    'tidex',
    'timex',
    'upbit',
    'vcc',
    'wavesexchange',
    'whitebit',
    'xbtce',
    'xena',
    'yobit',
    'zaif',
    'zb',
]

base = [
    'Exchange',
    'exchanges',
    'decimal_to_precision',
]

__all__ = base + errors.__all__ + exchanges<|MERGE_RESOLUTION|>--- conflicted
+++ resolved
@@ -135,11 +135,7 @@
 from ccxt.ftx import ftx                                    # noqa: F401
 from ccxt.gateio import gateio                              # noqa: F401
 from ccxt.gemini import gemini                              # noqa: F401
-<<<<<<< HEAD
-from ccxt.gooplex import gooplex                            # noqa: F401
-=======
 from ccxt.gopax import gopax                                # noqa: F401
->>>>>>> de012a97
 from ccxt.hbtc import hbtc                                  # noqa: F401
 from ccxt.hitbtc import hitbtc                              # noqa: F401
 from ccxt.hollaex import hollaex                            # noqa: F401
@@ -256,11 +252,7 @@
     'ftx',
     'gateio',
     'gemini',
-<<<<<<< HEAD
-    'gooplex',
-=======
     'gopax',
->>>>>>> de012a97
     'hbtc',
     'hitbtc',
     'hollaex',
