--- conflicted
+++ resolved
@@ -550,11 +550,7 @@
 ```Go
 package main
 import (
-<<<<<<< HEAD
 	"github.com/ccxt/ccxt/v4"
-=======
-	"github.com/ccxt/ccxt/v4/go/ccxt/v4"
->>>>>>> 2b49a2ec
 	"fmt"
 )
 
