--- conflicted
+++ resolved
@@ -20,7 +20,6 @@
       with:
         token: ${{ secrets.GITHUB_TOKEN }}
         fetch-depth: 2
-<<<<<<< HEAD
     - uses: actions/checkout@v4
       if: github.ref != 'refs/heads/master'
       with:
@@ -32,8 +31,6 @@
           echo "This commit was made by the action. Skipping."
           exit 0
         fi
-=======
->>>>>>> f9d8992d
     - uses: actions/setup-dotnet@v4
       with:
         dotnet-version: '7.0.x'
