--- conflicted
+++ resolved
@@ -87,13 +87,7 @@
       - name: Pull changes
         run: |
             git config --global pull.rebase false
-<<<<<<< HEAD
-            git add go/
-            git commit -m "[Automated changes] go"
             git pull -X ours origin master --no-edit
-=======
-            git pull origin master
->>>>>>> 5a2a493b
       - name: vss and copy python-files
         run: npm run vss && npm run copy-python-files
       - name: Commit files
