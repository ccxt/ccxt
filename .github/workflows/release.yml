name: Release workflow

on:
  workflow_dispatch:
    inputs:
      example_input:
        description: 'An example input value'
        required: false
        default: 'default-value'

permissions:
  contents: write

jobs:
  manual-job:
    runs-on: ubuntu-latest
    if: github.ref == 'refs/heads/master'

    steps:
      - name: Print Trigger Info
        run: |
          echo "This workflow was triggered manually."
          echo "Input value: ${{ github.event.inputs.example_input }}"
      - uses: actions/checkout@v4
        if: github.ref == 'refs/heads/master'
        with:
          token: ${{ secrets.GH_TOKEN }}
          fetch-depth: 2
      - uses: actions/checkout@v4
        if: github.ref != 'refs/heads/master'
        with:
          fetch-depth: 2
      - name: Setup PHP with PECL extension
        uses: shivammathur/setup-php@v2
        with:
          php-version: '8.1'
      - uses: actions/setup-python@v2
        with:
          python-version: '3.11'
          cache: 'pip'
      - name: create usr/share/dotnet folder
        run: |
          sudo mkdir -p /usr/share/dotnet
      - uses: actions/setup-dotnet@v4
        with:
          dotnet-version: '7.0.x'
          dotnet-quality: 'preview'
          cache: false
<<<<<<< HEAD
=======
          run: |
            sudo mkdir -p /usr/share/dotnet
>>>>>>> 9e586db7
      - name: Install NPM dependencies
        run: npm ci
      - name: Composer install
        run: composer install
      - name: Install python dependencies
        run: pip install -r ci-requirements.txt
      - name: Transpile and Build
        run: npm run force-build
      - name: Base tests Rest
        run: npm run test-base-rest
      - name: Base tests Ws
        run: npm run test-base-ws
      - name: Id tests
        run: npm run id-tests
      - name: Request tests
        run: npm run request-tests
      - name: Response tests
        run: npm run response-tests
      - name: CommonJs tests
        run: npm run commonjs-tests
      - name: Package Test
        run: npm run package-test
      - name: Freshness Test
        run: npm run test-freshness<|MERGE_RESOLUTION|>--- conflicted
+++ resolved
@@ -46,11 +46,8 @@
           dotnet-version: '7.0.x'
           dotnet-quality: 'preview'
           cache: false
-<<<<<<< HEAD
-=======
           run: |
             sudo mkdir -p /usr/share/dotnet
->>>>>>> 9e586db7
       - name: Install NPM dependencies
         run: npm ci
       - name: Composer install
