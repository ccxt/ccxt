name: Release workflow

on:
  workflow_dispatch:
    inputs:
      example_input:
        description: 'An example input value'
        required: false
        default: 'default-value'

permissions:
  contents: write

jobs:
  manual-job:
    runs-on: ubuntu-latest
    if: github.ref == 'refs/heads/master'
    steps:
      - name: Print Trigger Info
        run: |
          echo "This workflow was triggered manually."
          echo "Input value: ${{ github.event.inputs.example_input }}"
      - uses: actions/checkout@v4
        with:
          ssh-key: ${{secrets.SECRET_KEY}}
          fetch-depth: 2
      - uses: actions/setup-node@v4
        with:
          node-version: '20'
          registry-url: "https://registry.npmjs.org"
      - name: Setup PHP with PECL extension
        uses: shivammathur/setup-php@v2
        with:
          php-version: '8.1'
      - uses: actions/setup-python@v2
        with:
          python-version: '3.11'
          cache: 'pip'
      - name: create usr/share/dotnet folder
        run: |
          sudo mkdir -p /usr/share/dotnet
      - uses: actions/setup-dotnet@v4
        with:
          dotnet-version: '7.0.x'
          dotnet-quality: 'preview'
          run: |
            sudo mkdir -p /usr/share/dotnet
      - uses: actions/checkout@v4
      - name: Setup Go
        uses: actions/setup-go@v5
        with:
          go-version: "1.21.x"
      - name: Install NPM dependencies
        run: npm ci
      - name: Composer install
        run: composer install
      - name: Install python dependencies
        run: pip install -r ci-requirements.txt
      - name: Install Wheel
        run: pip install wheel twine
      - name: export exchanges (remove later)
        run: npm run export-exchanges
      # # - name: Transpile and Build
      # #   run: npm run force-build
      # - name: Base tests Rest
      #   run: npm run test-base-rest
      # - name: Base tests Ws
      #   run: npm run test-base-ws
      # - name: Id tests
      #   run: npm run id-tests
      # - name: Request tests
      #   run: npm run request-tests
      # - name: Response tests
      #   run: npm run response-tests
      # # - name: CommonJs tests
      # #   run: npm run commonjs-test tmp disabling it
      # - name: Package Test
      #   run: npm run package-test
      # - name: Freshness Test
      #   run: npm run test-freshness
      # - name: Go Types Test
      #   run: npm run test-types-go
      # Will start the deployment process
      - name: Set new Version
        run: |
          npm config set git-tag-version=false
          NPM_VERSION=$(npm version patch)
          echo "NPM_VERSION=$NPM_VERSION" >> $GITHUB_ENV
          COMMIT_MESSAGE=${NPM_VERSION:1}
          echo "COMMIT_MESSAGE=$COMMIT_MESSAGE" >> $GITHUB_ENV
      - name: Pull changes
        run: |
            git config --global pull.rebase false
            git pull origin master
      - name: vss and copy python-files
        run: npm run vss && npm run copy-python-files
      - name: Commit files
        run: git add . -A
      - name: Git status
        run: git status
      - name: cleanup old tags
        run: npm run cleanup-old-tags --limit
      - name: Create GH Release and git-tag-version and push
        env:
          COMMIT_MESSAGE: ${{ env.COMMIT_MESSAGE }}
          NPM_VERSION: ${{ env.NPM_VERSION }}
<<<<<<< HEAD
          GITHUB_TOKEN: ${{ secrets.GITHUB_TOKEN }}
=======
          GITHUB_TOKEN: ${{ secrets.GH_TOKEN }}
>>>>>>> 071fb988
        run: |
               echo "COMMIT_MESSAGE=$COMMIT_MESSAGE"
               git config --global user.name "github-actions[bot]"
               git config --global user.email "github-actions[bot]@users.noreply.github.com"
               git remote set-url origin https://${GITHUB_TOKEN}@github.com/${{ github.repository }}
               git tag -a "${NPM_VERSION}" -m "${COMMIT_MESSAGE}"
               git commit -m "${COMMIT_MESSAGE}"
<<<<<<< HEAD
               git remote set-url origin https://${GITHUB_TOKEN}@github.com/${{ github.repository }}
=======
>>>>>>> 071fb988
               git push --tags
               echo "Creating github release..."
               gh release create "${NPM_VERSION}" --generate-notes --verify-tag
               git push

      - name: Publish Go node_modules
        env:
          VERSION: ${{ env.NPM_VERSION }}
        run: |
          GOPROXY=proxy.golang.org go list -m github.com/ccxt/ccxt@$VERSION
      - name: C# Release Build
        run: npm run buildCSRelease
      - name: Deploy C#
        env:
          NUGGET_TOKEN: ${{ secrets.NUGET_TOKEN }}
        run: ./cs/deploy.sh;
      - name: Deploy Python
        env:
          PYPI_TOKEN: ${{ secrets.PYPI_TOKEN }}
        run: cd python && ./deploy.sh && cd ..;
      - uses: JS-DevTools/npm-publish@v3
        with:
          token: ${{ secrets.NPM_TOKEN }}<|MERGE_RESOLUTION|>--- conflicted
+++ resolved
@@ -104,11 +104,7 @@
         env:
           COMMIT_MESSAGE: ${{ env.COMMIT_MESSAGE }}
           NPM_VERSION: ${{ env.NPM_VERSION }}
-<<<<<<< HEAD
           GITHUB_TOKEN: ${{ secrets.GITHUB_TOKEN }}
-=======
-          GITHUB_TOKEN: ${{ secrets.GH_TOKEN }}
->>>>>>> 071fb988
         run: |
                echo "COMMIT_MESSAGE=$COMMIT_MESSAGE"
                git config --global user.name "github-actions[bot]"
@@ -116,10 +112,7 @@
                git remote set-url origin https://${GITHUB_TOKEN}@github.com/${{ github.repository }}
                git tag -a "${NPM_VERSION}" -m "${COMMIT_MESSAGE}"
                git commit -m "${COMMIT_MESSAGE}"
-<<<<<<< HEAD
                git remote set-url origin https://${GITHUB_TOKEN}@github.com/${{ github.repository }}
-=======
->>>>>>> 071fb988
                git push --tags
                echo "Creating github release..."
                gh release create "${NPM_VERSION}" --generate-notes --verify-tag
