--- conflicted
+++ resolved
@@ -238,11 +238,7 @@
 - `./dist/ccxt.browser.js` for the browser bundle
 - `./ccxt.php` for PHP
 
-<<<<<<< HEAD
-Generated versions and docs are transpiled from the source `ccxt.ts` file and files in `./ts/` by the `npm run build` command.
-=======
 Generated versions and docs are transpiled from the source `ts/src` folder by the `npm run build` command.
->>>>>>> 9597e547
 
 ### Transpiled (generated) files
 
