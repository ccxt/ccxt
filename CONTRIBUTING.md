# Contributing To The CCXT Library

- [How To Submit A Question Or Issue](#how-to-submit-an-issue)
- [How To Contribute Code](#how-to-contribute-code)
  - [What You Need To Have](#what-you-need-to-have)
  - [What You Need To Know](#what-you-need-to-know)

## How To Submit An Issue

<<<<<<< HEAD
If you want to submit an issue & resolve it quickly:

- Search for similar [issues](https://github.com/ccxt/ccxt/issues) first to avoid duplicates.
- Read the [Manual](https://github.com/ccxt/ccxt/wiki/Manual), especially:
  - Get familiar with [Exchange Properties](https://github.com/ccxt/ccxt/wiki/Manual#exchange-properties)
  - Beware of [Rate Limit](https://github.com/ccxt/ccxt/wiki/Manual#rate-limit) && [DDoS Protection](https://github.com/ccxt/ccxt/wiki/Manual#ddos-protection-by-cloudflare--incapsula)
  - Ensure you have correct [API Keys Setup](https://github.com/ccxt/ccxt/wiki/Manual#api-keys-setup)
  - Frequently asked questions: [FAQ](https://github.com/ccxt/ccxt/wiki/FAQ) 
  - Follow steps in [Troubleshooting](https://github.com/ccxt/ccxt/wiki/Manual#troubleshooting)
- If your issue is unique, the following **IS REQUIRED**:
  - a basic description about the failure
  - **set `exchange.verbose = true` property on the exchange instance before calling its functions or methods**
  - **DON'T POST SCREENSHOTS OF CODE OR ERRORS, POST THE OUTPUT AND CODE IN PLAIN TEXT!**
  - **surround code and output with triple backticks: &#096;&#096;&#096;GOOD&#096;&#096;&#096;**
  - paste code snippet you're having difficulties with. Remove all irrelevant parts, leave just the essence of the code to reproduce the issue.
  - paste **full verbose output** of the failing method **without api keys** (include the request and response, not just an error callstack)
  - paste your ccxt & programming language version
=======
Read the notes when opening a [new issue on github](https://github.com/ccxt/ccxt/issues/new/choose) and provide the requested details, so we can assist you better. You can aso read [Troubleshooting](https://github.com/ccxt/ccxt/wiki/Manual#troubleshooting) section.

>>>>>>> 474d4995

### Reporting Vulnerabilities And Critical Issues

If you found a security issue or a critical vulnerability and reporting it in public would impose risk – please feel free to send us a message to <a href="mailto:info@ccxt.trade">info@ccxt.trade</a>.

## How To Contribute Code

- **[MAKE SURE YOUR CODE IS UNIFIED](https://github.com/ccxt/ccxt/blob/master/CONTRIBUTING.md#derived-exchange-classes)!**

  **↑ This is the most important rule of all!!!**

- **BEFORE ANY PUSH MAKE SURE YOU RUN THIS COMMAND LOCALLY: `git config core.hooksPath .git-templates/hooks`**

- **PLEASE, DO NOT COMMIT THE FOLLOWING FILES IN PULL REQUESTS:**

  - `/build/*` (these are generated automatically)
  - `/js/*` (these are compiled from the typescript version)
  - `/php/*` (except for base classes)
  - `/python/*` (except for base classes)
  - `/cs/*` (except for base classes)
  - `/ccxt.js`
  - `/README.md` (exchange lists are generated automatically)
  - `/package.json`
  - `/package.lock`
  - `/wiki/*` (except for real edits, exchange lists are generated automatically)
  - `/dist/ccxt.browser.js` (this is also browserified automatically)


  These files are generated ([explained below](https://github.com/ccxt/ccxt/blob/master/CONTRIBUTING.md#multilanguage-support)) and will be overwritten upon build. Please don't commit them to avoid bloating the repository which is already quite large. Most often, you have to commit just one single source file to submit an edit to the implementation of an exchange.

- **PLEASE, SUBMIT ATOMIC EDITS, ONE PULL REQUEST PER ONE EXCHANGE, DO NOT MIX THEM**
- **MAKE SURE YOUR CODE PASSES ALL SYNTAX CHECKS BY RUNNING `npm run build`**

## Pending Tasks

Below is a list of functionality we would like to have implemented and fully **unified** in the library in the first place at this time. Most of these tasks are already in progress, implemented for some exchanges, but not all of them:

- Margin trading
- Leverage
- Derivatives (futures, options)
- Main account / subaccounts
- Conditional orders (stop loss, take profit)
- `transfer` between subaccounts and main account
- `fetchTransfer`
- `fetchTransfers`
- `fetchLedger`
- `fetchPositions`
- `closePosition`
- `closePositions`

If you want to contribute by submitting partial implementations be sure to look up examples of how it's done inside the library (where implemented already) and copy the adopted practices.

If your proposal, suggestion or improvement does not relate to the above list of tasks before submitting it make sure it is:
1. really needed by the majority of ccxt users
2. designed to be a general-purpose solution, not hardcoded for your specific needs
3. done in a generalized way compatible with all exchanges (not exchange-specific)
4. portable (available in all supported languages)
5. robust
6. explicit in what it's doing
7. doesn't break anything (if you change a method, make sure that all other methods calling the edited method are not broken)

The following is a set of rules for contributing to the ccxt library codebase.

## What You Need To Have

If you're not going to develop CCXT and contribute code to the CCXT library, then you don't need the Docker image nor the CCXT repository. If you just want to use CCXT inside your project simply install it as a regular package into the project folder as documented in the Manual (https://github.com/ccxt/ccxt/wiki/Install):

- [JavaScript / Node.js / NPM](https://github.com/ccxt/ccxt/wiki/Install#javascript-npm)

  ```shell
  # JavaScript / Node.js / NPM
  npm install ccxt
  ```

- [Python / PIP](https://github.com/ccxt/ccxt/wiki/Install#python)

  ```shell
  # Python
  pip install ccxt  # or pip3 install ccxt
  ```

- [PHP / Composer](https://github.com/ccxt/ccxt/wiki/Install#php)

  ```shell
  # PHP / Composer
  composer install ccxt
  ```

- [C# / Nugget](https://github.com/ccxt/ccxt/wiki/Install#netc)

  ```shell
  # C# / Nugget
  dotnet add ccxt
  ```

### With Docker

The easiest way is to use Docker to run an isolated build & test environment with all the dependencies installed:

```shell
docker-compose run --rm ccxt
```

That builds a container and opens a shell, where the `npm run build` and `node run-tests` commands should simply work out of the box.

The CCXT folder is mapped inside of the container, except the `node_modules` folder — the container would have its own ephemeral copy — so that won't mess up your locally installed modules. This means that you can edit sources on your host machine using your favorite editor and build/test them in the running container.

This way you can keep the build tools and processes isolated, not having to work through the painful process of installing all those dependencies to your host machine manually.

### Without Docker

#### Dependencies

- Git
- [Node.js](https://nodejs.org/en/download/) 8+
- [Python](https://www.python.org/downloads/) 3.5.3+
  - requests (`pip install requests`)
  - [aiohttp](https://docs.aiohttp.org/) (`pip install aiohttp`)
  - [ruff](https://docs.astral.sh/ruff/) (`pip install ruff`)
  - [tox](https://tox.readthedocs.io)
    - via pip: `pip install tox`
    - MacOS with [brew](https://brew.sh): `brew install tox`
    - Ubuntu Linux: `apt-get install tox`
- [PHP](https://secure.php.net/downloads.php) 8.1+ with the following extensions installed and enabled:
  - cURL
  - iconv
  - mbstring
  - PCRE
  - gmp
- [C#](https://dotnet.microsoft.com/en-us/download) 7.0

#### Build Steps

```shell
git clone https://github.com/ccxt/ccxt.git
```

```shell
cd ccxt
```

```shell
npm install
```

```shell
npm run build
```

## What You Need To Know

### Repository Structure

The contents of the repository are structured as follows:

```shell
/                          # root directory aka npm module/package folder for Node.js
/.babelrc                  # babel config used for making the ES5 version of the library
/.eslintrc                 # linter
/.gitattributes            # contains linguist settings for language detection in repo
/.gitignore                # ignore it
/.npmignore                # files to exclude from the NPM package
/.travis.yml               # a YAML config for travis-ci (continuous integration)
/CONTRIBUTING.md           # this file
/LICENSE.txt               # MIT
/README.md                 # master markdown for GitHub, npmjs.com, npms.io, yarn and others
/build/                    # build scripts
/build/export-exchanges.js # used to create tables of exchanges in the docs during the build
/build/transpile.js        # the transpilation script
/build/update-badges.js    # a JS script to update badges in the README and in docs
/build/vss.js              # reads single-sourced version from package.json and writes it everywhere
/dist/                     # a folder for the generated browser bundle of CCXT
/ccxt.js                   # entry point for the master JS version of the ccxt library
/ccxt.php                  # entry point for the PHP version of the ccxt library
/js/                       # the JS version of the library
/ts/                       # the TypeScript version of the library
/php/                      # PHP ccxt module/package folder
/cs/                       # C#/dotnet package folder
/python/                   # Python ccxt module/package folder for PyPI
/python/__init__.py        # entry point for the Python version of the ccxt.library
/python/async_support/     # asynchronous version of the ccxt.library for Python 3.5.3+ asyncio
/python/base/              # base code for the Python version of the ccxt library
/python/MANIFEST.in        # a PyPI-package file listing extra package files (license, configs, etc...)
/python/README.md          # a copy of README.md for PyPI
/python/setup.cfg          # wheels config file for the Python package
/python/setup.py           # pip/setuptools script (build/install) for ccxt in Python
/python/tox.ini            # tox config for Python
/examples/                 # self-explanatory
/examples/js               # ...
/examples/php              # ...
/examples/py               # ...
/exchanges.cfg             # custom bundle config for including only the exchanges you need
/package.json              # npm package file, also used in setup.py for version single-sourcing
/run-tests.js              # a front-end to run individual tests of all exchanges in all languages (JS/PHP/Python)
/wiki/                     # the source of all docs (edits go here)
```

### Multilanguage Support

The ccxt library is available in several different languages (TypeScript, JavaScript, Python, PHP, C# and more to come). We encourage developers to design *portable* code, so that a single-language user could read the code in other languages and understand it easily. This helps the adoption of the library. The main goal is to provide a generalized, unified, consistent and robust interface to as many existing cryptocurrency exchanges as possible.

At first, all language-specific versions were developed in parallel, but separately from each other. But when it became too hard to maintain and keep the code consistent among all supported languages we have decided to switch to what we call a *source/generated* process. There is now a single source version in one language, that is TypeScript. Other language-specific versions are syntactically derived (transpiled, generated) automatically from the source version. But it doesn't mean that you have to be a TS or a JS coder to contribute. The portability principle allows Python and PHP devs to effectively participate in developing the source version as well.

The module entry points are:
- `./python/__init__.py` for the Python pip package
- `./python/async/__init__.py` for the Python 3.7.0+ ccxt.async_support subpackage
- `./js/ccxt.js` for the Node.js npm package
- `./ts/ccxt.ts` for TypeScript
- `./dist/ccxt.browser.js` for the browser bundle
- `./ccxt.php` for PHP

Generated versions and docs are transpiled from the source `ts/src` folder by the `npm run build` command.

### Transpiled (generated) files

- All derived exchange classes are transpiled by `tsc` from TypeScript to JavaScript and by our custom transpiler from TypeScript to PHP and Python. The source files are language-agnostic, easily mapped line-to-line to any other language and written in a cross-language-compatible way. Any coder can read it (by design).
- All base classes are **not** transpiled, those are language-specific.

#### JavaScript

The `ccxt.browser.js` is generated with Babel from source.

#### Python

These files containing derived exchange classes are transpiled from TS into Python:

- `ts/[_a-z].ts` → `python/ccxt/async/[_a-z].py`
- `python/ccxt/async[_a-z].py` → `python/ccxt/[_a-z].py` (Python 3 asyncio → Python sync transpilation stage)
- `python/ccxt/test/test_async.py` → `python/ccxt/test/test_sync.py` (the sync test is generated from the async test)

These Python base classes and files are not transpiled:

- `python/ccxt/base/*`
- `python/ccxt/async/base/*`

#### PHP

These files containing derived exchange classes are transpiled from TS into C#:

- `ts/[_a-z].ts` → `php/[_a-z].php`

These PHP base classes and files are not transpiled:

- `php/Exchange.php php/ExchangeError.php php/Precise.php ...`

#### C#

These files containing derived exchange classes are transpiled from TS into C#:

- `ts/src/[_a-z].ts` → `cs/src/exchanges/[_a-z].cs`

These C# base classes and files are not transpiled:

- `cs/base/*`

#### Typescript

- Development is made using these files

### Base Class

```UNDER CONSTRUCTION```

### Derived Exchange Classes

Transpiler is regex-based and heavily relies on specific formatting rules. If you break them then the transpiler will either
fail to generate Python/PHP classes at all or will generate malformed Python/PHP syntax.

Below are key notes on how to keep the JS code transpileable.

Use the linter `npm run lint js/your-exchange-implementation.js` before you build. It will cover many (but not all) the issues,
so manual checking will still be required if transpilation fails.

If you see a `[TypeError] Cannot read property '1' of null` exception or any other transpilation error when you `npm run build`, check if your code satisfies the following rules:

- don't put empty lines inside your methods
- always use Python-style indentation, it is preserved as is for all languages
- indent with 4 spaces **exactly**, avoid tabs
- put an empty line between each of your methods
- avoid mixed comment styles, use double-slash `//` in JS for line comments
- avoid multi-line comments

If the transpiling process finishes successfully, but generates incorrect Python/PHP syntax, check for the following:

- every opening bracket like `(` or `{` should have a space before it!
- do not use language-specific code syntax sugar, even if you really want to
- unfold all maps and comprehensions to basic for-loops
- don't change the arguments of overridden inherited methods, keep them uniform across all exchanges
- everything should be done using base class methods only (for example, use `this.json ()` for converting objects to json)
- always put a semicolon `;` at the end of each statement, as in PHP/C-style
- all associative keys must be single-quoted strings everywhere (`array['good']`), do not use the dot notation (`array.bad`)
- never use the `var` keyword, instead use `const` for constants or `let` for variables

And structurally:

- if you need another base method you will have to implement it in all three languages
- try not to issue more than one HTTP request from a unified method
- avoid changing the contents of the arguments and params passed by reference into function calls
- keep it simple, don't do more than one statement in one line
- try to reduce syntax & logic (if possible) to basic one-liner expressions
- multiple lines are ok, but you should avoid deep nesting with lots of brackets
- do not use conditional statements that are too complex (heavy if-bracketing)
- do not use heavy ternary conditionals
- avoid operators clutter (**don't do this**: `a && b || c ? d + 80 : e ** f`)
- do not use `.includes()`, use `.indexOf()` instead!
- never use `.toString()` on floats: `Number (0.00000001).toString () === '1e-8'`
- do not use closures, `a.map` or `a.filter (x => (x === 'foobar'))` is not acceptable in derived classes
- do not use the `in` operator to check if a value is in a non-associative array (list)
- don't add custom currency or symbol/pair conversions and formatting, copy from existing code instead
- **don't access non-existent keys, `array['key'] || {}` won't work in other languages!**

#### Sending Market Ids

Most of exchanges' API endpoints will require an exchange-specific market symbol or trading pair or instrument to be specified in the request.

**We don't send unified symbols to exchanges directly!** They are not interchangeable! There is a significant difference between *exchange-specific market-ids* and *unified symbols*! This is explained in the Manual, here:

- https://github.com/ccxt/ccxt/wiki/Manual#markets
- https://github.com/ccxt/ccxt/wiki/Manual#symbols-and-market-ids

**NEVER DO THIS:**

```javascript
async fetchTicker (symbol, params = {}) {
   const request = {
      'pair': symbol, // very bad, sending unified symbols to the exchange directly
   };
   const response = await this.publicGetEndpoint (request);
   // parse in a unified way...
}
```

**DO NOT DO THIS EITHER:**

```javascript
async fetchTicker (symbol, params = {}) {
   const request = {
      'symbol': symbol, // very bad, sending unified symbols to the exchange directly
   };
   const response = await this.publicGetEndpoint (request);
   // parse in a unified way...
}
```

Instead of sending a unified CCXT symbol to the exchange, we **always** take the exchange-specific market-`id` that corresponds to that symbol. If it so happens that an exchange specific market-id is exactly the same as the CCXT unified symbol – that's a happy coincidence, but we never rely on that in the unified CCXT API.

To get the exchange-specific market-id by a unified CCXT symbol, use the following methods:

- `this.market (symbol)` – returns the entire unified market structure, containing the `id`, `baseId`, `quoteId`, and many other interesting things
- `this.marketId (symbol)` – returns just the exchange-specific `id` of a market by a unified symbol (if you don't need anything else)

**GOOD EXAMPLES:**

```javascript
async fetchTicker (symbol, params = {}) {
   const market = this.market (symbol); // the entire market structure
   const request = {
      'pair': market['id'], // good, they may be equal, but often differ, it's ok
   };
   const response = await this.publicGetEndpoint (this.extend (request, params));
   // parse in a unified way...
}
```

```javascript
async fetchTicker (symbol, params = {}) {
   const marketId = this.marketId (symbol); // just the id
   const request = {
      'symbol': marketId, // good, they may be equal, but often differ, it's ok
   };
   const response = await this.publicGetEndpoint (this.extend (request, params));
   // parse in a unified way...
}
```

#### Parsing Symbols

When sending requests to the exchange unified symbols have to be _"converted"_ to exchange-specific market-`id`s like shown above. The same is true on the other end – when receiving an exchange response it has an exchange-specific market-`id` inside it that has to be _"converted back"_ to a unified CCXT symbol.

**We don't put exchange-specific market-`id`s in unified structures directly!** We can't freely interchange symbols with ids! There is a significant difference between an *exchange-specific market-ids* and *unified symbols*! This is explained in the Manual, here:

- https://github.com/ccxt/ccxt/wiki/Manual#markets
- https://github.com/ccxt/ccxt/wiki/Manual#symbols-and-market-ids

**NEVER DO THIS:**:

```javascript
parseTrade (trade, market = undefined) {
   // parsing code...
   return {
      'info': trade,
      'symbol': trade['pair'], // very bad, returning exchange-specific market-ids in a unified structure!
      // other fields...
   };
}
```

**DO NOT DO THIS EITHER**

```javascript
parseTrade (trade, market = undefined) {
   // parsing code...
   return {
      'info': trade,
      'symbol': trade['symbol'], // very bad, returning exchange-specific market-ids in a unified structure!
      // other fields...
   };
}
```

In order to handle the market-`id` properly it has to be looked-up in the info cached on this exchange with `loadMarkets()`:

**GOOD EXAMPLE:**

```javascript
parseTrade (trade, market = undefined) {
    const marketId = this.safeString (trade, 'pair');
    // safeSymbol is used to parse the market id to a unified symbol
    const symbol = this.safeSymbol (marketId, market);
    return {
       'info': trade,
       'symbol': symbol, // very good, a unified symbol here now
       // other fields...
    };
}
```

#### Accessing Dictionary Keys

In JavaScript, dictionary keys can be accessed in two notations:

- `object['key']` (single-quoted string key notation)
- `object.key` (property notation)

Both work almost identically, and one is implicitly converted to another upon executing the JavaScript code.

While the above does work in JavaScript, **it will not work in Python or PHP**. In most languages, associative dictionary keys are not treated in the same way as properties. Therefore, in Python `object.key` is not the same as `object['key']`. In PHP `$object->key` is not the same as `$object['key']` as well. Languages that differentiate between associative keys and properties use different notations for the two.

To keep the code transpileable, please, remember this simple rule: *always use the single-quoted string key notation `object['key']` for accessing all associative dictionary keys in all languages everywhere throughout this library!*

#### Sanitizing Input With `safe`-Methods

JavaScript is less restrictive than other languages. It will tolerate an attempt to dereference a non-existent key where other languages will throw an Exception:

```javascript
// JavaScript

const someObject = {}

if (someObject['nonExistentKey']) {
    // the body of this conditional will not execute in JavaScript
    // because someObject['nonExistentKey'] === undefined === false
    // but JavaScript will not throw an exception on the if-clause
}
```

However, the above logic with *"an undefined value by default"* will not work in Python or PHP.

```python
# Python
some_dictionary = {}

# breaks
if some_dictionary['nonExistentKey']:
    # in Python the attempt to dereference the nonExistentKey value
    # will throw a standard built-in KeyError exception

# works
if 'nonExistentKey' in some_dictionary and some_dictionary['nonExistentKey']:
    # this is a way to check if the key exists before accessing the value

# also works
if some_dictionary.get('nonExistentKey'):
    # another a way to check if the key exists before accessing the value...
```

Most languages will not tolerate an attempt to access a non-existent key in an object.

For the above reasons, please, **never do this** in the transpiled JS files:

```javascript
// JavaScript
const value = object['key'] || other_value; // will not work in Python or PHP!
if (object['key'] || other_value) { /* will not work in Python or PHP! */ }
```

Therefore we have a family of `safe*` functions:

- `safeInteger (object, key, default)`, `safeInteger2 (object, key1, key2, default)` –for parsing timestamps in milliseconds
- `safeNumber (object, key, default)`, `safeNumber2 (object, key1, key2, default)` – for parsing amounts, prices, costs
- `safeString (object, key, default)`, `safeString2 (object, key1, key2, default)` – for parsing ids, types, statuses
- `safeStringLower (object, key, default)`, `safeStringLower2 (object, key1, key2, default)` – for parsing and turning to lowercase
- `safeStringUpper (object, key, default)`, `safeStringUpper2 (object, key1, key2, default)` – for parsing and turning to uppercase
- `safeBool(object, key, default)` - for parsing bools inside dictionaries and arrays/lists
- `safeList(object, key, default)` - for parsing lists/arrays inside dictionaries and arrays/lists
- `safeDict(object, key, default)` - for parsing dictionaries inside dictionaries and arrays/lists
- `safeValue (object, key, default)`, `safeValue2 (object, key1, key2, default)` – for parsing objects (dictionaries) and arrays (lists)
- `safeTimestamp (object, key, default)`, `safeTimestamp2 (object, key1, key2, default)` – for parsing UNIX timestamps in seconds

The `safeValue` function is used for objects inside objects, arrays inside objects and boolean `true/false` values (**deprecated, use it only when you don't know exactly which type is going to be returned, otherwise prefer** `safeBool/safeDict/safeList`).

If you need to search for several different keys within an object you have available the `safeMethodN` function's family that allows for a search with an arbitrary number of keys by accepting an array of keys as an argument.

```javascript
const price = this.safeStringN (object, [ 'key1', 'key2', 'key3' ], defaultValue)
```
For every safe method listed above, there is the correspondent `safeMethodN` too.

The above safe-functions will check for the existence of the `key` (or `key1`, `key2`) in the object and will properly return `undefined/None/null` values for JS/Python/PHP. Each function also accepts the `default` value to be returned instead of `undefined/None/null` in the last argument.

Alternatively, you could check for the key existence first...

So, you have to change this:

```javascript
if (params['foo'] !== undefined) {
}
```

↓

```javascript
const foo = this.safeValue (params, 'foo');
if (foo !== undefined) {
}
```

Or:

```javascript
if ('foo' in params) {
}
```

#### Using Base Class Cryptography Methods For Authentication

Do not reinvent the wheel. Always use base-class methods for cryptography.

The CCXT library supports the following authentication algorithms and cryptography algorithms:

- HMAC
- JWT (JSON Web Token)
- RSA
- ECDSA Elliptic Curve Cryptography
  - NIST P256
  - secp256k1
- OTP 2FA (one-time password 2-factor authentication)

The base `Exchange` class offers several methods that are key to practically all cryptography in this lib. Derived exchange implementations must not use external dependencies for cryptography, everything should be done with base methods only.

- `hash (message, hash = 'md5', digest = 'hex')`
- `hmac (message, secret, hash = 'sha256', digest = 'hex')`
- `jwt (message, secret, hash = 'HS256')`
- `rsa (message, secret, alg = 'RS256')`
- `ecdsa (request, secret, algorithm = 'p256', hash = undefined)`
- `totp (secret)`
- `stringToBase64()`, `base64ToBinary()`, `binaryToBase64()`...

The `hash()` method supports the following `hash` algorithms:

- `'md5'`
- `'sha1'`
- `'sha3'`
- `'sha256'`
- `'sha384'`
- `'sha512'`
- `'keccak'`

The `digest` encoding argument accepts the following values:

- `'hex'`
- `'binary'`

The `hmac()` method also supports `'base64'` for the `digest` argument. This is for `hmac()` only, other implementations should use `'binary'` with `binaryToBase64()`.

#### Timestamps

**All timestamps throughout all unified structures within this library are integer UTC timestamps _in milliseconds_!**

In order to convert to milliseconds timestamps, CCXT implements the following methods:

```javascript
const data = {
   'unixTimestampInSeconds': 1565242530,
   'unixTimestampInMilliseconds': 1565242530165,
   'unixTimestampAsDecimal': 1565242530.165,
   'stringInSeconds': '1565242530',
};

// convert to integer if the underlying value is already in milliseconds
const timestamp = this.safeInteger (data, 'unixTimestampInMilliseconds'); // === 1565242530165

// convert to integer and multiply by a thousand if the value has milliseconds after dot
const timestamp = this.safeTimestamp (data, 'unixTimestampAsDecimal'); // === 1565242530165

// convert to integer and multiply by a thousand if the value is a UNIX timestamp in seconds
const timestamp = this.safeTimestamp (data, 'unixTimestampInSeconds'); // === 1565242530000

// convert to integer and multiply by a thousand if the value is in seconds
const timestamp = this.safeTimestamp (data, 'stringInSeconds'); // === 1565242530000
```

#### Working With Array Lengths

In JavaScript the common syntax to get a length of a string or an array is to reference the `.length` property like shown here:

```javascript
someArray.length

// or

someString.length
```

And it works for both strings and arrays. In Python this is done in a similar way:

```python
len(some_array)

# or

len(some_string)
```

So the length is accessible in the same way for both strings and arrays and both work fine.

However, with PHP this is different, so the syntax for string lengths and array lengths is different:

```php
count(some_array);

// or

strlen(some_string); // or mb_strlen
```

Because the transpiler works line-by-line and does no code introspection, it cannot tell arrays from strings and cannot properly transpile `.length` to PHP without additional hinting. It will always transpile JS `.length` to PHP `strlen` and will prefer string lengths over array lengths. In order to indicate an array length properly we have to do the following:

```javascript
const arrayLength = someArray.length;
// the above line ends with .length;
// that ending is a hint for the transpiler that will recognize someArray
// as an array variable in this place, rather than a string type variable
// now we can use arrayLength for the arithmetic
```

That `.length;` line ending does the trick. The only case when the array `.length` is preferred over the string `.length` is the `for` loop. In the header of the `for` loop, the `.length` always refers to array length (not string length).

#### Adding Numbers And Concatenating Strings

In JS the arithmetic addition `+` operator handles both strings and numbers. So, it can concatenate strings with `+` and can sum up numbers with `+` as well. The same is true with Python. With PHP this is different, so it has different operators for string concatenation (the "dot" operator `.`) and for arithmetic addition (the "plus" operator `+`). Once again, because the transpiler does no code introspection it cannot tell if you're adding up numbers or strings in JS. This works fine until you want to transpile this to other languages, be it PHP or whatever other language it is.

There's this aspect of representation of numbers throughout the lib.
The existing approach documented in the Manual says that the library will accept and will return "floats everywhere" for amounts, prices, costs, etc.
Using floats is the easiest way of onboarding new users.
This has known quirks, it's impossible to represent exact numbers with floats (https://0.30000000000000004.com/)

To address that, we are switching to string-based representations everywhere.
So, we are now in the process of moving towards strings in a non-breaking way.

The new approach is:

We are adding an internal layer for string-based representations and string-based maths in the response parsers.
That internal layer is built on top of the base `Precise` class, that is used to do all string-based maths.
That class requires strings to operate on them and it will return strings as well.
All existing old parsers must be rewritten to use `Precise` string-based representations, on first-encounter.
All new code of all new parsers must be initially written with `Precise` string-based representations.

What exactly that means:

Compare this pseudocode showing how it was done **before** (an example of some arbitrary parsing code for the purpose of explaining it):

```javascript
const amount = this.safeFloat (order, 'amount');
const remaining = this.safeFloat (order, 'remaining');
if (remaining > 0) {
    status = 'open';
} else {
    status = 'closed';
}
// ...
return {
    // ...
    'amount': amount,
    'remaining': remaining,
    'status': status,
    // ...
};
```

This is how we should do it **from now on**:

```javascript
const amount = this.safeNumber (order, 'amount'); // internal string-layer
const remaining = this.safeString (order, 'remaining'); // internal string-layer
if (Precise.stringGt (remaining, '0')) { // internal string-layer
    status = 'open';
} else {
    status = 'closed';
}
// ...
return {
    // ...
    'amount': amount, // external layer, goes to the user
    'remaining': this.parseNumber (remaining), // external layer, goes to the user
    'status': status,
    // ...
};
```

In all new code of all parsers we should use string-based numbers throughout the body of the parser. Also we should add `parseNumber` as the last step of handling numeric values upon returning the result to the caller. The above two snippets are just examples, showing the usage of `Precise` with `safeString` and `parseNumber`. The actual parsers of orders also involve safeOrder-methods: https://github.com/ccxt/ccxt/pulls?q=safeOrder2.

The user will ultimately have an option to choose which implementation of parseNumber he wants: the one returning floats or the one returning strings. This way everyone will remain happy and the library will work both ways in a non-breaking fashion.

The rule of thumb is: **`+` is for string concatenation only (!)** and **ALL arithmetic operations must use `Precise`**.

#### Formatting Decimal Numbers To Precision

This section covers the request-assembly part. The `.toFixed ()` method has [known rounding bugs](https://www.google.com/search?q=toFixed+bug) in JavaScript, and so do the other rounding methods in the other languages as well. In order to work with number formatting consistently use the [`decimalToPrecision` method as described in the Manual](https://github.com/ccxt/ccxt/wiki/Manual#methods-for-formatting-decimals).

#### Escaped Control Characters

When using strings containing control characters like `"\n"`, `"\t"`, always enclose them in double quotes (`"`), not single quotes (`'`)! Single-quoted strings are not parsed for control characters and are treated as is in many languages apart from TypeScript. Therefore for tabs and newlines to work in PHP, we need to surround them with double quotes (especially in the `sign()` implementation).

Bad:

```javascript
const a = 'GET' + method.toLowerCase () + '\n' + path;
const b = 'api\nfoobar.com\n';
```

Good:

```javascript
const a = 'GET' + method.toLowerCase () + "\n" + path; // eslint-disable-line quotes
// eslint-disable-next-line quotes
const b = "api\nfoobar.com\n";
```

**↑ The `eslint-*` comments are mandatory!**

#### Using Ternary Conditionals

Do not use heavy ternary (`?:`) conditionals, **always use brackets in ternary operators!**

Despite that there is operator precedence in the programming languages themselves, the transpiler is regex-based and it does no code introspection, therefore it treats everything as plaintext.

The brackets are needed to hint the transpiler which part of the conditional is which. In the absence of brackets it's hard to understand the line and the intent of the developer.

Here are some examples of a badly-designed code that will break the transpiler:

```javascript
// this is an example of bad code style that will likely break the transpiler
const foo = {
   'bar': 'a' + qux === 'baz' ? this.a () : this.b () + 'b',
};
```

```javascript
// this confuses the transpiler and a human developer as well
const foo = 'bar' + baz + qux ? 'a' : '' + this.c ();
```

Adding surrounding brackets to corresponding parts would be a more or less correct way to resolve it.

```javascript
const foo = {
   'bar': (qux === 'baz') ? this.a () : this.b (), // much better now
};
```

The universally-working way to solve it is to just break the complex line into a few simpler lines, even at a cost of adding extra lines and conditionals:

```javascript
// before:
// const foo = {
//    'bar': 'a' + qux === 'baz' ? this.a () : this.b () + 'b',
// };
// ----------------------------------------------------------------------------
// after:
const bar = (qux === 'baz') ? this.a () : this.b ();
const foo = {
   'bar': 'a' + bar + 'b',
};
```

Or even:

```javascript
// before:
// const foo = 'bar' + baz + qux ? 'a' : '' + this.c ();
// ----------------------------------------------------------------------------
// after:
let foo = 'bar' + baz;
if (qux) {
   foo += 'a';
};
foo += this.c ();
```

---

### New Exchange Integrations

**REMEMBER:** The key reason why this library is used at all is **Unification**. When developing a new exchange file the goal is not to implement it somehow, but to implement it in a very pedantic, precise and exact way, just as the other exchanges are implemented. For that we have to copy bits of logic from other exchanges and make sure that the new exchange conforms to the Manual in the following aspects:

- market ids, trading pair symbols, currency ids, token codes, symbolic unification and `commonCurrencies` must be standardized in all parsing methods (`fetchMarkets`, `fetchCurrencies`, `parseTrade`, `parseOrder`, ...)
- all unified API method names and arguments are standard – can't add or change them freely
- all parser input must be `safe`-sanitized as [described above](#sanitizing-input-with-safe-methods)
- for bulk operations the base methods should be used (`parseTrades`, `parseOrders`, note the `s` plural ending)
- use as much of base functionality as you can, do not reinvent the wheel, nor the bicycle, nor the bicycle wheel
- respect default argument values in `fetch`-methods, check if `since` and `limit` are `undefined` and do not send them to the exchange, we intentionally use the exchanges' defaults in such cases
- when implementing a unified method that has some arguments – we can't ignore or miss any of those arguments
- all structures returned from the unified methods must conform to their specifications from the Manual
- all API endpoints have to be listed out with proper support for params substituted in the URLs

Please, see the following document for new integrations: https://github.com/ccxt/ccxt/wiki/Requirements

A quick merge of a Pull Request for a new exchange integration depends on consistency and compliance with the above unified rules and standards. Breaking one of those is the key reason for not merging a Pull Request.

**If you want to add (support for) another exchange, or implement a new method for a particular exchange, then the best way to make it a consistent improvement is to learn from example. Take a look at how same things are implemented in other exchanges (we recommend certified exchanges) and try to copy the code flow and style.**

The basic JSON-skeleton for a new exchange integration is as follows:

```
{
   'id': 'example',
   'name': 'Example Exchange',
   'country': [ 'US', 'EU', 'CN', 'RU' ],
   'rateLimit': 1000,
   'version': '1',
   'comment': 'This comment is optional',
   'urls': {
      'logo': 'https://example.com/image.jpg',
      'api': 'https://api.example.com/api',
      'www': 'https://www.example.com',
      'doc': [
         'https://www.example.com/docs/api',
         'https://www.example.com/docs/howto',
         'https://github.com/example/docs',
      ],
   },
   'api': {
      'public': {
         'get': [
            'endpoint/example',
            'orderbook/{pair}/full',
            '{pair}/ticker',
         ],
      },
      'private': {
         'post': [
            'balance',
         ],
      },
   },
}
```

### Implicit API Methods

In the code for each exchange, you'll notice that the functions that make API requests aren't explicitly defined. This is because the `api` definition in the exchange description JSON is used to create *magic functions* (aka *partial functions* or *closures*) inside the exchange subclass. That implicit injection is done by the `defineRestApi/define_rest_api` base exchange method.

Each partial function takes a dictionary of `params` and returns the API response. In the example JSON above, the `'endpoint/example'` results in the injection of a `this.publicGetEndpointExample` function. Similarly, the `'orderbook/{pair}/full'` results in a `this.publicGetOrderbookPairFull` function, that takes a ``pair`` parameter (again, passed in the `params` argument).

Upon instantiation the base exchange class takes each URL from its list of endpoints, splits it into words, and then makes up a callable function name from those words by using a partial construct. That process is the same in JS, Python and PHP as well. It is also described here:

- https://github.com/ccxt/ccxt/wiki/Manual#api-methods--endpoints
- https://github.com/ccxt/ccxt/wiki/Manual#implicit-api-methods
- https://github.com/ccxt-dev/ccxt/wiki/Manual#api-method-naming-conventions

```UNDER CONSTRUCTION```

### Docstrings

- when a method takes another parameter as a property on params (ex. `params['something']`) add that parameter to the docstring, as params.something
   - if that parameter is required, the type is `{str}`, `{int}`, `{etc}`, if it's optional the type is `{str|undefined}`, `{int|undefined}`, `{etc|undefined}`
- when a parameter's default value is `undefined`, but the method contains something like `if (symbol === undefined) { throw new ArgumentsRequired('...')}`, then set the type of that parameter as `{str}`, `{int}`, `{etc}`. If an error is not thrown, then the type is `{str|undefined}`, `{int|undefined}`, `{etc|undefined}`
- if a method doesn't use one of the unified parameters, set the description of that parameter to `not used by exchange_name.method_name ()` (replace `exchange_name` and `method_name` with the real exchange and method names)
- if the method has any other special case uses, put these in the description of the docstring, these cases can be included in the class docstring as well

### Continuous Integration

Builds are automated with [Travis CI](https://app.travis-ci.com/github/ccxt/ccxt). The build steps for Travis CI are described in the [`.travis.yml`](https://github.com/ccxt/ccxt/blob/master/.travis.yml) file.

Windows builds are automated with [Appveyor](https://ci.appveyor.com/project/ccxt/ccxt). The build steps for Appveyor are in the [`appveyor.yml`](https://github.com/ccxt/ccxt/blob/master/appveyor.yml) file.

Incoming pull requests are automatically validated by the CI service. You can watch the build process online here: [app.travis-ci.com/github/ccxt/ccxt/builds](https://app.travis-ci.com/github/ccxt/ccxt/builds).

### How To Build & Run Tests On Your Local Machine

### Offline tests
CCXT has various offline tests that help ensure we don't introduce regressions upon adding a new feature or patching a bug. They are effortless and fast to run (since they don't require access to the exchanges), so they should be part of our development flow at CCXT.


They include the base tests (precision, crypto, orderbook, etc) and static (request/response) tests.

These tests are located in the folder `ts/src/test/base/functions/`; most of their content is automatically transpilable to every language; therefore, the same code conventions apply.

You can run them by doing: `npm run test-base` and `npm run-test-ws`

Static tests are also offline but they work differently because they emulate a unified ccxt call (createOrder/fetchTickers/etc)  and they mock the server's response and/or assert the validity of the generated HTTP request.

**Request-static**:
- They emulate the HTTP request, stop it before it tries to connect and assert that the url/body are properly formed.

Folder: `ts/src/test/static/request/`

You can create a static-request test by running this command and pasting the result in the correct file (eg: `static/request/binance.json`)

```shell
node cli.js binance fetchTrades "BTC/USDT:USDT" --report
````


**Response-static**
- Emulate a mocked response from the server and assert the CCXT parses the raw HTTP response correctly.

Folder: `ts/src/test/static/response/binance.json`

You can create a static-response test by running this command and pasting the result in the correct file (eg: `static/response/binance.json`)

```shell
node cli.js binance fetchTrades "BTC/USDT:USDT"  undefined 1 --response
````
#### Adding Exchange Credentials

CCXT has tests for both the public API and the private authenticated API. By default, CCXT's built-in tests will only test the public APIs, because the code repository does not include the [API keys](https://github.com/ccxt/ccxt/wiki/Manual#authentication) that are required for the private API tests. Also, the included private tests will not alter the balance of the account in any way, all tests are non-intrusive. In order to enable private API testing, one must configure the API keys. That can be done either in `keys.local.json` or with the `env` variables.

##### Configuring API keys and options in `keys.local.json`

Exchange API keys can be added to the `keys.local.json` in the root folder inside the repository. If it does not exist on your side – create it first. That file is in `.gitignore` and in `.npmignore`. You can add exchange credentials and various options for different exchanges to the `keys.local.json` file.

An example of `keys.local.json` file:

```json
{
    "ftx": {
        "apiKey": "XXX",
        "secret": "YYY"
    },
    "binance": {
        "apiKey": "XXX",
        "secret": "YYY",
        "options": {
            "some-option": "some value"
        }
    },
    // ...
}
```

##### Configuring API keys as environment variables

You can also define API keys as `env` variables:

- https://www.google.com/search?q=set+env+variable+linux
- https://www.google.com/search?q=set+env+variable+mac
- https://www.google.com/search?q=set+env+variable+windows

Consult the docs for your OS and shell on how to set an environment variable. Most of the time a `set` command, or a `export` command will work. The `env` command might help check the already-set environment variables.

Examples of `env` variables: `BINANCE_APIKEY`, `BINANCE_SECRET`, `KRAKEN_APIKEY`, `KRAKEN_SECRET`, etc.

#### Building

Before building for the first time, install Node dependencies (skip this step if you're running our Docker image):

```
npm install
```

The command below will build everything and generate PHP/Python versions from source TS files:

```
npm run build
```

#### Testing

The following command will test the built generated files (for all exchanges, symbols and languages):

```
node run-tests
```

You can restrict tests to a specific language, a particular exchange or symbol:

```
node run-tests [--js] [--python] [--python-async] [--php] [--php-async] [exchange] [symbol]
```

The `node run-tests exchangename` will try 5 tests: `js`, `python`, `python-async`, `php`, `php-async`. You can control that like so:

```
node run-tests exchange --js
node run-tests exchange --js --python-async
node run-tests exchange --js --php
node run-tests exchange --python --python-async
...
```

However, if that fails, you might have to bury one level lower and run language-specific tests to see what exactly is wrong:

```
node js/test/test exchange --verbose
python3 python/ccxt/test/test_sync.py exchange --verbose
python3 python/ccxt/test/test_async.py exchange --verbose
php -f php/test/test_sync.php exchange --verbose
php -f php/test/test_async.php exchange --verbose
```

The `test_sync` is just a synchronous version of `test_async`, so in most cases just running `test_async.py` and `test_async.php` is enough:

```
node js/test/test exchange --verbose
python3 python/ccxt/test/test_async.py exchange --verbose
php -f php/test/test_async.php exchange --verbose
```

When all of the language-specific tests work, then node run-tests will also succeed. In order to run those tests you want to make sure that the build has completed successfully.

For example, the first of the following lines will only test the source JS version of the library (`ccxt.js`). It does not require an `npm run build` before running it (can be useful if you need to verify quickly whether your changes break the code or not):

```shell

node run-tests --js                  # test master ccxt.js, all exchanges

# other examples require the 'npm run build' to run

node run-tests --python              # test Python sync version, all exchanges
node run-tests --php bitfinex        # test Bitfinex with PHP
node run-tests --python-async kraken # test Kraken with Python async test, requires 'npm run build'
```

#### Writing Tests

Follow this steps to add a test:

- Create a file in [ts/tests/Exchange](ts/test/Exchange/) following syntax that can be transpiled.
- Add test to `runPrivateTests` or `runPublicTests` to [ts/src/test/tests.ts](ts/src/test/tests.ts#L354) or for ccxt.pro endpoints to [ts/src/pro/test/tests.ts](ts/src/pro/test/tests.ts#L121)
- run `npm run transpile` to generate the test file in javascript, python and php.
- Call tests `node run-tests`

## Committing Changes To The Repository

The build process generates many changes in the transpiled exchange files, e.g. for Python and PHP. **You should NOT commit them to GitHub, commit only the base (TS) file changes please**.

## Financial Contributions

We also welcome financial contributions in full transparency on our [open collective](https://opencollective.com/ccxt).

## Credits

### Contributors

Thank you to all the people who have already contributed to ccxt!

<a href="https://github.com/ccxt/ccxt/graphs/contributors"><img src="https://opencollective.com/ccxt/contributors.svg?width=890" /></a>

### Backers

Thank you to all our backers! [[Become a backer](https://opencollective.com/ccxt#backer)]

<a href="https://opencollective.com/ccxt#backers" target="_blank"><img src="https://opencollective.com/ccxt/backers.svg?width=890"></a>

### Supporters

Support this project by becoming a supporter. Your avatar will show up here with a link to your website.

[[Become a supporter](https://opencollective.com/ccxt#supporter)]

<a href="https://opencollective.com/ccxt/tiers/supporter/0/website" target="_blank"><img src="https://opencollective.com/ccxt/tiers/supporter/0/avatar.svg"></a>
<a href="https://opencollective.com/ccxt/tiers/supporter/1/website" target="_blank"><img src="https://opencollective.com/ccxt/tiers/supporter/1/avatar.svg"></a>
<a href="https://opencollective.com/ccxt/tiers/supporter/2/website" target="_blank"><img src="https://opencollective.com/ccxt/tiers/supporter/2/avatar.svg"></a>
<a href="https://opencollective.com/ccxt/tiers/supporter/3/website" target="_blank"><img src="https://opencollective.com/ccxt/tiers/supporter/3/avatar.svg"></a>
<a href="https://opencollective.com/ccxt/tiers/supporter/4/website" target="_blank"><img src="https://opencollective.com/ccxt/tiers/supporter/4/avatar.svg"></a>
<a href="https://opencollective.com/ccxt/tiers/supporter/5/website" target="_blank"><img src="https://opencollective.com/ccxt/tiers/supporter/5/avatar.svg"></a>
<a href="https://opencollective.com/ccxt/tiers/supporter/6/website" target="_blank"><img src="https://opencollective.com/ccxt/tiers/supporter/6/avatar.svg"></a>
<a href="https://opencollective.com/ccxt/tiers/supporter/7/website" target="_blank"><img src="https://opencollective.com/ccxt/tiers/supporter/7/avatar.svg"></a>
<a href="https://opencollective.com/ccxt/tiers/supporter/8/website" target="_blank"><img src="https://opencollective.com/ccxt/tiers/supporter/8/avatar.svg"></a>
<a href="https://opencollective.com/ccxt/tiers/supporter/9/website" target="_blank"><img src="https://opencollective.com/ccxt/tiers/supporter/9/avatar.svg"></a>

### Sponsors

Thank you to all our sponsors! (please ask your company to also support this open source project by [becoming a sponsor](https://opencollective.com/ccxt#sponsor))

[[Become a sponsor](https://opencollective.com/ccxt#sponsor)]

<a href="https://opencollective.com/ccxt/tiers/sponsor/0/website" target="_blank"><img src="https://opencollective.com/ccxt/tiers/sponsor/0/avatar.svg"></a>
<a href="https://opencollective.com/ccxt/tiers/sponsor/1/website" target="_blank"><img src="https://opencollective.com/ccxt/tiers/sponsor/1/avatar.svg"></a>
<a href="https://opencollective.com/ccxt/tiers/sponsor/2/website" target="_blank"><img src="https://opencollective.com/ccxt/tiers/sponsor/2/avatar.svg"></a>
<a href="https://opencollective.com/ccxt/tiers/sponsor/3/website" target="_blank"><img src="https://opencollective.com/ccxt/tiers/sponsor/3/avatar.svg"></a>
<a href="https://opencollective.com/ccxt/tiers/sponsor/4/website" target="_blank"><img src="https://opencollective.com/ccxt/tiers/sponsor/4/avatar.svg"></a>
<a href="https://opencollective.com/ccxt/tiers/sponsor/5/website" target="_blank"><img src="https://opencollective.com/ccxt/tiers/sponsor/5/avatar.svg"></a>
<a href="https://opencollective.com/ccxt/tiers/sponsor/6/website" target="_blank"><img src="https://opencollective.com/ccxt/tiers/sponsor/6/avatar.svg"></a>
<a href="https://opencollective.com/ccxt/tiers/sponsor/7/website" target="_blank"><img src="https://opencollective.com/ccxt/tiers/sponsor/7/avatar.svg"></a>
<a href="https://opencollective.com/ccxt/tiers/sponsor/8/website" target="_blank"><img src="https://opencollective.com/ccxt/tiers/sponsor/8/avatar.svg"></a>
<a href="https://opencollective.com/ccxt/tiers/sponsor/9/website" target="_blank"><img src="https://opencollective.com/ccxt/tiers/sponsor/9/avatar.svg"></a><|MERGE_RESOLUTION|>--- conflicted
+++ resolved
@@ -7,28 +7,8 @@
 
 ## How To Submit An Issue
 
-<<<<<<< HEAD
-If you want to submit an issue & resolve it quickly:
-
-- Search for similar [issues](https://github.com/ccxt/ccxt/issues) first to avoid duplicates.
-- Read the [Manual](https://github.com/ccxt/ccxt/wiki/Manual), especially:
-  - Get familiar with [Exchange Properties](https://github.com/ccxt/ccxt/wiki/Manual#exchange-properties)
-  - Beware of [Rate Limit](https://github.com/ccxt/ccxt/wiki/Manual#rate-limit) && [DDoS Protection](https://github.com/ccxt/ccxt/wiki/Manual#ddos-protection-by-cloudflare--incapsula)
-  - Ensure you have correct [API Keys Setup](https://github.com/ccxt/ccxt/wiki/Manual#api-keys-setup)
-  - Frequently asked questions: [FAQ](https://github.com/ccxt/ccxt/wiki/FAQ) 
-  - Follow steps in [Troubleshooting](https://github.com/ccxt/ccxt/wiki/Manual#troubleshooting)
-- If your issue is unique, the following **IS REQUIRED**:
-  - a basic description about the failure
-  - **set `exchange.verbose = true` property on the exchange instance before calling its functions or methods**
-  - **DON'T POST SCREENSHOTS OF CODE OR ERRORS, POST THE OUTPUT AND CODE IN PLAIN TEXT!**
-  - **surround code and output with triple backticks: &#096;&#096;&#096;GOOD&#096;&#096;&#096;**
-  - paste code snippet you're having difficulties with. Remove all irrelevant parts, leave just the essence of the code to reproduce the issue.
-  - paste **full verbose output** of the failing method **without api keys** (include the request and response, not just an error callstack)
-  - paste your ccxt & programming language version
-=======
 Read the notes when opening a [new issue on github](https://github.com/ccxt/ccxt/issues/new/choose) and provide the requested details, so we can assist you better. You can aso read [Troubleshooting](https://github.com/ccxt/ccxt/wiki/Manual#troubleshooting) section.
 
->>>>>>> 474d4995
 
 ### Reporting Vulnerabilities And Critical Issues
 
