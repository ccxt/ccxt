<?php

/*

MIT License

Copyright (c) 2017 Igor Kroitor

Permission is hereby granted, free of charge, to any person obtaining a copy
of this software and associated documentation files (the "Software"), to deal
in the Software without restriction, including without limitation the rights
to use, copy, modify, merge, publish, distribute, sublicense, and/or sell
copies of the Software, and to permit persons to whom the Software is
furnished to do so, subject to the following conditions:

The above copyright notice and this permission notice shall be included in all
copies or substantial portions of the Software.

THE SOFTWARE IS PROVIDED "AS IS", WITHOUT WARRANTY OF ANY KIND, EXPRESS OR
IMPLIED, INCLUDING BUT NOT LIMITED TO THE WARRANTIES OF MERCHANTABILITY,
FITNESS FOR A PARTICULAR PURPOSE AND NONINFRINGEMENT. IN NO EVENT SHALL THE
AUTHORS OR COPYRIGHT HOLDERS BE LIABLE FOR ANY CLAIM, DAMAGES OR OTHER
LIABILITY, WHETHER IN AN ACTION OF CONTRACT, TORT OR OTHERWISE, ARISING FROM,
OUT OF OR IN CONNECTION WITH THE SOFTWARE OR THE USE OR OTHER DEALINGS IN THE
SOFTWARE.

*/

//-----------------------------------------------------------------------------

namespace ccxt;

<<<<<<< HEAD
$version = '1.10.149';
=======
$version = '1.10.165';
>>>>>>> 091b9a68

include_once ('php/base/errors.php');
include_once ('php/base/Exchange.php');

include_once ('php/_1broker.php');
include_once ('php/_1btcxe.php');
include_once ('php/acx.php');
include_once ('php/allcoin.php');
include_once ('php/anxpro.php');
include_once ('php/binance.php');
include_once ('php/bit2c.php');
include_once ('php/bitbay.php');
include_once ('php/bitcoincoid.php');
include_once ('php/bitfinex.php');
include_once ('php/bitfinex2.php');
include_once ('php/bitflyer.php');
include_once ('php/bithumb.php');
include_once ('php/bitlish.php');
include_once ('php/bitmarket.php');
include_once ('php/bitmex.php');
include_once ('php/bitso.php');
include_once ('php/bitstamp.php');
include_once ('php/bitstamp1.php');
include_once ('php/bittrex.php');
include_once ('php/bl3p.php');
include_once ('php/bleutrade.php');
include_once ('php/btcbox.php');
include_once ('php/btcchina.php');
include_once ('php/btcexchange.php');
include_once ('php/btcmarkets.php');
include_once ('php/btctradeua.php');
include_once ('php/btcturk.php');
include_once ('php/btcx.php');
include_once ('php/bter.php');
include_once ('php/bxinth.php');
include_once ('php/ccex.php');
include_once ('php/cex.php');
include_once ('php/chbtc.php');
include_once ('php/chilebit.php');
include_once ('php/coincheck.php');
include_once ('php/coinfloor.php');
include_once ('php/coingi.php');
include_once ('php/coinmarketcap.php');
include_once ('php/coinmate.php');
include_once ('php/coinsecure.php');
include_once ('php/coinspot.php');
include_once ('php/cryptopia.php');
include_once ('php/dsx.php');
include_once ('php/exmo.php');
include_once ('php/flowbtc.php');
include_once ('php/foxbit.php');
include_once ('php/fybse.php');
include_once ('php/fybsg.php');
include_once ('php/gatecoin.php');
include_once ('php/gateio.php');
include_once ('php/gdax.php');
include_once ('php/gemini.php');
include_once ('php/hitbtc.php');
include_once ('php/hitbtc2.php');
include_once ('php/huobi.php');
include_once ('php/huobicny.php');
include_once ('php/huobipro.php');
include_once ('php/independentreserve.php');
include_once ('php/itbit.php');
include_once ('php/jubi.php');
include_once ('php/kraken.php');
include_once ('php/kuna.php');
include_once ('php/lakebtc.php');
include_once ('php/liqui.php');
include_once ('php/livecoin.php');
include_once ('php/luno.php');
include_once ('php/mercado.php');
include_once ('php/mixcoins.php');
include_once ('php/nova.php');
include_once ('php/okcoincny.php');
include_once ('php/okcoinusd.php');
include_once ('php/okex.php');
include_once ('php/paymium.php');
include_once ('php/poloniex.php');
include_once ('php/qryptos.php');
include_once ('php/quadrigacx.php');
include_once ('php/quoine.php');
include_once ('php/southxchange.php');
include_once ('php/surbitcoin.php');
include_once ('php/therock.php');
include_once ('php/tidex.php');
include_once ('php/urdubit.php');
include_once ('php/vaultoro.php');
include_once ('php/vbtc.php');
include_once ('php/virwox.php');
include_once ('php/wex.php');
include_once ('php/xbtce.php');
include_once ('php/yobit.php');
include_once ('php/yunbi.php');
include_once ('php/zaif.php');
include_once ('php/zb.php');

?><|MERGE_RESOLUTION|>--- conflicted
+++ resolved
@@ -30,11 +30,7 @@
 
 namespace ccxt;
 
-<<<<<<< HEAD
-$version = '1.10.149';
-=======
 $version = '1.10.165';
->>>>>>> 091b9a68
 
 include_once ('php/base/errors.php');
 include_once ('php/base/Exchange.php');
