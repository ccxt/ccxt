--- conflicted
+++ resolved
@@ -111,11 +111,8 @@
             {
                 WsCacheTests();
                 WsOrderBookTests();
-<<<<<<< HEAD
                 tests.testStream();
-=======
                 Helper.Green("[C#] base WS tests passed");
->>>>>>> b395409f
             }
             else 
             {
