--- conflicted
+++ resolved
@@ -166,9 +166,7 @@
         return isEqual(a, b);
 
     }
-<<<<<<< HEAD
-=======
-
+  
     public object json(object a)
     {
         return Exchange.Json(a);
@@ -183,7 +181,6 @@
     {
         assert(DeepEqual(a, b), add(add(add(add("two dicts do not match: ", Exchange.Json(a)), " != "), Exchange.Json(b)), method));
     }
->>>>>>> b6ea6bd9
 }
 
 
