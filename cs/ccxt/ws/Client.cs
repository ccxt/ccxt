--- conflicted
+++ resolved
@@ -77,9 +77,6 @@
         public Future future(object messageHash2)
         {
             var messageHash = messageHash2.ToString();
-<<<<<<< HEAD
-            return (this.futures as ConcurrentDictionary<string, Future>).GetOrAdd(messageHash, (key) => new Future());
-=======
             var future = (this.futures as ConcurrentDictionary<string, Future>).GetOrAdd(messageHash, (key) => new Future());
             if ((this.rejections as ConcurrentDictionary<string, object>).TryRemove(messageHash, out object rejection))
             {
@@ -96,7 +93,6 @@
                 }
             }
             return future;
->>>>>>> a2fbfdd9
         }
 
         public void resolve(object content, object messageHash2)
