--- conflicted
+++ resolved
@@ -170,11 +170,7 @@
             return await future;
         }
 
-<<<<<<< HEAD
-        if (!client.startedConnecting && this.enableRateLimit) {
-=======
         if (!client.startedConnecting && this.enableWsRateLimit) {
->>>>>>> e64816cd
             var cost = this.getWsRateLimitCost(url, "connections");
             await client.connectionsThrottler.throttle(cost);
         } 
@@ -187,11 +183,7 @@
             {
                 try
                 {
-<<<<<<< HEAD
-                    if (this.enableRateLimit)
-=======
                     if (this.enableWsRateLimit)
->>>>>>> e64816cd
                     {
                         if (messageCost2 == null)
                         {
@@ -240,11 +232,7 @@
         }
 
 
-<<<<<<< HEAD
-        if (!client.startedConnecting && this.enableRateLimit) {
-=======
         if (!client.startedConnecting && this.enableWsRateLimit) {
->>>>>>> e64816cd
             var cost = this.getWsRateLimitCost(url, "connections");
             await client.connectionsThrottler.throttle(cost);
         } 
@@ -257,11 +245,7 @@
             {
                 try
                 {
-<<<<<<< HEAD
-                    if (this.enableRateLimit)
-=======
                     if (this.enableWsRateLimit)
->>>>>>> e64816cd
                     {
                         messageCost = this.getWsRateLimitCost(url, "messages");
                         await client.messagesThrottler.throttle (messageCost);
