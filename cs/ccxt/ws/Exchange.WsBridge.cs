namespace ccxt;
using System.Net.WebSockets;
using System.Collections.Concurrent;

using dict = Dictionary<string, object>;

public partial class Exchange
{
    public ConcurrentDictionary<string, WebSocketClient> clients = new ConcurrentDictionary<string, WebSocketClient>();
    public static ClientWebSocket ws = null;

    public ccxt.pro.OrderBook orderBook(object snapshot = null, object depth = null)
    {
        return new ccxt.pro.OrderBook(snapshot, depth);
    }

    public ccxt.pro.IndexedOrderBook indexedOrderBook(object snapshot = null, object depth = null)
    {
        return new ccxt.pro.IndexedOrderBook(snapshot, depth);
    }

    public ccxt.pro.CountedOrderBook countedOrderBook(object snapshot = null, object depth = null)
    {
        return new ccxt.pro.CountedOrderBook(snapshot, depth);
    }

    public virtual void onClose(WebSocketClient client, object error = null)
    {
        // var client = (WebSocketClient)client2;
        if (client.error)
        {
            // what do we do here?
        }
        else
        {
            var urlClient = (this.clients.ContainsKey(client.url)) ? this.clients[client.url] : null;
            if (urlClient != null)
            {
                // this.clients.Remove(client.url);
                this.clients.TryRemove(client.url, out _);
            }
        }
    }

    public virtual void onError(WebSocketClient client, object error = null)
    {
        // var client = (WebSocketClient)client2;
        var urlClient = (this.clients.ContainsKey(client.url)) ? this.clients[client.url] : null;
        if (urlClient != null && urlClient.error)
        {
            // this.clients.Remove(client.url);
            this.clients.TryRemove(client.url, out _);
        }
    }

    public async virtual Task loadOrderBook(WebSocketClient client, object messageHash, object symbol, object limit = null, object parameters = null)
    {
        parameters ??= new Dictionary<string, object>();
        if (!isTrue((inOp(this.orderbooks, symbol))))
        {
            (client).reject(new ExchangeError(add(this.id, " loadOrderBook() orderbook is not initiated")), messageHash);
            return;
        }
        object maxRetries = this.handleOption("watchOrderBook", "snapshotMaxRetries", 3);
        object tries = 0;
        try
        {
            var stored = getValue(this.orderbooks, symbol) as ccxt.pro.IOrderBook;
            while (isLessThan(tries, maxRetries))
            {
                var cache = stored.cache;
                object orderBook = await this.fetchRestOrderBookSafe(symbol, limit, parameters);
                object index = this.getCacheIndex(orderBook, cache);
                if (isTrue(isGreaterThanOrEqual(index, 0)))
                {
                    stored.reset(orderBook);
                    this.handleDeltas(stored, arraySlice(cache, index));
                    // getArrayLength((stored as ccxt.pro.OrderBook).cache) = 0;
                    stored.cache.Clear();
                    client.resolve(stored, messageHash);
                    return;
                }
                postFixIncrement(ref tries);
            }
            (client).reject(new ExchangeError(add(add(add(this.id, " nonce is behind the cache after "), ((object)maxRetries).ToString()), " tries.")), messageHash);

        }
        catch (Exception e)
        {
            (client).reject(e, messageHash);
            await this.loadOrderBook(client, messageHash, symbol, limit, parameters);
        }
    }


    public virtual void handleMessage(WebSocketClient client, object messageContent)
    {
        // Console.WriteLine("handleMessage");
        // Console.WriteLine(messageContent);
    }

    public virtual object ping(WebSocketClient client)
    {
        // Console.WriteLine("ping");
        return null;
    }

    public string getWsProxy(List<object> proxies)
    {

        if (proxies == null)
        {
            return null;
        }
        if (proxies[0] != null)
        {
            return proxies[0].ToString();
        }
        if (proxies[1] != null)
        {
            return proxies[1].ToString();
        }
        if (proxies[2] != null)
        {
            return proxies[2].ToString();
        }
        return null;
    }

    public WebSocketClient client(object url2)
    {
        var url = url2.ToString();
        var result = this.checkWsProxySettings() as List<object>;
        var proxy = this.getWsProxy(result);
        return this.clients.GetOrAdd(url, (url) =>
        {
            object ws = this.safeValue(this.options, "ws", new Dictionary<string, object>() { });
            var wsOptions = this.safeValue(ws, "options", new Dictionary<string, object>() { });
            var wsConnectionsTokenConfig = this.getWsRateLimitConfig(url, "connections");
            var wsMessagesTokenConfig = this.getWsRateLimitConfig(url, "messages");
            var keepAlive = ((Int64)this.safeInteger(wsOptions, "keepAlive", 30000));
<<<<<<< HEAD
            var client = new WebSocketClient(url, proxy, handleMessage, ping, onClose, onError, this.verbose, keepAlive);
            client.connectionsThrottler = new Throttler(wsConnectionsTokenConfig as dict);
            client.messagesThrottler = new Throttler(wsMessagesTokenConfig as dict);
=======
            var useMessageQueue = ((bool)this.safeBool(wsOptions, "useMessageQueue", true));
            var client = new WebSocketClient(url, proxy, handleMessage, ping, onClose, onError, this.verbose, keepAlive, useMessageQueue);
>>>>>>> d8ac967e

            var wsHeaders = this.safeValue(wsOptions, "headers", new Dictionary<string, object>() { });
            // iterate through headers
            if (wsHeaders != null)
            {
                var headers = wsHeaders as Dictionary<string, object>;
                foreach (var key in headers.Keys)
                {
                    client.webSocket.Options.SetRequestHeader(key, headers[key].ToString());
                }
            }
            return client;
        });
    }

    public async Task<object> watch(object url2, object messageHash2, object message = null, object subscribeHash2 = null, object subscription = null, object messageCost2 = null)
    {
        var url = url2.ToString();
        var messageHash = messageHash2.ToString();
        var subscribeHash = subscribeHash2?.ToString();
        var client = this.client(url);

        var future = (client.futures as ConcurrentDictionary<string, Future>).GetOrAdd (messageHash, (key) => client.future(messageHash));
        if (subscribeHash == null) {
            return await future;
        }

        if (!client.startedConnecting && this.enableRateLimit) {
            var cost = this.getWsRateLimitCost(url, "connections");
            await client.connectionsThrottler.throttle(cost);
        } 
        var connected = client.connect();

        if ((client.subscriptions as ConcurrentDictionary<string, object>).TryAdd(subscribeHash, subscription ?? true))
        {
            await connected;
            if (message != null)
            {
                try
                {
                    if (this.enableRateLimit)
                    {
                        if (messageCost2 == null)
                        {
                            messageCost2 = this.getWsRateLimitCost(url, "messages");
                        }
                        var messageCost = parseInt(messageCost2);
                        await client.messagesThrottler.throttle(messageCost);
                    }
                    await client.send(message);
                }
                catch (Exception ex)
                {
                    client.subscriptions.Remove(subscribeHash);
                    future.reject(ex);
                    // future.SetException(ex); check this out
                }

            }
        }
        return await future;
    }

    public async Task<object> watchMultiple(object url2, object messageHashes2, object message = null, object subscribeHashes2 = null, object subscription = null, object messageCost = null)
    {
        var url = url2.ToString();
        var messageHashes = (messageHashes2 as List<object>).Select(obj => obj.ToString()).ToList();
        var subscribeHashes = (subscribeHashes2 as List<object>).Select(obj => obj.ToString()).ToList();

        var client = this.client(url);

        var future = Future.race(messageHashes.Select(subHash => client.future(subHash)).ToArray());

        var missingSubscriptions = new List<string>();

        if (subscribeHashes != null)
        {
            foreach (var subscribeHash in subscribeHashes)
            {
                if (subscribeHash == null) continue;

                if ((client.subscriptions as ConcurrentDictionary<string, object>).TryAdd (subscribeHash, subscription ?? true))
                {
                    missingSubscriptions.Add(subscribeHash);
                }
            }
        }


        if (!client.startedConnecting && this.enableRateLimit) {
            var cost = this.getWsRateLimitCost(url, "connections");
            await client.connectionsThrottler.throttle(cost);
        } 
        var connected = client.connect();

        if (subscribeHashes == null || missingSubscriptions.Count > 0)
        {
            await connected;
            if (message != null)
            {
                try
                {
                    if (this.enableRateLimit)
                    {
                        messageCost = this.getWsRateLimitCost(url, "messages");
                        await client.messagesThrottler.throttle (messageCost);
                    }
                    await client.send(message);
                }
                catch (Exception ex)
                {
                    foreach (var subscribeHash in missingSubscriptions)
                    {
                        client.subscriptions.Remove(subscribeHash);
                    }
                    future.reject(ex); // check this out
                }
            }
        }

        return await future;
    }
}<|MERGE_RESOLUTION|>--- conflicted
+++ resolved
@@ -139,14 +139,10 @@
             var wsConnectionsTokenConfig = this.getWsRateLimitConfig(url, "connections");
             var wsMessagesTokenConfig = this.getWsRateLimitConfig(url, "messages");
             var keepAlive = ((Int64)this.safeInteger(wsOptions, "keepAlive", 30000));
-<<<<<<< HEAD
-            var client = new WebSocketClient(url, proxy, handleMessage, ping, onClose, onError, this.verbose, keepAlive);
+            var useMessageQueue = ((bool)this.safeBool(wsOptions, "useMessageQueue", true));
+            var client = new WebSocketClient(url, proxy, handleMessage, ping, onClose, onError, this.verbose, keepAlive, useMessageQueue);
             client.connectionsThrottler = new Throttler(wsConnectionsTokenConfig as dict);
             client.messagesThrottler = new Throttler(wsMessagesTokenConfig as dict);
-=======
-            var useMessageQueue = ((bool)this.safeBool(wsOptions, "useMessageQueue", true));
-            var client = new WebSocketClient(url, proxy, handleMessage, ping, onClose, onError, this.verbose, keepAlive, useMessageQueue);
->>>>>>> d8ac967e
 
             var wsHeaders = this.safeValue(wsOptions, "headers", new Dictionary<string, object>() { });
             // iterate through headers
