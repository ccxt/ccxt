namespace ccxt;

using System.Net.WebSockets;
using System.Collections.Concurrent;

public partial class Exchange
{
    public ConcurrentDictionary<string, WebSocketClient> clients = new ConcurrentDictionary<string, WebSocketClient>();
    public static ClientWebSocket ws = null;

    public ccxt.pro.OrderBook orderBook(object snapshot = null, object depth = null)
    {
        return new ccxt.pro.OrderBook(snapshot, depth);
    }

    public ccxt.pro.IndexedOrderBook indexedOrderBook(object snapshot = null, object depth = null)
    {
        return new ccxt.pro.IndexedOrderBook(snapshot, depth);
    }

    public ccxt.pro.CountedOrderBook countedOrderBook(object snapshot = null, object depth = null)
    {
        return new ccxt.pro.CountedOrderBook(snapshot, depth);
    }

    public virtual void onClose(WebSocketClient client, object error = null)
    {
        if (client.error)
        {
            // what do we do here?
        }
        else
        {
            this.CleanupClients(client, error);
        }
    }

    public virtual void onError(WebSocketClient client, object error = null)
    {
        this.CleanupClients(client, error);
    }

    public void CleanupClients(WebSocketClient client, object error = null)
    {
        // var client = (WebSocketClient)client2;
        var urlClient = (this.clients.ContainsKey(client.url)) ? this.clients[client.url] : null;
        if (urlClient != null) //  && urlClient.error
        {
            rejectFutures(urlClient, error);
            // this.clients.Remove(client.url);
            this.clients.TryRemove(client.url, out _);
        }
    }

    void rejectFutures (WebSocketClient urlClient, object error)
    {
        foreach (var KeyValue in urlClient.subscriptions) {
            urlClient.subscriptions.Remove(KeyValue.Key);
            Future existingFuture = null;
            if (urlClient.futures.TryGetValue(KeyValue.Key, out existingFuture))
            {
                existingFuture.reject(error);
            }
        }
    }

    public async virtual Task loadOrderBook(WebSocketClient client, object messageHash, object symbol, object limit = null, object parameters = null)
    {
        parameters ??= new Dictionary<string, object>();
        if (!isTrue((inOp(this.orderbooks, symbol))))
        {
            (client).reject(new ExchangeError(add(this.id, " loadOrderBook() orderbook is not initiated")), messageHash);
            return;
        }
        object maxRetries = this.handleOption("watchOrderBook", "snapshotMaxRetries", 3);
        object tries = 0;
        try
        {
            var stored = getValue(this.orderbooks, symbol) as ccxt.pro.IOrderBook;
            while (isLessThan(tries, maxRetries))
            {
                var cache = stored.cache;
                object orderBook = await this.fetchRestOrderBookSafe(symbol, limit, parameters);
                object index = this.getCacheIndex(orderBook, cache);
                if (isTrue(isGreaterThanOrEqual(index, 0)))
                {
                    stored.reset(orderBook);
                    this.handleDeltas(stored, arraySlice(cache, index));
                    // getArrayLength((stored as ccxt.pro.OrderBook).cache) = 0;
                    stored.cache.Clear();
                    client.resolve(stored, messageHash);
                    return;
                }
                postFixIncrement(ref tries);
            }
            (client).reject(new ExchangeError(add(add(add(this.id, " nonce is behind the cache after "), ((object)maxRetries).ToString()), " tries.")), messageHash);

        }
        catch (Exception e)
        {
            (client).reject(e, messageHash);
            await this.loadOrderBook(client, messageHash, symbol, limit, parameters);
        }
    }


    public virtual void handleMessage(WebSocketClient client, object messageContent)
    {
        // Console.WriteLine("handleMessage");
        // Console.WriteLine(messageContent);
    }

    public virtual object ping(WebSocketClient client)
    {
        // Console.WriteLine("ping");
        return null;
    }

    public string getWsProxy(List<object> proxies)
    {

        if (proxies == null)
        {
            return null;
        }
        if (proxies[0] != null)
        {
            return proxies[0].ToString();
        }
        if (proxies[1] != null)
        {
            return proxies[1].ToString();
        }
        if (proxies[2] != null)
        {
            return proxies[2].ToString();
        }
        return null;
    }

    public WebSocketClient client(object url2)
    {
        var url = url2.ToString();
        var result = this.checkWsProxySettings() as List<object>;
        var proxy = this.getWsProxy(result);
        return this.clients.GetOrAdd(url, (url) =>
        {
            object ws = this.safeValue(this.options, "ws", new Dictionary<string, object>() { });
            var wsOptions = this.safeValue(ws, "options", ws);
            wsOptions = this.deepExtend(this.streaming, wsOptions);
            var keepAliveValue = this.safeInteger(wsOptions, "keepAlive", 30000) ?? 30000;
            var keepAlive = keepAliveValue;
            var decompressBinary = this.safeBool(this.options, "decompressBinary", true) as bool? ?? true;
            var client = new WebSocketClient(url, proxy, handleMessage, ping, onClose, onError, this.verbose, keepAlive, decompressBinary);

            var wsHeaders = this.safeValue(wsOptions, "headers", new Dictionary<string, object>() { });
            // iterate through headers
            if (wsHeaders != null)
            {
                var headers = wsHeaders as Dictionary<string, object>;
                foreach (var key in headers.Keys)
                {
                    client.webSocket.Options.SetRequestHeader(key, headers[key].ToString());
                }
            }
            var wsCookies = this.safeDict(ws, "cookies", new Dictionary<string, object>() { }) as Dictionary<string, object>;
            if (wsCookies != null && wsCookies.Count > 0)
            {
                var cookieString = string.Join("; ", wsCookies.Select(kvp => $"{kvp.Key}={kvp.Value}"));
                client.webSocket.Options.SetRequestHeader("Cookie", cookieString);
            }
            return client;
        });
    }

    public async Task<object> watch(object url2, object messageHash2, object message = null, object subscribeHash2 = null, object subscription = null)
    {
        var url = url2.ToString();
        var messageHash = messageHash2.ToString();
        var subscribeHash = subscribeHash2?.ToString();
        var client = this.client(url);
        var backoffDelay = 0;

<<<<<<< HEAD
        var future = (client.futures as ConcurrentDictionary<string, Future>).GetOrAdd(messageHash, (key) => client.future(messageHash));
        if (subscribeHash == null)
        {
            return await future;
=======
        Future existingFuture = null;
        if (subscribeHash == null && (client.futures as ConcurrentDictionary<string, Future>).TryGetValue(messageHash, out existingFuture))
        {
            return await existingFuture;
>>>>>>> 6c8e1877
        }
        var future = client.future(messageHash);
        object clientSubscription = null;
        bool clientSubscriptionExists = (client.subscriptions as ConcurrentDictionary<string, object>).TryGetValue(subscribeHash, out clientSubscription);
        if (!clientSubscriptionExists)
        {
            (client.subscriptions as ConcurrentDictionary<string, object>).TryAdd(subscribeHash, subscription ?? true);
        }
        var connected = client.connect(backoffDelay);
        if (!clientSubscriptionExists)
        {
            await connected;
            if (message != null)
            {
                try
                {
                    await client.send(message);
                }
                catch (Exception ex)
                {
                    client.subscriptions.Remove(subscribeHash);
                    future.reject(ex);
                    // future.SetException(ex); check this out
                }

            }
        }
        return await future;
    }

    public async Task<object> watchMultiple(object url2, object messageHashes2, object message = null, object subscribeHashes2 = null, object subscription = null)
    {
        var url = url2.ToString();
        var messageHashes = (messageHashes2 as List<object>).Select(obj => obj.ToString()).ToList();
        var subscribeHashes = (subscribeHashes2 as List<object>).Select(obj => obj.ToString()).ToList();

        var client = this.client(url);

        var future = Future.race(messageHashes.Select(subHash => client.future(subHash)).ToArray());

        var missingSubscriptions = new List<string>();

        if (subscribeHashes != null)
        {
            foreach (var subscribeHash in subscribeHashes)
            {
                if (subscribeHash == null) continue;

                if ((client.subscriptions as ConcurrentDictionary<string, object>).TryAdd(subscribeHash, subscription ?? true))
                {
                    missingSubscriptions.Add(subscribeHash);
                }
            }
        }

        var connected = client.connect(0);

        if (subscribeHashes == null || missingSubscriptions.Count > 0)
        {
            await connected;
            if (message != null)
            {
                try
                {
                    await client.send(message);
                }
                catch (Exception ex)
                {
                    foreach (var subscribeHash in missingSubscriptions)
                    {
                        client.subscriptions.Remove(subscribeHash);
                    }
                    future.reject(ex); // check this out
                }
            }
        }

        return await future;
    }
}<|MERGE_RESOLUTION|>--- conflicted
+++ resolved
@@ -181,17 +181,10 @@
         var client = this.client(url);
         var backoffDelay = 0;
 
-<<<<<<< HEAD
-        var future = (client.futures as ConcurrentDictionary<string, Future>).GetOrAdd(messageHash, (key) => client.future(messageHash));
-        if (subscribeHash == null)
-        {
-            return await future;
-=======
         Future existingFuture = null;
         if (subscribeHash == null && (client.futures as ConcurrentDictionary<string, Future>).TryGetValue(messageHash, out existingFuture))
         {
             return await existingFuture;
->>>>>>> 6c8e1877
         }
         var future = client.future(messageHash);
         object clientSubscription = null;
