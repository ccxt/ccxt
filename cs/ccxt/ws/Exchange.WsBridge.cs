--- conflicted
+++ resolved
@@ -33,17 +33,8 @@
         }
         else
         {
-<<<<<<< HEAD
-            var urlClient = (this.clients.ContainsKey(client.url)) ? this.clients[client.url] : null;
-            if (urlClient != null)
-            {
-                // this.clients.Remove(client.url);
-                this.clients.TryRemove(client.url, out _);
-            }
+            this.CleanupClients(client, error);
             this.streamProduce("closed", null, new NetworkError("connection closed by remote server"));
-=======
-            this.CleanupClients(client, error);
->>>>>>> 418b5f8d
         }
     }
 
