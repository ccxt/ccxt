--- conflicted
+++ resolved
@@ -10,15 +10,9 @@
   <PropertyGroup>
     <PackageId>ccxt</PackageId>
     <Authors>Carlos, Kroitor, Carlo</Authors>
-<<<<<<< HEAD
-    <PackageVersion>4.3.46-0.1</PackageVersion>
-    <AssemblyVersion>4.3.46-0.1</AssemblyVersion>
-    <FileVersion>4.3.46-0.1</FileVersion>
-=======
     <PackageVersion>4.5.0</PackageVersion>
     <AssemblyVersion>4.5.0</AssemblyVersion>
     <FileVersion>4.5.0</FileVersion>
->>>>>>> 1a915204
     <PackageReadmeFile>README.md</PackageReadmeFile>
     <Description>Cryptocurrency trading API with support for more than 100 bitcoin/altcoin exchanges</Description>
     <PackageRequireLicenseAcceptance>false</PackageRequireLicenseAcceptance>
