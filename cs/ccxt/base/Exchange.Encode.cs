--- conflicted
+++ resolved
@@ -206,9 +206,6 @@
         return binaryToHex(buff);
     }
 
-<<<<<<< HEAD
-    public string binaryToBase64(object buff2) => BinaryToBase64(buff2);
-=======
     public static string Base64ToBase64Url(string base64, bool stripPadding = true)
     {
         string base64Url = base64.Replace('+', '-').Replace('/', '_');
@@ -222,9 +219,9 @@
     }
 
     public string binaryToBase64(byte[] buff) => BinaryToBase64(buff);
->>>>>>> 31898b02
-
-    public static string BinaryToBase64(object buff2) {
+
+    public static string BinaryToBase64(object buff2)
+    {
         var buff = (byte[])buff2;
         return Convert.ToBase64String(buff);
     }
