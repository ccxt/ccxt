using System.Text;
using System.Text.RegularExpressions;
using System.Globalization;
using System.Net;

namespace ccxt;

using dict = Dictionary<string, object>;

public partial class Exchange
{

    public Exchange(object userConfig2 = null)
    {
        var userConfig = (dict)userConfig2;
        this.initializeProperties(userConfig);
        var empty = new List<string>();
        transformApiNew(this.api);

        this.initRestLimiter();
        this.initHttpClient();

        if (this.markets != null)
        {
            this.setMarkets(this.markets);
        }
        this.afterConstruct();
    }

    private void initHttpClient()
    {
        if (this.httpProxy != null && this.httpProxy.ToString().Length > 0)
        {
            var proxy = new WebProxy(this.httpProxy.ToString());
            this.httpClient = new HttpClient(new HttpClientHandler { Proxy = proxy });
        }
        else if (this.httpsProxy != null && this.httpsProxy.ToString().Length > 0)
        {
            var proxy = new WebProxy(this.httpsProxy.ToString());
            this.httpClient = new HttpClient(new HttpClientHandler { Proxy = proxy });
        }
        else
        {
            this.httpClient = new HttpClient();
        }
    }

    private void transformApiNew(dict api, List<string> paths = null)
    {
        if (api == null)
            return;
        paths ??= new List<string>();
        List<string> keyList = new List<string>(api.Keys);
        foreach (string key in keyList)
        {
            var value = api[key];

            if (isHttpMethod(key))
            {
                var dictValue = value as dict;
                List<string> endpoints = null;
                if (dictValue != null)
                {
                    endpoints = new List<string>(dictValue.Keys);
                }
                else
                {
                    if (value is IList<object>)
                    {
                        // when endpoints are a list of string
                        endpoints = new List<string>();
                        var listValue = value as IList<object>;
                        foreach (var item in listValue)
                        {
                            endpoints.Add(item.ToString());
                        }
                    }
                }
                // var endpoints = new List<string>(dictValue.Keys);
                foreach (string endpoint in endpoints)
                {
                    var cost = 1;
                    if (dictValue != null)
                    {
                        var config = dictValue[endpoint];

                        if (config.GetType() == typeof(dict))
                        {
                            var dictConfig = config as dict;
                            var success = dictConfig.TryGetValue("cost", out var rl);
                            cost = success ? Convert.ToInt32(rl) : 1;
                        }
                        else
                        {
                            // cost = cost != null ? Convert.ToInt32(cost) : 1;
                        }
                    }

                    // calculate the endpoint
                    // string input = string.Join("/", paths) + "/" + key + "/" + endpoint;
                    string pattern = @"[^a-zA-Z0-9]";
                    Regex rgx = new Regex(pattern);
                    var result = rgx.Split(endpoint);
                    // create unified endpoint name
                    var listKey = new List<string>() { key };
                    var pathParts = paths.Concat(listKey).Concat(result.Where(x => x.Length > 0));
                    var completePaths = pathParts.Select(x => char.ToUpper(x[0]) + x.Substring(1)).ToList();
                    var path = string.Join("", completePaths);
                    path = char.ToLower(path[0]) + path.Substring(1); // lowercase first letter
                    var apiObj = paths.Count > 1 ? (object)paths : paths[0];
                    this.transformedApi[path] = new dict {
                            { "method", key.ToUpper() },
                            { "path",   endpoint },
                            { "api",    apiObj},
                            { "cost",  cost}
                        };
                }
            }
            else
            {
                transformApiNew((dict)value, paths.Concat(new List<string> { key }).ToList());
            }
        }
    }

    public void handleHttpStatusCode(object code, object reason, object url, object method, object body)
    {
        var codeString = code.ToString();
        var codeInHttpExceptions = safeValue(this.httpExceptions, codeString);
        if (codeInHttpExceptions != null)
        {
            var errorMessage = this.id + ' ' + method + ' ' + url + ' ' + codeString + ' ' + reason + ' ' + body;
            var Exception = NewException(codeInHttpExceptions as Type, errorMessage);
            throw Exception;
        }
    }

    public async virtual Task<object> fetch(object url2, object method2 = null, object headers2 = null, object body2 = null)
    {

        if (fetchResponse != null)
        {
            return fetchResponse;
        }

        var url = url2 as String;
        var method = method2 as String;
        var headers3 = headers2 as dict;
        var headers = this.extend(this.headers, headers3) as dict;
        var body = body2 as String;

        if (this.verbose)
            this.log("fetch Request:\n" + this.id + " " + method + " " + url + "\nRequestHeaders:\n" + this.stringifyObject(headers) + "\nRequestBody:\n" + this.json(body) + "\n");

        // to do: add all proxies support
        this.checkProxySettings();
        // add headers
        httpClient.DefaultRequestHeaders.Accept.Clear();
        httpClient.DefaultRequestHeaders.Clear();
        var headersList = new List<string>(headers.Keys);

        var contentType = "";
        foreach (string key in headersList)
        {

            if (key.ToLower() != "content-type")
            {
                httpClient.DefaultRequestHeaders.Add(key, headers[key].ToString());
            }
            else
            {
                // can't set content type header here, because it's part of the content
                // check: https://nzpcmad.blogspot.com/2017/07/aspnet-misused-header-name-make-sure.html
                contentType = headers[key].ToString();

            }
        }
        // user agent
        if (this.userAgent != null && this.userAgent.Length > 0)
            httpClient.DefaultRequestHeaders.Add("User-Agent", userAgent);


        var result = "";
        HttpResponseMessage response = null;
        object responseBody = null;
        try
        {

            if (method == "GET")
            {
                response = await this.httpClient.GetAsync(url);
                result = await response.Content.ReadAsStringAsync();
            }
            else
            {
                contentType = contentType == "" ? "application/json" : contentType;
#if NET7_0_OR_GREATER
            var contentTypeHeader = new MediaTypeWithQualityHeaderValue(contentType);
#else
                var contentTypeHeader = contentType;
#endif
                var stringContent = body != null ? new StringContent(body, Encoding.UTF8, contentTypeHeader) : null;
                if (method == "POST")
                {
                    response = await this.httpClient.PostAsync(url, stringContent);
                }
                else if (method == "DELETE")
                {
                    response = await this.httpClient.DeleteAsync(url);
                }
                else if (method == "PUT")
                {
                    response = await this.httpClient.PutAsync(url, stringContent);
                }
                else if (method == "PATCH")
                {
                    // workaround for the lack of putAsync
                    // https://github.com/RicoSuter/NSwag/issues/107
                    var methodInner = new HttpMethod("PATCH");
                    var request = new HttpRequestMessage(methodInner, url)
                    {
                        Content = stringContent
                    };

                    response = await httpClient.SendAsync(request);
                }
                result = await response.Content.ReadAsStringAsync();
            }

        }
        catch (Exception e)
        {
            if (e is HttpRequestException || e is WebException || e is HttpListenerException) // add more exceptions here
            {
                var errorMessage = this.id + ' ' + method + ' ' + url + ' ' + e.Message;
                throw new NetworkError(errorMessage);

            }
            throw e;
        }

        this.httpClient.DefaultRequestHeaders.Clear();

        var responseHeaders = response?.Headers.ToDictionary(x => x, y => y.Value.First());
        this.last_response_headers = responseHeaders;
        this.last_request_headers = headers;
        var httpStatusCode = (int)response?.StatusCode;
        var httpStatusText = response?.ReasonPhrase;

        if (this.verbose)
        {
            this.log("handleRestResponse:\n" + this.id + " " + method + " " + url + " " + httpStatusCode + " " + httpStatusText + "\nResponseHeaders:\n" + this.stringifyObject(responseHeaders) + "\nResponseBody:\n" + result + "\n");
        }

        try
        {
            responseBody = JsonHelper.Deserialize(result);
        }
        catch (Exception e)
        {
            responseBody = result; // if parsing fails, return the original result
        }

        var res = handleErrors(httpStatusCode, httpStatusText, url, method, responseHeaders, result, responseBody, headers, body);
        if (res == null)
            handleHttpStatusCode(httpStatusCode, httpStatusText, url, method, result);

        return responseBody;
    }

    // public async virtual Task<object> fetch2(string path, string api, string method, dict headers, dict body, dict parameters, dict config, dict context = null)
    // {
    //     if (this.enableRateLimit)
    //     {
    //         var cost = config["cost"]; // protect this call
    //         var now = this.milliseconds();
    //         await this.throttler.throttle(cost);
    //         var delay = this.milliseconds() - now;
    //         Console.WriteLine("throttle delay: " + delay);
    //     }
    //     this.lastRestRequestTimestamp = this.milliseconds();
    //     var request = this.sign(path, api, method, parameters, headers, body);
    //     return await fetch(request["url"] as String, request["method"] as String, request["headers"] as dict, request["body"] as dict);
    // }

    public object call(string implicitEndpoint, object parameters2)
    {
        var parameters = (dict)parameters2;
        if (this.transformedApi.TryGetValue(implicitEndpoint, out var info))
        {
            var endpointInfo = info as dict;
            var method = endpointInfo["method"] as String;
            var path = endpointInfo["path"] as String;
            var api = endpointInfo["api"] as String;
            var cost = endpointInfo["cost"] != null ? endpointInfo["cost"] : 1;

            // return await this.fetch2(path, api, method, new dict(), new dict(), parameters, new dict { { "cost", cost } });

        }
        throw new Exception("Endpoint not found!");
    }

    public async virtual Task<object> callAsync(object implicitEndpoint2, object parameters = null)
    {
        parameters ??= new Dictionary<string, object>();
        var implicitEndpoint = (string)implicitEndpoint2;
        if (this.transformedApi.TryGetValue(implicitEndpoint, out var info))
        {
            var endpointInfo = info as dict;
            var method = endpointInfo["method"] as String;
            var path = endpointInfo["path"] as String;
            var api = endpointInfo["api"];
            var cost = endpointInfo["cost"] != null ? endpointInfo["cost"] : 1;

            // return await this.fetch2(path, api, method, new dict(), new dict(), (dict)parameters, new dict { { "cost", cost } });
            // var res = await this.fetch2(path, api, method, parameters, new dict(), new dict(), new dict { { "cost", cost } });
            var res = await this.fetch2(path, api, method, parameters, new dict(), null, new dict { { "cost", cost } }); // body null here, does it make a difference?
            return res;

        }
        throw new Exception("Endpoint not found!");
    }


    public void handleErrors(int statusCode, string statusText, string url, string method, dict responseHeaders, dict responseBody, dict response, dict requestHeaders, dict requestBody)
    {
        // it is a stub method that must be virtuald in the derived exchange classes
        // throw new NotSupported (this.id + ' handleErrors() not implemented yet');
    }


    public virtual dict sign(object path, object api, string method = "GET", dict headers = null, object body2 = null, object parameters2 = null)
    {
        api ??= "public";
        headers ??= new dict();
        body2 ??= new dict();
        parameters2 ??= new dict();

        var body = (dict)body2;
        var parameters = (dict)parameters2;

        var url = this.url;
        if (((string)api) == "public")
        {
            if (parameters.Keys.Count > 0)
                url += path + "?" + this.urlencode(parameters);
        }

        return new dict {
            { "url", this.url + path },
            { "method", method },
            { "headers", headers },
            { "body", body },
        };
    }

    public Int64 seconds()
    {
        double res = (DateTime.UtcNow.Subtract(new DateTime(1970, 1, 1)).TotalSeconds);
        return Convert.ToInt64(res);
    }

    public async virtual Task<object> loadMarketsHelper(bool reload = false, dict parameters = null)
    {
        if (!reload && this.markets != null)
        {
            if (this.markets_by_id == null)
            {
                return this.setMarkets(this.markets);
            }
            // return Task.FromResult(this.markets);
            return this.markets;
        }

        object currencies = null;
        var has = this.has as dict;
        if (has["fetchCurrencies"] != null)
        {
            currencies = await this.fetchCurrencies();
        }
        var markets = await this.fetchMarkets();
        return this.setMarkets(markets, currencies);
    }

    public virtual Task<object> loadMarkets(object reload2 = null, object parameters2 = null)
    {
        reload2 ??= false;
        var reload = (bool)reload2;
        parameters2 ??= new dict();
        var parameters = (dict)parameters2;
        if ((reload && !this.reloadingMarkets) || this.marketsLoading == null)
        {
            this.reloadingMarkets = true;
            this.marketsLoading = (this.loadMarketsHelper(reload, parameters).ContinueWith((t) =>
            {
                this.reloadingMarkets = false;
                return t.Result;
            }));
        }

        return marketsLoading;
    }

    public virtual async Task<object> fetchMarkets(object parameters = null)
    {
        return this.toArray(this.markets);
    }

    public virtual async Task<object> fetchMarketsWs(object parameters = null)
    {
        return this.toArray(this.markets);
    }

    public virtual async Task<object> fetchCurrencies(object parameters = null)
    {
        return this.currencies;
    }

    public async Task<Currencies> FetchCurrencies(object parameters = null)
    {
        var res = await this.fetchCurrencies(parameters);
        return new Currencies(res);
    }

    public virtual async Task<object> fetchCurrenciesWs(object parameters = null)
    {
        return this.currencies;
    }

        public async Task<Currencies> FetchCurrenciesWs(object parameters = null)
    {
        var res = await this.fetchCurrenciesWs(parameters);
        return new Currencies(res);
    }

    public void log(object s)
    {
        Console.WriteLine((string)s);
    }

    public string totp(object a)
    {
        return "";
    }

    public bool checkAddress(object address)
    {
        return true;
    }

    public int parseTimeframe(object timeframe2)
    {
        var timeframe = (string)timeframe2;
        var amount = Int32.Parse(timeframe.Substring(0, timeframe.Length - 1));
        var unit = timeframe.Substring(timeframe.Length - 1);
        int scale = 0;
        if (unit == "y")
        {
            scale = 60 * 60 * 24 * 365;
        }
        else if (unit == "M")
        {
            scale = 60 * 60 * 24 * 30;
        }
        else if (unit == "w")
        {
            scale = 60 * 60 * 24 * 7;
        }
        else if (unit == "d")
        {
            scale = 60 * 60 * 24;
        }
        else if (unit == "h")
        {
            scale = 60 * 60;
        }
        else if (unit == "m")
        {
            scale = 60;
        }
        else if (unit == "s")
        {
            scale = 1;
        }
        else
        {
            throw new Exception("Invalid timeframe: " + timeframe);
        }
        return amount * scale;
    }

    public async Task throttle(object cost)
    {
        await this.throttler.throttle(cost);
    }

    public void initRestLimiter()
    {
        if (this.id != null && this.rateLimit == -1)
        {
            throw new Exception(this.id + ".rateLimit property is not configured'");
        }
        this.tokenBucket = (dict)this.extend(new dict() {
            {"delay" , 0.001},
            {"capacity" , 1},
            {"cost" , 1},
            {"maxCapacity", 1000},
            {"refillRate", (this.rateLimit > 0) ? 1 / this.rateLimit : float.MaxValue},
        }, this.tokenBucket);
        this.throttler = new Throttler(this.tokenBucket);
    }

    public object clone(object o)
    {
        return o;
    }

    // public virtual void setSandboxMode(object enable2)
    // {
    //     var enable = (bool)enable2;
    //     var urls = safeValue(this.urls, "api");
    //     var apiBackup = safeValue(this.urls, "apiBackup");
    //     if (enable)
    //     {
    //         var urlsDict = this.urls as dict;
    //         var test = safeValue(urlsDict, "test");
    //         var api = safeValue(urlsDict, "api");
    //         if (test != null)
    //         {
    //             if (api.GetType() == typeof(string))
    //             {
    //                 urlsDict["apiBackup"] = urls;
    //                 ((dict)this.urls)["api"] = test as dict;

    //             }
    //             else
    //             {
    //                 urlsDict["apiBackup"] = api;
    //                 ((dict)this.urls)["api"] = test; // clone here?
    //             }
    //         }
    //         else
    //         {
    //             throw new NotSupported("Sandbox mode is not supported by this exchange");

    //         }

    //     }
    //     else if (apiBackup != null)
    //     {
    //         if (api.GetType() == typeof(string))
    //         {
    //             api = apiBackup as dict;

    //         }
    //         else
    //         {
    //             api = apiBackup as dict; // clone this
    //         }
    //     }

    // }

    public void checkRequiredDependencies()
    {
        // stub to implement later
    }

    private async Task closeClient(string key, WebSocketClient client)
    {
        await client.Close();
        this.clients.TryRemove(key, out _);
    }

    public async Task Close()
    {
        var tasks = new List<Task>();
        if (this.clients.Keys.Count > 0)
        {
            foreach (var key in this.clients.Keys)
            {

                var client = this.clients[key];
                tasks.Add(closeClient(key, client));

            }
            await Task.WhenAll(tasks);
        }
    }

    public async Task close()
    {
        await this.Close();
    }

    public virtual object parseNumber(object value, object defaultValue = null)
    {
        if (value == null || (value.GetType() == typeof(string) && value.ToString().Trim() == ""))
            return defaultValue;


        try
        {
            return Convert.ToDouble(value, CultureInfo.InvariantCulture);
        }
        catch (Exception e)
        {
            return defaultValue;
        }
        // if (this.number.GetType() == typeof(float).GetType())
        // {
        //     return double.Parse(value.ToString(), CultureInfo.InvariantCulture);
        // }
        // return value;
    }

    public object convertToBigInt(object value)
    {
        if (value.GetType() == typeof(float).GetType())
        {
            return Convert.ToInt64(value);
        }
        return value;
    }

    public bool valueIsDefined(object value)
    {
        return value != null;
    }

    public object arraySlice(object array, object first, object second = null)
    {
        // to do; improve this implementation to handle ArrayCache (thread-safe) better
        var firstInt = Convert.ToInt32(first);
        var parsedArray = ((IList<object>)array);
        var isArrayCache = array is ccxt.pro.ArrayCache;
        // var typedArray = (array is ArrayCache) ? (ArrayCache)array : (IList<object>array);
        if (second == null)
        {
            if (firstInt < 0)
            {
                var index = parsedArray.Count + firstInt;
                index = index < 0 ? 0 : index;

                if (isArrayCache)
                {
                    // we need to make sure our implementation of ToArray is called, otherwise
                    // it will call the default one that is not thread-safe
                    return (((array as ccxt.pro.ArrayCache).ToArray()[index..])).ToList();

                }
                else
                {
                    return (parsedArray.ToArray()[index..]).ToList();
                }
            }
            if (isArrayCache)
            {
                return ((array as ccxt.pro.ArrayCache).ToArray()[firstInt..]).ToList();
            }
            else
            {
                return (parsedArray.ToArray()[firstInt..]).ToList();

            }
        }
        var secondInt = Convert.ToInt32(second);
        if (isArrayCache)
        {
            return ((array as ccxt.pro.ArrayCache).ToArray()[firstInt..secondInt]).ToList();

        }
        else
        {
            return (parsedArray.ToArray()[firstInt..secondInt]).ToList();

        }
    }

    public object stringToCharsArray(object str)
    {
        var step = str.ToString().ToCharArray();
        var res = new List<string>();
        foreach (var item in step)
        {
            res.Add(item.ToString());
        }
        return res;
    }

    public Task sleep(object ms)
    {
        return Task.Delay(Convert.ToInt32(ms));
    }

    public bool isEmpty(object a)
    {
        if (a == null)
            return true;
        if (a.GetType() == typeof(string))
            return a.ToString().Length == 0;
        if (a is IList<object>)
            return ((IList<object>)a).Count == 0;
        if (a is IDictionary<string, object>)
            return ((IDictionary<string, object>)a).Count == 0;
        return false;
    }

    public object spawn(object action, object[] args = null)
    {
        // stub to implement later
        // var task = Task.Run(() => DynamicInvoker.InvokeMethod(action, args));
        // task.Wait();
        // return task.Result;
        // var res = DynamicInvoker.InvokeMethod(action, args);
        // return res;
        var future = new Future();
        Task.Run(() =>
        {
            try
            {
                var invokedAction = DynamicInvoker.InvokeMethod(action, args);
                if (invokedAction is Task<object>)
                {
                    var res = (Task<object>)invokedAction;
                    res.Wait();
                    future.resolve(res.Result);
                    return;
                }
                if (invokedAction is Task)
                {
                    var task = invokedAction as Task;
                    task.Wait();
                    future.resolve(task);
                    return;
                }

            }
            catch (Exception e)
            {
                future.reject(e);
            }
        });
        return future;
    }

    public void delay(object timeout2, object methodName, object[] args = null)
    {
        Task.Delay(Convert.ToInt32(timeout2)).ContinueWith((t) => spawn(methodName, args));
    }
    public void setProperty(object obj, object property, object defaultValue = null)
    {
        var type = obj.GetType();
        var prop = type.GetProperty(property.ToString());
        if (prop != null)
        {
            prop.SetValue(obj, defaultValue);
        }
    }

    public object fixStringifiedJsonMembers(object content2)
    {
        var content = (string)content2;
        var modified = content.Replace('\\', ' ');
        modified = modified.Replace("\"{", "{");
        modified = modified.Replace("}\"", "}");
        return modified;
    }

    /// <summary>
    /// Returns the market object for a given market symbol.
    /// </summary>
    /// <remarks>
    /// <list type="table">
    /// <item>
    /// <term>market</term>
    /// <description>
    /// string : the market symbol, example: BTC/USD
    /// </description>
    /// </item>
    /// </list>
    /// </remarks>
    /// <returns> <term>Market</term>Market structure </returns>
    public Market Market(string market)
    {
        var genericMarket = this.market(market);
        return new Market(genericMarket);
    }

    /// <summary>
    /// Returns the Currency object for a given market symbol.
    /// </summary>
    /// <remarks>
    /// <list type="table">
    /// <item>
    /// <term>market</term>
    /// <description>
    /// string : the currency code, example: BTC
    /// </description>
    /// </item>
    /// </list>
    /// </remarks>
    /// <returns> <term>Currency</term>Market structure </returns>

    public Currency Currency(string currency)
    {
        var genericCurrency = this.currency(currency);
        return new Currency(genericCurrency);
    }

    /// <summary>
    /// Returns a dictionary of market objects for all markets.
    /// </summary>
    /// <remarks>
    /// </remarks>
    /// <returns> <term>Dictionary</term>string, MarketInterface</returns>
    public async Task<Dictionary<string, MarketInterface>> LoadMarkets()
    {
        var res = await this.loadMarkets();
        var dictRest = res as Dictionary<string, object>;
        var returnRest = new Dictionary<string, MarketInterface>();
        foreach (var item in dictRest)
        {
            returnRest.Add(item.Key, new MarketInterface(item.Value));
        }
        return returnRest;
        // return ((IList<object>)res).Select(item => new MarketInterface(item)).ToList<MarketInterface>();
    }

<<<<<<< HEAD
    public string randomBytes(object length2)
    {
        var length = Convert.ToInt32(length2);
        var bytes = new byte[length];
        var rng = new Random();
        rng.NextBytes(bytes);
        return Convert.ToBase64String(bytes);
    }

=======
    public void extendExchangeOptions(object options2)
    {
        var options = (dict)options2;
        var extended = this.extend(this.options, options);
        this.options = new System.Collections.Concurrent.ConcurrentDictionary<string, object>(extended);
    }

    public IDictionary<string, object> createSafeDictionary()
    {
        return new System.Collections.Concurrent.ConcurrentDictionary<string, object>();
    }
>>>>>>> 6a13db6f
    public class DynamicInvoker
    {
        public static object InvokeMethod(object action, object[] parameters)
        {
            // var methodName = (string)methodName2;
            // // Assuming the method is in the current class for simplicity
            // MethodInfo methodInfo = typeof(DynamicInvoker).GetMethod(methodName);

            // if (methodInfo != null)
            // {
            //     Delegate methodDelegate = Delegate.CreateDelegate(typeof(Action), methodInfo);
            //     methodDelegate.DynamicInvoke(parameters);
            // }
            // else
            // {
            //     throw new Exception("Method not found.");
            // }
            Delegate myDelegate = action as Delegate;

            // Get parameter types
            // MethodInfo methodInfo = myDelegate.Method;
            // ParameterInfo[] parametersAux = methodInfo.GetParameters();

            // Prepare arguments (in a real scenario, these would be dynamically determined)
            // object[] args = new object[parametersAux.Length];
            // args[0] = 123; // Assuming the first parameter is an int
            // args[1] = "Hello"; // Assuming the second parameter is a string

            // Dynamically invoke the action
            var result = myDelegate.DynamicInvoke(parameters);
            return result;
        }
    }

}

public static class BoolExtensions
{
    public static string ToString(this bool _bool)
    {
        return _bool.ToString().ToLowerInvariant();
    }
}<|MERGE_RESOLUTION|>--- conflicted
+++ resolved
@@ -827,7 +827,6 @@
         // return ((IList<object>)res).Select(item => new MarketInterface(item)).ToList<MarketInterface>();
     }
 
-<<<<<<< HEAD
     public string randomBytes(object length2)
     {
         var length = Convert.ToInt32(length2);
@@ -837,7 +836,6 @@
         return Convert.ToBase64String(bytes);
     }
 
-=======
     public void extendExchangeOptions(object options2)
     {
         var options = (dict)options2;
@@ -849,7 +847,6 @@
     {
         return new System.Collections.Concurrent.ConcurrentDictionary<string, object>();
     }
->>>>>>> 6a13db6f
     public class DynamicInvoker
     {
         public static object InvokeMethod(object action, object[] parameters)
