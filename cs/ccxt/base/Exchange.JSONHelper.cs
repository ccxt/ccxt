using Newtonsoft.Json;
using Newtonsoft.Json.Linq;

namespace ccxt;

using dict = Dictionary<string, object>;

public partial class Exchange
{

    public static bool isValidJson(string json)
    {
<<<<<<< HEAD
        json = json.Replace("\n", "").Replace("\r", "").Trim();
        if ((json.StartsWith("{") && json.EndsWith("}")) || //For object
            (json.StartsWith("[") && json.EndsWith("]"))) //For array
=======
        if ((json.StartsWith("{") && json.EndsWith("}")) || json.EndsWith("}\n") || //For object
            (json.StartsWith("[") && json.EndsWith("]")) || json.EndsWith("]\n")) //For array
>>>>>>> 769adcbc
        {
            return true;
        }
        return false;
    }

    public string stringifyObject(object d2)
    {
        var output = "";

        if (d2 == null)
            return output;

        if (d2.GetType() == typeof(dict))
        {
            var d = (dict)d2;
            if (d == null)
                return output;

            foreach (var key in d.Keys)
            {
                output += key + ", " + d[key] + "\n";
            }
            return output;
        }
        else if (d2.GetType() == typeof(List<object>))
        {
            var d = (List<object>)d2;
            if (d == null)
                return output;

            foreach (var key in d)
            {
                output += key + "\n";
            }
            return output;
        }
        return (string)output;
    }
}

public static class JsonHelper
{
    public static object Deserialize(string json)
    {
        using (var sr = new StringReader(json))
        using (var jr = new JsonTextReader(sr) { DateParseHandling = DateParseHandling.None })
        {
            return ToObject(JToken.ReadFrom(jr)); /// prints '2015-11-23T00:00:00'
            // we need this to avoid wrong dates
            // https://github.com/JamesNK/Newtonsoft.Json/issues/1241
        }
    }

    public static object ToObject(JToken token)
    {
        switch (token.Type)
        {
            case JTokenType.Object:
                return token.Children<JProperty>()
                            .ToDictionary(prop => prop.Name,
                                          prop => ToObject(prop.Value));

            case JTokenType.Array:
                return token.Select(ToObject).ToList();

            case JTokenType.Float:
                return token.ToObject<double>();

            default:
                return ((JValue)token).Value;
        }
    }
}<|MERGE_RESOLUTION|>--- conflicted
+++ resolved
@@ -10,14 +10,9 @@
 
     public static bool isValidJson(string json)
     {
-<<<<<<< HEAD
         json = json.Replace("\n", "").Replace("\r", "").Trim();
-        if ((json.StartsWith("{") && json.EndsWith("}")) || //For object
+        if ((json.StartsWith("{") && json.EndsWith("}")) || // For object
             (json.StartsWith("[") && json.EndsWith("]"))) //For array
-=======
-        if ((json.StartsWith("{") && json.EndsWith("}")) || json.EndsWith("}\n") || //For object
-            (json.StartsWith("[") && json.EndsWith("]")) || json.EndsWith("]\n")) //For array
->>>>>>> 769adcbc
         {
             return true;
         }
