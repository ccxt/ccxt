
namespace ccxt;
using Nethereum.ABI;
using Nethereum.ABI.Model;
using Nethereum;
using Nethereum.ABI.ABIDeserialisation;
using Nethereum.ABI.EIP712;
using Nethereum.Signer.EIP712;
using System.Linq;

public partial class Exchange
{

    // ethAbiEncode(types, args) {
    //     return this.base16ToBinary(ethers.encode(types, args).slice(2));
    // }
    // ethEncodeStructuredData(domain, messageTypes, messageData) {
    //     return this.base16ToBinary(TypedDataEncoder.encode(domain, messageTypes, messageData).slice(-132));
    // }

    private object[] ConvertToArray(object obj)
    {
        var array = (obj as IList<object>).ToArray();
        for (var i = 0; i < array.Length; i++)
        {
            var item = array[i];
            if (item is IDictionary<string, object>)
            {
                // array[i] = ConvertToDictionary(item);
            }
            else if (item is IList<object>)
            {
                array[i] = ConvertToArray(item);
            }
        }
        return array;
    }

    public object ethAbiEncode(object types2, object args2)
    {
        //  ['(uint32,bool,uint64,uint64,bool,uint8,uint64)[]', 'uint8', 'address', 'uint256']
        //  [Array(1), 0, '0x0000000000000000000000000000000000000000', 1708007294587]

        //     // test
        //     var typesDefinion = "tuple((uint32,bool,uint64,uint64,bool,uint8,uint64)[],uint8,address,uint256)";
        //     var valsTuple = new object[]
        //     {
        //         new object[]
        //         {
        //             new object[]
        //             {
        //                 5,
        //                 true,
        //                 1000000000,
        //                 100000000,
        //                 false,
        //                 2,
        //                 0
        //             },
        //             0,
        //             "0x0000000000000000000000000000000000000000",
        //             0
        //         }
        //     };
        //     // var types = types2 as IList<object>;
        //     var vals = (args2 as IList<object>).ToArray();

        //     var objectValues = ConvertToArray(args2);

        //     var wrappedValues = new object[] { objectValues };

        //     object converted;


        //     var valsTuple2 = new object[] { vals };
        //     // var typesDefinion = "tuple(" + String.Join(",", types) + ")";

        //     var testExtract = new ABIStringSignatureDeserialiser().ExtractParameters(typesDefinion, false);
        //     var parameterEncoder = new Nethereum.ABI.FunctionEncoding.ParametersEncoder();
        //     var encoded = parameterEncoder.EncodeParameters(testExtract.ToArray(), valsTuple.ToArray());

        //     var encodedFromExchange = parameterEncoder.EncodeParameters(testExtract.ToArray(), wrappedValues);

        //     var areEqual = encoded.SequenceEqual(encodedFromExchange);

        //     return encoded;
        var types = types2 as IList<object>;
        var vals = args2 as IList<object>;
        var valsTuple = new List<object>() { vals };
        var tupleType = new TupleType();
        var components = new List<Parameter>();
<<<<<<< HEAD
        foreach (var type in types)
        {
=======
        foreach (var type in types) {
>>>>>>> 389016b5
            var typeExtract = new ABIStringSignatureDeserialiser().ExtractParameters(type.ToString(), false);
            components.Add(typeExtract[0]);
        }
        tupleType.SetComponents(components.ToArray());
<<<<<<< HEAD
        var encoded = tupleType.Encode(ConvertToArray(valsTuple));
=======
        var encoded = tupleType.Encode(vals.ToArray());
>>>>>>> 389016b5
        return encoded;
    }

    public object ethEncodeStructuredData(object domain2, object messageTypes2, object messageData2)
    {
        // const domain =({"chainId":1337,"verifyingContract":"0x0000000000000000000000000000000000000000"})
        // const messageTypes = {"Agent":[{"name":"source","type":"uint256"},{"name":"connectionId","type":"bytes32"}]}

        var domain = domain2 as IDictionary<string, object>;
        var messageTypes = messageTypes2 as IDictionary<string, object>;
        var messageTypesKeys = messageTypes.Keys.ToArray();
        var domainValues = domain.Values.ToArray();
        var domainTypes = new Dictionary<string, string>();
        var messageData = messageData2 as IDictionary<string, object>;

        var typeRaw = new TypedDataRaw(); // contains all domain + message info

        // infer types from values
        foreach (var key in domain.Keys)
        {
            // var type = domainValue.GetType();
            var domainValue = domain[key];
            if (domainValue is string && (domainValue as string).StartsWith("0x"))
                domainTypes.Add(key, "address");
            else if (domainValue is string)
                domainTypes.Add(key, "string");
            else
                domainTypes.Add(key, "uint256"); // handle other use cases later
        }

        var types = new Dictionary<string, MemberDescription[]>();

        // fill in domain types
        var domainTypesDescription = new List<MemberDescription> { };
        for (var i = 0; i < domainTypes.Count; i++)
        {
            var key = domainTypes.Keys.ElementAt(i);
            var value = domainTypes.Values.ElementAt(i);
            var member = new MemberDescription();
            member.Name = key;
            member.Type = value;
            domainTypesDescription.Add(member);
        }
        types["EIP712Domain"] = domainTypesDescription.ToArray();

        // fill in message types
        var messageTypesDict = new Dictionary<string, string>();
        var typeName = messageTypesKeys[0];
        var messageTypesContent = messageTypes[typeName] as IList<object>;
        var messageTypesDescription = new List<MemberDescription> { };
        for (var i = 0; i < messageTypesContent.Count; i++)
        {
            var elem = messageTypesContent[i] as IDictionary<string, object>; // {\"name\":\"source\",\"type\":\"string\"}
            var name = elem["name"] as string;
            var type = elem["type"] as string;
            messageTypesDict[name] = type;
            // var key = messageTypesContent.Keys.ElementAt(i);
            // var value = messageTypesContent.Values.ElementAt(i);
            var member = new MemberDescription();
            member.Name = name;
            member.Type = type;
            messageTypesDescription.Add(member);
        }
        types[typeName] = messageTypesDescription.ToArray();

        // fill in message values
        var messageValues = new List<MemberValue> { };
        for (var i = 0; i < messageData.Count; i++)
        {

            var key = messageData.Keys.ElementAt(i);// for instance source
            var type = messageTypesDict[key];
            var value = messageData.Values.ElementAt(i); // 1
            var member = new MemberValue();
            member.TypeName = type;
            member.Value = value;
            messageValues.Add(member);
        }
        typeRaw.Message = messageValues.ToArray();

        var domainValuesArray = new List<MemberValue> { };
        // fill in domain values
        for (var i = 0; i < domain.Count; i++)
        {
            var key = domain.Keys.ElementAt(i);
            var value = domainValues[i];
            var member = new MemberValue();
            member.TypeName = domainTypes[key];
            member.Value = value;
            domainValuesArray.Add(member);
        }
        typeRaw.DomainRawValues = domainValuesArray.ToArray();

        typeRaw.Types = types;
        typeRaw.PrimaryType = typeName;
        var typedEncoder = new Eip712TypedDataSigner();

        var encodedFromRaw = typedEncoder.EncodeTypedDataRaw((typeRaw));

        return encodedFromRaw;
    }
}<|MERGE_RESOLUTION|>--- conflicted
+++ resolved
@@ -89,21 +89,13 @@
         var valsTuple = new List<object>() { vals };
         var tupleType = new TupleType();
         var components = new List<Parameter>();
-<<<<<<< HEAD
         foreach (var type in types)
         {
-=======
-        foreach (var type in types) {
->>>>>>> 389016b5
             var typeExtract = new ABIStringSignatureDeserialiser().ExtractParameters(type.ToString(), false);
             components.Add(typeExtract[0]);
         }
         tupleType.SetComponents(components.ToArray());
-<<<<<<< HEAD
         var encoded = tupleType.Encode(ConvertToArray(valsTuple));
-=======
-        var encoded = tupleType.Encode(vals.ToArray());
->>>>>>> 389016b5
         return encoded;
     }
 
