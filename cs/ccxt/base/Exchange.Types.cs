--- conflicted
+++ resolved
@@ -767,7 +767,6 @@
     public Dictionary<string, object> info;
 
     public CrossBorrowRate(object crossBorrowRate)
-<<<<<<< HEAD
     {
         var crossBorrowRate2 = (Dictionary<string, object>)crossBorrowRate;
         currency = Exchange.SafeString(crossBorrowRate2, "currency");
@@ -817,57 +816,6 @@
     }
 }
 
-=======
-    {
-        var crossBorrowRate2 = (Dictionary<string, object>)crossBorrowRate;
-        currency = Exchange.SafeString(crossBorrowRate2, "currency");
-        rate = Exchange.SafeFloat(crossBorrowRate2, "rate");
-        timestamp = Exchange.SafeInteger(crossBorrowRate2, "timestamp");
-        datetime = Exchange.SafeString(crossBorrowRate2, "datetime");
-        info = crossBorrowRate2.ContainsKey("info") ? (Dictionary<string, object>)crossBorrowRate2["info"] : null;
-    }
-}
-
-public struct CrossBorrowRates
-{
-    public Dictionary<string, object> info;
-    public Dictionary<string, CrossBorrowRate> crossBorrowRates;
-
-    public CrossBorrowRates(object crossBorrowRates2)
-    {
-        var crossBorrowRates = (Dictionary<string, object>)crossBorrowRates2;
-
-        info = crossBorrowRates.ContainsKey("info") ? (Dictionary<string, object>)crossBorrowRates["info"] : null;
-        this.crossBorrowRates = new Dictionary<string, CrossBorrowRate>();
-        foreach (var crossBorrowRate in crossBorrowRates)
-        {
-            if (crossBorrowRate.Key != "info")
-                this.crossBorrowRates.Add(crossBorrowRate.Key, new CrossBorrowRate(crossBorrowRate.Value));
-        }
-    }
-
-    // Indexer
-    public CrossBorrowRate this[string key]
-    {
-        get
-        {
-            if (crossBorrowRates.ContainsKey(key))
-            {
-                return crossBorrowRates[key];
-            }
-            else
-            {
-                throw new KeyNotFoundException($"The key '{key}' was not found in the isolatedBorrowRates.");
-            }
-        }
-        set
-        {
-            crossBorrowRates[key] = value;
-        }
-    }
-}
-
->>>>>>> 51cb6644
 public struct IsolatedBorrowRate
 {
     public string symbol;
