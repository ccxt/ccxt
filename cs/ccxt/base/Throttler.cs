--- conflicted
+++ resolved
@@ -97,7 +97,6 @@
     {
         while (this.running)
         {
-<<<<<<< HEAD
             lock (queueLock)
             {
                 if (this.queue.Count == 0)
@@ -105,12 +104,6 @@
                     this.running = false;
                     continue;
                 }
-=======
-            var cost = (cost2 != null) ? Convert.ToDouble(cost2) : Convert.ToDouble(this.config["cost"]);
-            if (Convert.ToInt64(this.queue.Count) > (long)this.config["maxCapacity"])
-            {
-                throw new Exception("throttle queue is over maxCapacity (" + this.config["maxCapacity"].ToString() + "), see https://docs.ccxt.com/#/README?id=maximum-requests-capacity");
->>>>>>> 616ab94d
             }
             (Task, double) first;
             lock (queueLock)
@@ -164,9 +157,10 @@
     public async Task<Task> throttle(object cost2)
     {
         var cost = (cost2 != null) ? Convert.ToDouble(cost2) : Convert.ToDouble(this.config.Cost);
-        var t = new Task(() => { });
         lock (queueLock)
         {
+            var cost = (cost2 != null) ? Convert.ToDouble(cost2) : Convert.ToDouble(this.config["cost"]);
+            var t = new Task(() => { });
             this.queue.Enqueue((t, cost));
         }
         if (!this.running)
