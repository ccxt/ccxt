using System.Globalization;

namespace ccxt;

using dict = Dictionary<string, object>;

public class ThrottlerConfig
{
    public double RefillRate { get; set; } = 1.0;
    public double Delay { get; set; } = 0.001;
    public double Cost { get; set; } = 1.0;
    public double Tokens { get; set; } = 0.0;
    public int MaxLimiterRequests { get; set; } = 2000;
    public double Capacity { get; set; } = 1.0;
    public string Algorithm { get; set; } = "leakyBucket";
    public double RateLimit { get; set; } = 0.0;
    public double WindowSize { get; set; } = 60000.0;
    public double MaxWeight { get; set; }
}

public class Throttler
{
    private ThrottlerConfig config = new ThrottlerConfig();
    private Queue<(Task, double)> queue = new Queue<(Task, double)>();
    private readonly object queueLock = new object();

    private bool running = false;
    private List<(long timestamp, double cost)> timestamps = new List<(long, double)>();

<<<<<<< HEAD
    public Throttler(Dictionary<string, object> configInput)
=======
    private static object throttlerLock = new object();

    public Throttler(dict config)
>>>>>>> cea9a9e1
    {
        // Convert the dictionary input to our typed config
        if (configInput != null)
        {
            config.RefillRate = configInput.TryGetValue("refillRate", out var refillRate) ? Convert.ToDouble(refillRate) : config.RefillRate;
            config.Delay = configInput.TryGetValue("delay", out var delay) ? Convert.ToDouble(delay) : config.Delay;
            config.Cost = configInput.TryGetValue("cost", out var cost) ? Convert.ToDouble(cost) : config.Cost;
            config.Tokens = configInput.TryGetValue("tokens", out var tokens) ? Convert.ToDouble(tokens) : config.Tokens;
            config.Capacity = configInput.TryGetValue("capacity", out var capacity) ? Convert.ToDouble(capacity) : config.Capacity;
            config.Algorithm = configInput.TryGetValue("algorithm", out var algorithm) ? Convert.ToString(algorithm) : config.Algorithm;
            config.RateLimit = configInput.TryGetValue("rateLimit", out var rateLimit) ? Convert.ToDouble(rateLimit) : config.RateLimit;
            config.WindowSize = configInput.TryGetValue("windowSize", out var windowSize) ? Convert.ToDouble(windowSize) : config.WindowSize;
            config.MaxWeight = configInput.TryGetValue("maxWeight", out var maxWeight) ? Convert.ToDouble(maxWeight) : config.MaxWeight;
        }
    }

    private async Task leakyBucketLoop()
    {
        var lastTimestamp = milliseconds();
        while (this.running)
        {
            // do we need this check here?
            if (this.queue.Count == 0)
            {
                this.running = false;
                continue;
            }
            var first = this.queue.Peek();
            var task = first.Item1;
            var cost = first.Item2;
            var floatTokens = this.config.Tokens;
            if (floatTokens >= 0)
            {
                this.config.Tokens = floatTokens - cost;
                if (task != null)
                {
                    if (task.Status == TaskStatus.Created)
                    {
                        task.Start();
                    }
                }
                await Task.Delay(0);
                lock (queueLock)
                {
                    this.queue.Dequeue();
                    if (this.queue.Count == 0)
                    {
                        this.running = false;
                    }
                }
            }
            else
            {
                await Task.Delay((int)(this.config.Delay * 1000));
                var current = milliseconds();
                var elapsed = current - lastTimestamp;
                lastTimestamp = current;
                var tokens = (double)this.config.Tokens + ((double)this.config.RefillRate * elapsed);
                this.config.Tokens = Math.Min(tokens, (double)this.config.Capacity);
            }
        }
    }

    private async Task rollingWindowLoop()
    {
<<<<<<< HEAD
        while (this.running)
        {
            lock (queueLock)
            {
                if (this.queue.Count == 0)
                {
                    this.running = false;
                    continue;
                }
            }
            (Task, double) first;
            lock (queueLock)
            {
                first = this.queue.Peek();
            }
            var task = first.Item1;
            var cost = first.Item2;
            var now = milliseconds();
            var windowSize = this.config.WindowSize;
            timestamps.RemoveAll(t => now - t.timestamp >= windowSize);
            var totalCost = timestamps.Sum(t => t.cost);
            if (totalCost + cost <= this.config.MaxWeight)
            {
                timestamps.Add((now, cost));
                if (task != null && task.Status == TaskStatus.Created)
                {
                    task.Start();
                }
                await Task.Delay(0);
                lock (queueLock)
                {
                    this.queue.Dequeue();
                    if (this.queue.Count == 0) this.running = false;
                }
            }
            else
            {
                var earliest = timestamps[0].timestamp;
                var waitTime = (earliest + windowSize) - now;
                if (waitTime > 0)
                {
                    await Task.Delay((int)waitTime);
                }
            }
        }
    }

    private async Task loop()
    {
        if (this.config.Algorithm == "leakyBucket")
        {
            await leakyBucketLoop();
        }
        else
        {
            await rollingWindowLoop();
        }
    }

    public async Task<Task> throttle(object cost2)
    {
        var cost = (cost2 != null) ? Convert.ToDouble(cost2) : Convert.ToDouble(this.config.Cost);
        var t = new Task(() => { });
        lock (queueLock)
        {
            this.queue.Enqueue((t, cost));
        }
        if (!this.running)
        {
            this.running = true;
            // Task.Run(() => { this.loop(); });
            this.loop();
=======
        lock (throttlerLock)
        {
            var cost = (cost2 != null) ? Convert.ToDouble(cost2) : Convert.ToDouble(this.config["cost"]);
            if (this.queue.Count > (int)this.config["maxCapacity"])
            {
                throw new Exception("throttle queue is over maxCapacity (" + this.config["maxCapacity"].ToString() + "), see https://github.com/ccxt/ccxt/issues/11645#issuecomment-1195695526");
            }
            var t = new Task(() => { });
            this.queue.Enqueue((t, cost));
            if (!this.running)
            {
                this.running = true;
                // Task.Run(() => { this.loop(); });
                this.loop();
            }
            return t;
>>>>>>> cea9a9e1
        }
    }


    // move this elsewhere later
    private dict extend(object aa, object bb)
    {

        var a = (dict)aa;
        var b = (dict)bb;
        var keys = new List<string>(b.Keys);
        foreach (string key in keys)
        {
            a[(string)key] = b[key];
        }
        return a;
    }

    public long milliseconds()
    {
        DateTimeOffset now = DateTimeOffset.UtcNow;
        long unixTimeMilliseconds = now.ToUnixTimeMilliseconds();
        return unixTimeMilliseconds;
    }

}<|MERGE_RESOLUTION|>--- conflicted
+++ resolved
@@ -27,13 +27,7 @@
     private bool running = false;
     private List<(long timestamp, double cost)> timestamps = new List<(long, double)>();
 
-<<<<<<< HEAD
     public Throttler(Dictionary<string, object> configInput)
-=======
-    private static object throttlerLock = new object();
-
-    public Throttler(dict config)
->>>>>>> cea9a9e1
     {
         // Convert the dictionary input to our typed config
         if (configInput != null)
@@ -99,7 +93,6 @@
 
     private async Task rollingWindowLoop()
     {
-<<<<<<< HEAD
         while (this.running)
         {
             lock (queueLock)
@@ -161,27 +154,13 @@
 
     public async Task<Task> throttle(object cost2)
     {
-        var cost = (cost2 != null) ? Convert.ToDouble(cost2) : Convert.ToDouble(this.config.Cost);
-        var t = new Task(() => { });
-        lock (queueLock)
-        {
-            this.queue.Enqueue((t, cost));
-        }
-        if (!this.running)
-        {
-            this.running = true;
-            // Task.Run(() => { this.loop(); });
-            this.loop();
-=======
-        lock (throttlerLock)
-        {
-            var cost = (cost2 != null) ? Convert.ToDouble(cost2) : Convert.ToDouble(this.config["cost"]);
-            if (this.queue.Count > (int)this.config["maxCapacity"])
+        lock (throttlerLock) {
+            var cost = (cost2 != null) ? Convert.ToDouble(cost2) : Convert.ToDouble(this.config.Cost);
+            var t = new Task(() => { });
+            lock (queueLock)
             {
-                throw new Exception("throttle queue is over maxCapacity (" + this.config["maxCapacity"].ToString() + "), see https://github.com/ccxt/ccxt/issues/11645#issuecomment-1195695526");
+                this.queue.Enqueue((t, cost));
             }
-            var t = new Task(() => { });
-            this.queue.Enqueue((t, cost));
             if (!this.running)
             {
                 this.running = true;
@@ -189,7 +168,6 @@
                 this.loop();
             }
             return t;
->>>>>>> cea9a9e1
         }
     }
 
