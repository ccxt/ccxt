--- conflicted
+++ resolved
@@ -3,11 +3,7 @@
 // file updated automatically by vss and export-exchanges
 public partial class Exchange
 {
-<<<<<<< HEAD
-    public static string ccxtVersion = "4.4.43";
-=======
     public static string ccxtVersion = "4.4.45";
->>>>>>> 49ac94e1
 
     public static List<string> exchanges = new List<string> { "ace", "alpaca", "ascendex", "bequant", "bigone", "binance", "binancecoinm", "binanceus", "binanceusdm", "bingx", "bit2c", "bitbank", "bitbns", "bitcoincom", "bitfinex", "bitfinex1", "bitflyer", "bitget", "bithumb", "bitmart", "bitmex", "bitopro", "bitpanda", "bitrue", "bitso", "bitstamp", "bitteam", "bitvavo", "bl3p", "blockchaincom", "blofin", "btcalpha", "btcbox", "btcmarkets", "btcturk", "bybit", "cex", "coinbase", "coinbaseadvanced", "coinbaseexchange", "coinbaseinternational", "coincatch", "coincheck", "coinex", "coinlist", "coinmate", "coinmetro", "coinone", "coinsph", "coinspot", "cryptocom", "currencycom", "defx", "delta", "deribit", "digifinex", "ellipx", "exmo", "fmfwio", "gate", "gateio", "gemini", "hashkey", "hitbtc", "hollaex", "htx", "huobi", "huobijp", "hyperliquid", "idex", "independentreserve", "indodax", "kraken", "krakenfutures", "kucoin", "kucoinfutures", "kuna", "latoken", "lbank", "luno", "lykke", "mercado", "mexc", "myokx", "ndax", "novadax", "oceanex", "okcoin", "okx", "onetrading", "oxfun", "p2b", "paradex", "paymium", "phemex", "poloniex", "poloniexfutures", "probit", "timex", "tokocrypto", "tradeogre", "upbit", "vertex", "wavesexchange", "wazirx", "whitebit", "woo", "woofipro", "xt", "yobit", "zaif", "zonda" };
 }