// ---------------------------------------------------------------------------
// Usage:
//
//      npm run vss
// ---------------------------------------------------------------------------

import fs from 'fs'
import log from 'ololog'
import ansi from 'ansicolor'
import { copyFile } from './fsLocal.js'
import { pathToFileURL } from 'url'
import { URL } from 'url'
import { join } from 'path'
import { platform } from 'process'

ansi.nice

let __dirname = new URL('.', import.meta.url).pathname;

// this is necessary because for some reason
// pathname keeps the first '/' for windows paths
// making them invalid
// example: /C:Users/user/Desktop/
if (platform === 'win32') {
    if (__dirname[0] === '/') {
        __dirname = __dirname.substring(1)
    }
}

//-----------------------------------------------------------------------------

function vss (filename, template, version, global = false) {
    const flag = global ? 'g' : ''
    log.bright.cyan ('Single-sourcing version', version, './package.json → ' + filename.yellow)
    const content = fs.readFileSync (filename, 'utf8')
    const regexp  = new RegExp (template.replace (/[-\/\\^$*+?.()|[\]{}]/g, '\\$&') // escape string for use in regexp
                                        .replace ('\\{version\\}', '\\d+\\.\\d+\\.\\d+'), flag)
    fs.truncateSync  (filename)
    fs.writeFileSync (filename, content.replace (regexp, template.replace ('{version}', version)))
}

// ----------------------------------------------------------------------------

async function vssEverything () {
    const packageJSON = JSON.parse (fs.readFileSync (join(__dirname, '..', 'package.json')))
    const version = packageJSON['version']

    log.bright ('New version: '.cyan, version)

<<<<<<< HEAD
    vss ('./js/ccxt.js',                                    "const version = '{version}'", version)
    vss ('./ts/ccxt.ts',                                    "const version = '{version}'", version)
=======
    vss ('./ccxt.js',                                    "const version = '{version}'", version)
    vss ('./dist/ccxt.browser.js',                       "const version = '{version}'", version)
>>>>>>> 7e12d72d
    vss ('./php/Exchange.php',                           "$version = '{version}'",      version)
    vss ('./php/async/Exchange.php',                     "VERSION = '{version}'",       version)
    vss ('./php/async/Exchange.php',                     "$version = '{version}'",      version)
    vss ('./php/Exchange.php',                           "VERSION = '{version}'",       version)
    vss ('./python/ccxt/__init__.py',                    "__version__ = '{version}'",   version)
    vss ('./python/ccxt/base/exchange.py',               "__version__ = '{version}'",   version)
    vss ('./python/ccxt/async_support/__init__.py',      "__version__ = '{version}'",   version)
    vss ('./python/ccxt/async_support/base/exchange.py', "__version__ = '{version}'",   version)
    vss ('./python/ccxt/pro/__init__.py',                "__version__ = '{version}'",   version)
    // vss ('./python/ccxt/pro/base/exchange.py',           "__version__ = '{version}'",   version)

    vss ('./README.md',       "ccxt@{version}", version, true)
    vss ('./wiki/Install.md', "ccxt@{version}", version, true)

    const pythonFiles = [
        'package.json',
        'LICENSE.txt',
        'keys.json',
        'README.md',
    ]

    pythonFiles.forEach ((fileName) => copyFile ('./' + fileName, './python/' + fileName))

    log.bright.green ('Version single-sourced successfully.')
}

// ============================================================================
// main entry point
let metaUrl = import.meta.url
metaUrl = metaUrl.substring(0, metaUrl.lastIndexOf(".")) // remove extension
const url = pathToFileURL(process.argv[1]);
const href = (url.href.indexOf('.') !== -1) ? url.href.substring(0, url.href.lastIndexOf(".")) : url.href;
if (metaUrl === href) {

    // if called directly like `node module`
    await vssEverything ()

} else {

    // do nothing if required as a module
}

// ============================================================================

export {
    vss,
    vssEverything,
}<|MERGE_RESOLUTION|>--- conflicted
+++ resolved
@@ -47,13 +47,9 @@
 
     log.bright ('New version: '.cyan, version)
 
-<<<<<<< HEAD
-    vss ('./js/ccxt.js',                                    "const version = '{version}'", version)
-    vss ('./ts/ccxt.ts',                                    "const version = '{version}'", version)
-=======
-    vss ('./ccxt.js',                                    "const version = '{version}'", version)
+    vss ('./ts/ccxt.ts',                                 "const version = '{version}'", version)
+    vss ('./js/ccxt.js',                                 "const version = '{version}'", version)
     vss ('./dist/ccxt.browser.js',                       "const version = '{version}'", version)
->>>>>>> 7e12d72d
     vss ('./php/Exchange.php',                           "$version = '{version}'",      version)
     vss ('./php/async/Exchange.php',                     "VERSION = '{version}'",       version)
     vss ('./php/async/Exchange.php',                     "$version = '{version}'",      version)
