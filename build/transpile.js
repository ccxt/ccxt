--- conflicted
+++ resolved
@@ -1466,12 +1466,8 @@
                 }
                 newLines.push(methodSplit[i+1]);
                 i++;
-<<<<<<< HEAD
                 jsDocLines = this.addPythonSpacesToDocs(jsDocLines);
                 // newLines.push(jsdoc);
-=======
-
->>>>>>> 3c299d31
                 for (let j = 0; j < jsDocLines.length; j++) {
                     newLines.push(jsDocLines[j]);
                 }
