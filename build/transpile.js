// ---------------------------------------------------------------------------
// Usage: npm run transpile
// ---------------------------------------------------------------------------

import fs from 'fs'
import path from 'path'
import log from 'ololog'
import ansi from 'ansicolor'
import { promisify } from 'util'
import errors from "../js/src/base/errors.js"
import {unCamelCase, precisionConstants, safeString, unique} from "../js/src/base/functions.js"
import Exchange from '../js/src/base/Exchange.js'
import { basename, join, resolve } from 'path'
import { createFolderRecursively, replaceInFile, overwriteFile } from './fsLocal.js'
import { pathToFileURL } from 'url'
import errorHierarchy from '../js/src/base/errorHierarchy.js'
import { platform } from 'process'
import os from 'os'
import { fork } from 'child_process'
import * as url from 'node:url';
import Piscina from 'piscina';
ansi.nice

import { Transpiler as astTranspiler } from 'ast-transpiler';

const pythonCodingUtf8 = '# -*- coding: utf-8 -*-'
const baseExchangeJsFile = './ts/src/base/Exchange.ts'

const exchanges = JSON.parse (fs.readFileSync("./exchanges.json", "utf8"));
const exchangeIds = exchanges.ids;
const exchangesWsIds = exchanges.ws;

let __dirname = new URL('.', import.meta.url).pathname;

// this is necessary because for some reason
// pathname keeps the first '/' for windows paths
// making them invalid
// example: /C:Users/user/Desktop/
if (platform === 'win32') {
    if (__dirname[0] === '/') {
        __dirname = __dirname.substring(1)
    }
}
class Transpiler {

    getCommonRegexes () {
        return [

            [ /(?<!assert|equals)(\s\(?)(rsa|ecdsa|eddsa|jwt|totp|inflate)\s/g, '$1this.$2' ],
            [ /\.deepExtend\s/g, '.deep_extend'],
            [ /\.safeFloat2\s/g, '.safe_float_2'],
            [ /\.safeInteger2\s/g, '.safe_integer_2'],
            [ /\.safeIntegerProduct2\s/g, '.safe_integer_product_2'],
            [ /\.safeTimestamp2\s/g, '.safe_timestamp_2'],
            [ /\.safeString2\s/g, '.safe_string_2'],
            [ /\.safeNumber2\s/g, '.safe_number_2'],
            [ /\.safeStringLower2\s/g, '.safe_string_lower_2'],
            [ /\.safeStringUpper2\s/g, '.safe_string_upper_2'],
            [ /\.safeValue2\s/g, '.safe_value_2'],
            [ /\.safeNumber\s/g, '.safe_number'],
            [ /\.safeFloat\s/g, '.safe_float'],
            [ /\.safeInteger\s/g, '.safe_integer'],
            [ /\.safeIntegerProduct\s/g, '.safe_integer_product'],
            [ /\.safeTimestamp\s/g, '.safe_timestamp'],
            [ /\.safeString\s/g, '.safe_string'],
            [ /\.safeStringLower\s/g, '.safe_string_lower'],
            [ /\.safeStringUpper\s/g, '.safe_string_upper'],
            [ /\.safeValue\s/g, '.safe_value'],
            [ /\.safeFloatN\s/g, '.safe_float_n'],
            [ /\.safeIntegerN\s/g, '.safe_integer_n'],
            [ /\.safeIntegerProductN\s/g, '.safe_integer_product_n'],
            [ /\.safeTimestampN\s/g, '.safe_timestamp_n'],
            [ /\.safeStringN\s/g, '.safe_string_n'],
            [ /\.safeNumberN\s/g, '.safe_number_n'],
            [ /\.safeStringLowerN\s/g, '.safe_string_lower_n'],
            [ /\.safeStringUpperN\s/g, '.safe_string_upper_n'],
            [ /\.safeValueN\s/g, '.safe_value_n'],
            [ /\.safeBoolN\s/g, '.safe_bool_n'],
            [ /\.safeBool2\s/g, '.safe_bool_2'],
            [ /\.safeBool\s/g, '.safe_bool'],
            [ /\.safeDictN\s/g, '.safe_dict_n'],
            [ /\.safeDict2\s/g, '.safe_dict_2'],
            [ /\.safeDict\s/g, '.safe_dict'],
            [ /\.safeListN\s/g, '.safe_list_n'],
            [ /\.safeList2\s/g, '.safe_list_2'],
            [ /\.safeList\s/g, '.safe_list'],
            [ /\.inArray\s/g, '.in_array'],
            [ /\.toArray\s/g, '.to_array'],
            [ /\.isEmpty\s/g, '.is_empty'],
            [ /\.arrayConcat\s/g, '.array_concat'],
            [ /\.binaryConcat\s/g, '.binary_concat'],
            [ /\.binaryConcatArray\s/g, '.binary_concat_array'],
            [ /\.binaryToString\s/g, '.binary_to_string' ],
            [ /\.precisionFromString\s/g, '.precision_from_string'],
            [ /\.parsePrecision\s/g, '.parse_precision'],
            [ /\.parseNumber\s/g, '.parse_number'],
            [ /\.implodeHostname\s/g, '.implode_hostname'],
            [ /\.implodeParams\s/g, '.implode_params'],
            [ /\.extractParams\s/g, '.extract_params'],
            [ /\.safeBalance\s/g, '.safe_balance'],
            [ /\.parseAccounts\s/g, '.parse_accounts' ],
            [ /\.parseAccount\s/g, '.parse_account' ],
            [ /\.parseBalance\s/g, '.parse_balance'],
            [ /\.parseWsBalance\s/g, '.parse_ws_balance'],
            [ /\.parseBorrowInterest\s/g, '.parse_borrow_interest'],
            [ /\.parseFundingRateHistories\s/g, '.parse_funding_rate_histories'],
            [ /\.parseFundingRateHistory\s/g, '.parse_funding_rate_history'],
            [ /\.parseOHLCVs\s/g, '.parse_ohlcvs'],
            [ /\.parseOHLCV\s/g, '.parse_ohlcv'],
            [ /\.parseWsOHLCVs\s/g, '.parse_ws_ohlcvs'],
            [ /\.parseWsOHLCV\s/g, '.parse_ws_ohlcv'],
            [ /\.parseDate\s/g, '.parse_date'],
            [ /\.parseDepositAddresses\s/g, '.parse_deposit_addresses'],
            [ /\.parseDepositAddress\s/g, '.parse_deposit_address'],
            [ /\.parseMarketLeverageTiers\s/g, '.parse_market_leverage_tiers'],
            [ /\.parseLeverageTiers\s/g, '.parse_leverage_tiers'],
            [ /\.parseLeverage\s/g, '.parse_leverage' ],
            [ /\.parseLeverages\s/g, '.parse_leverages' ],
            [ /\.parseLedgerEntry\s/g, '.parse_ledger_entry'],
            [ /\.parseLedger\s/g, '.parse_ledger'],
            [ /\.parseTickers\s/g, '.parse_tickers'],
            [ /\.parseTicker\s/g, '.parse_ticker'],
            [ /\.parseWsTicker\s/g, '.parse_ws_ticker'],
            [ /\.parseTimeframe\s/g, '.parse_timeframe'],
            [ /\.parseTimeInForce\s/g, '.parse_time_in_force'],
            [ /\.parseWsTimeInForce\s/g, '.parse_ws_time_in_force'],
            [ /\.parseTradesData\s/g, '.parse_trades_data'],
            [ /\.parseTrades\s/g, '.parse_trades'],
            [ /\.parseTrade\s/g, '.parse_trade'],
            [ /\.parseWsTrade\s/g, '.parse_ws_trade'],
            [ /\.parseTradingFees\s/g, '.parse_trading_fees'],
            [ /\.parseTradingFee\s/g, '.parse_trading_fee'],
            [ /\.parseTradingViewOHLCV\s/g, '.parse_trading_view_ohlcv'],
            [ /\.convertTradingViewToOHLCV\s/g, '.convert_trading_view_to_ohlcv'],
            [ /\.parseTransactions\s/g, '.parse_transactions'],
            [ /\.parseTransaction\s/g, '.parse_transaction'],
            [ /\.parseTransfers\s/g, '.parse_transfers'],
            [ /\.parseTransfer\s/g, '.parse_transfer'],
            [ /\.parseOrderBook\s/g, '.parse_order_book'],
            [ /\.parseBidsAsks\s/g, '.parse_bids_asks'],
            [ /\.parseBidAsk\s/g, '.parse_bid_ask'],
            [ /\.parseOpenInterests\s/g, '.parse_open_interests'],
            [ /\.parseOpenInterest\s/g, '.parse_open_interest'],
            [ /\.parseBidAsk\s/g, '.parse_bid_ask'],
            [ /\.parseOrders\s/g, '.parse_orders'],
            [ /\.parseOrderStatus\s/g, '.parse_order_status'],
            [ /\.parseOrder\s/g, '.parse_order'],
            [ /\.parseWsOrder\s/g, '.parse_ws_order'],
            [ /\.parseWsOrderTrade\s/g, '.parse_ws_order_trade'],
            [ /\.parseJson\s/g, '.parse_json'],
            [ /\.parseAccountPosition\s/g, '.parse_account_position' ],
            [ /\.parsePositionRisk\s/g, '.parse_position_risk' ],
            [ /\.parsePositions\s/g, '.parse_positions' ],
            [ /\.parsePosition\s/g, '.parse_position' ],
            [ /\.parseWsPosition\s/g, '.parse_ws_position' ],
            [ /\.parseIncome\s/g, '.parse_income' ],
            [ /\.parseIncomes\s/g, '.parse_incomes' ],
            [ /\.parseFundingRates\s/g, '.parse_funding_rates' ],
            [ /\.parseFundingRate\s/g, '.parse_funding_rate' ],
            [ /\.parseMarginModification\s/g, '.parse_margin_modification' ],
            [ /\.parseMarginMode\s/g, '.parse_margin_mode' ],
            [ /\.parseMarginModes\s/g, '.parse_margin_modes' ],
            [ /\.filterByArray\s/g, '.filter_by_array'],
            [ /\.filterByValueSinceLimit\s/g, '.filter_by_value_since_limit'],
            [ /\.filterBySymbolSinceLimit\s/g, '.filter_by_symbol_since_limit'],
            [ /\.filterByCurrencySinceLimit\s/g, '.filter_by_currency_since_limit'],
            [ /\.filterBySinceLimit\s/g, '.filter_by_since_limit'],
            [ /\.filterBySymbol\s/g, '.filter_by_symbol'],
            [ /\.getVersionString\s/g, '.get_version_string'],
            [ /\.checkRequiredArgument\s/g, '.check_required_argument'],
            [ /\.indexBy\s/g, '.index_by'],
            [ /\.sortBy\s/g, '.sort_by'],
            [ /\.sortBy2\s/g, '.sort_by_2'],
            [ /\.filterBy\s/g, '.filter_by'],
            [ /\.groupBy\s/g, '.group_by'],
            [ /\.marketSymbols\s/g, '.market_symbols'],
            [ /\.marketIds\s/g, '.market_ids'],
            [ /\.marketId\s/g, '.market_id'],
            [ /\.fetchFundingFee\s/g, '.fetch_funding_fee'],
            [ /\.fetchFundingFees\s/g, '.fetch_funding_fees'],
            [ /\.fetchTradingLimits\s/g, '.fetch_trading_limits'],
            [ /\.fetchTransactionFee\s/g, '.fetch_transaction_fee'],
            [ /\.fetchTransactionFees\s/g, '.fetch_transaction_fees'],
            [ /\.fetchTradingFees\s/g, '.fetch_trading_fees'],
            [ /\.fetchTradingFee\s/g, '.fetch_trading_fee'],
            [ /\.fetchOHLCVWs\s/g, '.fetch_ohlcv_ws'],
            [ /\.fetchFees\s/g, '.fetch_fees'],
            [ /\.fetchOHLCVC\s/g, '.fetch_ohlcvc'],
            [ /\.fetchOHLCV\s/g, '.fetch_ohlcv'],
            [ /\.buildOHLCVC\s/g, '.build_ohlcvc'],
            [ /\.fetchL2OrderBook\s/g, '.fetch_l2_order_book'],
            [ /\.fetchOrderBook\s/g, '.fetch_order_book'],
            [ /\.fetchMyTrades\s/g, '.fetch_my_trades'],
            [ /\.fetchOrderStatus\s/g, '.fetch_order_status'],
            [ /\.fetchOpenOrders\s/g, '.fetch_open_orders'],
            [ /\.fetchOpenOrder\s/g, '.fetch_open_order'],
            [ /\.fetchOrders\s/g, '.fetch_orders'],
            [ /\.fetchOrderTrades\s/g, '.fetch_order_trades'],
            [ /\.fetchOrder\s/g, '.fetch_order'],
            [ /\.fetchBalance\s/g, '.fetch_balance'],
            [ /\.fetchTotalBalance\s/g, '.fetch_total_balance'],
            [ /\.fetchUsedBalance\s/g, '.fetch_used_balance'],
            [ /\.fetchFreeBalance\s/g, '.fetch_free_balance'],
            [ /\.fetchPartialBalance\s/g, '.fetch_partial_balance'],
            [ /\.fetchPermissions\s/g, '.fetch_permissions'],
            [ /\.fetchBidsAsks\s/g, '.fetch_bids_asks'],
            [ /\.fetchTickers\s/g, '.fetch_tickers'],
            [ /\.fetchTicker\s/g, '.fetch_ticker'],
            [ /\.fetchCurrencies\s/g, '.fetch_currencies'],
            [ /\.fetchStatus\s/g, '.fetch_status'],
            [ /\.numberToString\s/g, '.number_to_string' ],
            [ /\.decimalToPrecision\s/g, '.decimal_to_precision'],
            [ /\.priceToPrecision\s/g, '.price_to_precision'],
            [ /\.amountToPrecision\s/g, '.amount_to_precision'],
            [ /\.amountToLots\s/g, '.amount_to_lots'],
            [ /\.feeToPrecision\s/g, '.fee_to_precision'],
            [ /\.currencyToPrecision\s/g, '.currency_to_precision'],
            [ /\.costToPrecision\s/g, '.cost_to_precision'],
            [ /\.commonCurrencyCode\s/g, '.common_currency_code'],
            [ /\.getDefaultOptions\s/g, '.get_default_options'],
            [ /\.loadAccounts\s/g, '.load_accounts'],
            [ /\.fetchAccounts\s/g, '.fetch_accounts'],
            [ /\.loadFees\s/g, '.load_fees'],
            [ /\.loadMarkets\s/g, '.load_markets'],
            [ /\.loadTimeDifference\s/g, '.load_time_difference'],
            [ /\.fetchMarkets\s/g, '.fetch_markets'],
            [ /\.fetchMarketLeverageTiers\s/g, '.fetch_market_leverage_tiers'],
            [ /\.fetchLeverageTiers\s/g, '.fetch_leverage_tiers'],
            [ /\.appendInactiveMarkets\s/g, '.append_inactive_markets'],
            [ /\.fetchCategories\s/g, '.fetch_categories'],
            [ /\.calculateFee\s/g, '.calculate_fee'],
            [ /\.createOrderRequest\s/g, '.create_order_request'],
            [ /\.createOrder\s/g, '.create_order'],
            [ /\.createPostOnlyOrder\s/g, '.create_post_only_order'],
            [ /\.createStopOrder\s/g, '.create_stop_order'],
            [ /\.createStopLimitOrder\s/g, '.create_stop_limit_order'],
            [ /\.createStopMarketOrder\s/g, '.create_stop_market_order'],
            [ /\.editLimitBuyOrder\s/g, '.edit_limit_buy_order'],
            [ /\.editLimitSellOrder\s/g, '.edit_limit_sell_order'],
            [ /\.editLimitOrder\s/g, '.edit_limit_order'],
            [ /\.editOrderRequest\s/g, '.edit_order_request'],
            [ /\.editOrder\s/g, '.edit_order'],
            [ /\.encodeURIComponent\s/g, '.encode_uri_component'],
            [ /\.throwExceptionOnError\s/g, '.throw_exception_on_error'],
            [ /\.handleAuthenticate\s/g, '.handle_authenticate'],
            [ /\.handleBalance\s/g, '.handle_balance'],
            [ /\.handleErrors\s/g, '.handle_errors'],
            [ /\.handleErrorMessage\s/g, '.handle_error_message'],
            [ /\.handleDeltas\s/g, '.handle_deltas'],
            [ /\.handleDelta\s/g, '.handle_delta'],
            [ /\.handleMessage\s/g, '.handle_message'],
            [ /\.handleMyTrade\s/g, '.handle_my_trade'],
            [ /\.handleOHLCV\s/g, '.handle_ohlcv'],
            [ /\.handleOrder\s/g, '.handle_order'],
            [ /\.handleOrderBook\s/g, '.handle_order_book'],
            [ /\.handlePing\s/g, '.handle_ping'],
            [ /\.handlePosition\s/g, '.handle_position'],
            [ /\.handlePositions\s/g, '.handle_positions'],
            [ /\.handleSubscription\s/g, '.handle_subscription'],
            [ /\.handleTicker\s/g, '.handle_ticker'],
            [ /\.handleTrades\s/g, '.handle_trades'],
            [ /\.handleWithdrawTagAndParams\s/g, '.handle_withdraw_tag_and_params'],
            [ /\.checkRequiredCredentials\s/g, '.check_required_credentials'],
            [ /\.checkRequiredDependencies\s/g, '.check_required_dependencies'],
            [ /\.checkAddress\s/g, '.check_address'],
            [ /\.unCamelCase\s/g, '.un_camel_case'],
            [ /\.convertTradingViewToOHLCV\s/g, '.convert_trading_view_to_ohlcv'],
            [ /\.convertOHLCVToTradingView\s/g, '.convert_ohlcv_to_trading_view'],
            [ /\.signBodyWithSecret\s/g, '.sign_body_with_secret'],
            [ /\.isJsonEncodedObject\s/g, '.is_json_encoded_object'],
            [ /\.setSandboxMode\s/g, '.set_sandbox_mode'],
            [ /\.checkProxySettings\s/g, '.check_proxy_settings'],
            [ /\.getExchangePropAllCase\s/g, '.get_exchange_prop_all_case'],
            [ /\.setExchangePropAllCase\s/g, '.set_exchange_prop_all_case'],
            [ /\.getProperty\s/g, '.get_property'],
            [ /\.safeProp\s/g, '.safe_prop'],
            [ /\.safeProp2\s/g, '.safe_prop_2'],
            [ /\.safeCurrencyCode\s/g, '.safe_currency_code'],
            [ /\.safeCurrency\s/g, '.safe_currency'],
            [ /\.safeSymbol\s/g, '.safe_symbol'],
            [ /\.safeMarket\s/g, '.safe_market'],
            [ /\.safeMarketStructure\s/g, '.safe_market_structure'],
            [ /\.safeOrder\s/g, '.safe_order'],
            [ /\.safeTicker\s/g, '.safe_ticker'],
            [ /\.roundTimeframe\s/g, '.round_timeframe'],
            [ /\.calculateRateLimiterCost\s/g, '.calculate_rate_limiter_cost' ],
            [ /\.findBroadlyMatchedKey\s/g, '.find_broadly_matched_key' ],
            [ /\.throwBroadlyMatchedException\s/g, '.throw_broadly_matched_exception' ],
            [ /\.throwExactlyMatchedException\s/g, '.throw_exactly_matched_exception' ],
            [ /\.getNetwork\s/g, '.get_network' ],
            [ /\.findTimeframe\s/g, '.find_timeframe'],
            [ /\.getListFromObjectValues\s/g, '.get_list_from_object_values'],
            [ /\.getSymbolsForMarketType\s/g, '.get_symbols_for_market_type'],
            [ /\.requireSymbolsForMultiSubscription\s/g, '.require_symbols_for_multi_subscription'],
            [ /errorHierarchy/g, 'error_hierarchy'],
            [ /\.base16ToBinary/g, '.base16_to_binary'],
            [ /\'use strict\';?\s+/g, '' ],
            [ /\.urlencodeNested\s/g, '.urlencode_nested' ],
            [ /\.urlencodeWithArrayRepeat\s/g, '.urlencode_with_array_repeat' ],
            [ /\.call\s*\(this, /g, '(' ],
            [ /\.getSupportedMapping\s/g, '.get_supported_mapping'],
            [ /\.fetchBorrowRates\s/g, '.fetch_borrow_rates'],
            [ /\.fetchBorrowRate\s/g, '.fetch_borrow_rate'],
            [ /\.handleMarketTypeAndParams\s/g, '.handle_market_type_and_params'],
            [ /\.checkOrderArguments\s/g, '.check_order_arguments'],
            [ /\.isPostOnly\s/g, '.is_post_only'],
            [ /\.reduceFeesByCurrency\s/g, '.reduce_fees_by_currency'],
            [ /\.omitZero\s/g, '.omit_zero'],
            [ /\.afterConstruct\s/g, '.after_construct'],
            [ /\.networkCodeToId\s/g, '.network_code_to_id'],
            [ /\.networkIdToCode\s/g, '.network_id_to_code'],
            [ /\.defaultNetworkCode\s/g, '.default_network_code'],
            [ /\.selectNetworkCodeFromUnifiedNetworks\s/g, '.select_network_code_from_unified_networks'],
            [ /\.selectNetworkIdFromRawNetworks\s/g, '.select_network_id_from_raw_networks'],
            [ /\.selectNetworkKeyFromNetworks\s/g, '.select_network_key_from_networks'],
            [ /\.createNetworksByIdObject\s/g, '.create_networks_by_id_object'],
            [ /\.invertFlatStringDictionary\s/g, '.invert_flat_string_dictionary'],
            [ /\.safeCurrencyStructure\s/g, '.safe_currency_structure'],
            [ /\.isTickPrecision\s/g, '.is_tick_precision'],
            [ /\.isDecimalPrecision\s/g, '.is_decimal_precision'],
            [ /\.isSignificantPrecision\s/g, '.is_significant_precision'],
            [ /\.filterByLimit\s/g, '.filter_by_limit'],
            [ /\.fetchTime\s/g, '.fetch_time'],
            [ /\.handleOptionAndParams\s/g, '.handle_option_and_params'],
            [ /\.fetchRestOrderBookSafe\s/g, '.fetch_rest_order_book_safe'],
            [ /\.customParseBidAsk\s/g, '.custom_parse_bid_ask'],
            [ /\.customParseOrderBook\s/g, '.custom_parse_order_book'],
            [ /\.filterByArrayPositions\s/g, '.filter_by_array_positions'],
            [ /\.handleTriggerPrices\s/g, '.handle_trigger_prices'],
            [ /\.handleMaxEntriesPerRequestAndParams\s/g, '.handle_max_entries_per_request_and_params'],
            [ /\.safeDeterministicCall\s/g, '.safe_deterministic_call'],
            [ /\.fetchPaginatedCallDynamic\s/g, '.fetch_paginated_call_dynamic'],
            [ /\.fetchPaginatedCallDeterministic\s/g, '.fetch_paginated_call_deterministic'],
            [ /\.fetchPaginatedCallCursor\s/g, '.fetch_paginated_call_cursor'],
            [ /\.removeRepeatedElementsFromArray\s/g, '.remove_repeated_elements_from_array'],
            [ /\.stringToCharsArray\s/g, '.string_to_chars_array'],
            [ /\.handleUntilOption\s/g, '.handle_until_option'],
            [ /\.parseToNumeric\s/g, '.parse_to_numeric'],
            [ /\.checkConflictingProxies\s/g, '.check_conflicting_proxies'],
            [ /\.parseMarket\s/g, '.parse_market'],
            [ /\.isRoundNumber\s/g, '.is_round_number'],
            [ /\.getDescribeForExtendedWsExchange\s/g, '.get_describe_for_extended_ws_exchange'],
            [ /\.watchMultiple\s/g, '.watch_multiple'],
            [ /\.intToBase16\s/g, '.int_to_base16'],
            [ /\.handleParamString\s/g, '.handle_param_string'],
            [ /\.fetchIsolatedBorrowRates\s/g, '.fetch_isolated_borrow_rates'],
            [ /\ssha(1|256|384|512)([,)])/g, ' \'sha$1\'$2'], // from js imports to this
            [ /\s(md5|secp256k1|ed25519|keccak)([,)])/g, ' \'$1\'$2'], // from js imports to this

        ].concat(this.getTypescriptRemovalRegexes())
    }

    getPythonRegexes () {

        return [
            [ /Array\.isArray\s*\(([^\)]+)\)/g, 'isinstance($1, list)' ],
            [ /Number\.isInteger\s*\(([^\)]+)\)/g, 'isinstance($1, int)' ],
            [ /([^\(\s]+)\s+instanceof\s+String/g, 'isinstance($1, str)' ],
            [ /([^\(\s]+)\s+instanceof\s+([^\)\s]+)/g, 'isinstance($1, $2)' ],

            // convert javascript primitive types to python ones
            [ /(^\s+(?:let|const|var)\s+\w+:\s+)string/mg, '$1str' ],
            [ /(^\s+(?:let|const|var)\s+\w+:\s+)Dict/mg, '$1dict' ], // remove from now
            // [ /(^\s+(?:let|const|var)\s+\w+:\s+)Int/mg, '$1int' ], // remove from now
            // [ /(^\s+(?:let|const|var)\s+\w+:\s+)Number/mg, '$1float' ], // remove from now
            [ /(^\s+(?:let|const|var)\s+\w+:\s+)any/mg, '$1Any' ], // remove from now

            [ /typeof\s+([^\s\[]+)(?:\s|\[(.+?)\])\s+\=\=\=?\s+\'undefined\'/g, '$1[$2] is None' ],
            [ /typeof\s+([^\s\[]+)(?:\s|\[(.+?)\])\s+\!\=\=?\s+\'undefined\'/g, '$1[$2] is not None' ],
            [ /typeof\s+([^\s]+)\s+\=\=\=?\s+\'undefined\'/g, '$1 is None' ],
            [ /typeof\s+([^\s]+)\s+\!\=\=?\s+\'undefined\'/g, '$1 is not None' ],
            [ /typeof\s+(.+?)\s+\=\=\=?\s+\'undefined\'/g, '$1 is None' ],
            [ /typeof\s+(.+?)\s+\!\=\=?\s+\'undefined\'/g, '$1 is not None' ],

            [ /typeof\s+([^\s\[]+)(?:\s|\[(.+?)\])\s+\=\=\=?\s+\'number\'/g, "isinstance($1[$2], numbers.Real)" ],
            [ /typeof\s+([^\s\[]+)(?:\s|\[(.+?)\])\s+\!\=\=?\s+\'number\'/g, "(not isinstance($1[$2], numbers.Real))" ],
            [ /typeof\s+([^\s]+)\s+\=\=\=?\s+\'number\'/g, "isinstance($1, numbers.Real)" ],
            [ /typeof\s+([^\s]+)\s+\=\=\=?\s+\'boolean\'/g, "isinstance($1, bool)" ],
            [ /typeof\s+([^\s]+)\s+\!\=\=?\s+\'number\'/g, "(not isinstance($1, numbers.Real))" ],
            [ /typeof\s+([^\s]+)\s+\!\=\=?\s+\'boolean\'/g, "(not isinstance($1, bool))" ],

            [ /([^\s\[]+)(?:\s|\[(.+?)\])\s+\=\=\=?\s+undefined/g, '$1[$2] is None' ],
            [ /([^\s\[]+)(?:\s|\[(.+?)\])\s+\!\=\=?\s+undefined/g, '$1[$2] is not None' ],
            [ /([^\s]+)\s+\=\=\=?\s+undefined/g, '$1 is None' ],
            [ /([^\s]+)\s+\!\=\=?\s+undefined/g, '$1 is not None' ],
            [ /(.+?)\s+\=\=\=?\s+undefined/g, '$1 is None' ],
            [ /(.+?)\s+\!\=\=?\s+undefined/g, '$1 is not None' ],
            //
            // too broad, have to rewrite these cause they don't work
            //
            // [ /([^\s]+)\s+\=\=\=?\s+true/g, 'isinstance($1, bool) and ($1 is True)' ],
            // [ /([^\s]+)\s+\!\=\=?\s+true/g, 'isinstance($1, bool) and ($1 is not True)' ],
            // [ /([^\s]+)\s+\=\=\=?\s+false/g, 'isinstance($1, bool) and ($1 is False)' ],
            // [ /([^\s]+)\s+\!\=\=?\s+false/g, 'isinstance($1, bool) and ($1 is not False)' ],

            [ /typeof\s+([^\s\[]+)(?:\s|\[(.+?)\])\s+\=\=\=?\s+\'string\'/g, 'isinstance($1[$2], str)' ],
            [ /typeof\s+([^\s\[]+)(?:\s|\[(.+?)\])\s+\!\=\=?\s+\'string\'/g, 'not isinstance($1[$2], str)' ],
            [ /typeof\s+([^\s]+)\s+\=\=\=?\s+\'string\'/g, 'isinstance($1, str)' ],
            [ /typeof\s+([^\s]+)\s+\!\=\=?\s+\'string\'/g, 'not isinstance($1, str)' ],

            [ /typeof\s+([^\s\[]+)(?:\s|\[(.+?)\])\s+\=\=\=?\s+\'object\'/g, 'isinstance($1[$2], dict)' ],
            [ /typeof\s+([^\s\[]+)(?:\s|\[(.+?)\])\s+\!\=\=?\s+\'object\'/g, 'not isinstance($1[$2], dict)' ],
            [ /typeof\s+([^\s]+)\s+\=\=\=?\s+\'object\'/g, 'isinstance($1, dict)' ],
            [ /typeof\s+([^\s]+)\s+\!\=\=?\s+\'object\'/g, 'not isinstance($1, dict)' ],
            [ /typeof\s+([^\s]+)\s+\=\=\=?\s+\'function\'/g, 'callable($1)' ],
            [ /typeof\s+([^\s]+)\s+\!\=\=?\s+\'function\'/g, 'not callable($1)' ],

            [ /undefined/g, 'None' ],
            [ /\=\=\=?/g, '==' ],
            [ /\!\=\=?/g, '!=' ],
            [ /this\.stringToBinary\s*\((.*)\)/g, '$1' ],
            [ /\.shift\s*\(\)/g, '.pop(0)' ],
            // beware of .reverse() in python, because opposed to JS, python does in-place, so 
            // only cases like `x = x.reverse ()` should be transpiled, which will resul as 
            // `x.reverse()` in python. otherwise, if transpiling `x = y.reverse()`, then the
            // left side `x = `will be removed and only `y.reverse()` will end up in python
            [ /\s+(\w+)\s\=\s(.*?)\.reverse\s\(/g, '$2.reverse(' ], 
            [ /Number\.MAX_SAFE_INTEGER/g, 'float(\'inf\')'],
            [ /function\s*(\w+\s*\([^)]+\))\s*{/g, 'def $1:'],
            // [ /\.replaceAll\s*\(([^)]+)\)/g, '.replace($1)' ], // still not a part of the standard
            [ /replaceAll\s*/g, 'replace'],
            [ /assert\s*\((.+)\);/g, 'assert $1'],
            [ /Promise\.all\s*\(([^\)]+)\)/g, 'asyncio.gather(*$1)' ],
            [ /Precise\.stringAdd\s/g, 'Precise.string_add' ],
            [ /Precise\.stringMul\s/g, 'Precise.string_mul' ],
            [ /Precise\.stringDiv\s/g, 'Precise.string_div' ],
            [ /Precise\.stringSub\s/g, 'Precise.string_sub' ],
            [ /Precise\.stringAbs\s/g, 'Precise.string_abs' ],
            [ /Precise\.stringNeg\s/g, 'Precise.string_neg' ],
            [ /Precise\.stringMod\s/g, 'Precise.string_mod' ],
            [ /Precise\.stringEquals\s/g, 'Precise.string_equals' ],
            [ /Precise\.stringEq\s/g, 'Precise.string_eq' ],
            [ /Precise\.stringMin\s/g, 'Precise.string_min' ],
            [ /Precise\.stringMax\s/g, 'Precise.string_max' ],
            [ /Precise\.stringGt\s/g, 'Precise.string_gt' ],
            [ /Precise\.stringGe\s/g, 'Precise.string_ge' ],
            [ /Precise\.stringLt\s/g, 'Precise.string_lt' ],
            [ /Precise\.stringLe\s/g, 'Precise.string_le' ],
            [ /\.padEnd\s/g, '.ljust'],
            [ /\.padStart\s/g, '.rjust' ],

        // insert common regexes in the middle (critical)
        ].concat (this.getCommonRegexes ()).concat ([

            // [ /this\.urlencode\s/g, '_urlencode.urlencode ' ], // use self.urlencode instead
            [ /([a-zA-Z0-9_]+) in this(:?[^.])/g, 'hasattr(self, $1)$2' ],
            // [ /this\[[a-zA-Z0-9_]+\]/g, 'getattr(self, $1)' ],
            [ /this\[([a-zA-Z0-9_]+)\] = (.*?);/g, 'setattr(self, $1, $2)' ],
            [ /this\./g, 'self.' ],
            [ /([^a-zA-Z\'])this([^a-zA-Z])/g, '$1self$2' ],
            [ /\[\s*([^\]]+)\s\]\s=/g, '$1 =' ],
            [ /(^|[^a-zA-Z0-9_])(?:let|const|var)\s\[\s*([^\]]+)\s\]/g, '$1$2' ],
            [ /(^|[^a-zA-Z0-9_])(?:let|const|var)\s\{\s*([^\}]+)\s\}\s\=\s([^\;]+)/g, '$1$2 = (lambda $2: ($2))(**$3)' ],
            [ /(^|[^a-zA-Z0-9_])(?:let|const|var)\s/g, '$1' ],
            [ /Object\.keys\s*\((.*)\)\.length/g, '$1' ],
            [ /Object\.keys\s*\((.*)\)/g, 'list($1.keys())' ],
            [ /Object\.values\s*\((.*)\)/g, 'list($1.values())' ],
            [ /\[([^\]]+)\]\.join\s*\(([^\)]+)\)/g, "$2.join([$1])" ],
            [ /hash \(([^,]+)\, \'(sha[0-9])\'/g, "hash($1, '$2'" ],
            [ /hmac \(([^,]+)\, ([^,]+)\, \'(md5)\'/g, 'hmac($1, $2, hashlib.$3' ],
            [ /hmac \(([^,]+)\, ([^,]+)\, \'(sha[0-9]+)\'/g, 'hmac($1, $2, hashlib.$3' ],
            [ /throw new ([\S]+) \((.*)\)/g, 'raise $1($2)'],
            [ /throw ([\S]+)/g, 'raise $1'],
            [ /try {/g, 'try:'],
            [ /\}\s+catch \(([\S]+)\) {/g, 'except Exception as $1:'],
            [ /([\s\(])extend(\s)/g, '$1self.extend$2' ],
            [ /\} else if/g, 'elif' ],
            [ /else if/g, 'elif' ],
            [ /if\s+\((.*)\)\s+\{/g, 'if $1:' ],
            [ /if\s+\((.*)\)\s*[\n]/g, "if $1:\n" ],
            [ /\}\s*else\s*\{/g, 'else:' ],
            [ /else\s*[\n]/g, "else:\n" ],
            [ /for\s+\(([a-zA-Z0-9_]+)\s*=\s*([^\;\s]+\s*)\;[^\<\>\=]+(?:\<=|\>=|<|>)\s*(.*)\.length\s*\;[^\)]+\)\s*{/g, 'for $1 in range($2, len($3)):'],
            [ /for\s+\(([a-zA-Z0-9_]+)\s*=\s*([^\;\s]+\s*)\;[^\<\>\=]+(?:\<=|\>=|<|>)\s*(.*)\s*\;[^\)]+\)\s*{/g, 'for $1 in range($2, $3):'],
            [ /\s\|\|\s/g, ' or ' ],
            [ /\s\&\&\s/g, ' and ' ],
            [ /\!([^\s\='"])/g, 'not $1'],
            [ /\.push\s*\(([\s\S]+?)\);/g, '.append($1);' ],
            [ /^(\s*}\s*$)+/gm, '' ],
            [ /\;(\s+?\/\/.+?)/g, '$1' ],
            [ /\;$/gm, '' ],
            [ /\.toUpperCase\s*/g, '.upper' ],
            [ /\.toLowerCase\s*/g, '.lower' ],
            [ /\.startsWith\s*/g, '.startswith' ],
            [ /\.endsWith\s*/g, '.endswith' ],
            [ /\.trim\s*/g, '.strip' ],
            [ /(\b)String(\b)/g, '$1str$2'],
            [ /JSON\.stringify\s*/g, 'json.dumps' ],
            [ /JSON\.parse\s*/g, "json.loads" ],
            // [ /([^\(\s]+)\.includes\s+\(([^\)]+)\)/g, '$2 in $1' ],
            // [ /\'%([^\']+)\'\.sprintf\s*\(([^\)]+)\)/g, "'{:$1}'.format($2)" ],
            [ /([^\s]+)\.toFixed\s*\(([0-9]+)\)/g, "format($1, '.$2f')" ],
            [ /([^\s]+)\.toFixed\s*\(([^\)]+)\)/g, "format($1, '.' + str($2) + 'f')" ],
            [ /parseFloat\s*/g, 'float'],
            [ /parseInt\s*/g, 'int'],
            [ /self\[([^\]+]+)\]/g, 'getattr(self, $1)' ],
            [ /Math\.floor\s*\(([^\)]+)\)/g, 'int(math.floor($1))' ],
            [ /Math\.abs\s*\(([^\)]+)\)/g, 'abs($1)' ],
            [ /Math\.pow\s*\(([^\)]+)\)/g, 'math.pow($1)' ],
            [ /Math\.round\s*\(([^\)]+)\)/g, 'int(round($1))' ],
            [ /Math\.ceil\s*\(([^\)]+)\)/g, 'int(math.ceil($1))' ],
            [ /Math\.log/g, 'math.log' ],
            [ /([a-zA-Z0-9_\.]*\([^\)]+\)|[^\s]+)\s+\?\s*([^\:]+)\s+\:\s*([^\n]+)/g, '$2 if $1 else $3'],
            [ /([^\s]+)\.slice \(([^\,\)]+)\,\s?([^\)]+)\)/g, '$1[$2:$3]' ],
            [ /([^\s]+)\.slice \(([^\)\:]+)\)/g, '$1[$2:]' ],
            [ /([^\s(:]+)\.length/g, 'len($1)' ],
            [ /(^|\s)\/\//g, '$1#' ],
            [ /([^\n\s]) #/g, '$1  #' ],   // PEP8 E261
            [ /\.indexOf/g, '.find'],
            [ /(\s|\()true/g, '$1True'],
            [ /(\s|\()false/g, '$1False'],
            [ /([^\s]+\s*\(\))\.toString\s+\(\)/g, 'str($1)' ],
            [ /([^\s]+)\.toString \(\)/g, 'str($1)' ],
            [ /([^\s]+)\.join\s*\(\s*([^\)\[\]]+?)\s*\)/g, '$2.join($1)' ],
            [ /Math\.(max|min)\s/g, '$1' ],
            [ / = new /g, ' = ' ], // python does not have a 'new' keyword
            [ /console\.log\s/g, 'print' ],
            [ /process\.exit\s+/g, 'sys.exit' ],
            [ /(while \(.*\)) {/, '$1\:' ], // While loops replace bracket with :
            [ /([^:+=\/\*\s-]+) \(/g, '$1(' ], // PEP8 E225 remove whitespaces before left ( round bracket
            [ /\sand\(/g, ' and (' ],
            [ /\sor\(/g, ' or (' ],
            [ /\snot\(/g, ' not (' ],
            [ /\[ /g, '[' ],              // PEP8 E201 remove whitespaces after left [ square bracket
            [ /\{ /g, '{' ],              // PEP8 E201 remove whitespaces after left { bracket
            [ /(?<=[^\s#]) \]/g, ']' ],    // PEP8 E202 remove whitespaces before right ] square bracket
            [ /(?<=[^\s#]) \}/g, '}' ],    // PEP8 E202 remove whitespaces before right } bracket
            [ /([^a-z])(elif|if|or|else)\(/g, '$1$2 \(' ], // a correction for PEP8 E225 side-effect for compound and ternary conditionals
            [ /\!\=\sTrue/g, 'is not True' ], // a correction for PEP8 E712, it likes "is not True", not "!= True"
            [ /\=\=\sTrue/g, 'is True' ], // a correction for PEP8 E712, it likes "is True", not "== True"
            [ /\sdelete\s/g, ' del ' ],
            [ /(?<!#.+)null/, 'None' ],
            [ /\/\*\*/, '\"\"\"' ], // Doc strings
            [ / \*\//, '\"\"\"' ], // Doc strings
            [ /\[([^\[\]]*)\]\{@link (.*)\}/g, '`$1 <$2>`' ], // docstring item with link
            [ /\s+\* @method/g, '' ], // docstring @method
            [ /(\s+) \* @description (.*)/g, '$1$2' ], // docstring description
            [ /\s+\* @name .*/g, '' ], // docstring @name
            [ /(\s+) \* @see( .*)/g, '$1:see:$2' ], // docstring @see
            [ /(\s+ \* @(param|returns) {[^}]*)string(\[\])?([^}]*}.*)/g, '$1str$3$4' ], // docstring type conversion
            [ /(\s+ \* @(param|returns) {[^}]*)object(\[\])?([^}]*}.*)/g, '$1dict$3$4' ], // docstring type conversion
            [ /(\s+) \* @returns ([^\{])/g, '$1:returns: $2' ], // docstring return
            [ /(\s+) \* @returns \{(.+)\}/g, '$1:returns $2:' ], // docstring return
            [ /(\s+ \* @param \{[\]\[\|a-zA-Z]+\} )([a-zA-Z0-9_-]+)\.([a-zA-Z0-9_-]+) (.*)/g, '$1$2[\'$3\'] $4' ], // docstring params.anything
            [ /(\s+) \* @([a-z]+) \{([\]\[a-zA-Z\|]+)\} ([a-zA-Z0-9_\-\.\[\]\']+)/g, '$1:$2 $3 $4:' ], // docstring param
        ])
    }

    getPython2Regexes () {
        return [
            [ /await\s+asyncio\.gather\(\*(.+)\)/g, '$1' ], // remove line entirely
            [ /(\s)await(\s)/g, '$1' ]
        ]
    }

    getPHPSyncRegexes () {
        return [
            [ /Async\\await\(Promise\\all\((.+)\)\)/g, '$1' ], // remove line entirely
            // delete await, the following regex does not pick up multiline await calls
            [ /\bAsync\\await\((.+)\);/g, '$1;' ],
            // hence the following regex is added with a dotAll modifier 's'
            // and a non greedy match for the calls not picked up by the previous regex
            [ /\bAsync\\await\((.+?)\);/gs, '$1;' ],
            [ /\byield(?: from)?\s+/g, '' ], // delete yield from
        ]
    }

    getPHPRegexes () {
        return [
            //
            // Curly-braces are used for both dictionaries in the code as well as for the url-imploded params.
            // For example: https://github.com/ccxt/ccxt/wiki/Manual#implicit-api-methods
            //
            // There's a conflict between the curly braces that have to be converted from dictionaries to PHP-arrays and
            // the curly braces used for url-imploded params that should not be touched.
            //
            // The transpiler takes all non-spaced strings in curly braces {likeThis} and converts them to ~likeThis~.
            // That is done to avoid changing the curly braces into the array() in PHP.
            // This way we protect the url-imploded params from being touched by the regexes that will follow.
            // That conversion is done first-thing, at the very early stage of transpilation.
            // The regexes are applied in the order they're listed, top-down.
            //
            // A dictionary in curly braces will never have those curly braces attached to the contents of the dictionary.
            // There will always be a space like { 'a': b, 'c': d }.
            // Hence, the remaining non-converted curly-brace dictionaries will have to be converted to arrays in PHP.
            // That is done in the middle of the transpilation process.
            //
            // The last step is to convert those "saved embedded/imploded url-params substitutions" from ~likeThis~ back to {likeThis}.
            // That is done at the very last regex steps.
            // All of that is a workaround for PHP-arrays vs dictionaries vs url-imploded params in other langs.
            //
            [ /\{([\]\[\|a-zA-Z0-9_-]+?)\}/g, '~$1~' ], // resolve the "arrays vs url params" conflict (both are in {}-brackets)
            [ /\[([^\]\[]*)\]\{(@link .*)\}/g, '~$2 $1~' ], // docstring item with link
            [ /\s+\* @method/g, '' ], // docstring @method
            [ /(\s+)\* @description (.*)/g, '$1\* $2' ], // docstring description
            [ /\s+\* @name .*/g, '' ], // docstring @name
            [ /(\s+)\* @returns/g, '$1\* @return' ], // docstring return
            [ /\!Array\.isArray\s*\(([^\)]+)\)/g, "gettype($1) !== 'array' || array_keys($1) !== array_keys(array_keys($1))" ],
            [ /Array\.isArray\s*\(([^\)]+)\)/g, "gettype($1) === 'array' && array_keys($1) === array_keys(array_keys($1))" ],
            [ /Number\.isInteger\s*\(([^\)]+)\)/g, "is_int($1)" ],
            [ /([^\(\s]+)\s+instanceof\s+String/g, 'is_string($1)' ],
            // we want to remove type hinting variable lines
            [ /^\s+(?:let|const|var)\s+\w+:\s+(?:Str|Int|Num|MarketType|string|number|Dict|any);\n/mg, '' ],
            [ /(^|[^a-zA-Z0-9_])(let|const|var)(\s+\w+):\s+(?:Str|Int|Num|Bool|Market|Currency|string|number|Dict|any)(\s+=\s+[\w+\{}])/g, '$1$2$3$4' ],

            [ /typeof\s+([^\s\[]+)(?:\s|\[(.+?)\])\s+\=\=\=?\s+\'undefined\'/g, '$1[$2] === null' ],
            [ /typeof\s+([^\s\[]+)(?:\s|\[(.+?)\])\s+\!\=\=?\s+\'undefined\'/g, '$1[$2] !== null' ],
            [ /typeof\s+([^\s]+)\s+\=\=\=?\s+\'undefined\'/g, '$1 === null' ],
            [ /typeof\s+([^\s]+)\s+\!\=\=?\s+\'undefined\'/g, '$1 !== null' ],
            [ /typeof\s+(.+?)\s+\=\=\=?\s+\'undefined\'/g, '$1 === null' ],
            [ /typeof\s+(.+?)\s+\!\=\=?\s+\'undefined\'/g, '$1 !== null' ],

            [ /([^\s\[]+)(?:\s|\[(.+?)\])\s+\=\=\=?\s+undefined/g, '$1[$2] === null' ],
            [ /([^\s\[]+)(?:\s|\[(.+?)\])\s+\!\=\=?\s+undefined/g, '$1[$2] !== null' ],
            [ /([^\s]+)\s+\=\=\=?\s+undefined/g, '$1 === null' ],
            [ /([^\s]+)\s+\!\=\=?\s+undefined/g, '$1 !== null' ],
            [ /(.+?)\s+\=\=\=?\s+undefined/g, '$1 === null' ],
            [ /(.+?)\s+\!\=\=?\s+undefined/g, '$1 !== null' ],

            [ /typeof\s+([^\s\[]+)(?:\s|\[(.+?)\])\s+\=\=\=?\s+\'string\'/g, "gettype($1[$2]) === 'string'" ],
            [ /typeof\s+([^\s\[]+)(?:\s|\[(.+?)\])\s+\!\=\=?\s+\'string\'/g, "gettype($1[$2]) !== 'string'" ],
            [ /typeof\s+([^\s]+)\s+\=\=\=?\s+\'string\'/g, "gettype($1) === 'string'" ],
            [ /typeof\s+([^\s]+)\s+\!\=\=?\s+\'string\'/g, "gettype($1) !== 'string'" ],

            [ /typeof\s+([^\s\[]+)(?:\s|\[(.+?)\])\s+\=\=\=?\s+\'object\'/g, "gettype($1[$2]) === 'array'" ],
            [ /typeof\s+([^\s\[]+)(?:\s|\[(.+?)\])\s+\!\=\=?\s+\'object\'/g, "gettype($1[$2]) !== 'array'" ],
            [ /typeof\s+([^\s]+)\s+\=\=\=?\s+\'object\'/g, "gettype($1) === 'array'" ],
            [ /typeof\s+([^\s]+)\s+\!\=\=?\s+\'object\'/g, "gettype($1) !== 'array'" ],
            [ /typeof\s+([^\s]+)\s+\=\=\=?\s+\'function\'/g, "is_callable($1)" ],
            [ /typeof\s+([^\s]+)\s+\=\=\=?\s+\'boolean\'/g, "is_bool($1)" ],
            [ /typeof\s+([^\s]+)\s+\!\=\=?\s+\'function\'/g, "!is_callable($1)" ],
            [ /typeof\s+([^\s]+)\s+\!\=\=?\s+\'boolean\'/g, "!is_bool($1)" ],

            [ /typeof\s+([^\s\[]+)(?:\s|\[(.+?)\])\s+\=\=\=?\s+\'number\'/g, "(is_float($1[$2]) || is_int($1[$2]))" ], // same as above but for number
            [ /typeof\s+([^\s\[]+)(?:\s|\[(.+?)\])\s+\!\=\=?\s+\'number\'/g, "!(is_float($1[$2]) || is_int($1[$2]))" ],
            [ /typeof\s+([^\s]+)\s+\=\=\=?\s+\'number\'/g, "(is_float($1) || is_int($1))" ],
            [ /typeof\s+([^\s]+)\s+\!\=\=?\s+\'number\'/g, "!(is_float($1) || is_int($1))" ],

            [ /undefined/g, 'null' ],
            [ /\} else if/g, '} elseif' ],
            [ /this\.extend\s/g, 'array_merge' ],
            [ /this\.stringToBinary\s*\((.*)\)/g, '$1' ],
            [ /this\.stringToBase64\s/g, 'base64_encode' ],
            [ /this\.binaryToBase16\s/g, 'bin2hex' ],
            [ /this\.base64ToBinary\s/g, 'base64_decode' ],
            [ /this\.base64ToString\s/g, 'base64_decode' ],
            [ /Promise\.all\s*\(([^\)]+)\)/g, 'Promise\\all($1)' ],
            // deepExtend is commented for PHP because it does not overwrite linear arrays
            // a proper \ccxt\Exchange::deep_extend() base method is implemented instead
            // [ /this\.deepExtend\s/g, 'array_replace_recursive'],
            [ /(\w+)\.shift\s*\(\)/g, 'array_shift($1)' ],
            [ /(\w+)\.reverse\s*\(\)/g, 'array_reverse($1)' ], // see comment in python .reverse()
            [ /(\w+)\.pop\s*\(\)/g, 'array_pop($1)' ],
            [ /Number\.MAX_SAFE_INTEGER/g, 'PHP_INT_MAX' ],
            [ /Precise\.stringAdd\s/g, 'Precise::string_add' ],
            [ /Precise\.stringDiv\s/g, 'Precise::string_div' ],
            [ /Precise\.stringMul\s/g, 'Precise::string_mul' ],
            [ /Precise\.stringSub\s/g, 'Precise::string_sub' ],
            [ /Precise\.stringAbs\s/g, 'Precise::string_abs' ],
            [ /Precise\.stringNeg\s/g, 'Precise::string_neg' ],
            [ /Precise\.stringMod\s/g, 'Precise::string_mod' ],
            [ /Precise\.stringEquals\s/g, 'Precise::string_equals' ],
            [ /Precise\.stringEq\s/g, 'Precise::string_eq' ],
            [ /Precise\.stringMin\s/g, 'Precise::string_min' ],
            [ /Precise\.stringMax\s/g, 'Precise::string_max' ],
            [ /Precise\.stringGt\s/g, 'Precise::string_gt' ],
            [ /Precise\.stringGe\s/g, 'Precise::string_ge' ],
            [ /Precise\.stringLt\s/g, 'Precise::string_lt' ],
            [ /Precise\.stringLe\s/g, 'Precise::string_le' ],
            [ /(\w+)\.padEnd\s*\(([^,]+),\s*([^)]+)\)/g, 'str_pad($1, $2, $3, STR_PAD_RIGHT)' ],
            [ /(\w+)\.padStart\s*\(([^,]+),\s*([^)]+)\)/g, 'str_pad($1, $2, $3, STR_PAD_LEFT)' ],

        // insert common regexes in the middle (critical)
        ].concat (this.getCommonRegexes ()).concat ([

            [ /([a-zA-Z0-9_]+) in this(:?[^.])/g, 'property_exists($this, $1)$2' ],
            [ /\(this,/g, '($this,' ],
            [ /this\./g, '$this->' ],
            [ / this;/g, ' $this;' ],
            [ /([^'])this_\./g, '$1$this_->' ],
            [ /([^'])\{\}/g, '$1array()' ],
            [ /([^'])\[\]/g, '$1array()' ],

        // add {}-array syntax conversions up to 20 levels deep on the same line
        ]).concat ([ ... Array (20) ].map (x => [ /\{([^\n\}]+)\}/g, 'array($1)' ] )).concat ([
            [ /\[\s*([^\]]+)\s\]\s=/g, 'list($1) =' ],
            [ /(^|[^a-zA-Z0-9_])(?:let|const|var)\s\[\s*([^\]]+)\s\]/g, '$1list($2)' ],
            [ /(^|[^a-zA-Z0-9_])(?:let|const|var)\s\{\s*([^\}]+)\s\}/g, '$1array_values(list($2))' ],
            [ /(^|[^a-zA-Z0-9_])(?:let|const|var)\s/g, '$1' ],
            [ /Object\.keys\s*\((.*)\)\.length/g, '$1' ],
            [ /Object\.keys\s*\((.*)\)/g, 'is_array($1) ? array_keys($1) : array()' ],
            [ /Object\.values\s*\((.*)\)/g, 'is_array($1) ? array_values($1) : array()' ],
            [ /([^\s]+\s*\(\))\.toString \(\)/g, '(string) $1' ],
            [ /([^\s]+)\.toString \(\)/g, '(string) $1' ],
            [ /throw new Error \((.*)\)/g, 'throw new \\Exception($1)' ],
            [ /throw new ([\S]+) \((.*)\)/g, 'throw new $1($2)' ],
            [ /throw ([\S]+)\;/g, 'throw $$$1;' ],
            [ '([^a-z]+) (' + Object.keys (errors).join ('|') + ')([^\\s])', "$1 '\\\\ccxt\\\\$2'$3" ],
            [ /\}\s+catch \(([\S]+)\) {/g, '} catch (Exception $$$1) {' ],
            [ /for\s+\(([a-zA-Z0-9_]+)\s*=\s*([^\;\s]+\s*)\;[^\<\>\=]+(\<=|\>=|<|>)\s*(.*)\.length\s*\;([^\)]+)\)\s*{/g, 'for ($1 = $2; $1 $3 count($4);$5) {' ],
            [ /for\s+\(([a-zA-Z0-9_]+)\s*=\s*([^\;\s]+\s*)\;[^\<\>\=]+(\<=|\>=|<|>)\s*(.*)\s*\;([^\)]+)\)\s*{/g, 'for ($1 = $2; $1 $3 $4;$5) {' ],
            [ /([^\s]+)\.length\;/g, 'count($1);' ],
            [ /\.push\s*\(([\s\S]+?)\)\;/g, '[] = $1;' ],
            [ /\sawait\s+([^;]+);/g, ' Async\\await($1);' ],
            [ /([\S])\: /g, '$1 => ' ],
            [/\$this->ws\./g, '$this->ws->'], // ws method fix


        // add {}-array syntax conversions up to 20 levels deep
        ]).concat ([ ... Array (20) ].map (x => [ /\{([^\{]+?)\}([^\s])/g, 'array($1)$2' ])).concat ([

            [ /\[\s*([^\]]+?)\s*\]\.join\s*\(\s*([^\)]+?)\s*\)/g, "implode($2, array($1))" ],

        // add []-array syntax conversions up to 20 levels deep
        ]).concat ([ ... Array (20) ].map (x => [ /\[(\s[^\]]+?\s)\]/g, 'array($1)' ])).concat ([

            [ /(\b)String(\b)/g, "$1'strval'$2"],
            [ /JSON\.stringify/g, 'json_encode' ],
            [ /JSON\.parse\s+\(([^\)]+)\)/g, 'json_decode($1, $$as_associative_array = true)' ],
            // [ /\'([^\']+)\'\.sprintf\s*\(([^\)]+)\)/g, "sprintf ('$1', $2)" ],
            [ /([^\s]+)\.toFixed\s*\(([0-9]+)\)/g, "sprintf('%.$2f', $1)" ],
            [ /([^\s]+)\.toFixed\s*\(([^\)]+)\)/g, "sprintf('%.' . $2 . 'f', $1)" ],
            [ /parseFloat\s/g, 'floatval'],
            [ /parseInt\s/g, 'intval'],
            [ / \+ (?!\d)/g, ' . ' ],
            [ / \+\= (?!\d)/g, ' .= ' ],
            [ /([^\s\(]+(?:\s*\(.+\))?)\.toUpperCase\s*\(\)/g, 'strtoupper($1)' ],
            [ /([^\s\(]+(?:\s*\(.+\))?)\.toLowerCase\s*\(\)/g, 'strtolower($1)' ],
            [ /([^\s\(]+(?:\s*\(.+\))?)\.trim\s*\(\)/g, 'trim($1)' ],
            [ /([^\s\(]+(?:\s*\(.+\))?)\.replaceAll\s*\(([^)]+)\)/g, 'str_replace($2, $1)' ],
            [ /([^\s\(]+(?:\s*\(.+\))?)\.replace\s*\(([^)]+)\)/g, 'str_replace($2, $1)' ],
            [ /this\[([^\]+]+)\]/g, '$$this->$$$1' ],
            [ /([^\s\(]+).slice \(([^\)\:,]+)\)/g, 'mb_substr($1, $2)' ],
            [ /([^\s\(]+).slice \(([^\,\)]+)\,\s*([^\)]+)\)/g, 'mb_substr($1, $2, $3 - $2)' ],
            [ /([^\s\(]+).split \(('[^']*'|[^\,]+?)\)/g, 'explode($2, $1)' ],
            [ /([^\s\(]+).startsWith \(('[^']*'|[^\,]+?)\)/g, 'str_starts_with($1, $2)' ],
            [ /([^\s\(]+).endsWith \(('[^']*'|[^\,]+?)\)/g, 'str_ends_with($1, $2)' ],
            [ /([^\s\(]+)\.length/g, 'strlen($1)' ],
            [ /Math\.floor\s*\(([^\)]+)\)/g, '(int) floor($1)' ],
            [ /Math\.abs\s*\(([^\)]+)\)/g, 'abs($1)' ],
            [ /Math\.round\s*\(([^\)]+)\)/g, '(int) round($1)' ],
            [ /Math\.ceil\s*\(([^\)]+)\)/g, '(int) ceil($1)' ],
            [ /Math\.pow\s*\(([^\)]+)\)/g, 'pow($1)' ],
            [ /Math\.log/g, 'log' ],
            [ /([^\(\s]+)\s+%\s+([^\s\,\;\)]+)/g, 'fmod($1, $2)' ],
            [ /\(([^\s\(]+)\.indexOf\s*\(([^\)]+)\)\s*\>\=\s*0\)/g, '(mb_strpos($1, $2) !== false)' ],
            [ /([^\s\(]+)\.indexOf\s*\(([^\)]+)\)\s*\>\=\s*0/g, 'mb_strpos($1, $2) !== false' ],
            [ /([^\s\(]+)\.indexOf\s*\(([^\)]+)\)\s*\<\s*0/g, 'mb_strpos($1, $2) === false' ],
            [ /([^\s\(]+)\.indexOf\s*\(([^\)]+)\)/g, 'mb_strpos($1, $2)' ],
            [ /\(([^\s\(]+)\sin\s([^\)]+)\)/g, '(is_array($2) && array_key_exists($1, $2))' ],
            [ /([^\s]+)\.join\s*\(\s*([^\)]+?)\s*\)/g, 'implode($2, $1)' ],
            [ 'new ccxt\\.', 'new \\ccxt\\' ], // a special case for test_exchange_datetime_functions.php (and for other files, maybe)
            [ /Math\.(max|min)/g, '$1' ],
            [ /console\.log/g, 'var_dump'],
            [ /process\.exit/g, 'exit'],
            [ /super\./g, 'parent::'],
            [ /\sdelete\s([^\n]+)\;/g, ' unset($1);' ],
            [ /\~([\]\[\|@\.\s+\:\/#()\-a-zA-Z0-9_-]+?)\~/g, '{$1}' ], // resolve the "arrays vs url params" conflict (both are in {}-brackets)
            [ /(\s+ \* @(param|return) {[^}]*)array\(\)([^}]*}.*)/g, '$1[]$3' ], // docstring type conversion
            [ /(\s+ \* @(param|return) {[^}]*)object([^}]*}.*)/g, '$1array$3' ], // docstring type conversion
        ])
    }

    getTypescriptRemovalRegexes() {
        return [
            [ /\((\w+)\sas\s\w+\)/g, '$1'], // remove (this as any) or (x as number) paren included
            [ /\sas (Dictionary<)?\w+(\[])?(>)?/g, ''], // remove any "as any" or "as number" or "as trade[]"
            [ /([let|const][^:]+):([^=]+)(\s+=.*$)/g, '$1$3'], // remove variable type
        ]
    }

    getTypescripSignaturetRemovalRegexes() {
        // currently they can't be mixin with the ones above
        return [
            [ /(\s*(?:async\s)?\w+\s\([^)]+\)):[^{]+({)/, "$1 $2" ], // remove return type
            // remove param types
            // Currently supported: single name (object, number, mytype, etc)
            // optional params (string | number)
            // [ /:\s\w+(\s*\|\s*\w+)?(?=\s|,|\))/g, ""], // remove parameters type
            // array types: string[] or (string|number)[]
            // [ /:\s\(?\w+(\s*\|\s*\w+)?\)?\[]/g, ""], // remove parameters type
        ]
    }

    getBaseClass () {
        return new Exchange ()
    }

    getBaseMethods () {
        const baseExchange = this.getBaseClass ()
        let object = baseExchange
        let properties = []
        while (object !== Object.prototype) {
            properties = properties.concat (Object.getOwnPropertyNames (object))
            object = Object.getPrototypeOf (object)
        }
        return properties.filter (x => typeof baseExchange[x] === 'function')
    }

    getPythonBaseMethods () {
        return this.getBaseMethods ()
    }

    getPHPBaseMethods () {
        return this.getBaseMethods ()
    }

    //-------------------------------------------------------------------------
    // the following common headers are used for transpiled tests

    getJsPreamble () {
        return [
            "// ----------------------------------------------------------------------------",
            "",
            "// PLEASE DO NOT EDIT THIS FILE, IT IS GENERATED AND WILL BE OVERWRITTEN:",
            "// https://github.com/ccxt/ccxt/blob/master/CONTRIBUTING.md#how-to-contribute-code",
            "// EDIT THE CORRESPONDENT .ts FILE INSTEAD",
            "",
        ].join ("\n")
    }

    getPythonPreamble (level = 3) {
        return [
            "import os",
            "import sys",
            "",
            `root = ${'os.path.dirname('.repeat(level)}os.path.abspath(__file__)${')'.repeat(level)}`,
            "sys.path.append(root)",
            "",
            "# ----------------------------------------------------------------------------",
            "",
            "# PLEASE DO NOT EDIT THIS FILE, IT IS GENERATED AND WILL BE OVERWRITTEN:",
            "# https://github.com/ccxt/ccxt/blob/master/CONTRIBUTING.md#how-to-contribute-code",
            "",
            "# ----------------------------------------------------------------------------",
            "",
        ].join ("\n")
    }

    getPHPPreamble (include = true, level = 2, isWs = false) {
        return [
            "<?php",
            (isWs ? "namespace ccxt\\pro;" : "namespace ccxt;"),
            include ? `include_once (__DIR__.'/${'../'.repeat(level)}ccxt.php');` : "",
            "// ----------------------------------------------------------------------------",
            "",
            "// PLEASE DO NOT EDIT THIS FILE, IT IS GENERATED AND WILL BE OVERWRITTEN:",
            "// https://github.com/ccxt/ccxt/blob/master/CONTRIBUTING.md#how-to-contribute-code",
            "",
            "// -----------------------------------------------------------------------------",
            "",
        ].join ("\n")
    }

    getPythonGenerated() {
        return [
            "# ----------------------------------------------------------------------------",
            "# PLEASE DO NOT EDIT THIS FILE, IT IS GENERATED AND WILL BE OVERWRITTEN:",
            "# https://github.com/ccxt/ccxt/blob/master/CONTRIBUTING.md#how-to-contribute-code",
            "# -----------------------------------------------------------------------------",
            "",
        ].join ("\n");
    }

    // ------------------------------------------------------------------------
    // a helper to apply an array of regexes and substitutions to text
    // accepts an array like [ [ regex, substitution ], ... ]

    regexAll (text, array) {
        for (const i in array) {
            let regex = array[i][0]
            const flags = (typeof regex === 'string') ? 'g' : undefined
            regex = new RegExp (regex, flags)
            text = text.replace (regex, array[i][1])
        }
        return text
    }

    // ========================================================================
    // one-time helpers

    createPythonClassDeclaration (className, baseClass) {
        const mixin = (className === 'testMainClass') ? '' : ', ImplicitAPI'
        return 'class ' + className + '(' + baseClass + mixin + '):'
    }

    createPythonHeader () {
        return [
            pythonCodingUtf8,
            "",
            "# PLEASE DO NOT EDIT THIS FILE, IT IS GENERATED AND WILL BE OVERWRITTEN:",
            "# https://github.com/ccxt/ccxt/blob/master/CONTRIBUTING.md#how-to-contribute-code",
            "",
        ]
    }

    createPythonClassHeader (imports, bodyAsString) {
        const header = this.createPythonHeader ()
        return header.concat (imports);
    }

    createPythonClassImports (baseClass, className, async = false) {
        const baseClasses = {
            'Exchange': 'base.exchange',
        }
        async = (async ? '.async_support' : '')

        const imports = [
            (baseClass.indexOf ('ccxt.') === 0) ?
                ('import ccxt' + async + ' as ccxt') :
                ('from ccxt' + async + '.' + safeString (baseClasses, baseClass, baseClass) + ' import ' + baseClass),
        ]
        if (className !== 'testMainClass') {
            imports.push ('from ccxt.abstract.' + className + ' import ImplicitAPI')
        }
        return imports
    }

    createPythonClass (className, baseClass, body, methods, async = false) {

        let bodyAsString = body.join ("\n")

        const {
            imports,
            asyncioImports,
            libraries,
            errorImports,
            precisionImports
        } = this.createPythonImports(baseClass, bodyAsString, className, async)

        let header = this.createPythonClassHeader (imports, bodyAsString)

        header = header.concat (asyncioImports, libraries, errorImports, precisionImports)

        // transpile camelCase base method names to underscore base method names
        const baseMethods = this.getPythonBaseMethods ()
        methods = methods.concat (baseMethods)
        for (let method of methods) {
            const regex = new RegExp ('(self|super\\([^)]+\\))\\.(' + method + ')([^a-zA-Z0-9_])', 'g')
            bodyAsString = bodyAsString.replace (regex, (match, p1, p2, p3) => (p1 + '.' + unCamelCase (p2) + p3))
        }

        header.push ("\n\n" + this.createPythonClassDeclaration (className, baseClass))

        const footer = [
            '', // footer (last empty line)
        ]

        const result = header.join ("\n") + "\n" + bodyAsString + "\n" + footer.join ('\n')
        return result
    }

    createPythonImports (baseClass, bodyAsString, className, async = false) {

        async = (async ? '.async_support' : '')


        const pythonStandardLibraries = {
            'hashlib': 'hashlib',
            'math': 'math',
            'json.loads': 'json',
            'json.dumps': 'json',
            'sys': 'sys',
        }

        const imports = this.createPythonClassImports (baseClass, className, async)

        const libraries = []

        for (let library in pythonStandardLibraries) {
            const regex = new RegExp ("[^\\'\\\"a-zA-Z]" + library + "[^\\'\\\"a-zA-Z]")
            if (bodyAsString.match (regex)){
                const importStatement = 'import ' + pythonStandardLibraries[library];
                if (!libraries.includes(importStatement)) {
                    libraries.push (importStatement)
                }
            }
        }

        if (bodyAsString.match (/numbers\.(Real|Integral)/)) {
            libraries.push ('import numbers')
        }
        const matchObject = {
            'Account': /-> Account:/,
            'AccountStructure': /-> AccountStructure:/,
            'Any': /: Any =/,
            'Balances': /-> Balances:/,
            'Bool': /: Bool =/,
            'Currency': /(-> Currency:|: Currency)/,
            'FundingHistory': /\[FundingHistory/,
            'Greeks': /-> Greeks:/,
            'IndexType': /: IndexType/,
            'Int': /: Int =/,
            'LastPrice': /-> LastPrice:/,
            'LastPrices': /-> LastPrices:/,
            'Leverage': /-> Leverage:/,
            'Leverages': /-> Leverages:/,
            'Liquidation': /-> (?:List\[)?Liquidation/,
            'MarginMode': /-> MarginMode:/,
            'MarginModes': /-> MarginModes:/,
            'Market': /(-> Market:|: Market)/,
            'MarketInterface': /-> MarketInterface:/,
            'MarketType': /: MarketType/,
            'Num': /: Num =/,
            'Order': /-> (?:List\[)?Order\]?:/,
            'OrderBook': /-> OrderBook:/,
            'OrderRequest': /: (?:List\[)?OrderRequest/,
            'OrderSide': /: OrderSide/,
            'OrderType': /: OrderType/,
            'Position': /-> (?:List\[)?Position/,
            'Str': /: Str =/,
            'Strings': /: Strings =/,
            'Ticker': /-> Ticker:/,
            'Tickers': /-> Tickers:/,
            'Trade': /-> (?:List\[)?Trade/,
            'Transaction': /-> (?:List\[)?Transaction/,
            'TransferEntry': /-> TransferEntry:/,
        }
        const matches = []
        let match
        for (const [ object, regex ] of Object.entries (matchObject)) {
            if (bodyAsString.match (regex)) {
                matches.push (object)
            }
        }
        if (matches.length) {
            libraries.push ('from ccxt.base.types import ' + matches.join (', '))
        }
        if (bodyAsString.match (/: Client/)) {
            libraries.push ('from ccxt.async_support.base.ws.client import Client')
        }
        if (bodyAsString.match (/[\s(]Optional\[/)) {
            libraries.push ('from typing import Optional')
        }
        if (bodyAsString.match (/[\s\[(]List\[/)) {
            libraries.push ('from typing import List')
        }

        if (bodyAsString.match (/-> Any/)) {
            libraries.push ('from typing import Any')
        }

        const errorImports = []

        for (let error in errors) {
            const regex = new RegExp ("[^\\'\"]" + error + "[^\\'\"]")
            if (bodyAsString.match (regex)) {
                errorImports.push ('from ccxt.base.errors import ' + error)
            }
        }

        const precisionImports = []

        for (let constant in precisionConstants) {
            if (bodyAsString.indexOf (constant) >= 0) {
                precisionImports.push ('from ccxt.base.decimal_to_precision import ' + constant)
            }
        }
        if (bodyAsString.match (/[\s(]Precise/)) {
            precisionImports.push ('from ccxt.base.precise import Precise')
        }
        const asyncioImports = []
        if (bodyAsString.match (/asyncio/)) {
            asyncioImports.push ('import asyncio')
        }

        return {
            imports,
            asyncioImports,
            libraries,
            errorImports,
            precisionImports
        }
    }

    // ========================================================================
    // exchange capabilities ordering

    sortExchangeCapabilities (code) {
        const lineBreak = '\n';
        const capabilitiesObjectRegex = /(?<='has': {[\n])([^|})]*)(?=\n(\s+}))/;
        const found = capabilitiesObjectRegex.exec (code);
        if (found === null) {
            return false // capabilities not found
        }
        let capabilities = found[0].split (lineBreak);
        const sortingOrder = {
            'CORS': 'undefined,',
            'spot': 'true,',
            'margin': 'undefined,',
            'swap': 'undefined,',
            'future': 'undefined,',
            'option': 'undefined,',
            // then everything else
        }
        const features = {}
        let indentation = '                ' // 16 spaces
        for (let i = 0; i < capabilities.length; i++) {
            const capability = capabilities[i]
            const match = capability.match (/(\s+)\'(.+)\': (.+)$/)
            if (match) {
                indentation = match[1]
                const feature = match[2]
                const value = match[3]
                features[feature] = value
            }
        }
        let keys = Object.keys (features)
        keys.sort ((a, b) => a.localeCompare (b))
        const allKeys = Object.keys (sortingOrder).concat (keys)
        for (let i = 0; i < allKeys.length; i++) {
            const key = allKeys[i]
            sortingOrder[key] = (key in features) ? features[key] : sortingOrder[key]
        }
        const result = Object.entries (sortingOrder).map (([ key, value ]) => indentation + "'" + key + "': " + value).join (lineBreak)
        if (result === found[0]) {
            return false
        }
        return code.replace (capabilitiesObjectRegex, result)
    }

    // ------------------------------------------------------------------------

    createPHPClassDeclaration (className, baseClass) {
        return 'class ' + className + ' extends ' + baseClass + ' {'
    }

    createPHPClassHeader (className, baseClass, bodyAsString, namespace) {
        return [
            "<?php",
            "",
            "namespace " + namespace + ";",
            "",
            "// PLEASE DO NOT EDIT THIS FILE, IT IS GENERATED AND WILL BE OVERWRITTEN:",
            "// https://github.com/ccxt/ccxt/blob/master/CONTRIBUTING.md#how-to-contribute-code",
            "",
            "use Exception; // a common import",
            "use " + namespace + "\\abstract\\" + className + " as " + baseClass + ';',
        ]
    }

    createPHPClass (className, baseClass, body, methods, async = false) {

        let bodyAsString = body.join ("\n")

        let header = this.createPHPClassHeader (className, baseClass, bodyAsString, async ? 'ccxt\\async' : 'ccxt')

        const errorImports = []

        if (async) {
            for (let error in errors) {
                const regex = new RegExp ("[^'\"]" + error + "[^'\"]")
                if (bodyAsString.match (regex)) {
                    errorImports.push ('use ccxt\\' + error + ';')
                }
            }
        }

        const precisionImports = []
        const libraryImports = []

        if (async) {
            if (bodyAsString.match (/[\s(]Precise/)) {
                precisionImports.push ('use ccxt\\Precise;')
            }
            if (bodyAsString.match (/Async\\await/)) {
                libraryImports.push ('use React\\Async;')
            }
            if (bodyAsString.match (/Promise\\all/)) {
                libraryImports.push ('use React\\Promise;')
            }
            if (bodyAsString.match (/: PromiseInterface/)) {
                libraryImports.push ('use React\\Promise\\PromiseInterface;')
            }
        }

        header = header.concat (errorImports).concat (precisionImports).concat (libraryImports)

        // transpile camelCase base method names to underscore base method names
        const baseMethods = this.getPHPBaseMethods ()
        methods = methods.concat (baseMethods)

        for (let method of methods) {
            let regex = new RegExp ('\\$this->(' + method + ')\\s?(\\(|[^a-zA-Z0-9_])', 'g')
            bodyAsString = bodyAsString.replace (regex,
                (match, p1, p2) => {
                    return ((p2 === '(') ?
                        ('$this->' + unCamelCase (p1) + p2) : // support direct php calls
                        ("array($this, '" + unCamelCase (p1) + "')" + p2)) // as well as passing instance methods as callables
                })

            regex = new RegExp ('parent::(' + method + ')\\s?(\\(|[^a-zA-Z0-9_])', 'g')
            bodyAsString = bodyAsString.replace (regex,
                (match, p1, p2) => {
                    return ((p2 === '(') ?
                        ('parent::' + unCamelCase (p1) + p2) : // support direct php calls
                        ("array($this, '" + unCamelCase (p1) + "')" + p2)) // as well as passing instance methods as callables
                })
        }

        header.push ("\n" + this.createPHPClassDeclaration (className, baseClass))

        const footer = [
            "}\n",
        ]

        const result = header.join ("\n") + "\n" + bodyAsString + "\n" + footer.join ('\n')
        return result
    }

    // ========================================================================

    transpileJavaScriptToPython3 ({ js, className, removeEmptyLines }) {

        // transpile JS → Python 3
        let python3Body = this.regexAll (js, this.getPythonRegexes ())

        if (removeEmptyLines) {
            python3Body = python3Body.replace (/$\s*$/gm, '')
        }

        const strippedPython3BodyWithoutComments = python3Body.replace (/^[\s]+#.+$/gm, '')

        if (!strippedPython3BodyWithoutComments.match(/[^\s]/)) {
            python3Body += '\n        pass'
        }

        python3Body = python3Body.replace (/\'([абвгдеёжзийклмнопрстуфхцчшщъыьэюя服务端忙碌]+)\'/gm, "u'$1'")

        // special case for Python OrderedDicts
        let orderedDictRegex = /\.ordered\s+\(\{([^\}]+)\}\)/g
        let orderedDictMatches = undefined
        while (orderedDictMatches = orderedDictRegex.exec (python3Body)) {
            let replaced = orderedDictMatches[1].replace (/^(\s+)([^\:]+)\:\s*([^\,]+)\,$/gm, '$1($2, $3),')
            python3Body = python3Body.replace (orderedDictRegex, '\.ordered([' + replaced + '])')
        }

        // snake case function names
        python3Body = python3Body.replace (/def (\w+)/g, (match, group1) => 'def ' + unCamelCase (group1))

        // special case for Python super
        if (className) {
            python3Body = python3Body.replace (/super\./g, 'super(' + className + ', self).')
        }

        return python3Body
    }

    // ------------------------------------------------------------------------

    transpilePython3ToPython2 (py) {

        // remove await from Python sync body (transpile Python async → Python sync)
        let python2Body = this.regexAll (py, this.getPython2Regexes ())

        return python2Body
    }

    // ------------------------------------------------------------------------

    transpileAsyncPHPToSyncPHP (php) {

        // remove yield from php body
        return this.regexAll (php, this.getPHPSyncRegexes ())
    }

    // ------------------------------------------------------------------------


    transpileJavaScriptToPHP ({ js, variables }, async = false) {

        // match all local variables (let, const or var)
        let localVariablesRegex = /(?:^|[^a-zA-Z0-9_])(?:let|const|var)\s+(?:\[([^\]]+)\]|([a-zA-Z0-9_]+))/g // local variables

        let allVariables = (variables || []).map (x => x); // clone the array
        // process the variables created in destructuring assignments as well
        let localVariablesMatches
        while (localVariablesMatches = localVariablesRegex.exec (js)) {
            if (localVariablesMatches[1]) {
                // this is a destructuring assignment like
                // let [ a, b, c ] = 'a-b-c'.split ('-')
                let matches = localVariablesMatches[1].trim ().split (', ') // split the destructuring assignment by comma
                matches.forEach (x => allVariables.push (x.trim ())) // trim each variable name
            } else {
                // this is a single variable assignment
                allVariables.push (localVariablesMatches[2].trim ()) // add it to the list of local variables
            }
        }

        // match all variables instantiated in the catch()-block of a try-catch clause
        let catchClauseRegex = /catch \(([^)]+)\)/g
        let catchClauseMatches
        while (catchClauseMatches = catchClauseRegex.exec (js)) {
            allVariables.push (catchClauseMatches[1])
        }

        // match all variables instantiated as function parameters
        let functionParamRegex = /function\s*(\w+)\s*\(([^)]+)\)/g
        js = js.replace (functionParamRegex, (match, group1, group2) => 'function ' + unCamelCase (group1) + '(' + group2 + ')')
        let functionParamVariables
        while (functionParamVariables = functionParamRegex.exec (js)) {
            const match = functionParamVariables[2]
            const tokens = match.split (', ')
            allVariables = allVariables.concat (tokens)
        }

        allVariables = allVariables.map (error => this.regexAll (error, this.getCommonRegexes ()))

        // append $ to all variables in the method (PHP syntax demands $ at the beginning of a variable name)
        let phpVariablesRegexes = allVariables.map (x => [ "(^|[^$$a-zA-Z0-9\\.\\>'\"_/])" + x + "([^a-zA-Z0-9'_/])", '$1$$' + x + '$2' ])

        // support for php syntax for object-pointer dereference
        // convert all $variable.property to $variable->property
        let variablePropertiesRegexes = allVariables.map (x => [ "(^|[^a-zA-Z0-9\\.\\>'\"_])" + x + '\\.', '$1' + x + '->' ])

        // transpile JS → PHP
        const phpRegexes = this.getPHPRegexes ()
        let phpBody = this.regexAll (js, phpRegexes.concat (phpVariablesRegexes).concat (variablePropertiesRegexes))
        // indent async php
        if (async && js.indexOf (' await ') > -1) {
            const closure = variables && variables.length ? 'use (' + variables.map (x => '$' + x).join (', ') + ')': '';
            phpBody = '        return Async\\async(function () ' + closure + ' {\n    ' +  phpBody.replace (/\n/g, '\n    ') + '\n        }) ();'
        }

        return phpBody
    }

    // ------------------------------------------------------------------------

    transpileJavaScriptToPythonAndPHP (args) {

        // transpile JS → Python 3
        let python3Body = this.transpileJavaScriptToPython3 (args)

        // remove await from Python sync body (transpile Python async → Python sync)
        let python2Body = this.transpilePython3ToPython2 (python3Body)

        // transpile JS → Async PHP
        let phpAsyncBody = this.transpileJavaScriptToPHP (args, true)

        // transpile JS -> Sync PHP
        let phpBody = this.transpileAsyncPHPToSyncPHP (this.transpileJavaScriptToPHP (args, false))

        return { python3Body, python2Body, phpBody, phpAsyncBody }
    }

    //-----------------------------------------------------------------------------

    transpilePythonAsyncToSync (asyncFilePath, syncFilePath) {

        const async = asyncFilePath
        const sync = syncFilePath
        log.magenta ('Transpiling ' + async.yellow + ' → ' + sync.yellow)
        const fileContents = fs.readFileSync (async, 'utf8')
        let lines = fileContents.split ("\n")

        lines = lines.filter (line => ![ 'import asyncio' ].includes (line))
            .map (line => {
                return (
                    line.replace ('asyncio.get_event_loop().run_until_complete(main())', 'main()')
                        .replace ('asyncio.run(main())', 'main()')
                        .replace ('import ccxt.async_support as ccxt', 'import ccxt')
                        .replace (/.*token\_bucket.*/g, '')
                        .replace ('await asyncio.sleep', 'time.sleep')
                        .replace ('async ', '')
                        .replace ('await ', ''))
                        .replace ('asyncio.gather\(\*', '(') // needed for async -> sync
                        .replace ('asyncio.run', '') // needed for async -> sync
            })

        // lines.forEach (line => log (line))

        function deleteFunction (f, from) {
            // the following regexes make a technical error
            // since it won't cut away a single function
            // it will delete everything up to the beginning of the next comment
            const re1 = new RegExp ('def ' + f + '[^\#]+', 'g')
            const re2 = new RegExp ('[\\s]+' + f + '\\(exchange\\)', 'g')
            return from.replace (re1, '').replace (re2, '')
        }

        let newContents = lines.join ('\n')

        newContents = deleteFunction ('test_tickers_async', newContents)
        newContents = deleteFunction ('test_l2_order_books_async', newContents)
        if (fs.existsSync (sync)) {
            fs.truncateSync (sync)
        }
        fs.writeFileSync (sync, newContents)
    }

    //-----------------------------------------------------------------------------

    transpilePhpAsyncToSync (asyncFilePath, syncFilePath) {

        const async = asyncFilePath
        const sync = syncFilePath
        log.magenta ('Transpiling ' + async .yellow + ' → ' + sync.yellow)
        const fileContents = fs.readFileSync (async, 'utf8')
        const syncBody = this.transpileAsyncPHPToSyncPHP (fileContents)

        const phpTestRegexes = [
            [ /Async\\coroutine\(\$main\)/, '\$main()' ],
            [ /ccxt\\\\async/, 'ccxt' ],
        ]

        const newContents = this.regexAll (syncBody, this.getPHPSyncRegexes ().concat (phpTestRegexes));
        if (fs.existsSync (sync)) {
            fs.truncateSync (sync)
        }
        fs.writeFileSync (sync, newContents)
    }

    // ------------------------------------------------------------------------

    getExchangeClassDeclarationMatches (contents) {
        return contents.match (/^export default\s*class\s+([\S]+)\s+extends\s+([\S]+)\s+{([\s\S]+?)^};*/m)
    }

    getClassDeclarationMatches (contents) {
        return contents.match (/^export \s*(?:default)?\s*class\s+([\S]+)(?:\s+extends\s+([\S]+))?\s+{([\s\S]+?)^};*/m)
    }

    // ------------------------------------------------------------------------

    transpileClass (contents) {
        const [ _, className, baseClass, classBody ] = this.getClassDeclarationMatches (contents)
        const methods = classBody.trim ().split (/\n\s*\n/)
        const {
            python2,
            python3,
            php,
            phpAsync,
            methodNames
        } = this.transpileMethodsToAllLanguages (className, methods)
        // altogether in PHP, async PHP, Python sync and async
        const sync = false
        const async = true
        const result = {
            python2:      this.createPythonClass (className, baseClass, python2,  methodNames, sync),
            python3:      this.createPythonClass (className, baseClass, python3,  methodNames, async),
            php:          this.createPHPClass    (className, baseClass, php,      methodNames, sync),
            phpAsync:     this.createPHPClass    (className, baseClass, phpAsync, methodNames, async),
            className,
            baseClass,
        }
        return this.afterTranspileClass (result, contents);
    }

    // for override
    afterTranspileClass (result, contents) {
        return result
    }
    // ========================================================================

    transpileDerivedExchangeFile (tsFolder, filename, options, force = false) {

        // todo normalize jsFolder and other arguments

        try {

            const { python2Folder, python3Folder, phpFolder, phpAsyncFolder } = options
            const pythonFilename = filename.replace ('.ts', '.py')
            const phpFilename = filename.replace ('.ts', '.php')

            const tsPath = path.join (tsFolder, filename)

            let contents = fs.readFileSync (tsPath, 'utf8')
            const sortedExchangeCapabilities = this.sortExchangeCapabilities (contents)
            if (sortedExchangeCapabilities) {
                contents = sortedExchangeCapabilities
                overwriteFile (tsPath, contents)
            }

            let tsMtime = fs.statSync (tsPath).mtime.getTime ();
            tsMtime = tsMtime - tsMtime % 1000;

            const python2Path  = python2Folder  ? path.join (python2Folder, pythonFilename) : undefined
            const python3Path  = python3Folder  ? path.join (python3Folder, pythonFilename) : undefined
            const phpPath      = phpFolder      ? path.join(phpFolder, phpFilename)         : undefined
            const phpAsyncPath = phpAsyncFolder ? path.join (phpAsyncFolder, phpFilename)   : undefined

            const python2Mtime  = python2Folder  ? (fs.existsSync (python2Path)  ? fs.statSync (python2Path).mtime.getTime ()  : 0) : undefined
            const python3Mtime  = python3Path    ? (fs.existsSync (python3Path)  ? fs.statSync (python3Path).mtime.getTime ()  : 0) : undefined
            const phpAsyncMtime = phpAsyncFolder ? (fs.existsSync (phpAsyncPath) ? fs.statSync (phpAsyncPath).mtime.getTime () : 0) : undefined
            const phpMtime      = phpPath        ? (fs.existsSync (phpPath)      ? fs.statSync (phpPath).mtime.getTime ()      : 0) : undefined

            if (force ||
                (python3Folder  && (tsMtime > python3Mtime))  ||
                (phpFolder      && (tsMtime > phpMtime))      ||
                (phpAsyncFolder && (tsMtime > phpAsyncMtime)) ||
                (python2Folder  && (tsMtime > python2Mtime))) {
                const { python2, python3, php, phpAsync, className, baseClass } = this.transpileClass (contents)
                log.cyan ('Transpiling from', filename.yellow)

                ;[
                    [ python2Folder, pythonFilename, python2 ],
                    [ python3Folder, pythonFilename, python3 ],
                    [ phpFolder, phpFilename, php ],
                    [ phpAsyncFolder, phpFilename, phpAsync ],
                ].forEach (([ folder, filename, code ]) => {
                    if (folder) {
                        const qualifiedPath = path.join (folder, filename)
                        overwriteFile (qualifiedPath, code)
                        fs.utimesSync (qualifiedPath, new Date (), new Date (tsMtime))
                    }
                })

                return { className, baseClass }

            } else {

                const [ _, className, baseClass ] = this.getClassDeclarationMatches (contents)
                log.green ('Already transpiled', filename.yellow)
                return { className, baseClass }
            }

        } catch (e) {

            log.red ('\nFailed to transpile source code from', filename.yellow)
            log.red ('See https://github.com/ccxt/ccxt/blob/master/CONTRIBUTING.md on how to build this library properly\n')
            throw e // rethrow it
        }
    }

    //-------------------------------------------------------------------------

    transpileDerivedExchangeFiles (tsFolder, options, pattern = '.ts', force = false, child = false) {

        // todo normalize jsFolder and other arguments

        const { python2Folder, python3Folder, phpFolder, phpAsyncFolder, jsFolder } = options

        // exchanges.json accounts for ids included in exchanges.cfg
        let ids = undefined;
        if (tsFolder.indexOf('pro/') > -1) {
            ids = exchangesWsIds;
        } else {
            ids = exchangeIds;
        }

        const regex = new RegExp (pattern.replace (/[.*+?^${}()|[\]\\]/g, '\\$&'))

        let exchangesToTranspile;
        if (options.exchanges && options.exchanges.length) {
            exchangesToTranspile = options.exchanges.map (x => x + pattern)
        } else if (ids !== undefined) {
            exchangesToTranspile = ids.map(id => id + '.ts');
        } else {
            exchangesToTranspile = fs.readdirSync (tsFolder).filter (file => file.match (regex) && (!ids || ids.includes (basename (file, '.js'))))
        }

        const classNames = exchangesToTranspile.map (file => this.transpileDerivedExchangeFile (tsFolder, file, options, force))

        const classes = {}

        if (classNames.length === 0) {
            return null
        }

        classNames.forEach (({ className, baseClass }) => {
            classes[className] = baseClass
        })

        if (!child && classNames.length > 1) {

            function deleteOldTranspiledFiles (folder, pattern) {
                fs.readdirSync (folder)
                    .filter (file =>
                        !fs.lstatSync (path.join (folder, file)).isDirectory () &&
                        !(file.replace (pattern, '') in classes) &&
                        !file.match (/^[A-Z_]/))
                    .map (file => path.join (folder, file))
                    .forEach (file => log.red ('Deleting ' + file.yellow) && fs.unlinkSync (file))
            }

            [
                [ jsFolder, /\.(?:js|d\.ts)$/],
                [ python2Folder, /\.pyc?$/ ],
                [ python3Folder, /\.pyc?$/ ],
                [ phpFolder, /\.php$/ ],
                [ phpAsyncFolder, /\.php$/ ],
            ].forEach (([ folder, pattern ]) => {
                if (folder) {
                    deleteOldTranspiledFiles (folder, pattern)
                }
            })

        }

        return classes
    }

    // ========================================================================

    transpileMethodsToAllLanguages (className, methods) {

        let python2 = []
        let python3 = []
        let php = []
        let phpAsync = []
        let methodNames = []

        for (let i = 0; i < methods.length; i++) {
            // parse the method signature
            let part = methods[i].trim ()
            let lines = part.split ("\n")
            let signature = lines[0].trim ()
            signature = signature.replace('function ', '')

            // Typescript types trim from signature
            // will be improved in the future
            // Here we will be removing return type:
            // example: async fetchTickers(): Promise<any> { ---> async fetchTickers() {
            // and remove parameters types
            // example: myFunc (name: string | number = undefined) ---> myFunc(name = undefined)
            if (className === 'Exchange') {
                signature = this.regexAll(signature, this.getTypescripSignaturetRemovalRegexes())
            }

            let methodSignatureRegex = /(async |)(\S+)\s\(([^)]*)\)\s*(?::\s+(\S+))?\s*{/ // signature line
            let matches = methodSignatureRegex.exec (signature)

            if (!matches) {
                log.red (methods[i])
                log.yellow.bright ("\nMake sure your methods don't have empty lines!\n")
            }

            // async or not
            let keyword = matches[1]

            // method name
            let method = matches[2]

            methodNames.push (method)

            method = unCamelCase (method)

            // method arguments
            let args = matches[3].trim ()

            // return type
            let returnType = matches[4]

            // extract argument names and local variables
            args = args.length ? args.split (',').map (x => x.trim ()) : []

            // get names of all method arguments for later substitutions
            let variables = args.map (arg => arg.split ('=').map (x => x.split (':')[0].trim ().replace (/\?$/, '')) [0])

            // add $ to each argument name in PHP method signature
            const phpTypes = {
                'any': 'mixed',
                'string': 'string',
                'MarketType': 'string',
                'Str': '?string',
                'Strings': '?array',
                'number': 'float',
                'boolean': 'bool',
                'IndexType': 'int|string',
                'Int': '?int',
                'OrderType': 'string',
                'OrderSide': 'string',
                'Dictionary<any>': 'array',
                'Dict': 'array',
            }
<<<<<<< HEAD
            const phpArrayRegex = /^(?:Market|Currency|Account|AccountStructure|object|OHLCV|Order|OrderBook|Tickers?|Trade|Transaction|Balances?|MarketInterface|TransferEntry|Leverages|Leverage|Greeks|MarginModes|MarginMode)( \| undefined)?$|\w+\[\]/
=======
            const phpArrayRegex = /^(?:Market|Currency|Account|object|OHLCV|Order|OrderBook|Tickers?|Trade|Transaction|Balances?|MarketInterface|TransferEntry|Leverages|Leverage|Greeks|MarginModes|MarginMode|LastPrice|LastPrices)( \| undefined)?$|\w+\[\]/
>>>>>>> 1670c8f0
            let phpArgs = args.map (x => {
                const parts = x.split (':')
                if (parts.length === 1) {
                    return '$' + x
                } else {
                    let variable = parts[0]
                    const secondPart = parts[1].split ('=')
                    let nullable = false
                    let endpart = ''
                    if (secondPart.length === 2) {
                        const trimmed = secondPart[1].trim ()
                        nullable = trimmed === 'undefined'
                        endpart = ' = ' + trimmed
                    }
                    nullable = nullable || variable.slice (-1) === '?'
                    variable = variable.replace (/\?$/, '')
                    const type = secondPart[0].trim ()
                    const phpType = phpTypes[type] ?? type
                    let resolveType = (phpType.match (phpArrayRegex)  && phpType !== 'object[]')? 'array' : phpType // in PHP arrays are not compatible with ArrayCache, so removing this type for now;
                    if (resolveType === 'object[]') {
                        resolveType = 'mixed'; // in PHP objects are not compatible with ArrayCache, so removing this type for now;
                    }
                    // const resolveType = phpType.match (phpArrayRegex) ? 'array' : phpType
                    const ignore = (resolveType === 'mixed' || resolveType[0] === '?' )
                    return (nullable && !ignore ? '?' : '') + resolveType + ' $' + variable + endpart
                }
            }).join (', ').trim ()
                .replace (/undefined/g, 'null')
                .replace (/\{\}/g, 'array ()')
            phpArgs = phpArgs.length ? (phpArgs) : ''
            let syncPhpReturnType = ''
            let asyncPhpReturnType = ''
            let promiseReturnTypeMatch = null
            let syncReturnType = null
            if (returnType) {
                promiseReturnTypeMatch = returnType.match (/^Promise<([^>]+)>$/)
                syncReturnType = promiseReturnTypeMatch ? promiseReturnTypeMatch[1] : returnType
                if (syncReturnType.match (phpArrayRegex)) {
                    syncPhpReturnType = ': array'
                } else {
                    syncPhpReturnType = ': ' + (phpTypes[syncReturnType] ?? syncReturnType)
                }
                if (promiseReturnTypeMatch) {
                    asyncPhpReturnType = ': PromiseInterface'
                } else {
                    asyncPhpReturnType = syncPhpReturnType
                }
            }
            const syncPhpSignature = '    ' + 'public function ' + method + '(' + phpArgs + ')' + syncPhpReturnType + ' {'
            const asyncPhpSignature = '    ' + 'public function ' + method + '(' + phpArgs + ')' + asyncPhpReturnType + ' {'

            // remove excessive spacing from argument defaults in Python method signature
            const pythonTypes = {
                'string': 'str',
                'number': 'float',
                'any': 'Any',
                'boolean': 'bool',
                'Int': 'Int',
                'OHLCV': 'list',
                'Dictionary<any>': 'dict',
                'Dict': 'dict'
            }
            const unwrapLists = (type) => {
                const output = []
                let count = 0
                while (type.slice (-2) == '[]') {
                    type = type.slice (0, -2)
                    count++
                }
                return 'List['.repeat (count) + (pythonTypes[type] ?? type) + ']'.repeat (count)
            }
            let pythonArgs = args.map (x => {
                if (x.includes (':')) {
                    const parts = x.split(':')
                    let typeParts = parts[1].trim ().split (' ')
                    const type = typeParts[0]
                    typeParts[0] = ''
                    let variable = parts[0]
                    // const nullable = typeParts[typeParts.length - 1] === 'undefined' || variable.slice (-1) === '?'
                    variable = variable.replace (/\?$/, '')
                    const rawType = unwrapLists (type)
                    return variable + ': ' + rawType + typeParts.join (' ')
                } else {
                    return x.replace (' = ', '=')
                }
            })
            .join (', ')
            .replace (/undefined/g, 'None')
            .replace (/false/g, 'False')
            .replace (/true/g, 'True')
            // method body without the signature (first line)
            // and without the closing bracket (last line)
            let js = lines.slice (1, -1).join ("\n")

            // transpile everything
            let { python3Body, python2Body, phpBody, phpAsyncBody } = this.transpileJavaScriptToPythonAndPHP ({ js, className, variables, removeEmptyLines: true })

            // compile the final Python code for the method signature
            let pythonReturnType = ''
            if (syncReturnType) {
                pythonReturnType = ' -> ' + unwrapLists (syncReturnType)
            }
            let pythonString = 'def ' + method + '(self' + (pythonArgs.length ? ', ' + pythonArgs : '') + ')' + pythonReturnType + ':'

            // compile signature + body for Python sync
            python2.push ('');
            python2.push ('    ' + pythonString);
            python2.push (python2Body);

            // compile signature + body for Python async
            python3.push ('');
            python3.push ('    ' + keyword + pythonString);
            python3.push (python3Body);

            // compile signature + body for PHP
            php.push ('');
            php.push (syncPhpSignature);
            php.push (phpBody);
            php.push ('    ' + '}')

            phpAsync.push ('');
            phpAsync.push (asyncPhpSignature);
            phpAsync.push (phpAsyncBody);
            phpAsync.push ('    ' + '}')
        }

        return {
            // altogether in PHP, async PHP, Python sync and async
            python2,
            python3,
            php,
            phpAsync,
            methodNames
        }
    }

    // ========================================================================

    transpileBaseMethods () {
        const delimiter = 'METHODS BELOW THIS LINE ARE TRANSPILED FROM JAVASCRIPT TO PYTHON AND PHP'
        const contents = fs.readFileSync (baseExchangeJsFile, 'utf8')
        const [ _, className, baseClass, classBody ] = this.getClassDeclarationMatches (contents)
        const jsDelimiter = '// ' + delimiter
        const parts = classBody.split (jsDelimiter)
        if (parts.length > 1) {
            log.magenta ('Transpiling from', baseExchangeJsFile.yellow)
            const secondPart = parts[1]
            const methods = secondPart.trim ().split (/\n\s*\n/)
            const {
                python2,
                python3,
                php,
                phpAsync,
            } = this.transpileMethodsToAllLanguages (className, methods)
            // trim away sync methods from python async
            // since it already inherits those methods
            const python3Async = []
            python3.forEach ((line, i, arr) => {
                if (line.match (/^\s+async def/)) {
                    python3Async.push ('')
                    python3Async.push (line)
                    python3Async.push (arr[i+1])
                }
            })
            const pythonDelimiter = '# ' + delimiter + '\n'
            const phpDelimiter = '// ' + delimiter + '\n'
            const restOfFile = '([^\n]*\n)+'
            const python2File = './python/ccxt/base/exchange.py'
            const python3File = './python/ccxt/async_support/base/exchange.py'
            const phpFile = './php/Exchange.php'
            const phpAsyncFile = './php/async/Exchange.php'
            log.magenta ('→', python2File.yellow)
            replaceInFile (python2File,  new RegExp (pythonDelimiter + restOfFile), pythonDelimiter + python2.join ('\n') + '\n')
            log.magenta ('→', python3File.yellow)
            replaceInFile (python3File,  new RegExp (pythonDelimiter + restOfFile), pythonDelimiter + python3Async.join ('\n') + '\n')
            log.magenta ('→', phpFile.yellow)
            replaceInFile (phpFile,      new RegExp (phpDelimiter + restOfFile),    phpDelimiter + php.join ('\n') + '\n}\n')
            log.magenta ('→', phpAsyncFile.yellow)
            replaceInFile (phpAsyncFile, new RegExp (phpDelimiter + restOfFile),    phpDelimiter + phpAsync.join ('\n') + '\n}\n')
        }
    }

    // ========================================================================

    async getTSClassDeclarationsAllFiles (ids, folder, extension = '.js')  {
        const files = fs.readdirSync (folder).filter (file => ids.includes (basename (file, extension)))
        const promiseReadFile = promisify (fs.readFile);
        const fileArray = await Promise.all (files.map (file => promiseReadFile (path.join (folder, file), 'utf8')));
        const classComponents = await Promise.all (fileArray.map (file => this.getClassDeclarationMatches (file)));

        const classes = {}
        classComponents.forEach ( elem => classes[elem[1]] = elem[2] );

        return classes
    }

    // ========================================================================

    exportTypeScriptClassNames (file, classes) {

        log.bright.cyan ('Exporting TypeScript class names →', file.yellow)

        const regex = /\/[\n]{2}(?:    export class [^\s]+ extends [^\s]+ \{\}[\r]?[\n])+/
        const replacement = "/\n\n" + Object.keys (classes).map (className => {
            const baseClass = classes[className].replace (/ccxt\.[a-z0-9_]+/, 'Exchange')
            return '    export class ' + className + ' extends ' + baseClass + " {}"
        }).join ("\n") + "\n"

        replaceInFile (file, regex, replacement)
    }

    exportTypeScriptExchangeIds (file, classes) {

        log.bright.cyan ('Exporting TypeScript exchange ids →', file.yellow)

        const regex = /\/[\n]{2}    export type ExchangeId =\n(?:        \| \'[a-z0-9_]+\'[\r]?[\n])+/
        const replacement = "/\n\n    export type ExchangeId =\n" + Object.keys (classes).map (className => {
            return "        | '" + className + "'"
        }).join ("\n") + "\n"

        replaceInFile (file, regex, replacement)
    }

    // ========================================================================

    transpileErrorHierarchy () {

        const errorHierarchyFilename = './js/src/base/errorHierarchy.js'
        const errorHierarchyPath = __dirname + '/.' + errorHierarchyFilename

        let js = fs.readFileSync (errorHierarchyPath, 'utf8')

        js = this.regexAll (js, [
            // [ /export { [^\;]+\s*\}\n/s, '' ], // new esm
            [ /\s*export default(.*?);/g, '' ],
            // [ /module\.exports = [^\;]+\;\n/s, '' ], // old commonjs
        ]).trim ()

        const message = 'Transpiling error hierachy →'
        const root = errorHierarchy['BaseError']

        const { python3Body } = this.transpileJavaScriptToPythonAndPHP ({ js })

        // a helper to generate a list of exception class declarations
        // properly derived from corresponding parent classes according
        // to the error hierarchy

        function intellisense (map, parent, generate, classes) {
            function* generator(map, parent, generate, classes) {
                for (const key in map) {
                    yield generate (key, parent, classes)
                    yield* generator (map[key], key, generate, classes)
                }
            }
            return Array.from (generator (map, parent, generate, classes))
        }

        // Python -------------------------------------------------------------

        function pythonDeclareErrorClass (name, parent, classes) {
            classes.push (name)
            return [
                'class ' + name + '(' + parent + '):',
                '    pass',
                '',
                '',
            ].join ('\n');
        }

        const pythonBaseError = [
            'class BaseError(Exception):',
            '    pass',
            '',
            '',
        ].join ('\n');

        const quote = (s) => "'" + s + "'" // helper to add quotes around class names
        const pythonExports = [ 'error_hierarchy', 'BaseError' ]
        const pythonErrors = intellisense (root, 'BaseError', pythonDeclareErrorClass, pythonExports)
        const pythonAll = '__all__ = [\n    ' + pythonExports.map (quote).join (',\n    ') + '\n]'
        const python3BodyIntellisense = python3Body + '\n\n\n' + pythonBaseError + '\n' + pythonErrors.join ('\n') + '\n' + pythonAll + '\n'

        const pythonFilename = './python/ccxt/base/errors.py'
        if (fs.existsSync (pythonFilename)) {
            log.bright.cyan (message, pythonFilename.yellow)
            fs.writeFileSync (pythonFilename, python3BodyIntellisense)
        }

        // PHP ----------------------------------------------------------------

        function phpMakeErrorClassFile (name, parent) {

            const useClause = "\nuse " + parent + ";\n"
            const requireClause = "\nrequire_once PATH_TO_CCXT . '" + parent + ".php';\n"

            const phpBody = [
                '<?php',
                '',
                'namespace ccxt;',
                (parent === 'Exception') ? useClause : requireClause,
                'class ' + name + ' extends ' + parent + ' {};',
                '',
            ].join ("\n")
            const phpFilename = './php/' + name + '.php'
            log.bright.cyan (message, phpFilename.yellow)
            fs.writeFileSync (phpFilename, phpBody)
            return "require_once PATH_TO_CCXT . '" + name + ".php';"
        }

        const phpFilename ='./ccxt.php'

        if (fs.existsSync (phpFilename)) {
            const phpErrors = intellisense (errorHierarchy, 'Exception', phpMakeErrorClassFile)
            const phpBodyIntellisense = phpErrors.join ("\n") + "\n\n"
            log.bright.cyan (message, phpFilename.yellow)
            const phpRegex = /require_once PATH_TO_CCXT \. \'BaseError\.php\'\;\n(?:require_once PATH_TO_CCXT[^\n]+\n)+\n/m
            replaceInFile (phpFilename, phpRegex, phpBodyIntellisense)
        }
    }

    //-----------------------------------------------------------------------------

    transpileDateTimeTests () {
        const jsFile = './ts/src/test/base/functions/test.datetime.ts'
        const pyFile = './python/ccxt/test/base/test_datetime.py'
        const phpFile = './php/test/base/test_datetime.php'

        log.magenta ('Transpiling from', jsFile.yellow)

        let js = fs.readFileSync (jsFile).toString ()

        js = this.regexAll (js, [
            [ /[^\n]+from[^\n]+\n/g, '' ],
            [ /^export default[^\n]+\n/g, '' ],
            [/^\/\*.*\s+/mg, ''],
            [/^const\s+{.*}\s+=.*$/gm, ''],
        ])

        let { python2Body, phpBody } = this.transpileJavaScriptToPythonAndPHP ({ js, removeEmptyLines: false })

        // phpBody = phpBody.replace (/exchange\./g, 'Exchange::')

        const pythonHeader = [
            "",
            "import ccxt  # noqa: F402",
            "from ccxt.base.decimal_to_precision import ROUND_UP, ROUND_DOWN  # noqa F401",
            "",
            "# ----------------------------------------------------------------------------",
            "",
            "",
        ].join ("\n")

        const python = this.getPythonPreamble (4) + pythonHeader + python2Body
        const php = this.getPHPPreamble (true, 3) + phpBody

        log.magenta ('→', pyFile.yellow)
        log.magenta ('→', phpFile.yellow)

        overwriteFile (pyFile, python)
        overwriteFile (phpFile, php)
    }

    //-------------------------------------------------------------------------

    transpilePrecisionTests () {

        const jsFile = './ts/src/test/base/functions/test.number.ts'
        const pyFile = './python/ccxt/test/base/test_number.py'
        const phpFile = './php/test/base/test_number.php'

        log.magenta ('Transpiling from', jsFile.yellow)

        let js = fs.readFileSync (jsFile).toString ()

        js = this.regexAll (js, [
            [ /\'use strict\';?\s+/g, '' ],
            [ /[^\n]+from[^\n]+\n/g, '' ],
            [ /^export default[^\n]+\n/g, '' ],
            [/^const\s+{.*}\s+=.*$/gm, ''],
            [ /decimalToPrecision/g, 'decimal_to_precision' ],
            [ /numberToString/g, 'number_to_string' ],
        ])

        let { python3Body, python2Body, phpBody, phpAsyncBody } = this.transpileJavaScriptToPythonAndPHP ({ js, removeEmptyLines: false })

        const pythonHeader = [
            "",
            "from ccxt.base.decimal_to_precision import decimal_to_precision  # noqa F401",
            "from ccxt.base.decimal_to_precision import TRUNCATE              # noqa F401",
            "from ccxt.base.decimal_to_precision import ROUND                 # noqa F401",
            "from ccxt.base.decimal_to_precision import DECIMAL_PLACES        # noqa F401",
            "from ccxt.base.decimal_to_precision import SIGNIFICANT_DIGITS    # noqa F401",
            "from ccxt.base.decimal_to_precision import TICK_SIZE             # noqa F401",
            "from ccxt.base.decimal_to_precision import PAD_WITH_ZERO         # noqa F401",
            "from ccxt.base.decimal_to_precision import NO_PADDING            # noqa F401",
            "from ccxt.base.decimal_to_precision import number_to_string      # noqa F401",
            "from ccxt.base.exchange import Exchange                          # noqa F401",
            "from ccxt.base.precise import Precise                            # noqa F401",
            "",
            "",
        ].join ("\n")

        const phpHeader = [
            "",
            "include_once (__DIR__.'/../fail_on_all_errors.php');",
            "",
            "// testDecimalToPrecisionErrorHandling",
            "//",
            "// $this->expectException ('ccxt\\\\BaseError');",
            "// $this->expectExceptionMessageRegExp ('/Negative precision is not yet supported/');",
            "// Exchange::decimalToPrecision ('123456.789', TRUNCATE, -2, DECIMAL_PLACES);",
            "//",
            "// $this->expectException ('ccxt\\\\BaseError');",
            "// $this->expectExceptionMessageRegExp ('/Invalid number/');",
            "// Exchange::decimalToPrecision ('foo');",
            "",
            "// ----------------------------------------------------------------------------",
            "",
            "function decimal_to_precision ($x, $roundingMode = ROUND, $numPrecisionDigits = null, $countingMode = DECIMAL_PLACES, $paddingMode = NO_PADDING) {",
            "    return Exchange::decimal_to_precision ($x, $roundingMode, $numPrecisionDigits, $countingMode, $paddingMode);",
            "}",
            "function number_to_string ($x) {",
            "    return Exchange::number_to_string ($x);",
            "}",
            "",
        ].join ("\n")

        const python = this.getPythonPreamble (4) + pythonHeader + python2Body
        const php = this.getPHPPreamble (true, 3) + phpHeader + phpBody

        log.magenta ('→', pyFile.yellow)
        log.magenta ('→', phpFile.yellow)

        overwriteFile (pyFile, python)
        overwriteFile (phpFile, php)
    }

    //-------------------------------------------------------------------------

    transpileCryptoTests () {
        const jsFile = './ts/src/test/base/functions/test.crypto.ts' // using ts version to avoid formatting issues
        const pyFile = './python/ccxt/test/base/test_crypto.py'
        const phpFile = './php/test/base/test_crypto.php'

        log.magenta ('Transpiling from', jsFile.yellow)
        let js = fs.readFileSync (jsFile).toString ()

        js = this.regexAll (js, [
            [ /\'use strict\';?\s+/g, '' ],
            [ /[^\n]+from[^\n]+\n/g, '' ],
            [ /^export default[^\n]+\n/g, '' ],
            [/^const\s+{.*}\s+=.*$/gm, ''],
            [ /function equals \([\S\s]+?return true\n}\n/g, '' ],
        ])

        let { python2Body, phpBody } = this.transpileJavaScriptToPythonAndPHP ({ js, removeEmptyLines: false })

        const pythonHeader = [
            "",
            "import ccxt  # noqa: F402",
            "import hashlib  # noqa: F402",
            "",
            "Exchange = ccxt.Exchange",
            "hash = Exchange.hash",
            "hmac = Exchange.hmac",
            "ecdsa = Exchange.ecdsa",
            "eddsa = Exchange.eddsa",
            "jwt = Exchange.jwt",
            "crc32 = Exchange.crc32",
            "rsa = Exchange.rsa",
            "encode = Exchange.encode",
            "",
            "",
            "def equals(a, b):",
            "    return a == b",
            "",
        ].join ("\n")

        const phpHeader = [
            "",
            "function hash(...$args) {",
            "    return Exchange::hash(...$args);",
            "}",
            "",
            "function hmac(...$args) {",
            "    return Exchange::hmac(...$args);",
            "}",
            "",
            "function encode(...$args) {",
            "    return Exchange::encode(...$args);",
            "}",
            "",
            "function ecdsa(...$args) {",
            "    return Exchange::ecdsa(...$args);",
            "}",
            "",
            "function eddsa(...$args) {",
            "    return Exchange::eddsa(...$args);",
            "}",
            "",
            "function jwt(...$args) {",
            "    return Exchange::jwt(...$args);",
            "}",
            "",
            "function crc32(...$arg) {",
            "    return Exchange::crc32(...$arg);",
            "}",
            "",
            "function rsa(...$arg) {",
            "    return Exchange::rsa(...$arg);",
            "}",
            "",
            "function equals($a, $b) {",
            "    return $a === $b;",
            "}",
        ].join ("\n")

        const python = this.getPythonPreamble (4) + pythonHeader + python2Body + '\n'
        const php = this.getPHPPreamble (true, 3) + phpHeader + phpBody

        log.magenta ('→', pyFile.yellow)
        log.magenta ('→', phpFile.yellow)

        overwriteFile (pyFile, python)
        overwriteFile (phpFile, php)
    }

    // ============================================================================

    async readFilesAsync(files) {
        const promiseReadFile = promisify(fs.readFile);
        const fileArray = await Promise.all(files.map(file => promiseReadFile(file)));
        return fileArray.map( file => file.toString() );
    }

    readTsFileNames (dir) {
        return fs.readdirSync (dir).filter(filename => filename.endsWith('.ts')).map(filename => filename.replace('.ts', ''));
    }

    // ============================================================================

    uncamelcaseName (name) {
        return unCamelCase (name).replace (/\./g, '_');
    }

    phpReplaceException (cont) {
        return cont.
            replace (/catch\(Exception/g, 'catch\(\\Throwable').
            replace (/catch\(\\Exception/g, 'catch\(\\Throwable');
    }

    // ============================================================================

    transpileExchangeTests () {

        this.transpileMainTests ({
            'tsFile': './ts/src/test/test.ts',
            'pyFileAsync': './python/ccxt/test/test_async.py',
            'phpFileAsync': './php/test/test_async.php',
            'pyFileSync': './python/ccxt/test/test_sync.py',
            'phpFileSync': './php/test/test_sync.php',
            'jsFile': './js/test/test.js',
        });

        const baseFolders = {
            ts: './ts/src/test/Exchange/',
            tsBase: './ts/src/test/Exchange/base/',
            py: './python/ccxt/test/',
            pyBase: './python/ccxt/test/base/',
            php: './php/test/',
            phpBase: './php/test/base/',
        };

        let baseTests = fs.readdirSync (baseFolders.tsBase).filter(filename => filename.endsWith('.ts')).map(filename => filename.replace('.ts', ''));
        const exchangeTests = fs.readdirSync (baseFolders.ts).filter(filename => filename.endsWith('.ts')).map(filename => filename.replace('.ts', ''));

        // ignore throttle test for now
        baseTests = baseTests.filter (filename => filename !== 'test.throttle');
        this.createBaseInitFile(baseFolders.pyBase, baseTests);

        const tests = [];
        for (const testName of baseTests) {
            const unCamelCasedFileName = this.uncamelcaseName(testName);
            const test = {
                base: true,
                name: testName,
                tsFile: baseFolders.tsBase + testName + '.ts',
                pyFileSync: baseFolders.pyBase + unCamelCasedFileName + '.py',
                phpFileSync: baseFolders.phpBase + unCamelCasedFileName + '.php',
            };
            tests.push(test);
        }
        for (const testName of exchangeTests) {
            const unCamelCasedFileName = this.uncamelcaseName(testName);
            const test = {
                base: false,
                name: testName,
                tsFile: baseFolders.ts + testName + '.ts',
                pyFileSync: baseFolders.py + 'sync/' + unCamelCasedFileName + '.py',
                pyFileAsync: baseFolders.py + 'async/' + unCamelCasedFileName + '.py',
                phpFileSync: baseFolders.php + 'sync/' + unCamelCasedFileName + '.php',
                phpFileAsync: baseFolders.php + 'async/' + unCamelCasedFileName + '.php',
            };
            tests.push(test);
        }
        this.transpileAndSaveExchangeTests (tests);
    }

    createBaseInitFile (pyPath, tests) {
        const finalPath = pyPath + '__init__.py';
        const fileNames = tests.filter(t => t !== 'test.sharedMethods').map(test => this.uncamelcaseName(test));
        const importNames = fileNames.map(testName => `from ccxt.test.base.${testName} import ${testName} # noqa E402`)
        const baseContent = [
            '',
            this.getPythonGenerated(),
            ...importNames
        ].join('\n');

        log.magenta ('→', finalPath)
        overwriteFile (finalPath, baseContent)
    }

    transpileMainTests (files) {
        log.magenta ('Transpiling from', files.tsFile.yellow)
        let ts = fs.readFileSync (files.tsFile).toString ()

        ts = this.regexAll (ts, [
            [ /\'use strict\';?\s+/g, '' ],
            [ /[^\n]+require[^\n]+\n/g, '' ],
        ])

        const allDefinedFunctions = [ ...ts.matchAll (/function (.*?) \(/g)].map(m => m[1]);
        const snakeCaseFunctions = (cont) => {
            return this.regexAll (cont, allDefinedFunctions.map( fName => {
                return [ new RegExp ('\\b' + fName + '\\b', 'g'), unCamelCase (fName)];
            }));
        };

        const commentStartLine = '***** AUTO-TRANSPILER-START *****';
        const commentEndLine = '***** AUTO-TRANSPILER-END *****';

        const mainContent = ts.split (commentStartLine)[1].split (commentEndLine)[0];
        // let { python2, python3, php, phpAsync, className, baseClass } = this.transpileClass (mainContent);
        const parserConfig = {
            'verbose': false,
            'python':{
                'uncamelcaseIdentifiers': true,
            },
            'php':{
                'uncamelcaseIdentifiers': true,
            },
        };
        const transpiler = new astTranspiler(parserConfig);
        let fileConfig = [
            {
                language: "php",
                async: true
            },
            {
                language: "php",
                async: false
            },
            {
                language: "python",
                async: true
            }
        ]
        const transpilerResult = transpiler.transpileDifferentLanguages(fileConfig, mainContent);
        let [ phpAsync, php, python3 ] = [ transpilerResult[0].content, transpilerResult[1].content, transpilerResult[2].content  ];

        // ########### PYTHON ###########
        python3 = python3.
            // remove async ccxt import
            replace (/from ccxt\.async_support(.*)/g, '').
            // add one more newline before function
            replace (/^(async def|def) (\w)/gs, '\n$1 $2')
        const existinPythonBody = fs.readFileSync (files.pyFileAsync).toString ();
        let newPython = existinPythonBody.split(commentStartLine)[0] + commentStartLine + '\n' + python3 + '\n# ' + commentEndLine + existinPythonBody.split(commentEndLine)[1];
        newPython = snakeCaseFunctions (newPython);
        overwriteFile (files.pyFileAsync, newPython);
        this.transpilePythonAsyncToSync (files.pyFileAsync, files.pyFileSync);
        // remove 4 extra newlines
        let existingPythonWN = fs.readFileSync (files.pyFileSync).toString ();
        existingPythonWN = existingPythonWN.replace (/(\n){4}/g, '\n\n');
        overwriteFile (files.pyFileSync, existingPythonWN);


        // ########### PHP ###########
        
        const existinPhpBody = fs.readFileSync (files.phpFileAsync).toString ();
        const phpReform = (cont) => {
            const partBeforClass =  existinPhpBody.split(commentStartLine)[0] + commentStartLine + '\n';
            const partAfterClass = '\n' + '// ' + commentEndLine + existinPhpBody.split(commentEndLine)[1]
            let newContent = partBeforClass + cont + partAfterClass;
            newContent = newContent.replace (/use ccxt\\(async\\|)abstract\\testMainClass as baseMainTestClass;/g, '');
            newContent = snakeCaseFunctions (newContent);
            newContent = this.phpReplaceException (newContent);
            return newContent;
        }
        let bodyPhpAsync = phpReform (phpAsync);
        overwriteFile (files.phpFileAsync, bodyPhpAsync);
        let bodyPhpSync = phpReform (php);
        bodyPhpSync = bodyPhpSync.replace (/Promise\\all/g, '');
        overwriteFile (files.phpFileSync, bodyPhpSync);
    }

    // ============================================================================

    async webworkerTranspile (allFiles, fileConfig, parserConfig) {
        // create worker config
        const workerConfigArray = allFiles.map( file => {
            return {
                content: file,
                config: fileConfig
            }
        });

        // create worker
        const piscina = new Piscina({
            filename: resolve(__dirname, './ast-transpiler-worker.js')
        });

        const chunkSize = 10;
        const promises = [];
        const now = Date.now();
        for (let i = 0; i < workerConfigArray.length; i += chunkSize) {
            const chunk = workerConfigArray.slice(i, i + chunkSize);
            promises.push(piscina.run({transpilerConfig:parserConfig, filesConfig:chunk}));
        }
        const workerResult = await Promise.all(promises);
        const elapsed = Date.now() - now;
        log.green ('[ast-transpiler] Transpiled', workerResult.length, 'tests in', elapsed, 'ms');
        const flatResult = workerResult.flat();
        return flatResult;
    }
    // ============================================================================

    async transpileAndSaveExchangeTests (tests) {
        const parser = {
            'LINES_BETWEEN_FILE_MEMBERS': 2
        }
        let fileConfig = [
            {
                language: "php",
                async: true
            },
            {
                language: "php",
                async: false
            },
            {
                language: "python",
                async: false
            },
            {
                language: "python",
                async: true
            },
        ]
        if (tests.base) {
            fileConfig = [{ language: "php", async: false}, { language: "python", async: false}]
        }
        const parserConfig = {
            'verbose': false,
            'python':{
                'uncamelcaseIdentifiers': true,
                'parser': parser
            },
            'php':{
                'uncamelcaseIdentifiers': true,
                'parser': parser
            }
        };

        let allFiles = await this.readFilesAsync (tests.map(t => t.tsFile));

        // apply regex to every file
        allFiles = allFiles.map( file => this.regexAll (file, [
            [ /\'use strict\';?\s+/g, '' ],
            [ /\/\* eslint-disable \*\/\n*/g, '' ],
            // [ /[^\n]+from[^\n]+\n/g, '' ],
            // [ /export default\s+[^\n]+;*\n*/g, '' ],
            [ /function equals \([\S\s]+?return true;?\n}\n/g, '' ],
        ]));

        const flatResult = await this.webworkerTranspile (allFiles, fileConfig, parserConfig);

        const exchangeCamelCaseProps = (str) => {
            // replace all snake_case exchange props to camelCase
            return str.
                replace (/precision_mode/g, 'precisionMode');
        };

        const pyFixes = (str) => {
            str = str.replace (/assert\((.*)\)(?!$)/g, 'assert $1');
            str = str.replace (/ == True/g, ' is True');
            str = str.replace (/ == False/g, ' is False');
            return exchangeCamelCaseProps(str);
        }

        const phpFixes = (str) => {
            str = str.
                replace (/\$exchange\[\$method\]/g, '$exchange->$method').
                replace (/\$test_shared_methods\->/g, '').
                replace (/TICK_SIZE/g, '\\ccxt\\TICK_SIZE').
                replace (/Precise\->/g, 'Precise::');
            str = this.phpReplaceException (str);
            return exchangeCamelCaseProps(str);
        }

        const fileSaveFunc = (path, content) => {
            log.magenta ('→', path);
            overwriteFile (path, content);
        };

        for (let i = 0; i < flatResult.length; i++) {
            const result = flatResult[i];
            const test = tests[i];
            const isWs = test.tsFile.includes('ts/src/pro/');
            let phpAsync = phpFixes(result[0].content);
            let phpSync = phpFixes(result[1].content);
            let pythonSync = pyFixes (result[2].content);
            let pythonAsync = pyFixes (result[3].content);
            if (tests.base) {
                phpAsync = '';
                pythonAsync = '';
            }

            const imports = result[0].imports;

            const usesPrecise = imports.find(x => x.name.includes('Precise'));
            const usesNumber = pythonAsync.indexOf ('numbers.') >= 0;
            const usesTickSize = pythonAsync.indexOf ('TICK_SIZE') >= 0;
            const requiredSubTests  = imports.filter(x => x.name.includes('test')).map(x => x.name);
            const usesAsyncio = pythonAsync.indexOf ('asyncio.') >= 0;

            let importedExceptionTypes = imports.filter(x => Object.keys(errors).includes(x.name)).map(x => x.name); // returns 'OnMaintenance,ExchangeNotAvailable', etc...

            const getDirLevelForPath = (langFolder, filePath, defaultDirs) => {
                let directoriesToPythonFile = undefined;
                if(filePath && filePath.includes('/' + langFolder + '/')) {
                    directoriesToPythonFile = (filePath.split('/' + langFolder + '/')[1]?.match(/\//g)?.length || defaultDirs) + 1;
                }
                return directoriesToPythonFile;
            };

            const pyDirsAmount = getDirLevelForPath('python', test.pyFileAsync || test.pyFileSync, 3);
            const phpDirsAmount = getDirLevelForPath('php', test.phpFileAsync || test.phpFileSync, 2);
            const pythonPreamble = this.getPythonPreamble(pyDirsAmount);
            // In PHP preable, for specifically WS tests, we need to avoid php namespace differences for tests, for example, if WATCH methods use ccxt\\pro, then the inlcuded non-pro test methods (like "test_trade" etc) are under ccxt, causing the purely transpiled code to have namespace conflicts specifically in PHP. so, for now, let's just leave all watch method tests under `ccxt` namespace, not `ccxt\pro`
            // let phpPreamble = this.getPHPPreamble (false, phpDirsAmount, isWs); 
            const includePath = isWs && test.base;
            const addProNs = isWs && test.base; // only for base CACHE and ORDERBOOK tests
            let phpPreamble = this.getPHPPreamble (includePath, phpDirsAmount, addProNs); 


            let pythonHeaderSync = []
            let pythonHeaderAsync = []
            let phpHeaderSync = []
            let phpHeaderAsync = []

            phpHeaderAsync.push ('use React\\Async;');
            phpHeaderAsync.push ('use React\\Promise;');

            if (usesTickSize) {
                pythonHeaderSync.push ('from ccxt.base.decimal_to_precision import TICK_SIZE  # noqa E402')
                pythonHeaderAsync.push ('from ccxt.base.decimal_to_precision import TICK_SIZE  # noqa E402')
            }
            if (usesNumber) {
                pythonHeaderSync.push ('import numbers  # noqa E402')
                pythonHeaderAsync.push ('import numbers  # noqa E402')
            }
            if (usesPrecise) {
                pythonHeaderAsync.push ('from ccxt.base.precise import Precise  # noqa E402')
                pythonHeaderSync.push ('from ccxt.base.precise import Precise  # noqa E402')
                phpHeaderAsync.push ('use \\ccxt\\Precise;')
                phpHeaderSync.push ('use \\ccxt\\Precise;')
            }
            if (usesAsyncio) {
                pythonHeaderAsync.push ('import asyncio')
            }
            if (test.pyHeaders) {
                pythonHeaderAsync = pythonHeaderAsync.concat (test.pyHeaders);
                pythonHeaderSync = pythonHeaderSync.concat (test.pyHeaders);
            }
            if (test.phpHeaders) {
                phpHeaderAsync = phpHeaderAsync.concat (test.phpHeaders);
                phpHeaderSync = phpHeaderSync.concat (test.phpHeaders);
            }

            for (const eType of importedExceptionTypes) {
                const py = `from ccxt.base.errors import ${eType}  # noqa E402`;
                pythonHeaderAsync.push (py)
                pythonHeaderSync.push (py)
            }

            for (const subTestName of requiredSubTests) {
                const snake_case = unCamelCase(subTestName);
                const isSharedMethodsImport = subTestName.includes ('SharedMethods');
                const isSameDirImport = tests.find(t => t.name === subTestName);
                const phpPrefix = isSameDirImport ? '__DIR__ . \'/' : 'PATH_TO_CCXT . \'/test/base/';
                let pySuffix = isSameDirImport ? '' : '.base';

                if (isSharedMethodsImport) {
                    pythonHeaderAsync.push (`from ccxt.test.base import test_shared_methods  # noqa E402`)
                    pythonHeaderSync.push (`from ccxt.test.base import test_shared_methods  # noqa E402`)

                    // php
                    if (!test.base) {
                        phpHeaderAsync.push (`include_once PATH_TO_CCXT . '/test/base/test_shared_methods.php';`)
                    } else {
                        phpHeaderSync.push (`include_once PATH_TO_CCXT . '/test/base/test_shared_methods.php';`)
                    }
                } else {
                    if (test.base) {
                        phpHeaderSync.push (`include_once __DIR__ . '/${snake_case}.php';`)
                        pythonHeaderSync.push (`from ccxt.test.base.${snake_case} import ${snake_case}  # noqa E402`)
                    } else {
                        phpHeaderSync.push (`include_once ${phpPrefix}${snake_case}.php';`)
                        phpHeaderAsync.push (`include_once ${phpPrefix}${snake_case}.php';`)
                        pySuffix = (pySuffix === '') ? snake_case : pySuffix;
                        pythonHeaderSync.push (`from ccxt.test${pySuffix} import ${snake_case}  # noqa E402`)
                        pythonHeaderAsync.push (`from ccxt.test${pySuffix} import ${snake_case}  # noqa E402`)
                    }
                }
            }


            test.pythonPreambleSync = pythonPreamble + pythonCodingUtf8 + '\n\n' + pythonHeaderSync.join ('\n') + '\n\n';
            test.phpPreambleSync = phpPreamble + phpHeaderSync.join ('\n') + "\n\n";
            test.phpPreambleAsync = phpPreamble + phpHeaderAsync.join ('\n') + "\n\n";
            test.pythonPreambleAsync = pythonPreamble + pythonCodingUtf8 + '\n\n' + pythonHeaderAsync.join ('\n') + '\n\n';

            test.phpFileSyncContent = test.phpPreambleSync + phpSync;
            test.pyFileSyncContent = test.pythonPreambleSync + pythonSync;
            test.phpFileAsyncContent = test.phpPreambleAsync + phpAsync;
            test.pyFileAsyncContent = test.pythonPreambleAsync + pythonAsync;

            if (!test.base) {
                fileSaveFunc (test.phpFileAsync, test.phpFileAsyncContent);
                fileSaveFunc (test.pyFileAsync, test.pyFileAsyncContent);
            }
            if (test.phpFileSync) {
                fileSaveFunc (test.phpFileSync, test.phpFileSyncContent);
            }
            if (test.pyFileSync) {
                fileSaveFunc (test.pyFileSync, test.pyFileSyncContent);
            }
        }
    }

    // ============================================================================

    transpileTests () {

        this.transpilePrecisionTests ()
        this.transpileDateTimeTests ()
        this.transpileCryptoTests ()

        this.transpileExchangeTests ()
    }

    // ============================================================================
    transpileExamples () {
        const parser = {
            'LINES_BETWEEN_FILE_MEMBERS': 2
        }
        const fileConfig = [
            {
                language: "php",
                async: true
            },
            {
                language: "python",
                async: true
            },
        ]
        const parserConfig = {
            'verbose': false,
            'python':{
                'uncamelcaseIdentifiers': true,
                'parser': parser
            },
            'php':{
                'uncamelcaseIdentifiers': true,
                'parser': parser
            },
        };
        const transpiler = new astTranspiler(parserConfig);

        const examplesBaseFolder = __dirname + '/../examples/'
        const examplesFolders = {
            ts: examplesBaseFolder +'ts/',
            js: examplesBaseFolder +'js/',
            py: examplesBaseFolder +'py/',
            php: examplesBaseFolder +'php/',
        }
        const transpileFlagPhrase = '// AUTO-TRANSPILE //'

        const pythonPreamble = this.getPythonPreamble ().replace ('sys.path.append(root)', 'sys.path.append(root + \'/python\')'); // as main preamble is meant for derived exchange classes, the path needs to be changed
        const phpPreamble = this.getPHPPreamble ();

        const preambles = {
            phpAsync: phpPreamble,
            pyAsync: pythonPreamble,
        };

        const fileHeaders = {
            pyAsync: [
                "import asyncio",
                "import ccxt.async_support as ccxt  # noqa: E402",
                ""
            ],
            pyPro: [
                "import asyncio",
                "import ccxt.pro as ccxt  # noqa: E402",
                "",
                "",
                "",
            ],
            phpAsync: [
                "",
                "error_reporting(E_ALL | E_STRICT);",
                "date_default_timezone_set('UTC');",
                "",
                "use ccxt\\Precise;",
                "use React\\Async;",
                "use React\\Promise;",
                "",
                "",
                "",
            ]
        }
        // join header arrays into strings
        for (const [key, value] of Object.entries (fileHeaders)) {
            fileHeaders[key] = value.join ('\n')
        }

        // start iteration through examples folder
        const allTsExamplesFiles = fs.readdirSync (examplesFolders.ts).filter((f) => f.endsWith('.ts'));
        for (const filenameWithExtenstion of allTsExamplesFiles) {
            const tsFile = path.join (examplesFolders.ts, filenameWithExtenstion)
            let tsContent = fs.readFileSync (tsFile).toString ()
            if (tsContent.indexOf (transpileFlagPhrase) > -1) {
                const isCcxtPro = tsContent.indexOf ('ccxt.pro') > -1;
                log.magenta ('Transpiling from', tsFile.yellow)
                const fileName = filenameWithExtenstion.replace ('.ts', '')
                // temporary: avoid console.log with + (plos) because it may break in python.
                if (tsContent.match ('console\.log \((.*?)\\+(.*?)\);')){
                    throw new Error ('console.log with +(plus) detected in ' + tsFile + '. Please use commas or string interpolation.');
                }

                // detect all function declarations in JS, e.g. `async function Xyz (...)`)
                const allDetectedFunctionNames = [...tsContent.matchAll(/\bfunction (.*?)\(/g)].map (match => match[1].trim());

                // exec the main transpile function
                const transpiled = transpiler.transpileDifferentLanguages(fileConfig, tsContent);
                let [ phpAsyncBody, pythonAsyncBody ] = [ transpiled[0].content, transpiled[1].content  ];
                // ###### replace common (synchronity agnostic) syntaxes ######
                const fixPython = (body)=> {
                    return this.regexAll (body, [
                        [ /console\.log/g, 'print' ],
                        // in python import ccxt.pro as ccxt
                        [ /ccxt.pro/g, 'ccxt' ],
                        // cases like: exchange = new ccxt.binance ()
                        //[ / ccxt\.(.?)\(/g, 'ccxt.' + '$2\(' ],
                        // cases like: exchange = new ccxt['name' or name] ()
                        [ /ccxt\[(.*?)\]/g, 'getattr(ccxt, $1)'],
                        // cases like: exchange = new ccxt.pro['name' or name] ()
                        [ /ccxt.pro\[(.*?)\]/g, 'getattr(ccxt, $1)'],
                    ]);
                };
                const fixPhp = (body)=> {
                    const regexes = [
                        [ /\$console\->log/g, 'var_dump' ],
                        // cases like: exchange = new ccxt.pro.huobi ()
                        [  /new \$ccxt->pro->/g, 'new \\ccxt\\pro\\' ],
                        // cases like: exchange = new ccxt.huobi ()
                        [ /new \$ccxt->/g, 'new \\ccxt\\async\\' ],
                        // cases like: exchange = new ccxt['huobi' or varname] ()
                        [ /(\s*)(\$\w+)\s*=\s*new\s+\$ccxt\[([^\]]*)\]\(([^\]]*)\)/g, '$1$exchange_class = \'\\ccxt\\async\\\\\'.$3;$1$2 = new $exchange_class($4)' ],
                        // cases like: exchange = new ccxt.pro['huobi' or varname] ()
                        [ /(\s*)(\$\w+)\s*=\s*new\s+\$ccxt\\async\\pro\[([^\]]*)\]\(([^\]]*)\)/g, '$1$exchange_class = \'\\ccxt\\pro\\\\\'.$3;$1$2 = new $exchange_class($4)' ],
                        // fix cases like: async\pro->kucoin
                        [ /async\\pro->/g, 'pro\\' ],
                    ];
                    return this.regexAll (body, regexes);
                };

                const finalBodies = {};
                finalBodies.pyAsync = fixPython (pythonAsyncBody);
                finalBodies.phpAsync = fixPhp (phpAsyncBody);

                // specifically in python (not needed in other langs), we need add `await .close()` inside matching methods
                for (const funcNameInit of allDetectedFunctionNames) {
                    const funcName = unCamelCase (funcNameInit)
                    // match function bodies
                    const funcBodyRegex = new RegExp ('(?=def ' + funcName + '\\()(.*?)(?=\\n\\w)', 'gs');
                    // inside functions, find exchange initiations
                    finalBodies.pyAsync = finalBodies.pyAsync.replace (funcBodyRegex, function (wholeMatch, innerMatch){
                        // find inited exchanges
                        // case 1: inited with getattr
                        let matches = [ ... innerMatch.matchAll(/(\w*?) \= getattr\(ccxt,\s*(.*?)\)/g)];
                        if (matches.length === 0) {
                            // case 2: inited with direct call
                            matches = [ ... innerMatch.matchAll(/(\w*?) \= ccxt\.(.*?)\(/g)];
                        }
                        let matchedBody = innerMatch;
                        // add `await exchange.close()` to instantiated variables
                        for (const exchLineMatches of matches) {
                            // we presume all methods to be in main scope, so adding just 4 spaces
                            matchedBody = matchedBody + '    await ' + exchLineMatches[1] + '.close()\n'
                        }
                        return matchedBody;
                    });
                    // place main-scope await function calls within asyncio
                    finalBodies.pyAsync = finalBodies.pyAsync.replace (new RegExp ('await ' + funcName + '\\((.*?)\\)', 'g'), function(wholeMatch, innerMatch){ return '\nasyncio.run(' + wholeMatch.replace('await ','').trim() + ')';})
                }

                let finalPyHeaders = undefined;
                if (isCcxtPro) {
                    finalPyHeaders = fileHeaders.pyPro ;
                } else {
                    // these are cases when transpliation happens of not specific PRO file, i.e. "example" snippets, where just "new ccxt.pro" appears
                    if (tsContent.match ('new ccxt.pro')){
                        finalPyHeaders += 'import ccxt.pro  # noqa: E402' + '\n'
                    }
                    finalPyHeaders += '\n\n'
                }
                // write files
                overwriteFile (examplesFolders.py  + fileName + '.py', preambles.pyAsync + finalPyHeaders + finalBodies.pyAsync)
                overwriteFile (examplesFolders.php + fileName + '.php', preambles.phpAsync + fileHeaders.phpAsync + finalBodies.phpAsync)
            }
        }
    }

    // ============================================================================
    transpilePhpBaseClassMethods () {
        const baseMethods = this.getPHPBaseMethods ()
        const indent = 4
        const space = ' '.repeat (indent)
        const result = [
            'public static $camelcase_methods = array(',
        ]
        for (const method of baseMethods) {
            const underscoreCase = unCamelCase (method)
            if (underscoreCase !== method) {
                result.push (space.repeat (2) + '\'' + method + '\' => ' + '\'' + underscoreCase + '\',')
            }
        }
        result.push (space + ');')
        const string = result.join ('\n')

        const phpBaseClass = './php/Exchange.php';
        const phpBody = fs.readFileSync (phpBaseClass, 'utf8')
        const regex = /public static \$camelcase_methods = array\([\s\S]+?\);/g
        const bodyArray = phpBody.split (regex)

        const newBody = bodyArray[0] + string + bodyArray[1]

        log.magenta ('Transpiling from ', phpBaseClass.yellow, '→', phpBaseClass.yellow)
        overwriteFile (phpBaseClass, newBody)
    }

    // ============================================================================

    getAllFilesRecursively(folder, jsFiles) {
        fs.readdirSync(folder).forEach(File => {
            const absolute = join(folder, File);
            if (fs.statSync(absolute).isDirectory()) return this.getAllFilesRecursively(absolute, jsFiles);
            else return jsFiles.push(absolute);
        });
    }

    addGeneratedHeaderToJs (jsFolder, force = false) {

        // add it to every .js file inside the folder
        let jsFiles = [];
        this.getAllFilesRecursively(jsFolder, jsFiles);

        jsFiles.filter(f => !f.includes(".d.ts") && !f.includes(".tsbuildinfo")).map (jsFilePath => {
            const content = fs.readFileSync (jsFilePath, 'utf8');
            if (content.indexOf (this.getJsPreamble()) === -1) {
                let contents = [
                    this.getJsPreamble(),
                    content
                ].join ("\n")
                overwriteFile (jsFilePath, contents)
            }
        })
        log.bright.yellow ('Added JS preamble to all ', jsFiles.length + ' files.')
    }

    // ============================================================================


    async transpileEverything (force = false, child = false) {

        // default pattern is '.js'
        const exchanges = process.argv.slice (2).filter (x => !x.startsWith ('--'))
            , python2Folder  = './python/ccxt/'
            , python3Folder  = './python/ccxt/async_support/'
            , phpFolder      = './php/'
            , phpAsyncFolder = './php/async/'
            , tsFolder = './ts/src/'
            , jsFolder = './js/src/'
            // , options = { python2Folder, python3Folder, phpFolder, phpAsyncFolder }
            , options = { python2Folder, python3Folder, phpFolder, phpAsyncFolder, jsFolder, exchanges }

        const transpilingSingleExchange = (exchanges.length === 1); // when transpiling single exchange, we can skip some steps because this is only used for testing/debugging
        if (transpilingSingleExchange) {
            force = true; // when transpiling single exchange, we always force
        }
        if (!transpilingSingleExchange && !child) {
            createFolderRecursively (python2Folder)
            createFolderRecursively (python3Folder)
            createFolderRecursively (phpFolder)
            createFolderRecursively (phpAsyncFolder)
        }

        // const classes = this.transpileDerivedExchangeFiles (tsFolder, options, pattern, force)
        const classes = this.transpileDerivedExchangeFiles (tsFolder, options, '.ts', force, child || exchanges.length)

        if (classes === null) {
            log.bright.yellow ('0 files transpiled.')
            return;
        }
        if (child) {
            return
        }

        if (!transpilingSingleExchange) {
            this.transpileBaseMethods ()

            //*/

            this.transpileErrorHierarchy ()

            this.transpileTests ()

            // this.transpilePhpBaseClassMethods ()

            this.transpileExamples ()

            this.addGeneratedHeaderToJs ('./js/')
        }

        log.bright.green ('Transpiled successfully.')
    }
}

function parallelizeTranspiling (exchanges, processes = undefined) {
    const processesNum = Math.min(processes || os.cpus ().length, exchanges.length)
    log.bright.green ('starting ' + processesNum + ' new processes...')
    let isFirst = true
    for (let i = 0; i < processesNum; i ++) {
        const toProcess = exchanges.filter ((_, index) => index % processesNum === i)
        const args = isFirst ? [ '--force' ] : [ '--child', '--force' ]
        isFirst = false
        fork (process.argv[1], toProcess.concat (args))
    }
}

function isMainEntry(metaUrl) {
    // https://exploringjs.com/nodejs-shell-scripting/ch_nodejs-path.html#detecting-if-module-is-main
    if (import.meta.url.startsWith('file:')) {
        const modulePath = url.fileURLToPath(metaUrl);
        if (process.argv[1] === modulePath) {
            return true;
        }
        // when called without .js extension
        if (process.argv[1] === modulePath.replace('.js','')) {
            return true;
        }
    }
    return false;
}

// ============================================================================
if (isMainEntry(import.meta.url)) {
    const transpiler = new Transpiler ()
    const test = process.argv.includes ('--test') || process.argv.includes ('--tests')
    const errors = process.argv.includes ('--error') || process.argv.includes ('--errors')
    const child = process.argv.includes ('--child')
    const force = process.argv.includes ('--force')
    const multiprocess = process.argv.includes ('--multiprocess') || process.argv.includes ('--multi')
    if (!child && !multiprocess) {
        log.bright.green ({ force })
    }
    if (test) {
        transpiler.transpileTests ()
    } else if (errors) {
        transpiler.transpileErrorHierarchy ({ tsFilename })
    } else if (multiprocess) {
        parallelizeTranspiling (exchangeIds)
    } else {
        (async () => {
            await transpiler.transpileEverything (force, child)
        })()
    }

} else { // if required as a module

    // do nothing
}

// ============================================================================

export {
    Transpiler,
    parallelizeTranspiling,
    isMainEntry
}<|MERGE_RESOLUTION|>--- conflicted
+++ resolved
@@ -1664,11 +1664,7 @@
                 'Dictionary<any>': 'array',
                 'Dict': 'array',
             }
-<<<<<<< HEAD
-            const phpArrayRegex = /^(?:Market|Currency|Account|AccountStructure|object|OHLCV|Order|OrderBook|Tickers?|Trade|Transaction|Balances?|MarketInterface|TransferEntry|Leverages|Leverage|Greeks|MarginModes|MarginMode)( \| undefined)?$|\w+\[\]/
-=======
-            const phpArrayRegex = /^(?:Market|Currency|Account|object|OHLCV|Order|OrderBook|Tickers?|Trade|Transaction|Balances?|MarketInterface|TransferEntry|Leverages|Leverage|Greeks|MarginModes|MarginMode|LastPrice|LastPrices)( \| undefined)?$|\w+\[\]/
->>>>>>> 1670c8f0
+            const phpArrayRegex = /^(?:Market|Currency|Account|AccountStructure|object|OHLCV|Order|OrderBook|Tickers?|Trade|Transaction|Balances?|MarketInterface|TransferEntry|Leverages|Leverage|Greeks|MarginModes|MarginMode|LastPrice|LastPrices)( \| undefined)?$|\w+\[\]/
             let phpArgs = args.map (x => {
                 const parts = x.split (':')
                 if (parts.length === 1) {
