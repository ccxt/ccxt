// ---------------------------------------------------------------------------
// Usage: npm run transpile
// ---------------------------------------------------------------------------

import fs from 'fs'
import path from 'path'
import log from 'ololog'
import ansi from 'ansicolor'
import { promisify } from 'util'
import errors from "../js/src/base/errors.js"
import {unCamelCase, precisionConstants, safeString, unique} from "../js/src/base/functions.js"
import Exchange from '../js/src/base/Exchange.js'
import { basename, join, resolve } from 'path'
import { createFolderRecursively, replaceInFile, overwriteFile } from './fsLocal.js'
import { pathToFileURL } from 'url'
import errorHierarchy from '../js/src/base/errorHierarchy.js'
import { platform } from 'process'
import os from 'os'
import { fork } from 'child_process'
import * as url from 'node:url';
import Piscina from 'piscina';
ansi.nice

import { Transpiler as astTranspiler } from 'ast-transpiler';

const pythonCodingUtf8 = '# -*- coding: utf-8 -*-'
const baseExchangeJsFile = './ts/src/base/Exchange.ts'

const exchanges = JSON.parse (fs.readFileSync("./exchanges.json", "utf8"));
const exchangeIds = exchanges.ids;
const exchangesWsIds = exchanges.ws;

let __dirname = new URL('.', import.meta.url).pathname;

// this is necessary because for some reason
// pathname keeps the first '/' for windows paths
// making them invalid
// example: /C:Users/user/Desktop/
if (platform === 'win32') {
    if (__dirname[0] === '/') {
        __dirname = __dirname.substring(1)
    }
}
class Transpiler {

    getCommonRegexes () {
        return [

            [ /(?<!assert|equals)(\s\(?)(rsa|ecdsa|eddsa|jwt|totp|inflate)\s/g, '$1this.$2' ],
            [ /\.deepExtend\s/g, '.deep_extend'],
            [ /\.safeFloat2\s/g, '.safe_float_2'],
            [ /\.safeInteger2\s/g, '.safe_integer_2'],
            [ /\.safeIntegerProduct2\s/g, '.safe_integer_product_2'],
            [ /\.safeTimestamp2\s/g, '.safe_timestamp_2'],
            [ /\.safeString2\s/g, '.safe_string_2'],
            [ /\.safeNumber2\s/g, '.safe_number_2'],
            [ /\.safeStringLower2\s/g, '.safe_string_lower_2'],
            [ /\.safeStringUpper2\s/g, '.safe_string_upper_2'],
            [ /\.safeValue2\s/g, '.safe_value_2'],
            [ /\.safeNumber\s/g, '.safe_number'],
            [ /\.safeFloat\s/g, '.safe_float'],
            [ /\.safeInteger\s/g, '.safe_integer'],
            [ /\.safeIntegerProduct\s/g, '.safe_integer_product'],
            [ /\.safeTimestamp\s/g, '.safe_timestamp'],
            [ /\.safeString\s/g, '.safe_string'],
            [ /\.safeStringLower\s/g, '.safe_string_lower'],
            [ /\.safeStringUpper\s/g, '.safe_string_upper'],
            [ /\.safeValue\s/g, '.safe_value'],
            [ /\.safeFloatN\s/g, '.safe_float_n'],
            [ /\.safeIntegerN\s/g, '.safe_integer_n'],
            [ /\.safeIntegerProductN\s/g, '.safe_integer_product_n'],
            [ /\.safeTimestampN\s/g, '.safe_timestamp_n'],
            [ /\.safeStringN\s/g, '.safe_string_n'],
            [ /\.safeNumberN\s/g, '.safe_number_n'],
            [ /\.safeStringLowerN\s/g, '.safe_string_lower_n'],
            [ /\.safeStringUpperN\s/g, '.safe_string_upper_n'],
            [ /\.safeValueN\s/g, '.safe_value_n'],
            [ /\.safeBoolN\s/g, '.safe_bool_n'],
            [ /\.safeBool2\s/g, '.safe_bool_2'],
            [ /\.safeBool\s/g, '.safe_bool'],
            [ /\.safeDictN\s/g, '.safe_dict_n'],
            [ /\.safeDict2\s/g, '.safe_dict_2'],
            [ /\.safeDict\s/g, '.safe_dict'],
            [ /\.safeListN\s/g, '.safe_list_n'],
            [ /\.safeList2\s/g, '.safe_list_2'],
            [ /\.safeList\s/g, '.safe_list'],
            [ /\.inArray\s/g, '.in_array'],
            [ /\.toArray\s/g, '.to_array'],
            [ /\.isEmpty\s/g, '.is_empty'],
            [ /\.arrayConcat\s/g, '.array_concat'],
            [ /\.binaryConcat\s/g, '.binary_concat'],
            [ /\.binaryConcatArray\s/g, '.binary_concat_array'],
            [ /\.binaryToString\s/g, '.binary_to_string' ],
            [ /\.precisionFromString\s/g, '.precision_from_string'],
            [ /\.parsePrecision\s/g, '.parse_precision'],
            [ /\.parseNumber\s/g, '.parse_number'],
            [ /\.implodeHostname\s/g, '.implode_hostname'],
            [ /\.implodeParams\s/g, '.implode_params'],
            [ /\.extractParams\s/g, '.extract_params'],
            [ /\.safeBalance\s/g, '.safe_balance'],
            [ /\.parseAccounts\s/g, '.parse_accounts' ],
            [ /\.parseAccount\s/g, '.parse_account' ],
            [ /\.parseBalance\s/g, '.parse_balance'],
            [ /\.parseWsBalance\s/g, '.parse_ws_balance'],
            [ /\.parseBorrowInterest\s/g, '.parse_borrow_interest'],
            [ /\.parseFundingRateHistories\s/g, '.parse_funding_rate_histories'],
            [ /\.parseFundingRateHistory\s/g, '.parse_funding_rate_history'],
            [ /\.parseOHLCVs\s/g, '.parse_ohlcvs'],
            [ /\.parseOHLCV\s/g, '.parse_ohlcv'],
            [ /\.parseWsOHLCVs\s/g, '.parse_ws_ohlcvs'],
            [ /\.parseWsOHLCV\s/g, '.parse_ws_ohlcv'],
            [ /\.parseDate\s/g, '.parse_date'],
            [ /\.parseDepositAddresses\s/g, '.parse_deposit_addresses'],
            [ /\.parseDepositAddress\s/g, '.parse_deposit_address'],
            [ /\.parseMarketLeverageTiers\s/g, '.parse_market_leverage_tiers'],
            [ /\.parseLeverageTiers\s/g, '.parse_leverage_tiers'],
            [ /\.parseLeverage\s/g, '.parse_leverage' ],
            [ /\.parseLeverages\s/g, '.parse_leverages' ],
            [ /\.parseLedgerEntry\s/g, '.parse_ledger_entry'],
            [ /\.parseLedger\s/g, '.parse_ledger'],
            [ /\.parseTickers\s/g, '.parse_tickers'],
            [ /\.parseTicker\s/g, '.parse_ticker'],
            [ /\.parseWsTicker\s/g, '.parse_ws_ticker'],
            [ /\.parseTimeframe\s/g, '.parse_timeframe'],
            [ /\.parseTimeInForce\s/g, '.parse_time_in_force'],
            [ /\.parseWsTimeInForce\s/g, '.parse_ws_time_in_force'],
            [ /\.parseTradesData\s/g, '.parse_trades_data'],
            [ /\.parseTrades\s/g, '.parse_trades'],
            [ /\.parseTrade\s/g, '.parse_trade'],
            [ /\.parseWsTrade\s/g, '.parse_ws_trade'],
            [ /\.parseTradingFees\s/g, '.parse_trading_fees'],
            [ /\.parseTradingFee\s/g, '.parse_trading_fee'],
            [ /\.parseTradingViewOHLCV\s/g, '.parse_trading_view_ohlcv'],
            [ /\.convertTradingViewToOHLCV\s/g, '.convert_trading_view_to_ohlcv'],
            [ /\.parseTransactions\s/g, '.parse_transactions'],
            [ /\.parseTransaction\s/g, '.parse_transaction'],
            [ /\.parseTransfers\s/g, '.parse_transfers'],
            [ /\.parseTransfer\s/g, '.parse_transfer'],
            [ /\.parseOrderBook\s/g, '.parse_order_book'],
            [ /\.parseBidsAsks\s/g, '.parse_bids_asks'],
            [ /\.parseBidAsk\s/g, '.parse_bid_ask'],
            [ /\.parseOpenInterests\s/g, '.parse_open_interests'],
            [ /\.parseOpenInterest\s/g, '.parse_open_interest'],
            [ /\.parseBidAsk\s/g, '.parse_bid_ask'],
            [ /\.parseOrders\s/g, '.parse_orders'],
            [ /\.parseOrderStatus\s/g, '.parse_order_status'],
            [ /\.parseOrder\s/g, '.parse_order'],
            [ /\.parseWsOrder\s/g, '.parse_ws_order'],
            [ /\.parseWsOrderTrade\s/g, '.parse_ws_order_trade'],
            [ /\.parseJson\s/g, '.parse_json'],
            [ /\.parseAccountPosition\s/g, '.parse_account_position' ],
            [ /\.parsePositionRisk\s/g, '.parse_position_risk' ],
            [ /\.parsePositions\s/g, '.parse_positions' ],
            [ /\.parsePosition\s/g, '.parse_position' ],
            [ /\.parseWsPosition\s/g, '.parse_ws_position' ],
            [ /\.parseIncome\s/g, '.parse_income' ],
            [ /\.parseIncomes\s/g, '.parse_incomes' ],
            [ /\.parseFundingRates\s/g, '.parse_funding_rates' ],
            [ /\.parseFundingRate\s/g, '.parse_funding_rate' ],
            [ /\.parseMarginModification\s/g, '.parse_margin_modification' ],
            [ /\.parseMarginMode\s/g, '.parse_margin_mode' ],
            [ /\.parseMarginModes\s/g, '.parse_margin_modes' ],
            [ /\.filterByArray\s/g, '.filter_by_array'],
            [ /\.filterByValueSinceLimit\s/g, '.filter_by_value_since_limit'],
            [ /\.filterBySymbolSinceLimit\s/g, '.filter_by_symbol_since_limit'],
            [ /\.filterByCurrencySinceLimit\s/g, '.filter_by_currency_since_limit'],
            [ /\.filterBySinceLimit\s/g, '.filter_by_since_limit'],
            [ /\.filterBySymbol\s/g, '.filter_by_symbol'],
            [ /\.getVersionString\s/g, '.get_version_string'],
            [ /\.checkRequiredArgument\s/g, '.check_required_argument'],
            [ /\.indexBy\s/g, '.index_by'],
            [ /\.sortBy\s/g, '.sort_by'],
            [ /\.sortBy2\s/g, '.sort_by_2'],
            [ /\.filterBy\s/g, '.filter_by'],
            [ /\.groupBy\s/g, '.group_by'],
            [ /\.marketSymbols\s/g, '.market_symbols'],
            [ /\.marketIds\s/g, '.market_ids'],
            [ /\.marketId\s/g, '.market_id'],
            [ /\.fetchFundingFee\s/g, '.fetch_funding_fee'],
            [ /\.fetchFundingFees\s/g, '.fetch_funding_fees'],
            [ /\.fetchTradingLimits\s/g, '.fetch_trading_limits'],
            [ /\.fetchTransactionFee\s/g, '.fetch_transaction_fee'],
            [ /\.fetchTransactionFees\s/g, '.fetch_transaction_fees'],
            [ /\.fetchTradingFees\s/g, '.fetch_trading_fees'],
            [ /\.fetchTradingFee\s/g, '.fetch_trading_fee'],
            [ /\.fetchOHLCVWs\s/g, '.fetch_ohlcv_ws'],
            [ /\.fetchFees\s/g, '.fetch_fees'],
            [ /\.fetchOHLCVC\s/g, '.fetch_ohlcvc'],
            [ /\.fetchOHLCV\s/g, '.fetch_ohlcv'],
            [ /\.buildOHLCVC\s/g, '.build_ohlcvc'],
            [ /\.fetchL2OrderBook\s/g, '.fetch_l2_order_book'],
            [ /\.fetchOrderBook\s/g, '.fetch_order_book'],
            [ /\.fetchMyTrades\s/g, '.fetch_my_trades'],
            [ /\.fetchOrderStatus\s/g, '.fetch_order_status'],
            [ /\.fetchOpenOrders\s/g, '.fetch_open_orders'],
            [ /\.fetchOpenOrder\s/g, '.fetch_open_order'],
            [ /\.fetchOrders\s/g, '.fetch_orders'],
            [ /\.fetchOrderTrades\s/g, '.fetch_order_trades'],
            [ /\.fetchOrder\s/g, '.fetch_order'],
            [ /\.fetchBalance\s/g, '.fetch_balance'],
            [ /\.fetchTotalBalance\s/g, '.fetch_total_balance'],
            [ /\.fetchUsedBalance\s/g, '.fetch_used_balance'],
            [ /\.fetchFreeBalance\s/g, '.fetch_free_balance'],
            [ /\.fetchPartialBalance\s/g, '.fetch_partial_balance'],
            [ /\.fetchPermissions\s/g, '.fetch_permissions'],
            [ /\.fetchBidsAsks\s/g, '.fetch_bids_asks'],
            [ /\.fetchTickers\s/g, '.fetch_tickers'],
            [ /\.fetchTicker\s/g, '.fetch_ticker'],
            [ /\.fetchCurrencies\s/g, '.fetch_currencies'],
            [ /\.fetchStatus\s/g, '.fetch_status'],
            [ /\.numberToString\s/g, '.number_to_string' ],
            [ /\.decimalToPrecision\s/g, '.decimal_to_precision'],
            [ /\.priceToPrecision\s/g, '.price_to_precision'],
            [ /\.amountToPrecision\s/g, '.amount_to_precision'],
            [ /\.amountToLots\s/g, '.amount_to_lots'],
            [ /\.feeToPrecision\s/g, '.fee_to_precision'],
            [ /\.currencyToPrecision\s/g, '.currency_to_precision'],
            [ /\.costToPrecision\s/g, '.cost_to_precision'],
            [ /\.commonCurrencyCode\s/g, '.common_currency_code'],
            [ /\.getDefaultOptions\s/g, '.get_default_options'],
            [ /\.loadAccounts\s/g, '.load_accounts'],
            [ /\.fetchAccounts\s/g, '.fetch_accounts'],
            [ /\.loadFees\s/g, '.load_fees'],
            [ /\.loadMarkets\s/g, '.load_markets'],
            [ /\.loadTimeDifference\s/g, '.load_time_difference'],
            [ /\.fetchMarkets\s/g, '.fetch_markets'],
            [ /\.fetchMarketLeverageTiers\s/g, '.fetch_market_leverage_tiers'],
            [ /\.fetchLeverageTiers\s/g, '.fetch_leverage_tiers'],
            [ /\.appendInactiveMarkets\s/g, '.append_inactive_markets'],
            [ /\.fetchCategories\s/g, '.fetch_categories'],
            [ /\.calculateFee\s/g, '.calculate_fee'],
            [ /\.createOrderRequest\s/g, '.create_order_request'],
            [ /\.createOrder\s/g, '.create_order'],
            [ /\.createPostOnlyOrder\s/g, '.create_post_only_order'],
            [ /\.createStopOrder\s/g, '.create_stop_order'],
            [ /\.createStopLimitOrder\s/g, '.create_stop_limit_order'],
            [ /\.createStopMarketOrder\s/g, '.create_stop_market_order'],
            [ /\.editLimitBuyOrder\s/g, '.edit_limit_buy_order'],
            [ /\.editLimitSellOrder\s/g, '.edit_limit_sell_order'],
            [ /\.editLimitOrder\s/g, '.edit_limit_order'],
            [ /\.editOrderRequest\s/g, '.edit_order_request'],
            [ /\.editOrder\s/g, '.edit_order'],
            [ /\.encodeURIComponent\s/g, '.encode_uri_component'],
            [ /\.throwExceptionOnError\s/g, '.throw_exception_on_error'],
            [ /\.handleAuthenticate\s/g, '.handle_authenticate'],
            [ /\.handleBalance\s/g, '.handle_balance'],
            [ /\.handleErrors\s/g, '.handle_errors'],
            [ /\.handleErrorMessage\s/g, '.handle_error_message'],
            [ /\.handleDeltas\s/g, '.handle_deltas'],
            [ /\.handleDelta\s/g, '.handle_delta'],
            [ /\.handleMessage\s/g, '.handle_message'],
            [ /\.handleMyTrade\s/g, '.handle_my_trade'],
            [ /\.handleOHLCV\s/g, '.handle_ohlcv'],
            [ /\.handleOrder\s/g, '.handle_order'],
            [ /\.handleOrderBook\s/g, '.handle_order_book'],
            [ /\.handlePing\s/g, '.handle_ping'],
            [ /\.handlePosition\s/g, '.handle_position'],
            [ /\.handlePositions\s/g, '.handle_positions'],
            [ /\.handleSubscription\s/g, '.handle_subscription'],
            [ /\.handleTicker\s/g, '.handle_ticker'],
            [ /\.handleTrades\s/g, '.handle_trades'],
            [ /\.handleWithdrawTagAndParams\s/g, '.handle_withdraw_tag_and_params'],
            [ /\.checkRequiredCredentials\s/g, '.check_required_credentials'],
            [ /\.checkRequiredDependencies\s/g, '.check_required_dependencies'],
            [ /\.checkAddress\s/g, '.check_address'],
            [ /\.unCamelCase\s/g, '.un_camel_case'],
            [ /\.convertTradingViewToOHLCV\s/g, '.convert_trading_view_to_ohlcv'],
            [ /\.convertOHLCVToTradingView\s/g, '.convert_ohlcv_to_trading_view'],
            [ /\.signBodyWithSecret\s/g, '.sign_body_with_secret'],
            [ /\.isJsonEncodedObject\s/g, '.is_json_encoded_object'],
            [ /\.setSandboxMode\s/g, '.set_sandbox_mode'],
            [ /\.checkProxySettings\s/g, '.check_proxy_settings'],
            [ /\.getExchangePropAllCase\s/g, '.get_exchange_prop_all_case'],
            [ /\.setExchangePropAllCase\s/g, '.set_exchange_prop_all_case'],
            [ /\.getProperty\s/g, '.get_property'],
            [ /\.safeProp\s/g, '.safe_prop'],
            [ /\.safeProp2\s/g, '.safe_prop_2'],
            [ /\.safeCurrencyCode\s/g, '.safe_currency_code'],
            [ /\.safeCurrency\s/g, '.safe_currency'],
            [ /\.safeSymbol\s/g, '.safe_symbol'],
            [ /\.safeMarket\s/g, '.safe_market'],
            [ /\.safeMarketStructure\s/g, '.safe_market_structure'],
            [ /\.safeOrder\s/g, '.safe_order'],
            [ /\.safeTicker\s/g, '.safe_ticker'],
            [ /\.roundTimeframe\s/g, '.round_timeframe'],
            [ /\.calculateRateLimiterCost\s/g, '.calculate_rate_limiter_cost' ],
            [ /\.findBroadlyMatchedKey\s/g, '.find_broadly_matched_key' ],
            [ /\.throwBroadlyMatchedException\s/g, '.throw_broadly_matched_exception' ],
            [ /\.throwExactlyMatchedException\s/g, '.throw_exactly_matched_exception' ],
            [ /\.getNetwork\s/g, '.get_network' ],
            [ /\.findTimeframe\s/g, '.find_timeframe'],
            [ /\.getListFromObjectValues\s/g, '.get_list_from_object_values'],
            [ /\.getSymbolsForMarketType\s/g, '.get_symbols_for_market_type'],
            [ /\.requireSymbolsForMultiSubscription\s/g, '.require_symbols_for_multi_subscription'],
            [ /errorHierarchy/g, 'error_hierarchy'],
            [ /\.base16ToBinary/g, '.base16_to_binary'],
            [ /\'use strict\';?\s+/g, '' ],
            [ /\.urlencodeNested\s/g, '.urlencode_nested' ],
            [ /\.urlencodeWithArrayRepeat\s/g, '.urlencode_with_array_repeat' ],
            [ /\.call\s*\(this, /g, '(' ],
            [ /\.getSupportedMapping\s/g, '.get_supported_mapping'],
            [ /\.fetchBorrowRates\s/g, '.fetch_borrow_rates'],
            [ /\.fetchBorrowRate\s/g, '.fetch_borrow_rate'],
            [ /\.handleMarketTypeAndParams\s/g, '.handle_market_type_and_params'],
            [ /\.checkOrderArguments\s/g, '.check_order_arguments'],
            [ /\.isPostOnly\s/g, '.is_post_only'],
            [ /\.reduceFeesByCurrency\s/g, '.reduce_fees_by_currency'],
            [ /\.omitZero\s/g, '.omit_zero'],
            [ /\.afterConstruct\s/g, '.after_construct'],
            [ /\.networkCodeToId\s/g, '.network_code_to_id'],
            [ /\.networkIdToCode\s/g, '.network_id_to_code'],
            [ /\.defaultNetworkCode\s/g, '.default_network_code'],
            [ /\.selectNetworkCodeFromUnifiedNetworks\s/g, '.select_network_code_from_unified_networks'],
            [ /\.selectNetworkIdFromRawNetworks\s/g, '.select_network_id_from_raw_networks'],
            [ /\.selectNetworkKeyFromNetworks\s/g, '.select_network_key_from_networks'],
            [ /\.createNetworksByIdObject\s/g, '.create_networks_by_id_object'],
            [ /\.invertFlatStringDictionary\s/g, '.invert_flat_string_dictionary'],
            [ /\.safeCurrencyStructure\s/g, '.safe_currency_structure'],
            [ /\.isTickPrecision\s/g, '.is_tick_precision'],
            [ /\.isDecimalPrecision\s/g, '.is_decimal_precision'],
            [ /\.isSignificantPrecision\s/g, '.is_significant_precision'],
            [ /\.filterByLimit\s/g, '.filter_by_limit'],
            [ /\.fetchTime\s/g, '.fetch_time'],
            [ /\.handleOptionAndParams\s/g, '.handle_option_and_params'],
            [ /\.fetchRestOrderBookSafe\s/g, '.fetch_rest_order_book_safe'],
            [ /\.customParseBidAsk\s/g, '.custom_parse_bid_ask'],
            [ /\.customParseOrderBook\s/g, '.custom_parse_order_book'],
            [ /\.filterByArrayPositions\s/g, '.filter_by_array_positions'],
            [ /\.handleTriggerPrices\s/g, '.handle_trigger_prices'],
            [ /\.handleMaxEntriesPerRequestAndParams\s/g, '.handle_max_entries_per_request_and_params'],
            [ /\.safeDeterministicCall\s/g, '.safe_deterministic_call'],
            [ /\.fetchPaginatedCallDynamic\s/g, '.fetch_paginated_call_dynamic'],
            [ /\.fetchPaginatedCallDeterministic\s/g, '.fetch_paginated_call_deterministic'],
            [ /\.fetchPaginatedCallCursor\s/g, '.fetch_paginated_call_cursor'],
            [ /\.removeRepeatedElementsFromArray\s/g, '.remove_repeated_elements_from_array'],
            [ /\.stringToCharsArray\s/g, '.string_to_chars_array'],
            [ /\.handleUntilOption\s/g, '.handle_until_option'],
            [ /\.parseToNumeric\s/g, '.parse_to_numeric'],
            [ /\.checkConflictingProxies\s/g, '.check_conflicting_proxies'],
            [ /\.parseMarket\s/g, '.parse_market'],
            [ /\.isRoundNumber\s/g, '.is_round_number'],
<<<<<<< HEAD
            [ /\.setupStream\s/g, '.setup_stream'],
            [ /\.streamToSymbol\s/g, '.stream_to_symbol'],
=======
            [ /\.getDescribeForExtendedWsExchange\s/g, '.get_describe_for_extended_ws_exchange'],
>>>>>>> 6158a3ac
            [ /\.watchMultiple\s/g, '.watch_multiple'],
            [ /\ssha(1|256|384|512)([,)])/g, ' \'sha$1\'$2'], // from js imports to this
            [ /\s(md5|secp256k1|ed25519|keccak)([,)])/g, ' \'$1\'$2'], // from js imports to this

        ].concat(this.getTypescriptRemovalRegexes())
    }

    getPythonRegexes () {

        return [
            [ /Array\.isArray\s*\(([^\)]+)\)/g, 'isinstance($1, list)' ],
            [ /Number\.isInteger\s*\(([^\)]+)\)/g, 'isinstance($1, int)' ],
            [ /([^\(\s]+)\s+instanceof\s+String/g, 'isinstance($1, str)' ],
            [ /([^\(\s]+)\s+instanceof\s+([^\)\s]+)/g, 'isinstance($1, $2)' ],

            // convert javascript primitive types to python ones
            [ /(^\s+(?:let|const|var)\s+\w+:\s+)string/mg, '$1str' ],
            [ /(^\s+(?:let|const|var)\s+\w+:\s+)Dict/mg, '$1dict' ], // remove from now
            // [ /(^\s+(?:let|const|var)\s+\w+:\s+)Int/mg, '$1int' ], // remove from now
            // [ /(^\s+(?:let|const|var)\s+\w+:\s+)Number/mg, '$1float' ], // remove from now
            [ /(^\s+(?:let|const|var)\s+\w+:\s+)any/mg, '$1Any' ], // remove from now

            [ /typeof\s+([^\s\[]+)(?:\s|\[(.+?)\])\s+\=\=\=?\s+\'undefined\'/g, '$1[$2] is None' ],
            [ /typeof\s+([^\s\[]+)(?:\s|\[(.+?)\])\s+\!\=\=?\s+\'undefined\'/g, '$1[$2] is not None' ],
            [ /typeof\s+([^\s]+)\s+\=\=\=?\s+\'undefined\'/g, '$1 is None' ],
            [ /typeof\s+([^\s]+)\s+\!\=\=?\s+\'undefined\'/g, '$1 is not None' ],
            [ /typeof\s+(.+?)\s+\=\=\=?\s+\'undefined\'/g, '$1 is None' ],
            [ /typeof\s+(.+?)\s+\!\=\=?\s+\'undefined\'/g, '$1 is not None' ],

            [ /typeof\s+([^\s\[]+)(?:\s|\[(.+?)\])\s+\=\=\=?\s+\'number\'/g, "isinstance($1[$2], numbers.Real)" ],
            [ /typeof\s+([^\s\[]+)(?:\s|\[(.+?)\])\s+\!\=\=?\s+\'number\'/g, "(not isinstance($1[$2], numbers.Real))" ],
            [ /typeof\s+([^\s]+)\s+\=\=\=?\s+\'number\'/g, "isinstance($1, numbers.Real)" ],
            [ /typeof\s+([^\s]+)\s+\=\=\=?\s+\'boolean\'/g, "isinstance($1, bool)" ],
            [ /typeof\s+([^\s]+)\s+\!\=\=?\s+\'number\'/g, "(not isinstance($1, numbers.Real))" ],
            [ /typeof\s+([^\s]+)\s+\!\=\=?\s+\'boolean\'/g, "(not isinstance($1, bool))" ],

            [ /([^\s\[]+)(?:\s|\[(.+?)\])\s+\=\=\=?\s+undefined/g, '$1[$2] is None' ],
            [ /([^\s\[]+)(?:\s|\[(.+?)\])\s+\!\=\=?\s+undefined/g, '$1[$2] is not None' ],
            [ /([^\s]+)\s+\=\=\=?\s+undefined/g, '$1 is None' ],
            [ /([^\s]+)\s+\!\=\=?\s+undefined/g, '$1 is not None' ],
            [ /(.+?)\s+\=\=\=?\s+undefined/g, '$1 is None' ],
            [ /(.+?)\s+\!\=\=?\s+undefined/g, '$1 is not None' ],
            //
            // too broad, have to rewrite these cause they don't work
            //
            // [ /([^\s]+)\s+\=\=\=?\s+true/g, 'isinstance($1, bool) and ($1 is True)' ],
            // [ /([^\s]+)\s+\!\=\=?\s+true/g, 'isinstance($1, bool) and ($1 is not True)' ],
            // [ /([^\s]+)\s+\=\=\=?\s+false/g, 'isinstance($1, bool) and ($1 is False)' ],
            // [ /([^\s]+)\s+\!\=\=?\s+false/g, 'isinstance($1, bool) and ($1 is not False)' ],

            [ /typeof\s+([^\s\[]+)(?:\s|\[(.+?)\])\s+\=\=\=?\s+\'string\'/g, 'isinstance($1[$2], str)' ],
            [ /typeof\s+([^\s\[]+)(?:\s|\[(.+?)\])\s+\!\=\=?\s+\'string\'/g, 'not isinstance($1[$2], str)' ],
            [ /typeof\s+([^\s]+)\s+\=\=\=?\s+\'string\'/g, 'isinstance($1, str)' ],
            [ /typeof\s+([^\s]+)\s+\!\=\=?\s+\'string\'/g, 'not isinstance($1, str)' ],

            [ /typeof\s+([^\s\[]+)(?:\s|\[(.+?)\])\s+\=\=\=?\s+\'object\'/g, 'isinstance($1[$2], dict)' ],
            [ /typeof\s+([^\s\[]+)(?:\s|\[(.+?)\])\s+\!\=\=?\s+\'object\'/g, 'not isinstance($1[$2], dict)' ],
            [ /typeof\s+([^\s]+)\s+\=\=\=?\s+\'object\'/g, 'isinstance($1, dict)' ],
            [ /typeof\s+([^\s]+)\s+\!\=\=?\s+\'object\'/g, 'not isinstance($1, dict)' ],
            [ /typeof\s+([^\s]+)\s+\=\=\=?\s+\'function\'/g, 'callable($1)' ],
            [ /typeof\s+([^\s]+)\s+\!\=\=?\s+\'function\'/g, 'not callable($1)' ],

            [ /undefined/g, 'None' ],
            [ /\=\=\=?/g, '==' ],
            [ /\!\=\=?/g, '!=' ],
            [ /this\.stringToBinary\s*\((.*)\)/g, '$1' ],
            [ /\.shift\s*\(\)/g, '.pop(0)' ],
            [ /Number\.MAX_SAFE_INTEGER/g, 'float(\'inf\')'],
            [ /function\s*(\w+\s*\([^)]+\))\s*{/g, 'def $1:'],
            // [ /\.replaceAll\s*\(([^)]+)\)/g, '.replace($1)' ], // still not a part of the standard
            [ /replaceAll\s*/g, 'replace'],
            [ /assert\s*\((.+)\);/g, 'assert $1'],
            [ /Promise\.all\s*\(([^\)]+)\)/g, 'asyncio.gather(*$1)' ],
            [ /Precise\.stringAdd\s/g, 'Precise.string_add' ],
            [ /Precise\.stringMul\s/g, 'Precise.string_mul' ],
            [ /Precise\.stringDiv\s/g, 'Precise.string_div' ],
            [ /Precise\.stringSub\s/g, 'Precise.string_sub' ],
            [ /Precise\.stringAbs\s/g, 'Precise.string_abs' ],
            [ /Precise\.stringNeg\s/g, 'Precise.string_neg' ],
            [ /Precise\.stringMod\s/g, 'Precise.string_mod' ],
            [ /Precise\.stringEquals\s/g, 'Precise.string_equals' ],
            [ /Precise\.stringEq\s/g, 'Precise.string_eq' ],
            [ /Precise\.stringMin\s/g, 'Precise.string_min' ],
            [ /Precise\.stringMax\s/g, 'Precise.string_max' ],
            [ /Precise\.stringGt\s/g, 'Precise.string_gt' ],
            [ /Precise\.stringGe\s/g, 'Precise.string_ge' ],
            [ /Precise\.stringLt\s/g, 'Precise.string_lt' ],
            [ /Precise\.stringLe\s/g, 'Precise.string_le' ],
            [ /\.padEnd\s/g, '.ljust'],
            [ /\.padStart\s/g, '.rjust' ],

        // insert common regexes in the middle (critical)
        ].concat (this.getCommonRegexes ()).concat ([

            // [ /this\.urlencode\s/g, '_urlencode.urlencode ' ], // use self.urlencode instead
            [ /([a-zA-Z0-9_]+) in this(:?[^.])/g, 'hasattr(self, $1)$2' ],
            // [ /this\[[a-zA-Z0-9_]+\]/g, 'getattr(self, $1)' ],
            [ /this\[([a-zA-Z0-9_]+)\] = (.*?);/g, 'setattr(self, $1, $2)' ],
            [ /this\./g, 'self.' ],
            [ /([^a-zA-Z\'])this([^a-zA-Z])/g, '$1self$2' ],
            [ /\[\s*([^\]]+)\s\]\s=/g, '$1 =' ],
            [ /(^|[^a-zA-Z0-9_])(?:let|const|var)\s\[\s*([^\]]+)\s\]/g, '$1$2' ],
            [ /(^|[^a-zA-Z0-9_])(?:let|const|var)\s\{\s*([^\}]+)\s\}\s\=\s([^\;]+)/g, '$1$2 = (lambda $2: ($2))(**$3)' ],
            [ /(^|[^a-zA-Z0-9_])(?:let|const|var)\s/g, '$1' ],
            [ /Object\.keys\s*\((.*)\)\.length/g, '$1' ],
            [ /Object\.keys\s*\((.*)\)/g, 'list($1.keys())' ],
            [ /Object\.values\s*\((.*)\)/g, 'list($1.values())' ],
            [ /\[([^\]]+)\]\.join\s*\(([^\)]+)\)/g, "$2.join([$1])" ],
            [ /hash \(([^,]+)\, \'(sha[0-9])\'/g, "hash($1, '$2'" ],
            [ /hmac \(([^,]+)\, ([^,]+)\, \'(md5)\'/g, 'hmac($1, $2, hashlib.$3' ],
            [ /hmac \(([^,]+)\, ([^,]+)\, \'(sha[0-9]+)\'/g, 'hmac($1, $2, hashlib.$3' ],
            [ /throw new ([\S]+) \((.*)\)/g, 'raise $1($2)'],
            [ /throw ([\S]+)/g, 'raise $1'],
            [ /try {/g, 'try:'],
            [ /\}\s+catch \(([\S]+)\) {/g, 'except Exception as $1:'],
            [ /([\s\(])extend(\s)/g, '$1self.extend$2' ],
            [ /\} else if/g, 'elif' ],
            [ /else if/g, 'elif' ],
            [ /if\s+\((.*)\)\s+\{/g, 'if $1:' ],
            [ /if\s+\((.*)\)\s*[\n]/g, "if $1:\n" ],
            [ /\}\s*else\s*\{/g, 'else:' ],
            [ /else\s*[\n]/g, "else:\n" ],
            [ /for\s+\(([a-zA-Z0-9_]+)\s*=\s*([^\;\s]+\s*)\;[^\<\>\=]+(?:\<=|\>=|<|>)\s*(.*)\.length\s*\;[^\)]+\)\s*{/g, 'for $1 in range($2, len($3)):'],
            [ /for\s+\(([a-zA-Z0-9_]+)\s*=\s*([^\;\s]+\s*)\;[^\<\>\=]+(?:\<=|\>=|<|>)\s*(.*)\s*\;[^\)]+\)\s*{/g, 'for $1 in range($2, $3):'],
            [ /\s\|\|\s/g, ' or ' ],
            [ /\s\&\&\s/g, ' and ' ],
            [ /\!([^\s\='"])/g, 'not $1'],
            [ /\.push\s*\(([\s\S]+?)\);/g, '.append($1);' ],
            [ /^(\s*}\s*$)+/gm, '' ],
            [ /\;(\s+?\/\/.+?)/g, '$1' ],
            [ /\;$/gm, '' ],
            [ /\.toUpperCase\s*/g, '.upper' ],
            [ /\.toLowerCase\s*/g, '.lower' ],
            [ /\.startsWith\s*/g, '.startswith' ],
            [ /\.endsWith\s*/g, '.endswith' ],
            [ /\.trim\s*/g, '.strip' ],
            [ /(\b)String(\b)/g, '$1str$2'],
            [ /JSON\.stringify\s*/g, 'json.dumps' ],
            [ /JSON\.parse\s*/g, "json.loads" ],
            // [ /([^\(\s]+)\.includes\s+\(([^\)]+)\)/g, '$2 in $1' ],
            // [ /\'%([^\']+)\'\.sprintf\s*\(([^\)]+)\)/g, "'{:$1}'.format($2)" ],
            [ /([^\s]+)\.toFixed\s*\(([0-9]+)\)/g, "format($1, '.$2f')" ],
            [ /([^\s]+)\.toFixed\s*\(([^\)]+)\)/g, "format($1, '.' + str($2) + 'f')" ],
            [ /parseFloat\s*/g, 'float'],
            [ /parseInt\s*/g, 'int'],
            [ /self\[([^\]+]+)\]/g, 'getattr(self, $1)' ],
            [ /Math\.floor\s*\(([^\)]+)\)/g, 'int(math.floor($1))' ],
            [ /Math\.abs\s*\(([^\)]+)\)/g, 'abs($1)' ],
            [ /Math\.pow\s*\(([^\)]+)\)/g, 'math.pow($1)' ],
            [ /Math\.round\s*\(([^\)]+)\)/g, 'int(round($1))' ],
            [ /Math\.ceil\s*\(([^\)]+)\)/g, 'int(math.ceil($1))' ],
            [ /Math\.log/g, 'math.log' ],
            [ /([a-zA-Z0-9_\.]*\([^\)]+\)|[^\s]+)\s+\?\s*([^\:]+)\s+\:\s*([^\n]+)/g, '$2 if $1 else $3'],
            [ /([^\s]+)\.slice \(([^\,\)]+)\,\s?([^\)]+)\)/g, '$1[$2:$3]' ],
            [ /([^\s]+)\.slice \(([^\)\:]+)\)/g, '$1[$2:]' ],
            [ /([^\s(:]+)\.length/g, 'len($1)' ],
            [ /(^|\s)\/\//g, '$1#' ],
            [ /([^\n\s]) #/g, '$1  #' ],   // PEP8 E261
            [ /\.indexOf/g, '.find'],
            [ /(\s|\()true/g, '$1True'],
            [ /(\s|\()false/g, '$1False'],
            [ /([^\s]+\s*\(\))\.toString\s+\(\)/g, 'str($1)' ],
            [ /([^\s]+)\.toString \(\)/g, 'str($1)' ],
            [ /([^\s]+)\.join\s*\(\s*([^\)\[\]]+?)\s*\)/g, '$2.join($1)' ],
            [ /Math\.(max|min)\s/g, '$1' ],
            [ / = new /g, ' = ' ], // python does not have a 'new' keyword
            [ /console\.log\s/g, 'print' ],
            [ /process\.exit\s+/g, 'sys.exit' ],
            [ /(while \(.*\)) {/, '$1\:' ], // While loops replace bracket with :
            [ /([^:+=\/\*\s-]+) \(/g, '$1(' ], // PEP8 E225 remove whitespaces before left ( round bracket
            [ /\sand\(/g, ' and (' ],
            [ /\sor\(/g, ' or (' ],
            [ /\snot\(/g, ' not (' ],
            [ /\[ /g, '[' ],              // PEP8 E201 remove whitespaces after left [ square bracket
            [ /\{ /g, '{' ],              // PEP8 E201 remove whitespaces after left { bracket
            [ /(?<=[^\s#]) \]/g, ']' ],    // PEP8 E202 remove whitespaces before right ] square bracket
            [ /(?<=[^\s#]) \}/g, '}' ],    // PEP8 E202 remove whitespaces before right } bracket
            [ /([^a-z])(elif|if|or|else)\(/g, '$1$2 \(' ], // a correction for PEP8 E225 side-effect for compound and ternary conditionals
            [ /\!\=\sTrue/g, 'is not True' ], // a correction for PEP8 E712, it likes "is not True", not "!= True"
            [ /\=\=\sTrue/g, 'is True' ], // a correction for PEP8 E712, it likes "is True", not "== True"
            [ /\sdelete\s/g, ' del ' ],
            [ /(?<!#.+)null/, 'None' ],
            [ /\/\*\*/, '\"\"\"' ], // Doc strings
            [ / \*\//, '\"\"\"' ], // Doc strings
            [ /\[([^\[\]]*)\]\{@link (.*)\}/g, '`$1 <$2>`' ], // docstring item with link
            [ /\s+\* @method/g, '' ], // docstring @method
            [ /(\s+) \* @description (.*)/g, '$1$2' ], // docstring description
            [ /\s+\* @name .*/g, '' ], // docstring @name
            [ /(\s+) \* @see( .*)/g, '$1:see:$2' ], // docstring @see
            [ /(\s+ \* @(param|returns) {[^}]*)string(\[\])?([^}]*}.*)/g, '$1str$3$4' ], // docstring type conversion
            [ /(\s+ \* @(param|returns) {[^}]*)object(\[\])?([^}]*}.*)/g, '$1dict$3$4' ], // docstring type conversion
            [ /(\s+) \* @returns ([^\{])/g, '$1:returns: $2' ], // docstring return
            [ /(\s+) \* @returns \{(.+)\}/g, '$1:returns $2:' ], // docstring return
            [ /(\s+ \* @param \{[\]\[\|a-zA-Z]+\} )([a-zA-Z0-9_-]+)\.([a-zA-Z0-9_-]+) (.*)/g, '$1$2[\'$3\'] $4' ], // docstring params.anything
            [ /(\s+) \* @([a-z]+) \{([\]\[a-zA-Z\|]+)\} ([a-zA-Z0-9_\-\.\[\]\']+)/g, '$1:$2 $3 $4:' ], // docstring param
        ])
    }

    getPython2Regexes () {
        return [
            [ /await\s+asyncio\.gather\(\*(.+)\)/g, '$1' ], // remove line entirely
            [ /(\s)await(\s)/g, '$1' ]
        ]
    }

    getPHPSyncRegexes () {
        return [
            [ /Async\\await\(Promise\\all\((.+)\)\)/g, '$1' ], // remove line entirely
            // delete await, the following regex does not pick up multiline await calls
            [ /\bAsync\\await\((.+)\);/g, '$1;' ],
            // hence the following regex is added with a dotAll modifier 's'
            // and a non greedy match for the calls not picked up by the previous regex
            [ /\bAsync\\await\((.+?)\);/gs, '$1;' ],
            [ /\byield(?: from)?\s+/g, '' ], // delete yield from
        ]
    }

    getPHPRegexes () {
        return [
            //
            // Curly-braces are used for both dictionaries in the code as well as for the url-imploded params.
            // For example: https://github.com/ccxt/ccxt/wiki/Manual#implicit-api-methods
            //
            // There's a conflict between the curly braces that have to be converted from dictionaries to PHP-arrays and
            // the curly braces used for url-imploded params that should not be touched.
            //
            // The transpiler takes all non-spaced strings in curly braces {likeThis} and converts them to ~likeThis~.
            // That is done to avoid changing the curly braces into the array() in PHP.
            // This way we protect the url-imploded params from being touched by the regexes that will follow.
            // That conversion is done first-thing, at the very early stage of transpilation.
            // The regexes are applied in the order they're listed, top-down.
            //
            // A dictionary in curly braces will never have those curly braces attached to the contents of the dictionary.
            // There will always be a space like { 'a': b, 'c': d }.
            // Hence, the remaining non-converted curly-brace dictionaries will have to be converted to arrays in PHP.
            // That is done in the middle of the transpilation process.
            //
            // The last step is to convert those "saved embedded/imploded url-params substitutions" from ~likeThis~ back to {likeThis}.
            // That is done at the very last regex steps.
            // All of that is a workaround for PHP-arrays vs dictionaries vs url-imploded params in other langs.
            //
            [ /\{([\]\[\|a-zA-Z0-9_-]+?)\}/g, '~$1~' ], // resolve the "arrays vs url params" conflict (both are in {}-brackets)
            [ /\[([^\]\[]*)\]\{(@link .*)\}/g, '~$2 $1~' ], // docstring item with link
            [ /\s+\* @method/g, '' ], // docstring @method
            [ /(\s+)\* @description (.*)/g, '$1\* $2' ], // docstring description
            [ /\s+\* @name .*/g, '' ], // docstring @name
            [ /(\s+)\* @returns/g, '$1\* @return' ], // docstring return
            [ /\!Array\.isArray\s*\(([^\)]+)\)/g, "gettype($1) !== 'array' || array_keys($1) !== array_keys(array_keys($1))" ],
            [ /Array\.isArray\s*\(([^\)]+)\)/g, "gettype($1) === 'array' && array_keys($1) === array_keys(array_keys($1))" ],
            [ /Number\.isInteger\s*\(([^\)]+)\)/g, "is_int($1)" ],
            [ /([^\(\s]+)\s+instanceof\s+String/g, 'is_string($1)' ],
            // we want to remove type hinting variable lines
            [ /^\s+(?:let|const|var)\s+\w+:\s+(?:Str|Int|Num|MarketType|string|number|Dict|any);\n/mg, '' ],
            [ /(^|[^a-zA-Z0-9_])(let|const|var)(\s+\w+):\s+(?:Str|Int|Num|Bool|Market|Currency|string|number|Dict|any)(\s+=\s+[\w+\{}])/g, '$1$2$3$4' ],

            [ /typeof\s+([^\s\[]+)(?:\s|\[(.+?)\])\s+\=\=\=?\s+\'undefined\'/g, '$1[$2] === null' ],
            [ /typeof\s+([^\s\[]+)(?:\s|\[(.+?)\])\s+\!\=\=?\s+\'undefined\'/g, '$1[$2] !== null' ],
            [ /typeof\s+([^\s]+)\s+\=\=\=?\s+\'undefined\'/g, '$1 === null' ],
            [ /typeof\s+([^\s]+)\s+\!\=\=?\s+\'undefined\'/g, '$1 !== null' ],
            [ /typeof\s+(.+?)\s+\=\=\=?\s+\'undefined\'/g, '$1 === null' ],
            [ /typeof\s+(.+?)\s+\!\=\=?\s+\'undefined\'/g, '$1 !== null' ],

            [ /([^\s\[]+)(?:\s|\[(.+?)\])\s+\=\=\=?\s+undefined/g, '$1[$2] === null' ],
            [ /([^\s\[]+)(?:\s|\[(.+?)\])\s+\!\=\=?\s+undefined/g, '$1[$2] !== null' ],
            [ /([^\s]+)\s+\=\=\=?\s+undefined/g, '$1 === null' ],
            [ /([^\s]+)\s+\!\=\=?\s+undefined/g, '$1 !== null' ],
            [ /(.+?)\s+\=\=\=?\s+undefined/g, '$1 === null' ],
            [ /(.+?)\s+\!\=\=?\s+undefined/g, '$1 !== null' ],

            [ /typeof\s+([^\s\[]+)(?:\s|\[(.+?)\])\s+\=\=\=?\s+\'string\'/g, "gettype($1[$2]) === 'string'" ],
            [ /typeof\s+([^\s\[]+)(?:\s|\[(.+?)\])\s+\!\=\=?\s+\'string\'/g, "gettype($1[$2]) !== 'string'" ],
            [ /typeof\s+([^\s]+)\s+\=\=\=?\s+\'string\'/g, "gettype($1) === 'string'" ],
            [ /typeof\s+([^\s]+)\s+\!\=\=?\s+\'string\'/g, "gettype($1) !== 'string'" ],

            [ /typeof\s+([^\s\[]+)(?:\s|\[(.+?)\])\s+\=\=\=?\s+\'object\'/g, "gettype($1[$2]) === 'array'" ],
            [ /typeof\s+([^\s\[]+)(?:\s|\[(.+?)\])\s+\!\=\=?\s+\'object\'/g, "gettype($1[$2]) !== 'array'" ],
            [ /typeof\s+([^\s]+)\s+\=\=\=?\s+\'object\'/g, "gettype($1) === 'array'" ],
            [ /typeof\s+([^\s]+)\s+\!\=\=?\s+\'object\'/g, "gettype($1) !== 'array'" ],
            [ /typeof\s+([^\s]+)\s+\=\=\=?\s+\'function\'/g, "is_callable($1)" ],
            [ /typeof\s+([^\s]+)\s+\=\=\=?\s+\'boolean\'/g, "is_bool($1)" ],
            [ /typeof\s+([^\s]+)\s+\!\=\=?\s+\'function\'/g, "!is_callable($1)" ],
            [ /typeof\s+([^\s]+)\s+\!\=\=?\s+\'boolean\'/g, "!is_bool($1)" ],

            [ /typeof\s+([^\s\[]+)(?:\s|\[(.+?)\])\s+\=\=\=?\s+\'number\'/g, "(is_float($1[$2]) || is_int($1[$2]))" ], // same as above but for number
            [ /typeof\s+([^\s\[]+)(?:\s|\[(.+?)\])\s+\!\=\=?\s+\'number\'/g, "!(is_float($1[$2]) || is_int($1[$2]))" ],
            [ /typeof\s+([^\s]+)\s+\=\=\=?\s+\'number\'/g, "(is_float($1) || is_int($1))" ],
            [ /typeof\s+([^\s]+)\s+\!\=\=?\s+\'number\'/g, "!(is_float($1) || is_int($1))" ],

            [ /undefined/g, 'null' ],
            [ /\} else if/g, '} elseif' ],
            [ /this\.extend\s/g, 'array_merge' ],
            [ /this\.stringToBinary\s*\((.*)\)/g, '$1' ],
            [ /this\.stringToBase64\s/g, 'base64_encode' ],
            [ /this\.binaryToBase16\s/g, 'bin2hex' ],
            [ /this\.base64ToBinary\s/g, 'base64_decode' ],
            [ /this\.base64ToString\s/g, 'base64_decode' ],
            [ /Promise\.all\s*\(([^\)]+)\)/g, 'Promise\\all($1)' ],
            // deepExtend is commented for PHP because it does not overwrite linear arrays
            // a proper \ccxt\Exchange::deep_extend() base method is implemented instead
            // [ /this\.deepExtend\s/g, 'array_replace_recursive'],
            [ /(\w+)\.shift\s*\(\)/g, 'array_shift($1)' ],
            [ /(\w+)\.reverse\s*\(\)/g, 'array_reverse($1)' ],
            [ /(\w+)\.pop\s*\(\)/g, 'array_pop($1)' ],
            [ /Number\.MAX_SAFE_INTEGER/g, 'PHP_INT_MAX' ],
            [ /Precise\.stringAdd\s/g, 'Precise::string_add' ],
            [ /Precise\.stringDiv\s/g, 'Precise::string_div' ],
            [ /Precise\.stringMul\s/g, 'Precise::string_mul' ],
            [ /Precise\.stringSub\s/g, 'Precise::string_sub' ],
            [ /Precise\.stringAbs\s/g, 'Precise::string_abs' ],
            [ /Precise\.stringNeg\s/g, 'Precise::string_neg' ],
            [ /Precise\.stringMod\s/g, 'Precise::string_mod' ],
            [ /Precise\.stringEquals\s/g, 'Precise::string_equals' ],
            [ /Precise\.stringEq\s/g, 'Precise::string_eq' ],
            [ /Precise\.stringMin\s/g, 'Precise::string_min' ],
            [ /Precise\.stringMax\s/g, 'Precise::string_max' ],
            [ /Precise\.stringGt\s/g, 'Precise::string_gt' ],
            [ /Precise\.stringGe\s/g, 'Precise::string_ge' ],
            [ /Precise\.stringLt\s/g, 'Precise::string_lt' ],
            [ /Precise\.stringLe\s/g, 'Precise::string_le' ],
            [ /(\w+)\.padEnd\s*\(([^,]+),\s*([^)]+)\)/g, 'str_pad($1, $2, $3, STR_PAD_RIGHT)' ],
            [ /(\w+)\.padStart\s*\(([^,]+),\s*([^)]+)\)/g, 'str_pad($1, $2, $3, STR_PAD_LEFT)' ],

        // insert common regexes in the middle (critical)
        ].concat (this.getCommonRegexes ()).concat ([

            [ /([a-zA-Z0-9_]+) in this(:?[^.])/g, 'property_exists($this, $1)$2' ],
            [ /\(this,/g, '($this,' ],
            [ /this\./g, '$this->' ],
            [ / this;/g, ' $this;' ],
            [ /([^'])this_\./g, '$1$this_->' ],
            [ /([^'])\{\}/g, '$1array()' ],
            [ /([^'])\[\]/g, '$1array()' ],

        // add {}-array syntax conversions up to 20 levels deep on the same line
        ]).concat ([ ... Array (20) ].map (x => [ /\{([^\n\}]+)\}/g, 'array($1)' ] )).concat ([
            [ /\[\s*([^\]]+)\s\]\s=/g, 'list($1) =' ],
            [ /(^|[^a-zA-Z0-9_])(?:let|const|var)\s\[\s*([^\]]+)\s\]/g, '$1list($2)' ],
            [ /(^|[^a-zA-Z0-9_])(?:let|const|var)\s\{\s*([^\}]+)\s\}/g, '$1array_values(list($2))' ],
            [ /(^|[^a-zA-Z0-9_])(?:let|const|var)\s/g, '$1' ],
            [ /Object\.keys\s*\((.*)\)\.length/g, '$1' ],
            [ /Object\.keys\s*\((.*)\)/g, 'is_array($1) ? array_keys($1) : array()' ],
            [ /Object\.values\s*\((.*)\)/g, 'is_array($1) ? array_values($1) : array()' ],
            [ /([^\s]+\s*\(\))\.toString \(\)/g, '(string) $1' ],
            [ /([^\s]+)\.toString \(\)/g, '(string) $1' ],
            [ /throw new Error \((.*)\)/g, 'throw new \\Exception($1)' ],
            [ /throw new ([\S]+) \((.*)\)/g, 'throw new $1($2)' ],
            [ /throw ([\S]+)\;/g, 'throw $$$1;' ],
            [ '([^a-z]+) (' + Object.keys (errors).join ('|') + ')([^\\s])', "$1 '\\\\ccxt\\\\$2'$3" ],
            [ /\}\s+catch \(([\S]+)\) {/g, '} catch (Exception $$$1) {' ],
            [ /for\s+\(([a-zA-Z0-9_]+)\s*=\s*([^\;\s]+\s*)\;[^\<\>\=]+(\<=|\>=|<|>)\s*(.*)\.length\s*\;([^\)]+)\)\s*{/g, 'for ($1 = $2; $1 $3 count($4);$5) {' ],
            [ /for\s+\(([a-zA-Z0-9_]+)\s*=\s*([^\;\s]+\s*)\;[^\<\>\=]+(\<=|\>=|<|>)\s*(.*)\s*\;([^\)]+)\)\s*{/g, 'for ($1 = $2; $1 $3 $4;$5) {' ],
            [ /([^\s]+)\.length\;/g, 'count($1);' ],
            [ /\.push\s*\(([\s\S]+?)\)\;/g, '[] = $1;' ],
            [ /\sawait\s+([^;]+);/g, ' Async\\await($1);' ],
            [ /([\S])\: /g, '$1 => ' ],
            [/\$this->ws\./g, '$this->ws->'], // ws method fix


        // add {}-array syntax conversions up to 20 levels deep
        ]).concat ([ ... Array (20) ].map (x => [ /\{([^\{]+?)\}([^\s])/g, 'array($1)$2' ])).concat ([

            [ /\[\s*([^\]]+?)\s*\]\.join\s*\(\s*([^\)]+?)\s*\)/g, "implode($2, array($1))" ],

        // add []-array syntax conversions up to 20 levels deep
        ]).concat ([ ... Array (20) ].map (x => [ /\[(\s[^\]]+?\s)\]/g, 'array($1)' ])).concat ([

            [ /(\b)String(\b)/g, "$1'strval'$2"],
            [ /JSON\.stringify/g, 'json_encode' ],
            [ /JSON\.parse\s+\(([^\)]+)\)/g, 'json_decode($1, $$as_associative_array = true)' ],
            // [ /\'([^\']+)\'\.sprintf\s*\(([^\)]+)\)/g, "sprintf ('$1', $2)" ],
            [ /([^\s]+)\.toFixed\s*\(([0-9]+)\)/g, "sprintf('%.$2f', $1)" ],
            [ /([^\s]+)\.toFixed\s*\(([^\)]+)\)/g, "sprintf('%.' . $2 . 'f', $1)" ],
            [ /parseFloat\s/g, 'floatval'],
            [ /parseInt\s/g, 'intval'],
            [ / \+ (?!\d)/g, ' . ' ],
            [ / \+\= (?!\d)/g, ' .= ' ],
            [ /([^\s\(]+(?:\s*\(.+\))?)\.toUpperCase\s*\(\)/g, 'strtoupper($1)' ],
            [ /([^\s\(]+(?:\s*\(.+\))?)\.toLowerCase\s*\(\)/g, 'strtolower($1)' ],
            [ /([^\s\(]+(?:\s*\(.+\))?)\.trim\s*\(\)/g, 'trim($1)' ],
            [ /([^\s\(]+(?:\s*\(.+\))?)\.replaceAll\s*\(([^)]+)\)/g, 'str_replace($2, $1)' ],
            [ /([^\s\(]+(?:\s*\(.+\))?)\.replace\s*\(([^)]+)\)/g, 'str_replace($2, $1)' ],
            [ /this\[([^\]+]+)\]/g, '$$this->$$$1' ],
            [ /([^\s\(]+).slice \(([^\)\:,]+)\)/g, 'mb_substr($1, $2)' ],
            [ /([^\s\(]+).slice \(([^\,\)]+)\,\s*([^\)]+)\)/g, 'mb_substr($1, $2, $3 - $2)' ],
            [ /([^\s\(]+).split \(('[^']*'|[^\,]+?)\)/g, 'explode($2, $1)' ],
            [ /([^\s\(]+).startsWith \(('[^']*'|[^\,]+?)\)/g, 'str_starts_with($1, $2)' ],
            [ /([^\s\(]+).endsWith \(('[^']*'|[^\,]+?)\)/g, 'str_ends_with($1, $2)' ],
            [ /([^\s\(]+)\.length/g, 'strlen($1)' ],
            [ /Math\.floor\s*\(([^\)]+)\)/g, '(int) floor($1)' ],
            [ /Math\.abs\s*\(([^\)]+)\)/g, 'abs($1)' ],
            [ /Math\.round\s*\(([^\)]+)\)/g, '(int) round($1)' ],
            [ /Math\.ceil\s*\(([^\)]+)\)/g, '(int) ceil($1)' ],
            [ /Math\.pow\s*\(([^\)]+)\)/g, 'pow($1)' ],
            [ /Math\.log/g, 'log' ],
            [ /([^\(\s]+)\s+%\s+([^\s\,\;\)]+)/g, 'fmod($1, $2)' ],
            [ /\(([^\s\(]+)\.indexOf\s*\(([^\)]+)\)\s*\>\=\s*0\)/g, '(mb_strpos($1, $2) !== false)' ],
            [ /([^\s\(]+)\.indexOf\s*\(([^\)]+)\)\s*\>\=\s*0/g, 'mb_strpos($1, $2) !== false' ],
            [ /([^\s\(]+)\.indexOf\s*\(([^\)]+)\)\s*\<\s*0/g, 'mb_strpos($1, $2) === false' ],
            [ /([^\s\(]+)\.indexOf\s*\(([^\)]+)\)/g, 'mb_strpos($1, $2)' ],
            [ /\(([^\s\(]+)\sin\s([^\)]+)\)/g, '(is_array($2) && array_key_exists($1, $2))' ],
            [ /([^\s]+)\.join\s*\(\s*([^\)]+?)\s*\)/g, 'implode($2, $1)' ],
            [ 'new ccxt\\.', 'new \\ccxt\\' ], // a special case for test_exchange_datetime_functions.php (and for other files, maybe)
            [ /Math\.(max|min)/g, '$1' ],
            [ /console\.log/g, 'var_dump'],
            [ /process\.exit/g, 'exit'],
            [ /super\./g, 'parent::'],
            [ /\sdelete\s([^\n]+)\;/g, ' unset($1);' ],
            [ /\~([\]\[\|@\.\s+\:\/#()\-a-zA-Z0-9_-]+?)\~/g, '{$1}' ], // resolve the "arrays vs url params" conflict (both are in {}-brackets)
            [ /(\s+ \* @(param|return) {[^}]*)array\(\)([^}]*}.*)/g, '$1[]$3' ], // docstring type conversion
            [ /(\s+ \* @(param|return) {[^}]*)object([^}]*}.*)/g, '$1array$3' ], // docstring type conversion
        ])
    }

    getTypescriptRemovalRegexes() {
        return [
            [ /\((\w+)\sas\s\w+\)/g, '$1'], // remove (this as any) or (x as number) paren included
            [ /\sas (Dictionary<)?\w+(\[])?(>)?/g, ''], // remove any "as any" or "as number" or "as trade[]"
            [ /([let|const][^:]+):([^=]+)(\s+=.*$)/g, '$1$3'], // remove variable type
        ]
    }

    getTypescripSignaturetRemovalRegexes() {
        // currently they can't be mixin with the ones above
        return [
            [ /(\s*(?:async\s)?\w+\s\([^)]+\)):[^{]+({)/, "$1 $2" ], // remove return type
            // remove param types
            // Currently supported: single name (object, number, mytype, etc)
            // optional params (string | number)
            // [ /:\s\w+(\s*\|\s*\w+)?(?=\s|,|\))/g, ""], // remove parameters type
            // array types: string[] or (string|number)[]
            // [ /:\s\(?\w+(\s*\|\s*\w+)?\)?\[]/g, ""], // remove parameters type
        ]
    }

    getBaseClass () {
        return new Exchange ()
    }

    getBaseMethods () {
        const baseExchange = this.getBaseClass ()
        let object = baseExchange
        let properties = []
        while (object !== Object.prototype) {
            properties = properties.concat (Object.getOwnPropertyNames (object))
            object = Object.getPrototypeOf (object)
        }
        return properties.filter (x => typeof baseExchange[x] === 'function')
    }

    getPythonBaseMethods () {
        return this.getBaseMethods ()
    }

    getPHPBaseMethods () {
        return this.getBaseMethods ()
    }

    //-------------------------------------------------------------------------
    // the following common headers are used for transpiled tests

    getJsPreamble () {
        return [
            "// ----------------------------------------------------------------------------",
            "",
            "// PLEASE DO NOT EDIT THIS FILE, IT IS GENERATED AND WILL BE OVERWRITTEN:",
            "// https://github.com/ccxt/ccxt/blob/master/CONTRIBUTING.md#how-to-contribute-code",
            "// EDIT THE CORRESPONDENT .ts FILE INSTEAD",
            "",
        ].join ("\n")
    }

    getPythonPreamble (level = 3) {
        return [
            "import os",
            "import sys",
            "",
            `root = ${'os.path.dirname('.repeat(level)}os.path.abspath(__file__)${')'.repeat(level)}`,
            "sys.path.append(root)",
            "",
            "# ----------------------------------------------------------------------------",
            "",
            "# PLEASE DO NOT EDIT THIS FILE, IT IS GENERATED AND WILL BE OVERWRITTEN:",
            "# https://github.com/ccxt/ccxt/blob/master/CONTRIBUTING.md#how-to-contribute-code",
            "",
            "# ----------------------------------------------------------------------------",
            "",
        ].join ("\n")
    }

    getPHPPreamble (include = true, level = 2, isWs = false) {
        return [
            "<?php",
            (isWs ? "namespace ccxt\\pro;" : "namespace ccxt;"),
            include ? `include_once (__DIR__.'/${'../'.repeat(level)}ccxt.php');` : "",
            "// ----------------------------------------------------------------------------",
            "",
            "// PLEASE DO NOT EDIT THIS FILE, IT IS GENERATED AND WILL BE OVERWRITTEN:",
            "// https://github.com/ccxt/ccxt/blob/master/CONTRIBUTING.md#how-to-contribute-code",
            "",
            "// -----------------------------------------------------------------------------",
            "",
        ].join ("\n")
    }

    getPythonGenerated() {
        return [
            "# ----------------------------------------------------------------------------",
            "# PLEASE DO NOT EDIT THIS FILE, IT IS GENERATED AND WILL BE OVERWRITTEN:",
            "# https://github.com/ccxt/ccxt/blob/master/CONTRIBUTING.md#how-to-contribute-code",
            "# -----------------------------------------------------------------------------",
            "",
        ].join ("\n");
    }

    // ------------------------------------------------------------------------
    // a helper to apply an array of regexes and substitutions to text
    // accepts an array like [ [ regex, substitution ], ... ]

    regexAll (text, array) {
        for (const i in array) {
            let regex = array[i][0]
            const flags = (typeof regex === 'string') ? 'g' : undefined
            regex = new RegExp (regex, flags)
            text = text.replace (regex, array[i][1])
        }
        return text
    }

    // ========================================================================
    // one-time helpers

    createPythonClassDeclaration (className, baseClass) {
        const mixin = (className === 'testMainClass') ? '' : ', ImplicitAPI'
        return 'class ' + className + '(' + baseClass + mixin + '):'
    }

    createPythonHeader () {
        return [
            pythonCodingUtf8,
            "",
            "# PLEASE DO NOT EDIT THIS FILE, IT IS GENERATED AND WILL BE OVERWRITTEN:",
            "# https://github.com/ccxt/ccxt/blob/master/CONTRIBUTING.md#how-to-contribute-code",
            "",
        ]
    }

    createPythonClassHeader (imports, bodyAsString) {
        const header = this.createPythonHeader ()
        return header.concat (imports);
    }

    createPythonClassImports (baseClass, className, async = false) {
        const baseClasses = {
            'Exchange': 'base.exchange',
        }
        async = (async ? '.async_support' : '')

        const imports = [
            (baseClass.indexOf ('ccxt.') === 0) ?
                ('import ccxt' + async + ' as ccxt') :
                ('from ccxt' + async + '.' + safeString (baseClasses, baseClass, baseClass) + ' import ' + baseClass),
        ]
        if (className !== 'testMainClass') {
            imports.push ('from ccxt.abstract.' + className + ' import ImplicitAPI')
        }
        return imports
    }

    createPythonClass (className, baseClass, body, methods, async = false) {

        let bodyAsString = body.join ("\n")

        const {
            imports,
            asyncioImports,
            libraries,
            errorImports,
            precisionImports
        } = this.createPythonImports(baseClass, bodyAsString, className, async)

        let header = this.createPythonClassHeader (imports, bodyAsString)

        header = header.concat (asyncioImports, libraries, errorImports, precisionImports)

        // transpile camelCase base method names to underscore base method names
        const baseMethods = this.getPythonBaseMethods ()
        methods = methods.concat (baseMethods)
        for (let method of methods) {
            const regex = new RegExp ('(self|super\\([^)]+\\))\\.(' + method + ')([^a-zA-Z0-9_])', 'g')
            bodyAsString = bodyAsString.replace (regex, (match, p1, p2, p3) => (p1 + '.' + unCamelCase (p2) + p3))
        }

        header.push ("\n\n" + this.createPythonClassDeclaration (className, baseClass))

        const footer = [
            '', // footer (last empty line)
        ]

        const result = header.join ("\n") + "\n" + bodyAsString + "\n" + footer.join ('\n')
        return result
    }

    createPythonImports (baseClass, bodyAsString, className, async = false) {

        async = (async ? '.async_support' : '')


        const pythonStandardLibraries = {
            'hashlib': 'hashlib',
            'math': 'math',
            'json.loads': 'json',
            'json.dumps': 'json',
            'sys': 'sys',
        }

        const imports = this.createPythonClassImports (baseClass, className, async)

        const libraries = []

        for (let library in pythonStandardLibraries) {
            const regex = new RegExp ("[^\\'\\\"a-zA-Z]" + library + "[^\\'\\\"a-zA-Z]")
            if (bodyAsString.match (regex)){
                const importStatement = 'import ' + pythonStandardLibraries[library];
                if (!libraries.includes(importStatement)) {
                    libraries.push (importStatement)
                }
            }
        }

        if (bodyAsString.match (/numbers\.(Real|Integral)/)) {
            libraries.push ('import numbers')
        }
        const matchObject = {
            'Account': /-> Account:/,
            'Balances': /-> Balances:/,
            'Currency': /(-> Currency:|: Currency)/,
            'Greeks': /-> Greeks:/,
            'Int': /: Int =/,
            'Liquidation': /-> (?:List\[)?Liquidation/,
            'Leverage': /-> Leverage:/,
            'Leverages': /-> Leverages:/,
            'MarginMode': /-> MarginMode:/,
            'MarginModes': /-> MarginModes:/,
            'MarketType': /: MarketType/,
            'Market': /(-> Market:|: Market)/,
            'Order': /-> Order:/,
            'TransferEntry': /-> TransferEntry:/,
            'OrderBook': /-> OrderBook:/,
            'OrderRequest': /: (?:List\[)?OrderRequest/,
            'OrderSide': /: OrderSide/,
            'OrderType': /: OrderType/,
            'Position': /-> (?:List\[)?Position/,
            'IndexType': /: IndexType/,
            'FundingHistory': /\[FundingHistory/,
            'Num': /: Num =/,
            'Any': /: Any =/,
            'Str': /: Str =/,
            'Bool': /: Bool =/,
            'Strings': /: Strings =/,
            'Ticker': /-> Ticker:/,
            'Tickers': /-> Tickers:/,
            'Trade': /-> (?:List\[)?Trade/,
            'Order': /-> (?:List\[)?Order\]?:/,
            'Transaction': /-> (?:List\[)?Transaction/,
            'ConsumerFunction': /: ConsumerFunction =/ 
        }
        const matches = []
        let match
        for (const [ object, regex ] of Object.entries (matchObject)) {
            if (bodyAsString.match (regex)) {
                matches.push (object)
            }
        }
        if (matches.length) {
            libraries.push ('from ccxt.base.types import ' + matches.join (', '))
        }
        if (bodyAsString.match (/: Client/)) {
            libraries.push ('from ccxt.async_support.base.ws.client import Client')
        }
        if (bodyAsString.match (/[\s(]Optional\[/)) {
            libraries.push ('from typing import Optional')
        }
        if (bodyAsString.match (/[\s\[(]List\[/)) {
            libraries.push ('from typing import List')
        }

        if (bodyAsString.match (/-> Any/)) {
            libraries.push ('from typing import Any')
        }

        const errorImports = []

        for (let error in errors) {
            const regex = new RegExp ("[^\\'\"]" + error + "[^\\'\"]")
            if (bodyAsString.match (regex)) {
                errorImports.push ('from ccxt.base.errors import ' + error)
            }
        }

        const precisionImports = []

        for (let constant in precisionConstants) {
            if (bodyAsString.indexOf (constant) >= 0) {
                precisionImports.push ('from ccxt.base.decimal_to_precision import ' + constant)
            }
        }
        if (bodyAsString.match (/[\s(]Precise/)) {
            precisionImports.push ('from ccxt.base.precise import Precise')
        }
        const asyncioImports = []
        if (bodyAsString.match (/asyncio/)) {
            asyncioImports.push ('import asyncio')
        }

        return {
            imports,
            asyncioImports,
            libraries,
            errorImports,
            precisionImports
        }
    }

    // ========================================================================
    // exchange capabilities ordering

    sortExchangeCapabilities (code) {
        const lineBreak = '\n';
        const capabilitiesObjectRegex = /(?<='has': {[\n])([^|})]*)(?=\n(\s+}))/;
        const found = capabilitiesObjectRegex.exec (code);
        if (found === null) {
            return false // capabilities not found
        }
        let capabilities = found[0].split (lineBreak);
        const sortingOrder = {
            'CORS': 'undefined,',
            'spot': 'true,',
            'margin': 'undefined,',
            'swap': 'undefined,',
            'future': 'undefined,',
            'option': 'undefined,',
            // then everything else
        }
        const features = {}
        let indentation = '                ' // 16 spaces
        for (let i = 0; i < capabilities.length; i++) {
            const capability = capabilities[i]
            const match = capability.match (/(\s+)\'(.+)\': (.+)$/)
            if (match) {
                indentation = match[1]
                const feature = match[2]
                const value = match[3]
                features[feature] = value
            }
        }
        let keys = Object.keys (features)
        keys.sort ((a, b) => a.localeCompare (b))
        const allKeys = Object.keys (sortingOrder).concat (keys)
        for (let i = 0; i < allKeys.length; i++) {
            const key = allKeys[i]
            sortingOrder[key] = (key in features) ? features[key] : sortingOrder[key]
        }
        const result = Object.entries (sortingOrder).map (([ key, value ]) => indentation + "'" + key + "': " + value).join (lineBreak)
        if (result === found[0]) {
            return false
        }
        return code.replace (capabilitiesObjectRegex, result)
    }

    // ------------------------------------------------------------------------

    createPHPClassDeclaration (className, baseClass) {
        return 'class ' + className + ' extends ' + baseClass + ' {'
    }

    createPHPClassHeader (className, baseClass, bodyAsString, namespace) {
        return [
            "<?php",
            "",
            "namespace " + namespace + ";",
            "",
            "// PLEASE DO NOT EDIT THIS FILE, IT IS GENERATED AND WILL BE OVERWRITTEN:",
            "// https://github.com/ccxt/ccxt/blob/master/CONTRIBUTING.md#how-to-contribute-code",
            "",
            "use Exception; // a common import",
            "use " + namespace + "\\abstract\\" + className + " as " + baseClass + ';',
        ]
    }

    createPHPClass (className, baseClass, body, methods, async = false) {

        let bodyAsString = body.join ("\n")

        let header = this.createPHPClassHeader (className, baseClass, bodyAsString, async ? 'ccxt\\async' : 'ccxt')

        const errorImports = []

        if (async) {
            for (let error in errors) {
                const regex = new RegExp ("[^'\"]" + error + "[^'\"]")
                if (bodyAsString.match (regex)) {
                    errorImports.push ('use ccxt\\' + error + ';')
                }
            }
        }

        const precisionImports = []
        const libraryImports = []

        if (async) {
            if (bodyAsString.match (/[\s(]Precise/)) {
                precisionImports.push ('use ccxt\\Precise;')
            }
            if (bodyAsString.match (/Async\\await/)) {
                libraryImports.push ('use React\\Async;')
            }
            if (bodyAsString.match (/Promise\\all/)) {
                libraryImports.push ('use React\\Promise;')
            }
            if (bodyAsString.match (/: PromiseInterface/)) {
                libraryImports.push ('use React\\Promise\\PromiseInterface;')
            }
        }

        header = header.concat (errorImports).concat (precisionImports).concat (libraryImports)

        // transpile camelCase base method names to underscore base method names
        const baseMethods = this.getPHPBaseMethods ()
        methods = methods.concat (baseMethods)

        for (let method of methods) {
            let regex = new RegExp ('\\$this->(' + method + ')\\s?(\\(|[^a-zA-Z0-9_])', 'g')
            bodyAsString = bodyAsString.replace (regex,
                (match, p1, p2) => {
                    return ((p2 === '(') ?
                        ('$this->' + unCamelCase (p1) + p2) : // support direct php calls
                        ("array($this, '" + unCamelCase (p1) + "')" + p2)) // as well as passing instance methods as callables
                })

            regex = new RegExp ('parent::(' + method + ')\\s?(\\(|[^a-zA-Z0-9_])', 'g')
            bodyAsString = bodyAsString.replace (regex,
                (match, p1, p2) => {
                    return ((p2 === '(') ?
                        ('parent::' + unCamelCase (p1) + p2) : // support direct php calls
                        ("array($this, '" + unCamelCase (p1) + "')" + p2)) // as well as passing instance methods as callables
                })
        }

        header.push ("\n" + this.createPHPClassDeclaration (className, baseClass))

        const footer = [
            "}\n",
        ]

        const result = header.join ("\n") + "\n" + bodyAsString + "\n" + footer.join ('\n')
        return result
    }

    // ========================================================================

    transpileJavaScriptToPython3 ({ js, className, removeEmptyLines }) {

        // transpile JS → Python 3
        let python3Body = this.regexAll (js, this.getPythonRegexes ())

        if (removeEmptyLines) {
            python3Body = python3Body.replace (/$\s*$/gm, '')
        }

        const strippedPython3BodyWithoutComments = python3Body.replace (/^[\s]+#.+$/gm, '')

        if (!strippedPython3BodyWithoutComments.match(/[^\s]/)) {
            python3Body += '\n        pass'
        }

        python3Body = python3Body.replace (/\'([абвгдеёжзийклмнопрстуфхцчшщъыьэюя服务端忙碌]+)\'/gm, "u'$1'")

        // special case for Python OrderedDicts
        let orderedDictRegex = /\.ordered\s+\(\{([^\}]+)\}\)/g
        let orderedDictMatches = undefined
        while (orderedDictMatches = orderedDictRegex.exec (python3Body)) {
            let replaced = orderedDictMatches[1].replace (/^(\s+)([^\:]+)\:\s*([^\,]+)\,$/gm, '$1($2, $3),')
            python3Body = python3Body.replace (orderedDictRegex, '\.ordered([' + replaced + '])')
        }

        // snake case function names
        python3Body = python3Body.replace (/def (\w+)/g, (match, group1) => 'def ' + unCamelCase (group1))

        // special case for Python super
        if (className) {
            python3Body = python3Body.replace (/super\./g, 'super(' + className + ', self).')
        }

        return python3Body
    }

    // ------------------------------------------------------------------------

    transpilePython3ToPython2 (py) {

        // remove await from Python sync body (transpile Python async → Python sync)
        let python2Body = this.regexAll (py, this.getPython2Regexes ())

        return python2Body
    }

    // ------------------------------------------------------------------------

    transpileAsyncPHPToSyncPHP (php) {

        // remove yield from php body
        return this.regexAll (php, this.getPHPSyncRegexes ())
    }

    // ------------------------------------------------------------------------


    transpileJavaScriptToPHP ({ js, variables }, async = false) {

        // match all local variables (let, const or var)
        let localVariablesRegex = /(?:^|[^a-zA-Z0-9_])(?:let|const|var)\s+(?:\[([^\]]+)\]|([a-zA-Z0-9_]+))/g // local variables

        let allVariables = (variables || []).map (x => x); // clone the array
        // process the variables created in destructuring assignments as well
        let localVariablesMatches
        while (localVariablesMatches = localVariablesRegex.exec (js)) {
            if (localVariablesMatches[1]) {
                // this is a destructuring assignment like
                // let [ a, b, c ] = 'a-b-c'.split ('-')
                let matches = localVariablesMatches[1].trim ().split (', ') // split the destructuring assignment by comma
                matches.forEach (x => allVariables.push (x.trim ())) // trim each variable name
            } else {
                // this is a single variable assignment
                allVariables.push (localVariablesMatches[2].trim ()) // add it to the list of local variables
            }
        }

        // match all variables instantiated in the catch()-block of a try-catch clause
        let catchClauseRegex = /catch \(([^)]+)\)/g
        let catchClauseMatches
        while (catchClauseMatches = catchClauseRegex.exec (js)) {
            allVariables.push (catchClauseMatches[1])
        }

        // match all variables instantiated as function parameters
        let functionParamRegex = /function\s*(\w+)\s*\(([^)]+)\)/g
        js = js.replace (functionParamRegex, (match, group1, group2) => 'function ' + unCamelCase (group1) + '(' + group2 + ')')
        let functionParamVariables
        while (functionParamVariables = functionParamRegex.exec (js)) {
            const match = functionParamVariables[2]
            const tokens = match.split (', ')
            allVariables = allVariables.concat (tokens)
        }

        allVariables = allVariables.map (error => this.regexAll (error, this.getCommonRegexes ()))

        // append $ to all variables in the method (PHP syntax demands $ at the beginning of a variable name)
        let phpVariablesRegexes = allVariables.map (x => [ "(^|[^$$a-zA-Z0-9\\.\\>'\"_/])" + x + "([^a-zA-Z0-9'_/])", '$1$$' + x + '$2' ])

        // support for php syntax for object-pointer dereference
        // convert all $variable.property to $variable->property
        let variablePropertiesRegexes = allVariables.map (x => [ "(^|[^a-zA-Z0-9\\.\\>'\"_])" + x + '\\.', '$1' + x + '->' ])

        // transpile JS → PHP
        const phpRegexes = this.getPHPRegexes ()
        let phpBody = this.regexAll (js, phpRegexes.concat (phpVariablesRegexes).concat (variablePropertiesRegexes))
        // indent async php
        if (async && js.indexOf (' await ') > -1) {
            const closure = variables && variables.length ? 'use (' + variables.map (x => '$' + x).join (', ') + ')': '';
            phpBody = '        return Async\\async(function () ' + closure + ' {\n    ' +  phpBody.replace (/\n/g, '\n    ') + '\n        }) ();'
        }

        return phpBody
    }

    // ------------------------------------------------------------------------

    transpileJavaScriptToPythonAndPHP (args) {

        // transpile JS → Python 3
        let python3Body = this.transpileJavaScriptToPython3 (args)

        // remove await from Python sync body (transpile Python async → Python sync)
        let python2Body = this.transpilePython3ToPython2 (python3Body)

        // transpile JS → Async PHP
        let phpAsyncBody = this.transpileJavaScriptToPHP (args, true)

        // transpile JS -> Sync PHP
        let phpBody = this.transpileAsyncPHPToSyncPHP (this.transpileJavaScriptToPHP (args, false))

        return { python3Body, python2Body, phpBody, phpAsyncBody }
    }

    //-----------------------------------------------------------------------------

    transpilePythonAsyncToSync (asyncFilePath, syncFilePath) {

        const async = asyncFilePath
        const sync = syncFilePath
        log.magenta ('Transpiling ' + async.yellow + ' → ' + sync.yellow)
        const fileContents = fs.readFileSync (async, 'utf8')
        let lines = fileContents.split ("\n")

        lines = lines.filter (line => ![ 'import asyncio' ].includes (line))
            .map (line => {
                return (
                    line.replace ('asyncio.get_event_loop().run_until_complete(main())', 'main()')
                        .replace ('asyncio.run(main())', 'main()')
                        .replace ('import ccxt.async_support as ccxt', 'import ccxt')
                        .replace (/.*token\_bucket.*/g, '')
                        .replace ('await asyncio.sleep', 'time.sleep')
                        .replace ('async ', '')
                        .replace ('await ', ''))
                        .replace ('asyncio.gather\(\*', '(') // needed for async -> sync
                        .replace ('asyncio.run', '') // needed for async -> sync
            })

        // lines.forEach (line => log (line))

        function deleteFunction (f, from) {
            // the following regexes make a technical error
            // since it won't cut away a single function
            // it will delete everything up to the beginning of the next comment
            const re1 = new RegExp ('def ' + f + '[^\#]+', 'g')
            const re2 = new RegExp ('[\\s]+' + f + '\\(exchange\\)', 'g')
            return from.replace (re1, '').replace (re2, '')
        }

        let newContents = lines.join ('\n')

        newContents = deleteFunction ('test_tickers_async', newContents)
        newContents = deleteFunction ('test_l2_order_books_async', newContents)
        if (fs.existsSync (sync)) {
            fs.truncateSync (sync)
        }
        fs.writeFileSync (sync, newContents)
    }

    //-----------------------------------------------------------------------------

    transpilePhpAsyncToSync (asyncFilePath, syncFilePath) {

        const async = asyncFilePath
        const sync = syncFilePath
        log.magenta ('Transpiling ' + async .yellow + ' → ' + sync.yellow)
        const fileContents = fs.readFileSync (async, 'utf8')
        const syncBody = this.transpileAsyncPHPToSyncPHP (fileContents)

        const phpTestRegexes = [
            [ /Async\\coroutine\(\$main\)/, '\$main()' ],
            [ /ccxt\\\\async/, 'ccxt' ],
        ]

        const newContents = this.regexAll (syncBody, this.getPHPSyncRegexes ().concat (phpTestRegexes));
        if (fs.existsSync (sync)) {
            fs.truncateSync (sync)
        }
        fs.writeFileSync (sync, newContents)
    }

    // ------------------------------------------------------------------------

    getExchangeClassDeclarationMatches (contents) {
        return contents.match (/^export default\s*class\s+([\S]+)\s+extends\s+([\S]+)\s+{([\s\S]+?)^};*/m)
    }

    getClassDeclarationMatches (contents) {
        return contents.match (/^export \s*(?:default)?\s*class\s+([\S]+)(?:\s+extends\s+([\S]+))?\s+{([\s\S]+?)^};*/m)
    }

    // ------------------------------------------------------------------------

    transpileClass (contents) {
        const [ _, className, baseClass, classBody ] = this.getClassDeclarationMatches (contents)
        const methods = classBody.trim ().split (/\n\s*\n/)
        const {
            python2,
            python3,
            php,
            phpAsync,
            methodNames
        } = this.transpileMethodsToAllLanguages (className, methods)
        // altogether in PHP, async PHP, Python sync and async
        const sync = false
        const async = true
        const result = {
            python2:      this.createPythonClass (className, baseClass, python2,  methodNames, sync),
            python3:      this.createPythonClass (className, baseClass, python3,  methodNames, async),
            php:          this.createPHPClass    (className, baseClass, php,      methodNames, sync),
            phpAsync:     this.createPHPClass    (className, baseClass, phpAsync, methodNames, async),
            className,
            baseClass,
        }
        return this.afterTranspileClass (result, contents);
    }

    // for override
    afterTranspileClass (result, contents) {
        return result
    }
    // ========================================================================

    transpileDerivedExchangeFile (tsFolder, filename, options, force = false) {

        // todo normalize jsFolder and other arguments

        try {

            const { python2Folder, python3Folder, phpFolder, phpAsyncFolder } = options
            const pythonFilename = filename.replace ('.ts', '.py')
            const phpFilename = filename.replace ('.ts', '.php')

            const tsPath = path.join (tsFolder, filename)

            let contents = fs.readFileSync (tsPath, 'utf8')
            const sortedExchangeCapabilities = this.sortExchangeCapabilities (contents)
            if (sortedExchangeCapabilities) {
                contents = sortedExchangeCapabilities
                overwriteFile (tsPath, contents)
            }

            let tsMtime = fs.statSync (tsPath).mtime.getTime ();
            tsMtime = tsMtime - tsMtime % 1000;

            const python2Path  = python2Folder  ? path.join (python2Folder, pythonFilename) : undefined
            const python3Path  = python3Folder  ? path.join (python3Folder, pythonFilename) : undefined
            const phpPath      = phpFolder      ? path.join(phpFolder, phpFilename)         : undefined
            const phpAsyncPath = phpAsyncFolder ? path.join (phpAsyncFolder, phpFilename)   : undefined

            const python2Mtime  = python2Folder  ? (fs.existsSync (python2Path)  ? fs.statSync (python2Path).mtime.getTime ()  : 0) : undefined
            const python3Mtime  = python3Path    ? (fs.existsSync (python3Path)  ? fs.statSync (python3Path).mtime.getTime ()  : 0) : undefined
            const phpAsyncMtime = phpAsyncFolder ? (fs.existsSync (phpAsyncPath) ? fs.statSync (phpAsyncPath).mtime.getTime () : 0) : undefined
            const phpMtime      = phpPath        ? (fs.existsSync (phpPath)      ? fs.statSync (phpPath).mtime.getTime ()      : 0) : undefined

            if (force ||
                (python3Folder  && (tsMtime > python3Mtime))  ||
                (phpFolder      && (tsMtime > phpMtime))      ||
                (phpAsyncFolder && (tsMtime > phpAsyncMtime)) ||
                (python2Folder  && (tsMtime > python2Mtime))) {
                const { python2, python3, php, phpAsync, className, baseClass } = this.transpileClass (contents)
                log.cyan ('Transpiling from', filename.yellow)

                ;[
                    [ python2Folder, pythonFilename, python2 ],
                    [ python3Folder, pythonFilename, python3 ],
                    [ phpFolder, phpFilename, php ],
                    [ phpAsyncFolder, phpFilename, phpAsync ],
                ].forEach (([ folder, filename, code ]) => {
                    if (folder) {
                        const qualifiedPath = path.join (folder, filename)
                        overwriteFile (qualifiedPath, code)
                        fs.utimesSync (qualifiedPath, new Date (), new Date (tsMtime))
                    }
                })

                return { className, baseClass }

            } else {

                const [ _, className, baseClass ] = this.getClassDeclarationMatches (contents)
                log.green ('Already transpiled', filename.yellow)
                return { className, baseClass }
            }

        } catch (e) {

            log.red ('\nFailed to transpile source code from', filename.yellow)
            log.red ('See https://github.com/ccxt/ccxt/blob/master/CONTRIBUTING.md on how to build this library properly\n')
            throw e // rethrow it
        }
    }

    //-------------------------------------------------------------------------

    transpileDerivedExchangeFiles (tsFolder, options, pattern = '.ts', force = false, child = false) {

        // todo normalize jsFolder and other arguments

        const { python2Folder, python3Folder, phpFolder, phpAsyncFolder, jsFolder } = options

        // exchanges.json accounts for ids included in exchanges.cfg
        let ids = undefined;
        if (tsFolder.indexOf('pro/') > -1) {
            ids = exchangesWsIds;
        } else {
            ids = exchangeIds;
        }

        const regex = new RegExp (pattern.replace (/[.*+?^${}()|[\]\\]/g, '\\$&'))

        let exchangesToTranspile;
        if (options.exchanges && options.exchanges.length) {
            exchangesToTranspile = options.exchanges.map (x => x + pattern)
        } else if (ids !== undefined) {
            exchangesToTranspile = ids.map(id => id + '.ts');
        } else {
            exchangesToTranspile = fs.readdirSync (tsFolder).filter (file => file.match (regex) && (!ids || ids.includes (basename (file, '.js'))))
        }

        const classNames = exchangesToTranspile.map (file => this.transpileDerivedExchangeFile (tsFolder, file, options, force))

        const classes = {}

        if (classNames.length === 0) {
            return null
        }

        classNames.forEach (({ className, baseClass }) => {
            classes[className] = baseClass
        })

        if (!child && classNames.length > 1) {

            function deleteOldTranspiledFiles (folder, pattern) {
                fs.readdirSync (folder)
                    .filter (file =>
                        !fs.lstatSync (path.join (folder, file)).isDirectory () &&
                        !(file.replace (pattern, '') in classes) &&
                        !file.match (/^[A-Z_]/))
                    .map (file => path.join (folder, file))
                    .forEach (file => log.red ('Deleting ' + file.yellow) && fs.unlinkSync (file))
            }

            [
                [ jsFolder, /\.(?:js|d\.ts)$/],
                [ python2Folder, /\.pyc?$/ ],
                [ python3Folder, /\.pyc?$/ ],
                [ phpFolder, /\.php$/ ],
                [ phpAsyncFolder, /\.php$/ ],
            ].forEach (([ folder, pattern ]) => {
                if (folder) {
                    deleteOldTranspiledFiles (folder, pattern)
                }
            })

        }

        return classes
    }

    // ========================================================================

    transpileMethodsToAllLanguages (className, methods) {

        let python2 = []
        let python3 = []
        let php = []
        let phpAsync = []
        let methodNames = []

        for (let i = 0; i < methods.length; i++) {
            // parse the method signature
            let part = methods[i].trim ()
            let lines = part.split ("\n")
            let signature = lines[0].trim ()
            signature = signature.replace('function ', '')

            // Typescript types trim from signature
            // will be improved in the future
            // Here we will be removing return type:
            // example: async fetchTickers(): Promise<any> { ---> async fetchTickers() {
            // and remove parameters types
            // example: myFunc (name: string | number = undefined) ---> myFunc(name = undefined)
            if (className === 'Exchange') {
                signature = this.regexAll(signature, this.getTypescripSignaturetRemovalRegexes())
            }

            let methodSignatureRegex = /(async |)(\S+)\s\(([^)]*)\)\s*(?::\s+(\S+))?\s*{/ // signature line
            let matches = methodSignatureRegex.exec (signature)

            if (!matches) {
                log.red (methods[i])
                log.yellow.bright ("\nMake sure your methods don't have empty lines!\n")
            }

            // async or not
            let keyword = matches[1]

            // method name
            let method = matches[2]

            methodNames.push (method)

            method = unCamelCase (method)

            // method arguments
            let args = matches[3].trim ()

            // return type
            let returnType = matches[4]

            // extract argument names and local variables
            args = args.length ? args.split (',').map (x => x.trim ()) : []

            // get names of all method arguments for later substitutions
            let variables = args.map (arg => arg.split ('=').map (x => x.split (':')[0].trim ().replace (/\?$/, '')) [0])

            // add $ to each argument name in PHP method signature
            const phpTypes = {
                'any': 'mixed',
                'string': 'string',
                'MarketType': 'string',
                'Str': '?string',
                'Strings': '?array',
                'number': 'float',
                'boolean': 'bool',
                'IndexType': 'int|string',
                'Int': '?int',
                'OrderType': 'string',
                'OrderSide': 'string',
                'Dictionary<any>': 'array',
                'Dict': 'array',
            }
            const phpArrayRegex = /^(?:Market|Currency|Account|object|OHLCV|Order|OrderBook|Tickers?|Trade|Transaction|Balances?)( \| undefined)?$|\w+\[\]/
            let phpArgs = args.map (x => {
                const parts = x.split (':')
                if (parts.length === 1) {
                    return '$' + x
                } else {
                    let variable = parts[0]
                    const secondPart = parts[1].split ('=')
                    let nullable = false
                    let endpart = ''
                    if (secondPart.length === 2) {
                        const trimmed = secondPart[1].trim ()
                        nullable = trimmed === 'undefined'
                        endpart = ' = ' + trimmed
                    }
                    nullable = nullable || variable.slice (-1) === '?'
                    variable = variable.replace (/\?$/, '')
                    const type = secondPart[0].trim ()
                    const phpType = phpTypes[type] ?? type
                    let resolveType = (phpType.match (phpArrayRegex)  && phpType !== 'object[]')? 'array' : phpType // in PHP arrays are not compatible with ArrayCache, so removing this type for now;
                    if (resolveType === 'object[]') {
                        resolveType = 'mixed'; // in PHP objects are not compatible with ArrayCache, so removing this type for now;
                    }
                    // const resolveType = phpType.match (phpArrayRegex) ? 'array' : phpType
                    const ignore = (resolveType === 'mixed' || resolveType[0] === '?' )
                    return (nullable && !ignore ? '?' : '') + resolveType + ' $' + variable + endpart
                }
            }).join (', ').trim ()
                .replace (/undefined/g, 'null')
                .replace (/\{\}/g, 'array ()')
            phpArgs = phpArgs.length ? (phpArgs) : ''
            let syncPhpReturnType = ''
            let asyncPhpReturnType = ''
            let promiseReturnTypeMatch = null
            let syncReturnType = null
            if (returnType) {
                promiseReturnTypeMatch = returnType.match (/^Promise<([^>]+)>$/)
                syncReturnType = promiseReturnTypeMatch ? promiseReturnTypeMatch[1] : returnType
                if (syncReturnType.match (phpArrayRegex)) {
                    syncPhpReturnType = ': array'
                } else {
                    syncPhpReturnType = ': ' + (phpTypes[syncReturnType] ?? syncReturnType)
                }
                if (promiseReturnTypeMatch) {
                    asyncPhpReturnType = ': PromiseInterface'
                } else {
                    asyncPhpReturnType = syncPhpReturnType
                }
            }
            const syncPhpSignature = '    ' + 'public function ' + method + '(' + phpArgs + ')' + syncPhpReturnType + ' {'
            const asyncPhpSignature = '    ' + 'public function ' + method + '(' + phpArgs + ')' + asyncPhpReturnType + ' {'

            // remove excessive spacing from argument defaults in Python method signature
            const pythonTypes = {
                'string': 'str',
                'number': 'float',
                'any': 'Any',
                'boolean': 'bool',
                'Int': 'Int',
                'OHLCV': 'list',
                'Dictionary<any>': 'dict',
                'Dict': 'dict'
            }
            const unwrapLists = (type) => {
                const output = []
                let count = 0
                while (type.slice (-2) == '[]') {
                    type = type.slice (0, -2)
                    count++
                }
                return 'List['.repeat (count) + (pythonTypes[type] ?? type) + ']'.repeat (count)
            }
            let pythonArgs = args.map (x => {
                if (x.includes (':')) {
                    const parts = x.split(':')
                    let typeParts = parts[1].trim ().split (' ')
                    const type = typeParts[0]
                    typeParts[0] = ''
                    let variable = parts[0]
                    // const nullable = typeParts[typeParts.length - 1] === 'undefined' || variable.slice (-1) === '?'
                    variable = variable.replace (/\?$/, '')
                    const rawType = unwrapLists (type)
                    return variable + ': ' + rawType + typeParts.join (' ')
                } else {
                    return x.replace (' = ', '=')
                }
            })
            .join (', ')
            .replace (/undefined/g, 'None')
            .replace (/false/g, 'False')
            .replace (/true/g, 'True')
            // method body without the signature (first line)
            // and without the closing bracket (last line)
            let js = lines.slice (1, -1).join ("\n")

            // transpile everything
            let { python3Body, python2Body, phpBody, phpAsyncBody } = this.transpileJavaScriptToPythonAndPHP ({ js, className, variables, removeEmptyLines: true })

            // compile the final Python code for the method signature
            let pythonReturnType = ''
            if (syncReturnType) {
                pythonReturnType = ' -> ' + unwrapLists (syncReturnType)
            }
            let pythonString = 'def ' + method + '(self' + (pythonArgs.length ? ', ' + pythonArgs : '') + ')' + pythonReturnType + ':'

            // compile signature + body for Python sync
            python2.push ('');
            python2.push ('    ' + pythonString);
            python2.push (python2Body);

            // compile signature + body for Python async
            python3.push ('');
            python3.push ('    ' + keyword + pythonString);
            python3.push (python3Body);

            // compile signature + body for PHP
            php.push ('');
            php.push (syncPhpSignature);
            php.push (phpBody);
            php.push ('    ' + '}')

            phpAsync.push ('');
            phpAsync.push (asyncPhpSignature);
            phpAsync.push (phpAsyncBody);
            phpAsync.push ('    ' + '}')
        }

        return {
            // altogether in PHP, async PHP, Python sync and async
            python2,
            python3,
            php,
            phpAsync,
            methodNames
        }
    }

    // ========================================================================

    transpileBaseMethods () {
        const delimiter = 'METHODS BELOW THIS LINE ARE TRANSPILED FROM JAVASCRIPT TO PYTHON AND PHP'
        const contents = fs.readFileSync (baseExchangeJsFile, 'utf8')
        const [ _, className, baseClass, classBody ] = this.getClassDeclarationMatches (contents)
        const jsDelimiter = '// ' + delimiter
        const parts = classBody.split (jsDelimiter)
        if (parts.length > 1) {
            log.magenta ('Transpiling from', baseExchangeJsFile.yellow)
            const secondPart = parts[1]
            const methods = secondPart.trim ().split (/\n\s*\n/)
            const {
                python2,
                python3,
                php,
                phpAsync,
            } = this.transpileMethodsToAllLanguages (className, methods)
            // trim away sync methods from python async
            // since it already inherits those methods
            const python3Async = []
            python3.forEach ((line, i, arr) => {
                if (line.match (/^\s+async def/)) {
                    python3Async.push ('')
                    python3Async.push (line)
                    python3Async.push (arr[i+1])
                }
            })
            const pythonDelimiter = '# ' + delimiter + '\n'
            const phpDelimiter = '// ' + delimiter + '\n'
            const restOfFile = '([^\n]*\n)+'
            const python2File = './python/ccxt/base/exchange.py'
            const python3File = './python/ccxt/async_support/base/exchange.py'
            const phpFile = './php/Exchange.php'
            const phpAsyncFile = './php/async/Exchange.php'
            log.magenta ('→', python2File.yellow)
            replaceInFile (python2File,  new RegExp (pythonDelimiter + restOfFile), pythonDelimiter + python2.join ('\n') + '\n')
            log.magenta ('→', python3File.yellow)
            replaceInFile (python3File,  new RegExp (pythonDelimiter + restOfFile), pythonDelimiter + python3Async.join ('\n') + '\n')
            log.magenta ('→', phpFile.yellow)
            replaceInFile (phpFile,      new RegExp (phpDelimiter + restOfFile),    phpDelimiter + php.join ('\n') + '\n}\n')
            log.magenta ('→', phpAsyncFile.yellow)
            replaceInFile (phpAsyncFile, new RegExp (phpDelimiter + restOfFile),    phpDelimiter + phpAsync.join ('\n') + '\n}\n')
        }
    }

    // ========================================================================

    async getTSClassDeclarationsAllFiles (ids, folder, extension = '.js')  {
        const files = fs.readdirSync (folder).filter (file => ids.includes (basename (file, extension)))
        const promiseReadFile = promisify (fs.readFile);
        const fileArray = await Promise.all (files.map (file => promiseReadFile (path.join (folder, file), 'utf8')));
        const classComponents = await Promise.all (fileArray.map (file => this.getClassDeclarationMatches (file)));

        const classes = {}
        classComponents.forEach ( elem => classes[elem[1]] = elem[2] );

        return classes
    }

    // ========================================================================

    exportTypeScriptClassNames (file, classes) {

        log.bright.cyan ('Exporting TypeScript class names →', file.yellow)

        const regex = /\/[\n]{2}(?:    export class [^\s]+ extends [^\s]+ \{\}[\r]?[\n])+/
        const replacement = "/\n\n" + Object.keys (classes).map (className => {
            const baseClass = classes[className].replace (/ccxt\.[a-z0-9_]+/, 'Exchange')
            return '    export class ' + className + ' extends ' + baseClass + " {}"
        }).join ("\n") + "\n"

        replaceInFile (file, regex, replacement)
    }

    exportTypeScriptExchangeIds (file, classes) {

        log.bright.cyan ('Exporting TypeScript exchange ids →', file.yellow)

        const regex = /\/[\n]{2}    export type ExchangeId =\n(?:        \| \'[a-z0-9_]+\'[\r]?[\n])+/
        const replacement = "/\n\n    export type ExchangeId =\n" + Object.keys (classes).map (className => {
            return "        | '" + className + "'"
        }).join ("\n") + "\n"

        replaceInFile (file, regex, replacement)
    }

    // ========================================================================

    transpileErrorHierarchy () {

        const errorHierarchyFilename = './js/src/base/errorHierarchy.js'
        const errorHierarchyPath = __dirname + '/.' + errorHierarchyFilename

        let js = fs.readFileSync (errorHierarchyPath, 'utf8')

        js = this.regexAll (js, [
            // [ /export { [^\;]+\s*\}\n/s, '' ], // new esm
            [ /\s*export default(.*?);/g, '' ],
            // [ /module\.exports = [^\;]+\;\n/s, '' ], // old commonjs
        ]).trim ()

        const message = 'Transpiling error hierachy →'
        const root = errorHierarchy['BaseError']

        const { python3Body } = this.transpileJavaScriptToPythonAndPHP ({ js })

        // a helper to generate a list of exception class declarations
        // properly derived from corresponding parent classes according
        // to the error hierarchy

        function intellisense (map, parent, generate, classes) {
            function* generator(map, parent, generate, classes) {
                for (const key in map) {
                    yield generate (key, parent, classes)
                    yield* generator (map[key], key, generate, classes)
                }
            }
            return Array.from (generator (map, parent, generate, classes))
        }

        // Python -------------------------------------------------------------

        function pythonDeclareErrorClass (name, parent, classes) {
            classes.push (name)
            return [
                'class ' + name + '(' + parent + '):',
                '    pass',
                '',
                '',
            ].join ('\n');
        }

        const pythonBaseError = [
            'class BaseError(Exception):',
            '    pass',
            '',
            '',
        ].join ('\n');

        const quote = (s) => "'" + s + "'" // helper to add quotes around class names
        const pythonExports = [ 'error_hierarchy', 'BaseError' ]
        const pythonErrors = intellisense (root, 'BaseError', pythonDeclareErrorClass, pythonExports)
        const pythonAll = '__all__ = [\n    ' + pythonExports.map (quote).join (',\n    ') + '\n]'
        const python3BodyIntellisense = python3Body + '\n\n\n' + pythonBaseError + '\n' + pythonErrors.join ('\n') + '\n' + pythonAll + '\n'

        const pythonFilename = './python/ccxt/base/errors.py'
        if (fs.existsSync (pythonFilename)) {
            log.bright.cyan (message, pythonFilename.yellow)
            fs.writeFileSync (pythonFilename, python3BodyIntellisense)
        }

        // PHP ----------------------------------------------------------------

        function phpMakeErrorClassFile (name, parent) {

            const useClause = "\nuse " + parent + ";\n"
            const requireClause = "\nrequire_once PATH_TO_CCXT . '" + parent + ".php';\n"

            const phpBody = [
                '<?php',
                '',
                'namespace ccxt;',
                (parent === 'Exception') ? useClause : requireClause,
                'class ' + name + ' extends ' + parent + ' {};',
                '',
            ].join ("\n")
            const phpFilename = './php/' + name + '.php'
            log.bright.cyan (message, phpFilename.yellow)
            fs.writeFileSync (phpFilename, phpBody)
            return "require_once PATH_TO_CCXT . '" + name + ".php';"
        }

        const phpFilename ='./ccxt.php'

        if (fs.existsSync (phpFilename)) {
            const phpErrors = intellisense (errorHierarchy, 'Exception', phpMakeErrorClassFile)
            const phpBodyIntellisense = phpErrors.join ("\n") + "\n\n"
            log.bright.cyan (message, phpFilename.yellow)
            const phpRegex = /require_once PATH_TO_CCXT \. \'BaseError\.php\'\;\n(?:require_once PATH_TO_CCXT[^\n]+\n)+\n/m
            replaceInFile (phpFilename, phpRegex, phpBodyIntellisense)
        }
    }

    //-----------------------------------------------------------------------------

    transpileDateTimeTests () {
        const jsFile = './ts/src/test/base/functions/test.datetime.ts'
        const pyFile = './python/ccxt/test/base/test_datetime.py'
        const phpFile = './php/test/base/test_datetime.php'

        log.magenta ('Transpiling from', jsFile.yellow)

        let js = fs.readFileSync (jsFile).toString ()

        js = this.regexAll (js, [
            [ /[^\n]+from[^\n]+\n/g, '' ],
            [ /^export default[^\n]+\n/g, '' ],
            [/^\/\*.*\s+/mg, ''],
            [/^const\s+{.*}\s+=.*$/gm, ''],
        ])

        let { python2Body, phpBody } = this.transpileJavaScriptToPythonAndPHP ({ js, removeEmptyLines: false })

        // phpBody = phpBody.replace (/exchange\./g, 'Exchange::')

        const pythonHeader = [
            "",
            "import ccxt  # noqa: F402",
            "from ccxt.base.decimal_to_precision import ROUND_UP, ROUND_DOWN  # noqa F401",
            "",
            "# ----------------------------------------------------------------------------",
            "",
            "",
        ].join ("\n")

        const python = this.getPythonPreamble (4) + pythonHeader + python2Body
        const php = this.getPHPPreamble (true, 3) + phpBody

        log.magenta ('→', pyFile.yellow)
        log.magenta ('→', phpFile.yellow)

        overwriteFile (pyFile, python)
        overwriteFile (phpFile, php)
    }

    //-------------------------------------------------------------------------

    transpilePrecisionTests () {

        const jsFile = './ts/src/test/base/functions/test.number.ts'
        const pyFile = './python/ccxt/test/base/test_number.py'
        const phpFile = './php/test/base/test_number.php'

        log.magenta ('Transpiling from', jsFile.yellow)

        let js = fs.readFileSync (jsFile).toString ()

        js = this.regexAll (js, [
            [ /\'use strict\';?\s+/g, '' ],
            [ /[^\n]+from[^\n]+\n/g, '' ],
            [ /^export default[^\n]+\n/g, '' ],
            [/^const\s+{.*}\s+=.*$/gm, ''],
            [ /decimalToPrecision/g, 'decimal_to_precision' ],
            [ /numberToString/g, 'number_to_string' ],
        ])

        let { python3Body, python2Body, phpBody, phpAsyncBody } = this.transpileJavaScriptToPythonAndPHP ({ js, removeEmptyLines: false })

        const pythonHeader = [
            "",
            "from ccxt.base.decimal_to_precision import decimal_to_precision  # noqa F401",
            "from ccxt.base.decimal_to_precision import TRUNCATE              # noqa F401",
            "from ccxt.base.decimal_to_precision import ROUND                 # noqa F401",
            "from ccxt.base.decimal_to_precision import DECIMAL_PLACES        # noqa F401",
            "from ccxt.base.decimal_to_precision import SIGNIFICANT_DIGITS    # noqa F401",
            "from ccxt.base.decimal_to_precision import TICK_SIZE             # noqa F401",
            "from ccxt.base.decimal_to_precision import PAD_WITH_ZERO         # noqa F401",
            "from ccxt.base.decimal_to_precision import NO_PADDING            # noqa F401",
            "from ccxt.base.decimal_to_precision import number_to_string      # noqa F401",
            "from ccxt.base.exchange import Exchange                          # noqa F401",
            "from ccxt.base.precise import Precise                            # noqa F401",
            "",
            "",
        ].join ("\n")

        const phpHeader = [
            "",
            "include_once (__DIR__.'/../fail_on_all_errors.php');",
            "",
            "// testDecimalToPrecisionErrorHandling",
            "//",
            "// $this->expectException ('ccxt\\\\BaseError');",
            "// $this->expectExceptionMessageRegExp ('/Negative precision is not yet supported/');",
            "// Exchange::decimalToPrecision ('123456.789', TRUNCATE, -2, DECIMAL_PLACES);",
            "//",
            "// $this->expectException ('ccxt\\\\BaseError');",
            "// $this->expectExceptionMessageRegExp ('/Invalid number/');",
            "// Exchange::decimalToPrecision ('foo');",
            "",
            "// ----------------------------------------------------------------------------",
            "",
            "function decimal_to_precision ($x, $roundingMode = ROUND, $numPrecisionDigits = null, $countingMode = DECIMAL_PLACES, $paddingMode = NO_PADDING) {",
            "    return Exchange::decimal_to_precision ($x, $roundingMode, $numPrecisionDigits, $countingMode, $paddingMode);",
            "}",
            "function number_to_string ($x) {",
            "    return Exchange::number_to_string ($x);",
            "}",
            "",
        ].join ("\n")

        const python = this.getPythonPreamble (4) + pythonHeader + python2Body
        const php = this.getPHPPreamble (true, 3) + phpHeader + phpBody

        log.magenta ('→', pyFile.yellow)
        log.magenta ('→', phpFile.yellow)

        overwriteFile (pyFile, python)
        overwriteFile (phpFile, php)
    }

    //-------------------------------------------------------------------------

    transpileCryptoTests () {
        const jsFile = './ts/src/test/base/functions/test.crypto.ts' // using ts version to avoid formatting issues
        const pyFile = './python/ccxt/test/base/test_crypto.py'
        const phpFile = './php/test/base/test_crypto.php'

        log.magenta ('Transpiling from', jsFile.yellow)
        let js = fs.readFileSync (jsFile).toString ()

        js = this.regexAll (js, [
            [ /\'use strict\';?\s+/g, '' ],
            [ /[^\n]+from[^\n]+\n/g, '' ],
            [ /^export default[^\n]+\n/g, '' ],
            [/^const\s+{.*}\s+=.*$/gm, ''],
            [ /function equals \([\S\s]+?return true\n}\n/g, '' ],
        ])

        let { python2Body, phpBody } = this.transpileJavaScriptToPythonAndPHP ({ js, removeEmptyLines: false })

        const pythonHeader = [
            "",
            "import ccxt  # noqa: F402",
            "import hashlib  # noqa: F402",
            "",
            "Exchange = ccxt.Exchange",
            "hash = Exchange.hash",
            "hmac = Exchange.hmac",
            "ecdsa = Exchange.ecdsa",
            "eddsa = Exchange.eddsa",
            "jwt = Exchange.jwt",
            "crc32 = Exchange.crc32",
            "rsa = Exchange.rsa",
            "encode = Exchange.encode",
            "",
            "",
            "def equals(a, b):",
            "    return a == b",
            "",
        ].join ("\n")

        const phpHeader = [
            "",
            "function hash(...$args) {",
            "    return Exchange::hash(...$args);",
            "}",
            "",
            "function hmac(...$args) {",
            "    return Exchange::hmac(...$args);",
            "}",
            "",
            "function encode(...$args) {",
            "    return Exchange::encode(...$args);",
            "}",
            "",
            "function ecdsa(...$args) {",
            "    return Exchange::ecdsa(...$args);",
            "}",
            "",
            "function eddsa(...$args) {",
            "    return Exchange::eddsa(...$args);",
            "}",
            "",
            "function jwt(...$args) {",
            "    return Exchange::jwt(...$args);",
            "}",
            "",
            "function crc32(...$arg) {",
            "    return Exchange::crc32(...$arg);",
            "}",
            "",
            "function rsa(...$arg) {",
            "    return Exchange::rsa(...$arg);",
            "}",
            "",
            "function equals($a, $b) {",
            "    return $a === $b;",
            "}",
        ].join ("\n")

        const python = this.getPythonPreamble (4) + pythonHeader + python2Body + '\n'
        const php = this.getPHPPreamble (true, 3) + phpHeader + phpBody

        log.magenta ('→', pyFile.yellow)
        log.magenta ('→', phpFile.yellow)

        overwriteFile (pyFile, python)
        overwriteFile (phpFile, php)
    }

    // ============================================================================

    async readFilesAsync(files) {
        const promiseReadFile = promisify(fs.readFile);
        const fileArray = await Promise.all(files.map(file => promiseReadFile(file)));
        return fileArray.map( file => file.toString() );
    }

    readTsFileNames (dir) {
        return fs.readdirSync (dir).filter(filename => filename.endsWith('.ts')).map(filename => filename.replace('.ts', ''));
    }

    // ============================================================================

    uncamelcaseName (name) {
        return unCamelCase (name).replace (/\./g, '_');
    }

    phpReplaceException (cont) {
        return cont.
            replace (/catch\(Exception/g, 'catch\(\\Throwable').
            replace (/catch\(\\Exception/g, 'catch\(\\Throwable');
    }

    // ============================================================================

    transpileExchangeTests () {

        this.transpileMainTests ({
            'tsFile': './ts/src/test/test.ts',
            'pyFileAsync': './python/ccxt/test/test_async.py',
            'phpFileAsync': './php/test/test_async.php',
            'pyFileSync': './python/ccxt/test/test_sync.py',
            'phpFileSync': './php/test/test_sync.php',
            'jsFile': './js/test/test.js',
        });

        const baseFolders = {
            ts: './ts/src/test/Exchange/',
            tsBase: './ts/src/test/Exchange/base/',
            py: './python/ccxt/test/',
            pyBase: './python/ccxt/test/base/',
            php: './php/test/',
            phpBase: './php/test/base/',
        };

        let baseTests = fs.readdirSync (baseFolders.tsBase).filter(filename => filename.endsWith('.ts')).map(filename => filename.replace('.ts', ''));
        const exchangeTests = fs.readdirSync (baseFolders.ts).filter(filename => filename.endsWith('.ts')).map(filename => filename.replace('.ts', ''));

        // ignore throttle test for now
        baseTests = baseTests.filter (filename => filename !== 'test.throttle');
        this.createBaseInitFile(baseFolders.pyBase, baseTests);

        const tests = [];
        for (const testName of baseTests) {
            const unCamelCasedFileName = this.uncamelcaseName(testName);
            const test = {
                base: true,
                name: testName,
                tsFile: baseFolders.tsBase + testName + '.ts',
                pyFileSync: baseFolders.pyBase + unCamelCasedFileName + '.py',
                phpFileSync: baseFolders.phpBase + unCamelCasedFileName + '.php',
            };
            tests.push(test);
        }
        for (const testName of exchangeTests) {
            const unCamelCasedFileName = this.uncamelcaseName(testName);
            const test = {
                base: false,
                name: testName,
                tsFile: baseFolders.ts + testName + '.ts',
                pyFileSync: baseFolders.py + 'sync/' + unCamelCasedFileName + '.py',
                pyFileAsync: baseFolders.py + 'async/' + unCamelCasedFileName + '.py',
                phpFileSync: baseFolders.php + 'sync/' + unCamelCasedFileName + '.php',
                phpFileAsync: baseFolders.php + 'async/' + unCamelCasedFileName + '.php',
            };
            tests.push(test);
        }
        this.transpileAndSaveExchangeTests (tests);
    }

    createBaseInitFile (pyPath, tests) {
        const finalPath = pyPath + '__init__.py';
        const fileNames = tests.filter(t => t !== 'test.sharedMethods').map(test => this.uncamelcaseName(test));
        const importNames = fileNames.map(testName => `from ccxt.test.base.${testName} import ${testName} # noqa E402`)
        const baseContent = [
            '',
            this.getPythonGenerated(),
            ...importNames
        ].join('\n');

        log.magenta ('→', finalPath)
        overwriteFile (finalPath, baseContent)
    }

    transpileMainTests (files) {
        log.magenta ('Transpiling from', files.tsFile.yellow)
        let ts = fs.readFileSync (files.tsFile).toString ()

        ts = this.regexAll (ts, [
            [ /\'use strict\';?\s+/g, '' ],
            [ /[^\n]+require[^\n]+\n/g, '' ],
        ])

        const allDefinedFunctions = [ ...ts.matchAll (/function (.*?) \(/g)].map(m => m[1]);
        const snakeCaseFunctions = (cont) => {
            return this.regexAll (cont, allDefinedFunctions.map( fName => {
                return [ new RegExp ('\\b' + fName + '\\b', 'g'), unCamelCase (fName)];
            }));
        };

        const commentStartLine = '***** AUTO-TRANSPILER-START *****';
        const commentEndLine = '***** AUTO-TRANSPILER-END *****';

        const mainContent = ts.split (commentStartLine)[1].split (commentEndLine)[0];
        // let { python2, python3, php, phpAsync, className, baseClass } = this.transpileClass (mainContent);
        const parserConfig = {
            'verbose': false,
            'python':{
                'uncamelcaseIdentifiers': true,
            },
            'php':{
                'uncamelcaseIdentifiers': true,
            },
        };
        const transpiler = new astTranspiler(parserConfig);
        let fileConfig = [
            {
                language: "php",
                async: true
            },
            {
                language: "php",
                async: false
            },
            {
                language: "python",
                async: true
            }
        ]
        const transpilerResult = transpiler.transpileDifferentLanguages(fileConfig, mainContent);
        let [ phpAsync, php, python3 ] = [ transpilerResult[0].content, transpilerResult[1].content, transpilerResult[2].content  ];

        // ########### PYTHON ###########
        python3 = python3.
            // remove async ccxt import
            replace (/from ccxt\.async_support(.*)/g, '').
            // add one more newline before function
            replace (/^(async def|def) (\w)/gs, '\n$1 $2')
        const existinPythonBody = fs.readFileSync (files.pyFileAsync).toString ();
        let newPython = existinPythonBody.split(commentStartLine)[0] + commentStartLine + '\n' + python3 + '\n# ' + commentEndLine + existinPythonBody.split(commentEndLine)[1];
        newPython = snakeCaseFunctions (newPython);
        overwriteFile (files.pyFileAsync, newPython);
        this.transpilePythonAsyncToSync (files.pyFileAsync, files.pyFileSync);
        // remove 4 extra newlines
        let existingPythonWN = fs.readFileSync (files.pyFileSync).toString ();
        existingPythonWN = existingPythonWN.replace (/(\n){4}/g, '\n\n');
        overwriteFile (files.pyFileSync, existingPythonWN);


        // ########### PHP ###########
        
        const existinPhpBody = fs.readFileSync (files.phpFileAsync).toString ();
        const phpReform = (cont) => {
            const partBeforClass =  existinPhpBody.split(commentStartLine)[0] + commentStartLine + '\n';
            const partAfterClass = '\n' + '// ' + commentEndLine + existinPhpBody.split(commentEndLine)[1]
            let newContent = partBeforClass + cont + partAfterClass;
            newContent = newContent.replace (/use ccxt\\(async\\|)abstract\\testMainClass as baseMainTestClass;/g, '');
            newContent = snakeCaseFunctions (newContent);
            newContent = this.phpReplaceException (newContent);
            return newContent;
        }
        let bodyPhpAsync = phpReform (phpAsync);
        overwriteFile (files.phpFileAsync, bodyPhpAsync);
        let bodyPhpSync = phpReform (php);
        bodyPhpSync = bodyPhpSync.replace (/Promise\\all/g, '');
        overwriteFile (files.phpFileSync, bodyPhpSync);
    }

    // ============================================================================

    async webworkerTranspile (allFiles, fileConfig, parserConfig) {
        // create worker config
        const workerConfigArray = allFiles.map( file => {
            return {
                content: file,
                config: fileConfig
            }
        });

        // create worker
        const piscina = new Piscina({
            filename: resolve(__dirname, './ast-transpiler-worker.js')
        });

        const chunkSize = 10;
        const promises = [];
        const now = Date.now();
        for (let i = 0; i < workerConfigArray.length; i += chunkSize) {
            const chunk = workerConfigArray.slice(i, i + chunkSize);
            promises.push(piscina.run({transpilerConfig:parserConfig, filesConfig:chunk}));
        }
        const workerResult = await Promise.all(promises);
        const elapsed = Date.now() - now;
        log.green ('[ast-transpiler] Transpiled', workerResult.length, 'tests in', elapsed, 'ms');
        const flatResult = workerResult.flat();
        return flatResult;
    }
    // ============================================================================

    async transpileAndSaveExchangeTests (tests) {
        const parser = {
            'LINES_BETWEEN_FILE_MEMBERS': 2
        }
        let fileConfig = [
            {
                language: "php",
                async: true
            },
            {
                language: "php",
                async: false
            },
            {
                language: "python",
                async: false
            },
            {
                language: "python",
                async: true
            },
        ]
        if (tests.base) {
            fileConfig = [{ language: "php", async: false}, { language: "python", async: false}]
        }
        const parserConfig = {
            'verbose': false,
            'python':{
                'uncamelcaseIdentifiers': true,
                'parser': parser
            },
            'php':{
                'uncamelcaseIdentifiers': true,
                'parser': parser
            }
        };

        let allFiles = await this.readFilesAsync (tests.map(t => t.tsFile));

        // apply regex to every file
        allFiles = allFiles.map( file => this.regexAll (file, [
            [ /\'use strict\';?\s+/g, '' ],
            [ /\/\* eslint-disable \*\/\n*/g, '' ],
            // [ /[^\n]+from[^\n]+\n/g, '' ],
            // [ /export default\s+[^\n]+;*\n*/g, '' ],
            [ /function equals \([\S\s]+?return true;?\n}\n/g, '' ],
        ]));

        const flatResult = await this.webworkerTranspile (allFiles, fileConfig, parserConfig);

        const exchangeCamelCaseProps = (str) => {
            // replace all snake_case exchange props to camelCase
            return str.
                replace (/precision_mode/g, 'precisionMode');
        };

        const pyFixes = (str) => {
            str = str.replace (/assert\((.*)\)(?!$)/g, 'assert $1');
            str = str.replace (/ == True/g, ' is True');
            str = str.replace (/ == False/g, ' is False');
            return exchangeCamelCaseProps(str);
        }

        const phpFixes = (str) => {
            str = str.
                replace (/\$exchange\[\$method\]/g, '$exchange->$method').
                replace (/\$test_shared_methods\->/g, '').
                replace (/TICK_SIZE/g, '\\ccxt\\TICK_SIZE').
                replace (/Precise\->/g, 'Precise::');
            str = this.phpReplaceException (str);
            return exchangeCamelCaseProps(str);
        }

        const fileSaveFunc = (path, content) => {
            log.magenta ('→', path);
            overwriteFile (path, content);
        };

        for (let i = 0; i < flatResult.length; i++) {
            const result = flatResult[i];
            const test = tests[i];
            const isWs = test.tsFile.includes('ts/src/pro/');
            let phpAsync = phpFixes(result[0].content);
            let phpSync = phpFixes(result[1].content);
            let pythonSync = pyFixes (result[2].content);
            let pythonAsync = pyFixes (result[3].content);
            if (tests.base) {
                phpAsync = '';
                pythonAsync = '';
            }

            const imports = result[0].imports;

            const usesPrecise = imports.find(x => x.name.includes('Precise'));
            const usesNumber = pythonAsync.indexOf ('numbers.') >= 0;
            const usesTickSize = pythonAsync.indexOf ('TICK_SIZE') >= 0;
            const requiredSubTests  = imports.filter(x => x.name.includes('test')).map(x => x.name);
            const usesAsyncio = pythonAsync.indexOf ('asyncio.') >= 0;

            let importedExceptionTypes = imports.filter(x => Object.keys(errors).includes(x.name)).map(x => x.name); // returns 'OnMaintenance,ExchangeNotAvailable', etc...

            const getDirLevelForPath = (langFolder, filePath, defaultDirs) => {
                let directoriesToPythonFile = undefined;
                if(filePath && filePath.includes('/' + langFolder + '/')) {
                    directoriesToPythonFile = (filePath.split('/' + langFolder + '/')[1]?.match(/\//g)?.length || defaultDirs) + 1;
                }
                return directoriesToPythonFile;
            };

            const pyDirsAmount = getDirLevelForPath('python', test.pyFileAsync || test.pyFileSync, 3);
            const phpDirsAmount = getDirLevelForPath('php', test.phpFileAsync || test.phpFileSync, 2);
            const pythonPreamble = this.getPythonPreamble(pyDirsAmount);
            // In PHP preable, for specifically WS tests, we need to avoid php namespace differences for tests, for example, if WATCH methods use ccxt\\pro, then the inlcuded non-pro test methods (like "test_trade" etc) are under ccxt, causing the purely transpiled code to have namespace conflicts specifically in PHP. so, for now, let's just leave all watch method tests under `ccxt` namespace, not `ccxt\pro`
            // let phpPreamble = this.getPHPPreamble (false, phpDirsAmount, isWs); 
            const includePath = isWs && test.base;
            const addProNs = isWs && test.base; // only for base CACHE and ORDERBOOK tests
            let phpPreamble = this.getPHPPreamble (includePath, phpDirsAmount, addProNs); 


            let pythonHeaderSync = []
            let pythonHeaderAsync = []
            let phpHeaderSync = []
            let phpHeaderAsync = []

            phpHeaderAsync.push ('use React\\Async;');
            phpHeaderAsync.push ('use React\\Promise;');

            if (usesTickSize) {
                pythonHeaderSync.push ('from ccxt.base.decimal_to_precision import TICK_SIZE  # noqa E402')
                pythonHeaderAsync.push ('from ccxt.base.decimal_to_precision import TICK_SIZE  # noqa E402')
            }
            if (usesNumber) {
                pythonHeaderSync.push ('import numbers  # noqa E402')
                pythonHeaderAsync.push ('import numbers  # noqa E402')
            }
            if (usesPrecise) {
                pythonHeaderAsync.push ('from ccxt.base.precise import Precise  # noqa E402')
                pythonHeaderSync.push ('from ccxt.base.precise import Precise  # noqa E402')
                phpHeaderAsync.push ('use \\ccxt\\Precise;')
                phpHeaderSync.push ('use \\ccxt\\Precise;')
            }
            if (usesAsyncio) {
                pythonHeaderAsync.push ('import asyncio')
            }
            if (test.pyHeaders) {
                pythonHeaderAsync = pythonHeaderAsync.concat (test.pyHeaders);
                pythonHeaderSync = pythonHeaderSync.concat (test.pyHeaders);
            }
            if (test.phpHeaders) {
                phpHeaderAsync = phpHeaderAsync.concat (test.phpHeaders);
                phpHeaderSync = phpHeaderSync.concat (test.phpHeaders);
            }

            for (const eType of importedExceptionTypes) {
                const py = `from ccxt.base.errors import ${eType}  # noqa E402`;
                pythonHeaderAsync.push (py)
                pythonHeaderSync.push (py)
            }

            for (const subTestName of requiredSubTests) {
                const snake_case = unCamelCase(subTestName);
                const isSharedMethodsImport = subTestName.includes ('SharedMethods');
                const isSameDirImport = tests.find(t => t.name === subTestName);
                const phpPrefix = isSameDirImport ? '__DIR__ . \'/' : 'PATH_TO_CCXT . \'/test/base/';
                let pySuffix = isSameDirImport ? '' : '.base';

                if (isSharedMethodsImport) {
                    pythonHeaderAsync.push (`from ccxt.test.base import test_shared_methods  # noqa E402`)
                    pythonHeaderSync.push (`from ccxt.test.base import test_shared_methods  # noqa E402`)

                    // php
                    if (!test.base) {
                        phpHeaderAsync.push (`include_once PATH_TO_CCXT . '/test/base/test_shared_methods.php';`)
                    } else {
                        phpHeaderSync.push (`include_once PATH_TO_CCXT . '/test/base/test_shared_methods.php';`)
                    }
                } else {
                    if (test.base) {
                        phpHeaderSync.push (`include_once __DIR__ . '/${snake_case}.php';`)
                        pythonHeaderSync.push (`from ccxt.test.base.${snake_case} import ${snake_case}  # noqa E402`)
                    } else {
                        phpHeaderSync.push (`include_once ${phpPrefix}${snake_case}.php';`)
                        phpHeaderAsync.push (`include_once ${phpPrefix}${snake_case}.php';`)
                        pySuffix = (pySuffix === '') ? snake_case : pySuffix;
                        pythonHeaderSync.push (`from ccxt.test${pySuffix} import ${snake_case}  # noqa E402`)
                        pythonHeaderAsync.push (`from ccxt.test${pySuffix} import ${snake_case}  # noqa E402`)
                    }
                }
            }


            test.pythonPreambleSync = pythonPreamble + pythonCodingUtf8 + '\n\n' + pythonHeaderSync.join ('\n') + '\n\n';
            test.phpPreambleSync = phpPreamble + phpHeaderSync.join ('\n') + "\n\n";
            test.phpPreambleAsync = phpPreamble + phpHeaderAsync.join ('\n') + "\n\n";
            test.pythonPreambleAsync = pythonPreamble + pythonCodingUtf8 + '\n\n' + pythonHeaderAsync.join ('\n') + '\n\n';

            test.phpFileSyncContent = test.phpPreambleSync + phpSync;
            test.pyFileSyncContent = test.pythonPreambleSync + pythonSync;
            test.phpFileAsyncContent = test.phpPreambleAsync + phpAsync;
            test.pyFileAsyncContent = test.pythonPreambleAsync + pythonAsync;

            if (!test.base) {
                fileSaveFunc (test.phpFileAsync, test.phpFileAsyncContent);
                fileSaveFunc (test.pyFileAsync, test.pyFileAsyncContent);
            }
            if (test.phpFileSync) {
                fileSaveFunc (test.phpFileSync, test.phpFileSyncContent);
            }
            if (test.pyFileSync) {
                fileSaveFunc (test.pyFileSync, test.pyFileSyncContent);
            }
        }
    }

    // ============================================================================

    transpileTests () {

        this.transpilePrecisionTests ()
        this.transpileDateTimeTests ()
        this.transpileCryptoTests ()

        this.transpileExchangeTests ()
    }

    // ============================================================================
    transpileExamples () {
        const parser = {
            'LINES_BETWEEN_FILE_MEMBERS': 2
        }
        const fileConfig = [
            {
                language: "php",
                async: true
            },
            {
                language: "python",
                async: true
            },
        ]
        const parserConfig = {
            'verbose': false,
            'python':{
                'uncamelcaseIdentifiers': true,
                'parser': parser
            },
            'php':{
                'uncamelcaseIdentifiers': true,
                'parser': parser
            },
        };
        const transpiler = new astTranspiler(parserConfig);

        const examplesBaseFolder = __dirname + '/../examples/'
        const examplesFolders = {
            ts: examplesBaseFolder +'ts/',
            js: examplesBaseFolder +'js/',
            py: examplesBaseFolder +'py/',
            php: examplesBaseFolder +'php/',
        }
        const transpileFlagPhrase = '// AUTO-TRANSPILE //'

        const pythonPreamble = this.getPythonPreamble ().replace ('sys.path.append(root)', 'sys.path.append(root + \'/python\')'); // as main preamble is meant for derived exchange classes, the path needs to be changed
        const phpPreamble = this.getPHPPreamble ();

        const preambles = {
            phpAsync: phpPreamble,
            pyAsync: pythonPreamble,
        };

        const fileHeaders = {
            pyAsync: [
                "import asyncio",
                "import ccxt.async_support as ccxt  # noqa: E402",
                ""
            ],
            pyPro: [
                "import asyncio",
                "import ccxt.pro as ccxt  # noqa: E402",
                "",
                "",
                "",
            ],
            phpAsync: [
                "",
                "error_reporting(E_ALL | E_STRICT);",
                "date_default_timezone_set('UTC');",
                "",
                "use ccxt\\Precise;",
                "use React\\Async;",
                "use React\\Promise;",
                "",
                "",
                "",
            ]
        }
        // join header arrays into strings
        for (const [key, value] of Object.entries (fileHeaders)) {
            fileHeaders[key] = value.join ('\n')
        }

        // start iteration through examples folder
        const allTsExamplesFiles = fs.readdirSync (examplesFolders.ts).filter((f) => f.endsWith('.ts'));
        for (const filenameWithExtenstion of allTsExamplesFiles) {
            const tsFile = path.join (examplesFolders.ts, filenameWithExtenstion)
            let tsContent = fs.readFileSync (tsFile).toString ()
            if (tsContent.indexOf (transpileFlagPhrase) > -1) {
                const isCcxtPro = tsContent.indexOf ('ccxt.pro') > -1;
                log.magenta ('Transpiling from', tsFile.yellow)
                const fileName = filenameWithExtenstion.replace ('.ts', '')
                // temporary: avoid console.log with + (plos) because it may break in python.
                if (tsContent.match ('console\.log \((.*?)\\+(.*?)\);')){
                    throw new Error ('console.log with +(plus) detected in ' + tsFile + '. Please use commas or string interpolation.');
                }

                // detect all function declarations in JS, e.g. `async function Xyz (...)`)
                const allDetectedFunctionNames = [...tsContent.matchAll(/\bfunction (.*?)\(/g)].map (match => match[1].trim());

                // exec the main transpile function
                const transpiled = transpiler.transpileDifferentLanguages(fileConfig, tsContent);
                let [ phpAsyncBody, pythonAsyncBody ] = [ transpiled[0].content, transpiled[1].content  ];
                // ###### replace common (synchronity agnostic) syntaxes ######
                const fixPython = (body)=> {
                    return this.regexAll (body, [
                        [ /console\.log/g, 'print' ],
                        // in python import ccxt.pro as ccxt
                        [ /ccxt.pro/g, 'ccxt' ],
                        // cases like: exchange = new ccxt.binance ()
                        //[ / ccxt\.(.?)\(/g, 'ccxt.' + '$2\(' ],
                        // cases like: exchange = new ccxt['name' or name] ()
                        [ /ccxt\[(.*?)\]/g, 'getattr(ccxt, $1)'],
                        // cases like: exchange = new ccxt.pro['name' or name] ()
                        [ /ccxt.pro\[(.*?)\]/g, 'getattr(ccxt, $1)'],
                    ]);
                };
                const fixPhp = (body)=> {
                    const regexes = [
                        [ /\$console\->log/g, 'var_dump' ],
                        // cases like: exchange = new ccxt.pro.huobi ()
                        [  /new \$ccxt->pro->/g, 'new \\ccxt\\pro\\' ],
                        // cases like: exchange = new ccxt.huobi ()
                        [ /new \$ccxt->/g, 'new \\ccxt\\async\\' ],
                        // cases like: exchange = new ccxt['huobi' or varname] ()
                        [ /(\s*)(\$\w+)\s*=\s*new\s+\$ccxt\[([^\]]*)\]\(([^\]]*)\)/g, '$1$exchange_class = \'\\ccxt\\async\\\\\'.$3;$1$2 = new $exchange_class($4)' ],
                        // cases like: exchange = new ccxt.pro['huobi' or varname] ()
                        [ /(\s*)(\$\w+)\s*=\s*new\s+\$ccxt\\async\\pro\[([^\]]*)\]\(([^\]]*)\)/g, '$1$exchange_class = \'\\ccxt\\pro\\\\\'.$3;$1$2 = new $exchange_class($4)' ],
                        // fix cases like: async\pro->kucoin
                        [ /async\\pro->/g, 'pro\\' ],
                    ];
                    return this.regexAll (body, regexes);
                };

                const finalBodies = {};
                finalBodies.pyAsync = fixPython (pythonAsyncBody);
                finalBodies.phpAsync = fixPhp (phpAsyncBody);

                // specifically in python (not needed in other langs), we need add `await .close()` inside matching methods
                for (const funcNameInit of allDetectedFunctionNames) {
                    const funcName = unCamelCase (funcNameInit)
                    // match function bodies
                    const funcBodyRegex = new RegExp ('(?=def ' + funcName + '\\()(.*?)(?=\\n\\w)', 'gs');
                    // inside functions, find exchange initiations
                    finalBodies.pyAsync = finalBodies.pyAsync.replace (funcBodyRegex, function (wholeMatch, innerMatch){
                        // find inited exchanges
                        // case 1: inited with getattr
                        let matches = [ ... innerMatch.matchAll(/(\w*?) \= getattr\(ccxt,\s*(.*?)\)/g)];
                        if (matches.length === 0) {
                            // case 2: inited with direct call
                            matches = [ ... innerMatch.matchAll(/(\w*?) \= ccxt\.(.*?)\(/g)];
                        }
                        let matchedBody = innerMatch;
                        // add `await exchange.close()` to instantiated variables
                        for (const exchLineMatches of matches) {
                            // we presume all methods to be in main scope, so adding just 4 spaces
                            matchedBody = matchedBody + '    await ' + exchLineMatches[1] + '.close()\n'
                        }
                        return matchedBody;
                    });
                    // place main-scope await function calls within asyncio
                    finalBodies.pyAsync = finalBodies.pyAsync.replace (new RegExp ('await ' + funcName + '\\((.*?)\\)', 'g'), function(wholeMatch, innerMatch){ return '\nasyncio.run(' + wholeMatch.replace('await ','').trim() + ')';})
                }

                let finalPyHeaders = undefined;
                if (isCcxtPro) {
                    finalPyHeaders = fileHeaders.pyPro ;
                } else {
                    // these are cases when transpliation happens of not specific PRO file, i.e. "example" snippets, where just "new ccxt.pro" appears
                    if (tsContent.match ('new ccxt.pro')){
                        finalPyHeaders += 'import ccxt.pro  # noqa: E402' + '\n'
                    }
                    finalPyHeaders += '\n\n'
                }
                // write files
                overwriteFile (examplesFolders.py  + fileName + '.py', preambles.pyAsync + finalPyHeaders + finalBodies.pyAsync)
                overwriteFile (examplesFolders.php + fileName + '.php', preambles.phpAsync + fileHeaders.phpAsync + finalBodies.phpAsync)
            }
        }
    }

    // ============================================================================
    transpilePhpBaseClassMethods () {
        const baseMethods = this.getPHPBaseMethods ()
        const indent = 4
        const space = ' '.repeat (indent)
        const result = [
            'public static $camelcase_methods = array(',
        ]
        for (const method of baseMethods) {
            const underscoreCase = unCamelCase (method)
            if (underscoreCase !== method) {
                result.push (space.repeat (2) + '\'' + method + '\' => ' + '\'' + underscoreCase + '\',')
            }
        }
        result.push (space + ');')
        const string = result.join ('\n')

        const phpBaseClass = './php/Exchange.php';
        const phpBody = fs.readFileSync (phpBaseClass, 'utf8')
        const regex = /public static \$camelcase_methods = array\([\s\S]+?\);/g
        const bodyArray = phpBody.split (regex)

        const newBody = bodyArray[0] + string + bodyArray[1]

        log.magenta ('Transpiling from ', phpBaseClass.yellow, '→', phpBaseClass.yellow)
        overwriteFile (phpBaseClass, newBody)
    }

    // ============================================================================

    getAllFilesRecursively(folder, jsFiles) {
        fs.readdirSync(folder).forEach(File => {
            const absolute = join(folder, File);
            if (fs.statSync(absolute).isDirectory()) return this.getAllFilesRecursively(absolute, jsFiles);
            else return jsFiles.push(absolute);
        });
    }

    addGeneratedHeaderToJs (jsFolder, force = false) {

        // add it to every .js file inside the folder
        let jsFiles = [];
        this.getAllFilesRecursively(jsFolder, jsFiles);

        jsFiles.filter(f => !f.includes(".d.ts") && !f.includes(".tsbuildinfo")).map (jsFilePath => {
            const content = fs.readFileSync (jsFilePath, 'utf8');
            if (content.indexOf (this.getJsPreamble()) === -1) {
                let contents = [
                    this.getJsPreamble(),
                    content
                ].join ("\n")
                overwriteFile (jsFilePath, contents)
            }
        })
        log.bright.yellow ('Added JS preamble to all ', jsFiles.length + ' files.')
    }

    // ============================================================================


    async transpileEverything (force = false, child = false) {

        // default pattern is '.js'
        const exchanges = process.argv.slice (2).filter (x => !x.startsWith ('--'))
            , python2Folder  = './python/ccxt/'
            , python3Folder  = './python/ccxt/async_support/'
            , phpFolder      = './php/'
            , phpAsyncFolder = './php/async/'
            , tsFolder = './ts/src/'
            , jsFolder = './js/src/'
            // , options = { python2Folder, python3Folder, phpFolder, phpAsyncFolder }
            , options = { python2Folder, python3Folder, phpFolder, phpAsyncFolder, jsFolder, exchanges }

        const transpilingSingleExchange = (exchanges.length === 1); // when transpiling single exchange, we can skip some steps because this is only used for testing/debugging
        if (transpilingSingleExchange) {
            force = true; // when transpiling single exchange, we always force
        }
        if (!transpilingSingleExchange && !child) {
            createFolderRecursively (python2Folder)
            createFolderRecursively (python3Folder)
            createFolderRecursively (phpFolder)
            createFolderRecursively (phpAsyncFolder)
        }

        // const classes = this.transpileDerivedExchangeFiles (tsFolder, options, pattern, force)
        const classes = this.transpileDerivedExchangeFiles (tsFolder, options, '.ts', force, child || exchanges.length)

        if (classes === null) {
            log.bright.yellow ('0 files transpiled.')
            return;
        }
        if (child) {
            return
        }

        if (!transpilingSingleExchange) {
            this.transpileBaseMethods ()

            //*/

            this.transpileErrorHierarchy ()

            this.transpileTests ()

            // this.transpilePhpBaseClassMethods ()

            this.transpileExamples ()

            this.addGeneratedHeaderToJs ('./js/')
        }

        log.bright.green ('Transpiled successfully.')
    }
}

function parallelizeTranspiling (exchanges, processes = undefined) {
    const processesNum = Math.min(processes || os.cpus ().length, exchanges.length)
    log.bright.green ('starting ' + processesNum + ' new processes...')
    let isFirst = true
    for (let i = 0; i < processesNum; i ++) {
        const toProcess = exchanges.filter ((_, index) => index % processesNum === i)
        const args = isFirst ? [ '--force' ] : [ '--child', '--force' ]
        isFirst = false
        fork (process.argv[1], toProcess.concat (args))
    }
}

function isMainEntry(metaUrl) {
    // https://exploringjs.com/nodejs-shell-scripting/ch_nodejs-path.html#detecting-if-module-is-main
    if (import.meta.url.startsWith('file:')) {
        const modulePath = url.fileURLToPath(metaUrl);
        if (process.argv[1] === modulePath) {
            return true;
        }
        // when called without .js extension
        if (process.argv[1] === modulePath.replace('.js','')) {
            return true;
        }
    }
    return false;
}

// ============================================================================
if (isMainEntry(import.meta.url)) {
    const transpiler = new Transpiler ()
    const test = process.argv.includes ('--test') || process.argv.includes ('--tests')
    const errors = process.argv.includes ('--error') || process.argv.includes ('--errors')
    const child = process.argv.includes ('--child')
    const force = process.argv.includes ('--force')
    const multiprocess = process.argv.includes ('--multiprocess') || process.argv.includes ('--multi')
    if (!child && !multiprocess) {
        log.bright.green ({ force })
    }
    if (test) {
        transpiler.transpileTests ()
    } else if (errors) {
        transpiler.transpileErrorHierarchy ({ tsFilename })
    } else if (multiprocess) {
        parallelizeTranspiling (exchangeIds)
    } else {
        (async () => {
            await transpiler.transpileEverything (force, child)
        })()
    }

} else { // if required as a module

    // do nothing
}

// ============================================================================

export {
    Transpiler,
    parallelizeTranspiling,
    isMainEntry
}<|MERGE_RESOLUTION|>--- conflicted
+++ resolved
@@ -339,12 +339,9 @@
             [ /\.checkConflictingProxies\s/g, '.check_conflicting_proxies'],
             [ /\.parseMarket\s/g, '.parse_market'],
             [ /\.isRoundNumber\s/g, '.is_round_number'],
-<<<<<<< HEAD
             [ /\.setupStream\s/g, '.setup_stream'],
             [ /\.streamToSymbol\s/g, '.stream_to_symbol'],
-=======
             [ /\.getDescribeForExtendedWsExchange\s/g, '.get_describe_for_extended_ws_exchange'],
->>>>>>> 6158a3ac
             [ /\.watchMultiple\s/g, '.watch_multiple'],
             [ /\ssha(1|256|384|512)([,)])/g, ' \'sha$1\'$2'], // from js imports to this
             [ /\s(md5|secp256k1|ed25519|keccak)([,)])/g, ' \'$1\'$2'], // from js imports to this
