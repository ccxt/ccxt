--- conflicted
+++ resolved
@@ -923,19 +923,11 @@
                 matches.push (match[1])
             }
         }
-<<<<<<< HEAD
-        if (bodyAsString.match (/: List\[OrderRequest\]/)) {
-            libraries.push ('from ccxt.base.types import OrderRequest')
-        }
-        if (bodyAsString.match (/: OrderType/)) {
-            libraries.push ('from ccxt.base.types import OrderType')
-=======
         for (let i = 0; i < matchAgainst.length; i++) {
             const regex = matchAgainst[i]
             if (bodyAsString.match (regex)) {
                 matches.push (objects[i])
             }
->>>>>>> 47700a47
         }
         if (matches.length) {
             libraries.push ('from ccxt.base.types import ' + matches.join (', '))
