--- conflicted
+++ resolved
@@ -162,11 +162,7 @@
             [ /\.fetchTransactionFees\s/g, '.fetch_transaction_fees'],
             [ /\.fetchTradingFees\s/g, '.fetch_trading_fees'],
             [ /\.fetchTradingFee\s/g, '.fetch_trading_fee'],
-<<<<<<< HEAD
-=======
             [ /\.fetchOHLCVWs\s/g, '.fetch_ohlcv_ws'],
-            [ /\.fetchFees\s/g, '.fetch_fees'],
->>>>>>> 8060525c
             [ /\.fetchOHLCVC\s/g, '.fetch_ohlcvc'],
             [ /\.fetchOHLCV\s/g, '.fetch_ohlcv'],
             [ /\.buildOHLCVC\s/g, '.build_ohlcvc'],
