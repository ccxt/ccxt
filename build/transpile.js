--- conflicted
+++ resolved
@@ -852,11 +852,7 @@
     replaceInFile (... Object.values (python))
 
     const php = {
-<<<<<<< HEAD
-        filename:'./php/errors.php',
-=======
         filename:'./php/base/errors.php',
->>>>>>> ccc9df53
         regex: /\$error_hierarchy = .+?\n\)\;/s,
         replacement: phpBody,
     }
