--- conflicted
+++ resolved
@@ -1564,11 +1564,7 @@
                 'Topic': 'string',
                 'ConsumerFunction': 'mixed',
             }
-<<<<<<< HEAD
-            const phpArrayRegex = /^(?:Market|Currency|Account|AccountStructure|BalanceAccount|object|OHLCV|OHLCVC|Order|OrderBook|Tickers?|Trade|Transaction|Balances?|MarketInterface|TransferEntry|TransferEntries|Leverages|Leverage|Greeks|MarginModes|MarginMode|MarketMarginModes|MarginModification|LastPrice|LastPrices|TradingFeeInterface|Currencies|TradingFees|CrossBorrowRate|IsolatedBorrowRate|FundingRates|FundingRate|LedgerEntry|LeverageTier|LeverageTiers|Conversion|DepositAddress|LongShortRatio)( \| undefined)?$|\w+\[\]/
-=======
             const phpArrayRegex = /^(?:Market|Currency|Account|AccountStructure|BalanceAccount|object|OHLCV|Order|OrderBook|Tickers?|Trade|Transaction|Balances?|MarketInterface|TransferEntry|TransferEntries|Leverages|Leverage|Greeks|MarginModes|MarginMode|MarketMarginModes|MarginModification|LastPrice|LastPrices|TradingFeeInterface|Currencies|TradingFees|CrossBorrowRate|IsolatedBorrowRate|FundingRates|FundingRate|LedgerEntry|LeverageTier|LeverageTiers|Conversion|DepositAddress|LongShortRatio|BorrowInterest)( \| undefined)?$|\w+\[\]/
->>>>>>> 056b1b0a
             let phpArgs = args.map (x => {
                 const parts = x.split (':')
                 if (parts.length === 1) {
