// ---------------------------------------------------------------------------
// Usage: npm run transpile
// ---------------------------------------------------------------------------

import fs from 'fs'
import path from 'path'
import log from 'ololog'
import ansi from 'ansicolor'
import { promisify } from 'util'
import errors from "../js/src/base/errors.js"
import {unCamelCase, precisionConstants, safeString, unique} from "../js/src/base/functions.js"
import Exchange from '../js/src/base/Exchange.js'
import { basename, join, resolve } from 'path'
import { createFolderRecursively, replaceInFile, overwriteFile } from './fsLocal.js'
import { pathToFileURL } from 'url'
import errorHierarchy from '../js/src/base/errorHierarchy.js'
import { platform } from 'process'
import os from 'os'
import { fork } from 'child_process'
import * as url from 'node:url';
import Piscina from 'piscina';
ansi.nice

import { Transpiler as astTranspiler } from 'ast-transpiler';

const pythonCodingUtf8 = '# -*- coding: utf-8 -*-'
const baseExchangeJsFile = './ts/src/base/Exchange.ts'

const exchanges = JSON.parse (fs.readFileSync("./exchanges.json", "utf8"));
const exchangeIds = exchanges.ids;
const exchangesWsIds = exchanges.ws;

let __dirname = new URL('.', import.meta.url).pathname;

// this is necessary because for some reason
// pathname keeps the first '/' for windows paths
// making them invalid
// example: /C:Users/user/Desktop/
if (platform === 'win32') {
    if (__dirname[0] === '/') {
        __dirname = __dirname.substring(1)
    }
}
class Transpiler {

    getCommonRegexes () {
        return [

            [ /(?<!assert|equals)(\s\(?)(rsa|ecdsa|eddsa|jwt|totp|inflate)\s/g, '$1this.$2' ],
            [ /\.deepExtend\s/g, '.deep_extend'],
            [ /\.safeFloat2\s/g, '.safe_float_2'],
            [ /\.safeInteger2\s/g, '.safe_integer_2'],
            [ /\.safeIntegerProduct2\s/g, '.safe_integer_product_2'],
            [ /\.safeTimestamp2\s/g, '.safe_timestamp_2'],
            [ /\.safeString2\s/g, '.safe_string_2'],
            [ /\.safeNumber2\s/g, '.safe_number_2'],
            [ /\.safeStringLower2\s/g, '.safe_string_lower_2'],
            [ /\.safeStringUpper2\s/g, '.safe_string_upper_2'],
            [ /\.safeValue2\s/g, '.safe_value_2'],
            [ /\.safeNumber\s/g, '.safe_number'],
            [ /\.safeFloat\s/g, '.safe_float'],
            [ /\.safeInteger\s/g, '.safe_integer'],
            [ /\.safeIntegerProduct\s/g, '.safe_integer_product'],
            [ /\.safeTimestamp\s/g, '.safe_timestamp'],
            [ /\.safeString\s/g, '.safe_string'],
            [ /\.safeStringLower\s/g, '.safe_string_lower'],
            [ /\.safeStringUpper\s/g, '.safe_string_upper'],
            [ /\.safeValue\s/g, '.safe_value'],
            [ /\.safeFloatN\s/g, '.safe_float_n'],
            [ /\.safeIntegerN\s/g, '.safe_integer_n'],
            [ /\.safeIntegerProductN\s/g, '.safe_integer_product_n'],
            [ /\.safeTimestampN\s/g, '.safe_timestamp_n'],
            [ /\.safeStringN\s/g, '.safe_string_n'],
            [ /\.safeNumberN\s/g, '.safe_number_n'],
            [ /\.safeStringLowerN\s/g, '.safe_string_lower_n'],
            [ /\.safeStringUpperN\s/g, '.safe_string_upper_n'],
            [ /\.safeValueN\s/g, '.safe_value_n'],
            [ /\.safeBoolN\s/g, '.safe_bool_n'],
            [ /\.safeBool2\s/g, '.safe_bool_2'],
            [ /\.safeBool\s/g, '.safe_bool'],
            [ /\.safeDictN\s/g, '.safe_dict_n'],
            [ /\.safeDict2\s/g, '.safe_dict_2'],
            [ /\.safeDict\s/g, '.safe_dict'],
            [ /\.safeListN\s/g, '.safe_list_n'],
            [ /\.safeList2\s/g, '.safe_list_2'],
            [ /\.safeList\s/g, '.safe_list'],
            [ /\.inArray\s/g, '.in_array'],
            [ /\.toArray\s/g, '.to_array'],
            [ /\.isEmpty\s/g, '.is_empty'],
            [ /\.arrayConcat\s/g, '.array_concat'],
            [ /\.binaryConcat\s/g, '.binary_concat'],
            [ /\.binaryConcatArray\s/g, '.binary_concat_array'],
            [ /\.binaryToString\s/g, '.binary_to_string' ],
            [ /\.precisionFromString\s/g, '.precision_from_string'],
            [ /\.parsePrecision\s/g, '.parse_precision'],
            [ /\.parseNumber\s/g, '.parse_number'],
            [ /\.implodeHostname\s/g, '.implode_hostname'],
            [ /\.implodeParams\s/g, '.implode_params'],
            [ /\.extractParams\s/g, '.extract_params'],
            [ /\.safeBalance\s/g, '.safe_balance'],
            [ /\.parseAccounts\s/g, '.parse_accounts' ],
            [ /\.parseAccount\s/g, '.parse_account' ],
            [ /\.parseBalance\s/g, '.parse_balance'],
            [ /\.parseWsBalance\s/g, '.parse_ws_balance'],
            [ /\.parseBorrowInterest\s/g, '.parse_borrow_interest'],
            [ /\.parseFundingRateHistories\s/g, '.parse_funding_rate_histories'],
            [ /\.parseFundingRateHistory\s/g, '.parse_funding_rate_history'],
            [ /\.parseOHLCVs\s/g, '.parse_ohlcvs'],
            [ /\.parseOHLCV\s/g, '.parse_ohlcv'],
            [ /\.parseWsOHLCVs\s/g, '.parse_ws_ohlcvs'],
            [ /\.parseWsOHLCV\s/g, '.parse_ws_ohlcv'],
            [ /\.parseDate\s/g, '.parse_date'],
            [ /\.parseDepositAddresses\s/g, '.parse_deposit_addresses'],
            [ /\.parseDepositAddress\s/g, '.parse_deposit_address'],
            [ /\.parseMarketLeverageTiers\s/g, '.parse_market_leverage_tiers'],
            [ /\.parseLeverageTiers\s/g, '.parse_leverage_tiers'],
            [ /\.parseLeverage\s/g, '.parse_leverage' ],
            [ /\.parseLeverages\s/g, '.parse_leverages' ],
            [ /\.parseLedgerEntry\s/g, '.parse_ledger_entry'],
            [ /\.parseLedger\s/g, '.parse_ledger'],
            [ /\.parseTickers\s/g, '.parse_tickers'],
            [ /\.parseTicker\s/g, '.parse_ticker'],
            [ /\.parseWsTicker\s/g, '.parse_ws_ticker'],
            [ /\.parseTimeframe\s/g, '.parse_timeframe'],
            [ /\.parseTimeInForce\s/g, '.parse_time_in_force'],
            [ /\.parseWsTimeInForce\s/g, '.parse_ws_time_in_force'],
            [ /\.parseTradesData\s/g, '.parse_trades_data'],
            [ /\.parseTrades\s/g, '.parse_trades'],
            [ /\.parseTrade\s/g, '.parse_trade'],
            [ /\.parseWsTrade\s/g, '.parse_ws_trade'],
            [ /\.parseTradingFees\s/g, '.parse_trading_fees'],
            [ /\.parseTradingFee\s/g, '.parse_trading_fee'],
            [ /\.parseTradingViewOHLCV\s/g, '.parse_trading_view_ohlcv'],
            [ /\.convertTradingViewToOHLCV\s/g, '.convert_trading_view_to_ohlcv'],
            [ /\.parseTransactions\s/g, '.parse_transactions'],
            [ /\.parseTransaction\s/g, '.parse_transaction'],
            [ /\.parseTransfers\s/g, '.parse_transfers'],
            [ /\.parseTransfer\s/g, '.parse_transfer'],
            [ /\.parseOrderBook\s/g, '.parse_order_book'],
            [ /\.parseBidsAsks\s/g, '.parse_bids_asks'],
            [ /\.parseBidAsk\s/g, '.parse_bid_ask'],
            [ /\.parseOpenInterests\s/g, '.parse_open_interests'],
            [ /\.parseOpenInterest\s/g, '.parse_open_interest'],
            [ /\.parseBidAsk\s/g, '.parse_bid_ask'],
            [ /\.parseOrders\s/g, '.parse_orders'],
            [ /\.parseOrderStatus\s/g, '.parse_order_status'],
            [ /\.parseOrder\s/g, '.parse_order'],
            [ /\.parseWsOrder\s/g, '.parse_ws_order'],
            [ /\.parseWsOrderTrade\s/g, '.parse_ws_order_trade'],
            [ /\.parseJson\s/g, '.parse_json'],
            [ /\.parseAccountPosition\s/g, '.parse_account_position' ],
            [ /\.parsePositionRisk\s/g, '.parse_position_risk' ],
            [ /\.parsePositions\s/g, '.parse_positions' ],
            [ /\.parsePosition\s/g, '.parse_position' ],
            [ /\.parseWsPosition\s/g, '.parse_ws_position' ],
            [ /\.parseIncome\s/g, '.parse_income' ],
            [ /\.parseIncomes\s/g, '.parse_incomes' ],
            [ /\.parseFundingRates\s/g, '.parse_funding_rates' ],
            [ /\.parseFundingRate\s/g, '.parse_funding_rate' ],
            [ /\.parseMarginModification\s/g, '.parse_margin_modification' ],
            [ /\.parseMarginMode\s/g, '.parse_margin_mode' ],
            [ /\.parseMarginModes\s/g, '.parse_margin_modes' ],
            [ /\.filterByArray\s/g, '.filter_by_array'],
            [ /\.filterByValueSinceLimit\s/g, '.filter_by_value_since_limit'],
            [ /\.filterBySymbolSinceLimit\s/g, '.filter_by_symbol_since_limit'],
            [ /\.filterByCurrencySinceLimit\s/g, '.filter_by_currency_since_limit'],
            [ /\.filterBySinceLimit\s/g, '.filter_by_since_limit'],
            [ /\.filterBySymbol\s/g, '.filter_by_symbol'],
            [ /\.getVersionString\s/g, '.get_version_string'],
            [ /\.checkRequiredArgument\s/g, '.check_required_argument'],
            [ /\.indexBy\s/g, '.index_by'],
            [ /\.sortBy\s/g, '.sort_by'],
            [ /\.sortBy2\s/g, '.sort_by_2'],
            [ /\.filterBy\s/g, '.filter_by'],
            [ /\.groupBy\s/g, '.group_by'],
            [ /\.marketSymbols\s/g, '.market_symbols'],
            [ /\.marketIds\s/g, '.market_ids'],
            [ /\.marketId\s/g, '.market_id'],
            [ /\.fetchFundingFee\s/g, '.fetch_funding_fee'],
            [ /\.fetchFundingFees\s/g, '.fetch_funding_fees'],
            [ /\.fetchTradingLimits\s/g, '.fetch_trading_limits'],
            [ /\.fetchTransactionFee\s/g, '.fetch_transaction_fee'],
            [ /\.fetchTransactionFees\s/g, '.fetch_transaction_fees'],
            [ /\.fetchTradingFees\s/g, '.fetch_trading_fees'],
            [ /\.fetchTradingFee\s/g, '.fetch_trading_fee'],
            [ /\.fetchOHLCVWs\s/g, '.fetch_ohlcv_ws'],
            [ /\.fetchFees\s/g, '.fetch_fees'],
            [ /\.fetchOHLCVC\s/g, '.fetch_ohlcvc'],
            [ /\.fetchOHLCV\s/g, '.fetch_ohlcv'],
            [ /\.buildOHLCVC\s/g, '.build_ohlcvc'],
            [ /\.fetchL2OrderBook\s/g, '.fetch_l2_order_book'],
            [ /\.fetchOrderBook\s/g, '.fetch_order_book'],
            [ /\.fetchMyTrades\s/g, '.fetch_my_trades'],
            [ /\.fetchOrderStatus\s/g, '.fetch_order_status'],
            [ /\.fetchOpenOrders\s/g, '.fetch_open_orders'],
            [ /\.fetchOpenOrder\s/g, '.fetch_open_order'],
            [ /\.fetchOrders\s/g, '.fetch_orders'],
            [ /\.fetchOrderTrades\s/g, '.fetch_order_trades'],
            [ /\.fetchOrder\s/g, '.fetch_order'],
            [ /\.fetchBalance\s/g, '.fetch_balance'],
            [ /\.fetchTotalBalance\s/g, '.fetch_total_balance'],
            [ /\.fetchUsedBalance\s/g, '.fetch_used_balance'],
            [ /\.fetchFreeBalance\s/g, '.fetch_free_balance'],
            [ /\.fetchPartialBalance\s/g, '.fetch_partial_balance'],
            [ /\.fetchPermissions\s/g, '.fetch_permissions'],
            [ /\.fetchBidsAsks\s/g, '.fetch_bids_asks'],
            [ /\.fetchTickers\s/g, '.fetch_tickers'],
            [ /\.fetchTicker\s/g, '.fetch_ticker'],
            [ /\.fetchCurrencies\s/g, '.fetch_currencies'],
            [ /\.fetchStatus\s/g, '.fetch_status'],
            [ /\.numberToString\s/g, '.number_to_string' ],
            [ /\.decimalToPrecision\s/g, '.decimal_to_precision'],
            [ /\.priceToPrecision\s/g, '.price_to_precision'],
            [ /\.amountToPrecision\s/g, '.amount_to_precision'],
            [ /\.amountToLots\s/g, '.amount_to_lots'],
            [ /\.feeToPrecision\s/g, '.fee_to_precision'],
            [ /\.currencyToPrecision\s/g, '.currency_to_precision'],
            [ /\.costToPrecision\s/g, '.cost_to_precision'],
            [ /\.commonCurrencyCode\s/g, '.common_currency_code'],
            [ /\.getDefaultOptions\s/g, '.get_default_options'],
            [ /\.loadAccounts\s/g, '.load_accounts'],
            [ /\.fetchAccounts\s/g, '.fetch_accounts'],
            [ /\.loadFees\s/g, '.load_fees'],
            [ /\.loadMarkets\s/g, '.load_markets'],
            [ /\.loadTimeDifference\s/g, '.load_time_difference'],
            [ /\.fetchMarkets\s/g, '.fetch_markets'],
            [ /\.fetchMarketLeverageTiers\s/g, '.fetch_market_leverage_tiers'],
            [ /\.fetchLeverageTiers\s/g, '.fetch_leverage_tiers'],
            [ /\.appendInactiveMarkets\s/g, '.append_inactive_markets'],
            [ /\.fetchCategories\s/g, '.fetch_categories'],
            [ /\.calculateFee\s/g, '.calculate_fee'],
            [ /\.createOrderRequest\s/g, '.create_order_request'],
            [ /\.createOrder\s/g, '.create_order'],
            [ /\.createPostOnlyOrder\s/g, '.create_post_only_order'],
            [ /\.createStopOrder\s/g, '.create_stop_order'],
            [ /\.createStopLimitOrder\s/g, '.create_stop_limit_order'],
            [ /\.createStopMarketOrder\s/g, '.create_stop_market_order'],
            [ /\.editLimitBuyOrder\s/g, '.edit_limit_buy_order'],
            [ /\.editLimitSellOrder\s/g, '.edit_limit_sell_order'],
            [ /\.editLimitOrder\s/g, '.edit_limit_order'],
            [ /\.editOrderRequest\s/g, '.edit_order_request'],
            [ /\.editOrder\s/g, '.edit_order'],
            [ /\.encodeURIComponent\s/g, '.encode_uri_component'],
            [ /\.throwExceptionOnError\s/g, '.throw_exception_on_error'],
            [ /\.handleAuthenticate\s/g, '.handle_authenticate'],
            [ /\.handleBalance\s/g, '.handle_balance'],
            [ /\.handleErrors\s/g, '.handle_errors'],
            [ /\.handleErrorMessage\s/g, '.handle_error_message'],
            [ /\.handleDeltas\s/g, '.handle_deltas'],
            [ /\.handleDelta\s/g, '.handle_delta'],
            [ /\.handleMessage\s/g, '.handle_message'],
            [ /\.handleMyTrade\s/g, '.handle_my_trade'],
            [ /\.handleOHLCV\s/g, '.handle_ohlcv'],
            [ /\.handleOrder\s/g, '.handle_order'],
            [ /\.handleOrderBook\s/g, '.handle_order_book'],
            [ /\.handlePing\s/g, '.handle_ping'],
            [ /\.handlePosition\s/g, '.handle_position'],
            [ /\.handlePositions\s/g, '.handle_positions'],
            [ /\.handleSubscription\s/g, '.handle_subscription'],
            [ /\.handleTicker\s/g, '.handle_ticker'],
            [ /\.handleTrades\s/g, '.handle_trades'],
            [ /\.handleWithdrawTagAndParams\s/g, '.handle_withdraw_tag_and_params'],
            [ /\.checkRequiredCredentials\s/g, '.check_required_credentials'],
            [ /\.checkRequiredDependencies\s/g, '.check_required_dependencies'],
            [ /\.checkAddress\s/g, '.check_address'],
            [ /\.unCamelCase\s/g, '.un_camel_case'],
            [ /\.convertTradingViewToOHLCV\s/g, '.convert_trading_view_to_ohlcv'],
            [ /\.convertOHLCVToTradingView\s/g, '.convert_ohlcv_to_trading_view'],
            [ /\.signBodyWithSecret\s/g, '.sign_body_with_secret'],
            [ /\.isJsonEncodedObject\s/g, '.is_json_encoded_object'],
            [ /\.setSandboxMode\s/g, '.set_sandbox_mode'],
            [ /\.checkProxySettings\s/g, '.check_proxy_settings'],
            [ /\.getExchangePropAllCase\s/g, '.get_exchange_prop_all_case'],
            [ /\.setExchangePropAllCase\s/g, '.set_exchange_prop_all_case'],
            [ /\.getProperty\s/g, '.get_property'],
            [ /\.safeProp\s/g, '.safe_prop'],
            [ /\.safeProp2\s/g, '.safe_prop_2'],
            [ /\.safeCurrencyCode\s/g, '.safe_currency_code'],
            [ /\.safeCurrency\s/g, '.safe_currency'],
            [ /\.safeSymbol\s/g, '.safe_symbol'],
            [ /\.safeMarket\s/g, '.safe_market'],
            [ /\.safeMarketStructure\s/g, '.safe_market_structure'],
            [ /\.safeOrder\s/g, '.safe_order'],
            [ /\.safeTicker\s/g, '.safe_ticker'],
            [ /\.roundTimeframe\s/g, '.round_timeframe'],
            [ /\.calculateRateLimiterCost\s/g, '.calculate_rate_limiter_cost' ],
            [ /\.findBroadlyMatchedKey\s/g, '.find_broadly_matched_key' ],
            [ /\.throwBroadlyMatchedException\s/g, '.throw_broadly_matched_exception' ],
            [ /\.throwExactlyMatchedException\s/g, '.throw_exactly_matched_exception' ],
            [ /\.getNetwork\s/g, '.get_network' ],
            [ /\.findTimeframe\s/g, '.find_timeframe'],
            [ /\.getListFromObjectValues\s/g, '.get_list_from_object_values'],
            [ /\.getSymbolsForMarketType\s/g, '.get_symbols_for_market_type'],
            [ /\.requireSymbolsForMultiSubscription\s/g, '.require_symbols_for_multi_subscription'],
            [ /errorHierarchy/g, 'error_hierarchy'],
            [ /\.base16ToBinary/g, '.base16_to_binary'],
            [ /\'use strict\';?\s+/g, '' ],
            [ /\.urlencodeNested\s/g, '.urlencode_nested' ],
            [ /\.urlencodeWithArrayRepeat\s/g, '.urlencode_with_array_repeat' ],
            [ /\.call\s*\(this, /g, '(' ],
            [ /\.getSupportedMapping\s/g, '.get_supported_mapping'],
            [ /\.fetchBorrowRates\s/g, '.fetch_borrow_rates'],
            [ /\.fetchBorrowRate\s/g, '.fetch_borrow_rate'],
            [ /\.handleMarketTypeAndParams\s/g, '.handle_market_type_and_params'],
            [ /\.checkOrderArguments\s/g, '.check_order_arguments'],
            [ /\.isPostOnly\s/g, '.is_post_only'],
            [ /\.reduceFeesByCurrency\s/g, '.reduce_fees_by_currency'],
            [ /\.omitZero\s/g, '.omit_zero'],
            [ /\.afterConstruct\s/g, '.after_construct'],
            [ /\.networkCodeToId\s/g, '.network_code_to_id'],
            [ /\.networkIdToCode\s/g, '.network_id_to_code'],
            [ /\.defaultNetworkCode\s/g, '.default_network_code'],
            [ /\.selectNetworkCodeFromUnifiedNetworks\s/g, '.select_network_code_from_unified_networks'],
            [ /\.selectNetworkIdFromRawNetworks\s/g, '.select_network_id_from_raw_networks'],
            [ /\.selectNetworkKeyFromNetworks\s/g, '.select_network_key_from_networks'],
            [ /\.createNetworksByIdObject\s/g, '.create_networks_by_id_object'],
            [ /\.invertFlatStringDictionary\s/g, '.invert_flat_string_dictionary'],
            [ /\.safeCurrencyStructure\s/g, '.safe_currency_structure'],
            [ /\.isTickPrecision\s/g, '.is_tick_precision'],
            [ /\.isDecimalPrecision\s/g, '.is_decimal_precision'],
            [ /\.isSignificantPrecision\s/g, '.is_significant_precision'],
            [ /\.filterByLimit\s/g, '.filter_by_limit'],
            [ /\.fetchTime\s/g, '.fetch_time'],
            [ /\.handleOptionAndParams\s/g, '.handle_option_and_params'],
            [ /\.fetchRestOrderBookSafe\s/g, '.fetch_rest_order_book_safe'],
            [ /\.customParseBidAsk\s/g, '.custom_parse_bid_ask'],
            [ /\.customParseOrderBook\s/g, '.custom_parse_order_book'],
            [ /\.filterByArrayPositions\s/g, '.filter_by_array_positions'],
            [ /\.handleTriggerPrices\s/g, '.handle_trigger_prices'],
            [ /\.handleMaxEntriesPerRequestAndParams\s/g, '.handle_max_entries_per_request_and_params'],
            [ /\.safeDeterministicCall\s/g, '.safe_deterministic_call'],
            [ /\.fetchPaginatedCallDynamic\s/g, '.fetch_paginated_call_dynamic'],
            [ /\.fetchPaginatedCallDeterministic\s/g, '.fetch_paginated_call_deterministic'],
            [ /\.fetchPaginatedCallCursor\s/g, '.fetch_paginated_call_cursor'],
            [ /\.removeRepeatedElementsFromArray\s/g, '.remove_repeated_elements_from_array'],
            [ /\.stringToCharsArray\s/g, '.string_to_chars_array'],
            [ /\.handleUntilOption\s/g, '.handle_until_option'],
            [ /\.parseToNumeric\s/g, '.parse_to_numeric'],
            [ /\.checkConflictingProxies\s/g, '.check_conflicting_proxies'],
            [ /\.parseMarket\s/g, '.parse_market'],
            [ /\.isRoundNumber\s/g, '.is_round_number'],
            [ /\.getDescribeForExtendedWsExchange\s/g, '.get_describe_for_extended_ws_exchange'],
            [ /\.watchMultiple\s/g, '.watch_multiple'],
            [ /\.intToBase16\s/g, '.int_to_base16'],
<<<<<<< HEAD
            [ /\.convertExpireDate\s/g, '.convert_expire_date'],
            [ /\.convertMarketIdExpireDate\s/g, '.convert_market_id_expire_date'],
            [ /\.convertExpireDateToMarketIdDate\s/g, '.convert_expire_date_to_market_id_date'],
=======
            [ /\.handleParamString\s/g, '.handle_param_string'],
            [ /\.fetchIsolatedBorrowRates\s/g, '.fetch_isolated_borrow_rates'],
>>>>>>> c0a89998
            [ /\ssha(1|256|384|512)([,)])/g, ' \'sha$1\'$2'], // from js imports to this
            [ /\s(md5|secp256k1|ed25519|keccak)([,)])/g, ' \'$1\'$2'], // from js imports to this

        ].concat(this.getTypescriptRemovalRegexes())
    }

    getPythonRegexes () {

        return [
            [ /Array\.isArray\s*\(([^\)]+)\)/g, 'isinstance($1, list)' ],
            [ /Number\.isInteger\s*\(([^\)]+)\)/g, 'isinstance($1, int)' ],
            [ /([^\(\s]+)\s+instanceof\s+String/g, 'isinstance($1, str)' ],
            [ /([^\(\s]+)\s+instanceof\s+([^\)\s]+)/g, 'isinstance($1, $2)' ],

            // convert javascript primitive types to python ones
            [ /(^\s+(?:let|const|var)\s+\w+:\s+)string/mg, '$1str' ],
            [ /(^\s+(?:let|const|var)\s+\w+:\s+)Dict/mg, '$1dict' ], // remove from now
            // [ /(^\s+(?:let|const|var)\s+\w+:\s+)Int/mg, '$1int' ], // remove from now
            // [ /(^\s+(?:let|const|var)\s+\w+:\s+)Number/mg, '$1float' ], // remove from now
            [ /(^\s+(?:let|const|var)\s+\w+:\s+)any/mg, '$1Any' ], // remove from now

            [ /typeof\s+([^\s\[]+)(?:\s|\[(.+?)\])\s+\=\=\=?\s+\'undefined\'/g, '$1[$2] is None' ],
            [ /typeof\s+([^\s\[]+)(?:\s|\[(.+?)\])\s+\!\=\=?\s+\'undefined\'/g, '$1[$2] is not None' ],
            [ /typeof\s+([^\s]+)\s+\=\=\=?\s+\'undefined\'/g, '$1 is None' ],
            [ /typeof\s+([^\s]+)\s+\!\=\=?\s+\'undefined\'/g, '$1 is not None' ],
            [ /typeof\s+(.+?)\s+\=\=\=?\s+\'undefined\'/g, '$1 is None' ],
            [ /typeof\s+(.+?)\s+\!\=\=?\s+\'undefined\'/g, '$1 is not None' ],

            [ /typeof\s+([^\s\[]+)(?:\s|\[(.+?)\])\s+\=\=\=?\s+\'number\'/g, "isinstance($1[$2], numbers.Real)" ],
            [ /typeof\s+([^\s\[]+)(?:\s|\[(.+?)\])\s+\!\=\=?\s+\'number\'/g, "(not isinstance($1[$2], numbers.Real))" ],
            [ /typeof\s+([^\s]+)\s+\=\=\=?\s+\'number\'/g, "isinstance($1, numbers.Real)" ],
            [ /typeof\s+([^\s]+)\s+\=\=\=?\s+\'boolean\'/g, "isinstance($1, bool)" ],
            [ /typeof\s+([^\s]+)\s+\!\=\=?\s+\'number\'/g, "(not isinstance($1, numbers.Real))" ],
            [ /typeof\s+([^\s]+)\s+\!\=\=?\s+\'boolean\'/g, "(not isinstance($1, bool))" ],

            [ /([^\s\[]+)(?:\s|\[(.+?)\])\s+\=\=\=?\s+undefined/g, '$1[$2] is None' ],
            [ /([^\s\[]+)(?:\s|\[(.+?)\])\s+\!\=\=?\s+undefined/g, '$1[$2] is not None' ],
            [ /([^\s]+)\s+\=\=\=?\s+undefined/g, '$1 is None' ],
            [ /([^\s]+)\s+\!\=\=?\s+undefined/g, '$1 is not None' ],
            [ /(.+?)\s+\=\=\=?\s+undefined/g, '$1 is None' ],
            [ /(.+?)\s+\!\=\=?\s+undefined/g, '$1 is not None' ],
            //
            // too broad, have to rewrite these cause they don't work
            //
            // [ /([^\s]+)\s+\=\=\=?\s+true/g, 'isinstance($1, bool) and ($1 is True)' ],
            // [ /([^\s]+)\s+\!\=\=?\s+true/g, 'isinstance($1, bool) and ($1 is not True)' ],
            // [ /([^\s]+)\s+\=\=\=?\s+false/g, 'isinstance($1, bool) and ($1 is False)' ],
            // [ /([^\s]+)\s+\!\=\=?\s+false/g, 'isinstance($1, bool) and ($1 is not False)' ],

            [ /typeof\s+([^\s\[]+)(?:\s|\[(.+?)\])\s+\=\=\=?\s+\'string\'/g, 'isinstance($1[$2], str)' ],
            [ /typeof\s+([^\s\[]+)(?:\s|\[(.+?)\])\s+\!\=\=?\s+\'string\'/g, 'not isinstance($1[$2], str)' ],
            [ /typeof\s+([^\s]+)\s+\=\=\=?\s+\'string\'/g, 'isinstance($1, str)' ],
            [ /typeof\s+([^\s]+)\s+\!\=\=?\s+\'string\'/g, 'not isinstance($1, str)' ],

            [ /typeof\s+([^\s\[]+)(?:\s|\[(.+?)\])\s+\=\=\=?\s+\'object\'/g, 'isinstance($1[$2], dict)' ],
            [ /typeof\s+([^\s\[]+)(?:\s|\[(.+?)\])\s+\!\=\=?\s+\'object\'/g, 'not isinstance($1[$2], dict)' ],
            [ /typeof\s+([^\s]+)\s+\=\=\=?\s+\'object\'/g, 'isinstance($1, dict)' ],
            [ /typeof\s+([^\s]+)\s+\!\=\=?\s+\'object\'/g, 'not isinstance($1, dict)' ],
            [ /typeof\s+([^\s]+)\s+\=\=\=?\s+\'function\'/g, 'callable($1)' ],
            [ /typeof\s+([^\s]+)\s+\!\=\=?\s+\'function\'/g, 'not callable($1)' ],

            [ /undefined/g, 'None' ],
            [ /\=\=\=?/g, '==' ],
            [ /\!\=\=?/g, '!=' ],
            [ /this\.stringToBinary\s*\((.*)\)/g, '$1' ],
            [ /\.shift\s*\(\)/g, '.pop(0)' ],
            // beware of .reverse() in python, because opposed to JS, python does in-place, so 
            // only cases like `x = x.reverse ()` should be transpiled, which will resul as 
            // `x.reverse()` in python. otherwise, if transpiling `x = y.reverse()`, then the
            // left side `x = `will be removed and only `y.reverse()` will end up in python
            [ /\s+(\w+)\s\=\s(.*?)\.reverse\s\(/g, '$2.reverse(' ], 
            [ /Number\.MAX_SAFE_INTEGER/g, 'float(\'inf\')'],
            [ /function\s*(\w+\s*\([^)]+\))\s*{/g, 'def $1:'],
            // [ /\.replaceAll\s*\(([^)]+)\)/g, '.replace($1)' ], // still not a part of the standard
            [ /replaceAll\s*/g, 'replace'],
            [ /assert\s*\((.+)\);/g, 'assert $1'],
            [ /Promise\.all\s*\(([^\)]+)\)/g, 'asyncio.gather(*$1)' ],
            [ /Precise\.stringAdd\s/g, 'Precise.string_add' ],
            [ /Precise\.stringMul\s/g, 'Precise.string_mul' ],
            [ /Precise\.stringDiv\s/g, 'Precise.string_div' ],
            [ /Precise\.stringSub\s/g, 'Precise.string_sub' ],
            [ /Precise\.stringAbs\s/g, 'Precise.string_abs' ],
            [ /Precise\.stringNeg\s/g, 'Precise.string_neg' ],
            [ /Precise\.stringMod\s/g, 'Precise.string_mod' ],
            [ /Precise\.stringEquals\s/g, 'Precise.string_equals' ],
            [ /Precise\.stringEq\s/g, 'Precise.string_eq' ],
            [ /Precise\.stringMin\s/g, 'Precise.string_min' ],
            [ /Precise\.stringMax\s/g, 'Precise.string_max' ],
            [ /Precise\.stringGt\s/g, 'Precise.string_gt' ],
            [ /Precise\.stringGe\s/g, 'Precise.string_ge' ],
            [ /Precise\.stringLt\s/g, 'Precise.string_lt' ],
            [ /Precise\.stringLe\s/g, 'Precise.string_le' ],
            [ /\.padEnd\s/g, '.ljust'],
            [ /\.padStart\s/g, '.rjust' ],

        // insert common regexes in the middle (critical)
        ].concat (this.getCommonRegexes ()).concat ([

            // [ /this\.urlencode\s/g, '_urlencode.urlencode ' ], // use self.urlencode instead
            [ /([a-zA-Z0-9_]+) in this(:?[^.])/g, 'hasattr(self, $1)$2' ],
            // [ /this\[[a-zA-Z0-9_]+\]/g, 'getattr(self, $1)' ],
            [ /this\[([a-zA-Z0-9_]+)\] = (.*?);/g, 'setattr(self, $1, $2)' ],
            [ /this\./g, 'self.' ],
            [ /([^a-zA-Z\'])this([^a-zA-Z])/g, '$1self$2' ],
            [ /\[\s*([^\]]+)\s\]\s=/g, '$1 =' ],
            [ /(^|[^a-zA-Z0-9_])(?:let|const|var)\s\[\s*([^\]]+)\s\]/g, '$1$2' ],
            [ /(^|[^a-zA-Z0-9_])(?:let|const|var)\s\{\s*([^\}]+)\s\}\s\=\s([^\;]+)/g, '$1$2 = (lambda $2: ($2))(**$3)' ],
            [ /(^|[^a-zA-Z0-9_])(?:let|const|var)\s/g, '$1' ],
            [ /Object\.keys\s*\((.*)\)\.length/g, '$1' ],
            [ /Object\.keys\s*\((.*)\)/g, 'list($1.keys())' ],
            [ /Object\.values\s*\((.*)\)/g, 'list($1.values())' ],
            [ /\[([^\]]+)\]\.join\s*\(([^\)]+)\)/g, "$2.join([$1])" ],
            [ /hash \(([^,]+)\, \'(sha[0-9])\'/g, "hash($1, '$2'" ],
            [ /hmac \(([^,]+)\, ([^,]+)\, \'(md5)\'/g, 'hmac($1, $2, hashlib.$3' ],
            [ /hmac \(([^,]+)\, ([^,]+)\, \'(sha[0-9]+)\'/g, 'hmac($1, $2, hashlib.$3' ],
            [ /throw new ([\S]+) \((.*)\)/g, 'raise $1($2)'],
            [ /throw ([\S]+)/g, 'raise $1'],
            [ /try {/g, 'try:'],
            [ /\}\s+catch \(([\S]+)\) {/g, 'except Exception as $1:'],
            [ /([\s\(])extend(\s)/g, '$1self.extend$2' ],
            [ /\} else if/g, 'elif' ],
            [ /else if/g, 'elif' ],
            [ /if\s+\((.*)\)\s+\{/g, 'if $1:' ],
            [ /if\s+\((.*)\)\s*[\n]/g, "if $1:\n" ],
            [ /\}\s*else\s*\{/g, 'else:' ],
            [ /else\s*[\n]/g, "else:\n" ],
            [ /for\s+\(([a-zA-Z0-9_]+)\s*=\s*([^\;\s]+\s*)\;[^\<\>\=]+(?:\<=|\>=|<|>)\s*(.*)\.length\s*\;[^\)]+\)\s*{/g, 'for $1 in range($2, len($3)):'],
            [ /for\s+\(([a-zA-Z0-9_]+)\s*=\s*([^\;\s]+\s*)\;[^\<\>\=]+(?:\<=|\>=|<|>)\s*(.*)\s*\;[^\)]+\)\s*{/g, 'for $1 in range($2, $3):'],
            [ /\s\|\|\s/g, ' or ' ],
            [ /\s\&\&\s/g, ' and ' ],
            [ /\!([^\s\='"])/g, 'not $1'],
            [ /\.push\s*\(([\s\S]+?)\);/g, '.append($1);' ],
            [ /^(\s*}\s*$)+/gm, '' ],
            [ /\;(\s+?\/\/.+?)/g, '$1' ],
            [ /\;$/gm, '' ],
            [ /\.toUpperCase\s*/g, '.upper' ],
            [ /\.toLowerCase\s*/g, '.lower' ],
            [ /\.startsWith\s*/g, '.startswith' ],
            [ /\.endsWith\s*/g, '.endswith' ],
            [ /\.trim\s*/g, '.strip' ],
            [ /(\b)String(\b)/g, '$1str$2'],
            [ /JSON\.stringify\s*/g, 'json.dumps' ],
            [ /JSON\.parse\s*/g, "json.loads" ],
            // [ /([^\(\s]+)\.includes\s+\(([^\)]+)\)/g, '$2 in $1' ],
            // [ /\'%([^\']+)\'\.sprintf\s*\(([^\)]+)\)/g, "'{:$1}'.format($2)" ],
            [ /([^\s]+)\.toFixed\s*\(([0-9]+)\)/g, "format($1, '.$2f')" ],
            [ /([^\s]+)\.toFixed\s*\(([^\)]+)\)/g, "format($1, '.' + str($2) + 'f')" ],
            [ /parseFloat\s*/g, 'float'],
            [ /parseInt\s*/g, 'int'],
            [ /self\[([^\]+]+)\]/g, 'getattr(self, $1)' ],
            [ /Math\.floor\s*\(([^\)]+)\)/g, 'int(math.floor($1))' ],
            [ /Math\.abs\s*\(([^\)]+)\)/g, 'abs($1)' ],
            [ /Math\.pow\s*\(([^\)]+)\)/g, 'math.pow($1)' ],
            [ /Math\.round\s*\(([^\)]+)\)/g, 'int(round($1))' ],
            [ /Math\.ceil\s*\(([^\)]+)\)/g, 'int(math.ceil($1))' ],
            [ /Math\.log/g, 'math.log' ],
            [ /([a-zA-Z0-9_\.]*\([^\)]+\)|[^\s]+)\s+\?\s*([^\:]+)\s+\:\s*([^\n]+)/g, '$2 if $1 else $3'],
            [ /([^\s]+)\.slice \(([^\,\)]+)\,\s?([^\)]+)\)/g, '$1[$2:$3]' ],
            [ /([^\s]+)\.slice \(([^\)\:]+)\)/g, '$1[$2:]' ],
            [ /([^\s(:]+)\.length/g, 'len($1)' ],
            [ /(^|\s)\/\//g, '$1#' ],
            [ /([^\n\s]) #/g, '$1  #' ],   // PEP8 E261
            [ /\.indexOf/g, '.find'],
            [ /(\s|\()true/g, '$1True'],
            [ /(\s|\()false/g, '$1False'],
            [ /([^\s]+\s*\(\))\.toString\s+\(\)/g, 'str($1)' ],
            [ /([^\s]+)\.toString \(\)/g, 'str($1)' ],
            [ /([^\s]+)\.join\s*\(\s*([^\)\[\]]+?)\s*\)/g, '$2.join($1)' ],
            [ /Math\.(max|min)\s/g, '$1' ],
            [ / = new /g, ' = ' ], // python does not have a 'new' keyword
            [ /console\.log\s/g, 'print' ],
            [ /process\.exit\s+/g, 'sys.exit' ],
            [ /(while \(.*\)) {/, '$1\:' ], // While loops replace bracket with :
            [ /([^:+=\/\*\s-]+) \(/g, '$1(' ], // PEP8 E225 remove whitespaces before left ( round bracket
            [ /\sand\(/g, ' and (' ],
            [ /\sor\(/g, ' or (' ],
            [ /\snot\(/g, ' not (' ],
            [ /\[ /g, '[' ],              // PEP8 E201 remove whitespaces after left [ square bracket
            [ /\{ /g, '{' ],              // PEP8 E201 remove whitespaces after left { bracket
            [ /(?<=[^\s#]) \]/g, ']' ],    // PEP8 E202 remove whitespaces before right ] square bracket
            [ /(?<=[^\s#]) \}/g, '}' ],    // PEP8 E202 remove whitespaces before right } bracket
            [ /([^a-z])(elif|if|or|else)\(/g, '$1$2 \(' ], // a correction for PEP8 E225 side-effect for compound and ternary conditionals
            [ /\!\=\sTrue/g, 'is not True' ], // a correction for PEP8 E712, it likes "is not True", not "!= True"
            [ /\=\=\sTrue/g, 'is True' ], // a correction for PEP8 E712, it likes "is True", not "== True"
            [ /\sdelete\s/g, ' del ' ],
            [ /(?<!#.+)null/, 'None' ],
            [ /\/\*\*/, '\"\"\"' ], // Doc strings
            [ / \*\//, '\"\"\"' ], // Doc strings
            [ /\[([^\[\]]*)\]\{@link (.*)\}/g, '`$1 <$2>`' ], // docstring item with link
            [ /\s+\* @method/g, '' ], // docstring @method
            [ /(\s+) \* @description (.*)/g, '$1$2' ], // docstring description
            [ /\s+\* @name .*/g, '' ], // docstring @name
            [ /(\s+) \* @see( .*)/g, '$1:see:$2' ], // docstring @see
            [ /(\s+ \* @(param|returns) {[^}]*)string(\[\])?([^}]*}.*)/g, '$1str$3$4' ], // docstring type conversion
            [ /(\s+ \* @(param|returns) {[^}]*)object(\[\])?([^}]*}.*)/g, '$1dict$3$4' ], // docstring type conversion
            [ /(\s+) \* @returns ([^\{])/g, '$1:returns: $2' ], // docstring return
            [ /(\s+) \* @returns \{(.+)\}/g, '$1:returns $2:' ], // docstring return
            [ /(\s+ \* @param \{[\]\[\|a-zA-Z]+\} )([a-zA-Z0-9_-]+)\.([a-zA-Z0-9_-]+) (.*)/g, '$1$2[\'$3\'] $4' ], // docstring params.anything
            [ /(\s+) \* @([a-z]+) \{([\]\[a-zA-Z\|]+)\} ([a-zA-Z0-9_\-\.\[\]\']+)/g, '$1:$2 $3 $4:' ], // docstring param
        ])
    }

    getPython2Regexes () {
        return [
            [ /await\s+asyncio\.gather\(\*(.+)\)/g, '$1' ], // remove line entirely
            [ /(\s)await(\s)/g, '$1' ]
        ]
    }

    getPHPSyncRegexes () {
        return [
            [ /Async\\await\(Promise\\all\((.+)\)\)/g, '$1' ], // remove line entirely
            // delete await, the following regex does not pick up multiline await calls
            [ /\bAsync\\await\((.+)\);/g, '$1;' ],
            // hence the following regex is added with a dotAll modifier 's'
            // and a non greedy match for the calls not picked up by the previous regex
            [ /\bAsync\\await\((.+?)\);/gs, '$1;' ],
            [ /\byield(?: from)?\s+/g, '' ], // delete yield from
        ]
    }

    getPHPRegexes () {
        return [
            //
            // Curly-braces are used for both dictionaries in the code as well as for the url-imploded params.
            // For example: https://github.com/ccxt/ccxt/wiki/Manual#implicit-api-methods
            //
            // There's a conflict between the curly braces that have to be converted from dictionaries to PHP-arrays and
            // the curly braces used for url-imploded params that should not be touched.
            //
            // The transpiler takes all non-spaced strings in curly braces {likeThis} and converts them to ~likeThis~.
            // That is done to avoid changing the curly braces into the array() in PHP.
            // This way we protect the url-imploded params from being touched by the regexes that will follow.
            // That conversion is done first-thing, at the very early stage of transpilation.
            // The regexes are applied in the order they're listed, top-down.
            //
            // A dictionary in curly braces will never have those curly braces attached to the contents of the dictionary.
            // There will always be a space like { 'a': b, 'c': d }.
            // Hence, the remaining non-converted curly-brace dictionaries will have to be converted to arrays in PHP.
            // That is done in the middle of the transpilation process.
            //
            // The last step is to convert those "saved embedded/imploded url-params substitutions" from ~likeThis~ back to {likeThis}.
            // That is done at the very last regex steps.
            // All of that is a workaround for PHP-arrays vs dictionaries vs url-imploded params in other langs.
            //
            [ /\{([\]\[\|a-zA-Z0-9_-]+?)\}/g, '~$1~' ], // resolve the "arrays vs url params" conflict (both are in {}-brackets)
            [ /\[([^\]\[]*)\]\{(@link .*)\}/g, '~$2 $1~' ], // docstring item with link
            [ /\s+\* @method/g, '' ], // docstring @method
            [ /(\s+)\* @description (.*)/g, '$1\* $2' ], // docstring description
            [ /\s+\* @name .*/g, '' ], // docstring @name
            [ /(\s+)\* @returns/g, '$1\* @return' ], // docstring return
            [ /\!Array\.isArray\s*\(([^\)]+)\)/g, "gettype($1) !== 'array' || array_keys($1) !== array_keys(array_keys($1))" ],
            [ /Array\.isArray\s*\(([^\)]+)\)/g, "gettype($1) === 'array' && array_keys($1) === array_keys(array_keys($1))" ],
            [ /Number\.isInteger\s*\(([^\)]+)\)/g, "is_int($1)" ],
            [ /([^\(\s]+)\s+instanceof\s+String/g, 'is_string($1)' ],
            // we want to remove type hinting variable lines
            [ /^\s+(?:let|const|var)\s+\w+:\s+(?:Str|Int|Num|MarketType|string|number|Dict|any);\n/mg, '' ],
            [ /(^|[^a-zA-Z0-9_])(let|const|var)(\s+\w+):\s+(?:Str|Int|Num|Bool|Market|Currency|string|number|Dict|any)(\s+=\s+[\w+\{}])/g, '$1$2$3$4' ],

            [ /typeof\s+([^\s\[]+)(?:\s|\[(.+?)\])\s+\=\=\=?\s+\'undefined\'/g, '$1[$2] === null' ],
            [ /typeof\s+([^\s\[]+)(?:\s|\[(.+?)\])\s+\!\=\=?\s+\'undefined\'/g, '$1[$2] !== null' ],
            [ /typeof\s+([^\s]+)\s+\=\=\=?\s+\'undefined\'/g, '$1 === null' ],
            [ /typeof\s+([^\s]+)\s+\!\=\=?\s+\'undefined\'/g, '$1 !== null' ],
            [ /typeof\s+(.+?)\s+\=\=\=?\s+\'undefined\'/g, '$1 === null' ],
            [ /typeof\s+(.+?)\s+\!\=\=?\s+\'undefined\'/g, '$1 !== null' ],

            [ /([^\s\[]+)(?:\s|\[(.+?)\])\s+\=\=\=?\s+undefined/g, '$1[$2] === null' ],
            [ /([^\s\[]+)(?:\s|\[(.+?)\])\s+\!\=\=?\s+undefined/g, '$1[$2] !== null' ],
            [ /([^\s]+)\s+\=\=\=?\s+undefined/g, '$1 === null' ],
            [ /([^\s]+)\s+\!\=\=?\s+undefined/g, '$1 !== null' ],
            [ /(.+?)\s+\=\=\=?\s+undefined/g, '$1 === null' ],
            [ /(.+?)\s+\!\=\=?\s+undefined/g, '$1 !== null' ],

            [ /typeof\s+([^\s\[]+)(?:\s|\[(.+?)\])\s+\=\=\=?\s+\'string\'/g, "gettype($1[$2]) === 'string'" ],
            [ /typeof\s+([^\s\[]+)(?:\s|\[(.+?)\])\s+\!\=\=?\s+\'string\'/g, "gettype($1[$2]) !== 'string'" ],
            [ /typeof\s+([^\s]+)\s+\=\=\=?\s+\'string\'/g, "gettype($1) === 'string'" ],
            [ /typeof\s+([^\s]+)\s+\!\=\=?\s+\'string\'/g, "gettype($1) !== 'string'" ],

            [ /typeof\s+([^\s\[]+)(?:\s|\[(.+?)\])\s+\=\=\=?\s+\'object\'/g, "gettype($1[$2]) === 'array'" ],
            [ /typeof\s+([^\s\[]+)(?:\s|\[(.+?)\])\s+\!\=\=?\s+\'object\'/g, "gettype($1[$2]) !== 'array'" ],
            [ /typeof\s+([^\s]+)\s+\=\=\=?\s+\'object\'/g, "gettype($1) === 'array'" ],
            [ /typeof\s+([^\s]+)\s+\!\=\=?\s+\'object\'/g, "gettype($1) !== 'array'" ],
            [ /typeof\s+([^\s]+)\s+\=\=\=?\s+\'function\'/g, "is_callable($1)" ],
            [ /typeof\s+([^\s]+)\s+\=\=\=?\s+\'boolean\'/g, "is_bool($1)" ],
            [ /typeof\s+([^\s]+)\s+\!\=\=?\s+\'function\'/g, "!is_callable($1)" ],
            [ /typeof\s+([^\s]+)\s+\!\=\=?\s+\'boolean\'/g, "!is_bool($1)" ],

            [ /typeof\s+([^\s\[]+)(?:\s|\[(.+?)\])\s+\=\=\=?\s+\'number\'/g, "(is_float($1[$2]) || is_int($1[$2]))" ], // same as above but for number
            [ /typeof\s+([^\s\[]+)(?:\s|\[(.+?)\])\s+\!\=\=?\s+\'number\'/g, "!(is_float($1[$2]) || is_int($1[$2]))" ],
            [ /typeof\s+([^\s]+)\s+\=\=\=?\s+\'number\'/g, "(is_float($1) || is_int($1))" ],
            [ /typeof\s+([^\s]+)\s+\!\=\=?\s+\'number\'/g, "!(is_float($1) || is_int($1))" ],

            [ /undefined/g, 'null' ],
            [ /\} else if/g, '} elseif' ],
            [ /this\.extend\s/g, 'array_merge' ],
            [ /this\.stringToBinary\s*\((.*)\)/g, '$1' ],
            [ /this\.stringToBase64\s/g, 'base64_encode' ],
            [ /this\.binaryToBase16\s/g, 'bin2hex' ],
            [ /this\.base64ToBinary\s/g, 'base64_decode' ],
            [ /this\.base64ToString\s/g, 'base64_decode' ],
            [ /Promise\.all\s*\(([^\)]+)\)/g, 'Promise\\all($1)' ],
            // deepExtend is commented for PHP because it does not overwrite linear arrays
            // a proper \ccxt\Exchange::deep_extend() base method is implemented instead
            // [ /this\.deepExtend\s/g, 'array_replace_recursive'],
            [ /(\w+)\.shift\s*\(\)/g, 'array_shift($1)' ],
            [ /(\w+)\.reverse\s*\(\)/g, 'array_reverse($1)' ], // see comment in python .reverse()
            [ /(\w+)\.pop\s*\(\)/g, 'array_pop($1)' ],
            [ /Number\.MAX_SAFE_INTEGER/g, 'PHP_INT_MAX' ],
            [ /Precise\.stringAdd\s/g, 'Precise::string_add' ],
            [ /Precise\.stringDiv\s/g, 'Precise::string_div' ],
            [ /Precise\.stringMul\s/g, 'Precise::string_mul' ],
            [ /Precise\.stringSub\s/g, 'Precise::string_sub' ],
            [ /Precise\.stringAbs\s/g, 'Precise::string_abs' ],
            [ /Precise\.stringNeg\s/g, 'Precise::string_neg' ],
            [ /Precise\.stringMod\s/g, 'Precise::string_mod' ],
            [ /Precise\.stringEquals\s/g, 'Precise::string_equals' ],
            [ /Precise\.stringEq\s/g, 'Precise::string_eq' ],
            [ /Precise\.stringMin\s/g, 'Precise::string_min' ],
            [ /Precise\.stringMax\s/g, 'Precise::string_max' ],
            [ /Precise\.stringGt\s/g, 'Precise::string_gt' ],
            [ /Precise\.stringGe\s/g, 'Precise::string_ge' ],
            [ /Precise\.stringLt\s/g, 'Precise::string_lt' ],
            [ /Precise\.stringLe\s/g, 'Precise::string_le' ],
            [ /(\w+)\.padEnd\s*\(([^,]+),\s*([^)]+)\)/g, 'str_pad($1, $2, $3, STR_PAD_RIGHT)' ],
            [ /(\w+)\.padStart\s*\(([^,]+),\s*([^)]+)\)/g, 'str_pad($1, $2, $3, STR_PAD_LEFT)' ],

        // insert common regexes in the middle (critical)
        ].concat (this.getCommonRegexes ()).concat ([

            [ /([a-zA-Z0-9_]+) in this(:?[^.])/g, 'property_exists($this, $1)$2' ],
            [ /\(this,/g, '($this,' ],
            [ /this\./g, '$this->' ],
            [ / this;/g, ' $this;' ],
            [ /([^'])this_\./g, '$1$this_->' ],
            [ /([^'])\{\}/g, '$1array()' ],
            [ /([^'])\[\]/g, '$1array()' ],

        // add {}-array syntax conversions up to 20 levels deep on the same line
        ]).concat ([ ... Array (20) ].map (x => [ /\{([^\n\}]+)\}/g, 'array($1)' ] )).concat ([
            [ /\[\s*([^\]]+)\s\]\s=/g, 'list($1) =' ],
            [ /(^|[^a-zA-Z0-9_])(?:let|const|var)\s\[\s*([^\]]+)\s\]/g, '$1list($2)' ],
            [ /(^|[^a-zA-Z0-9_])(?:let|const|var)\s\{\s*([^\}]+)\s\}/g, '$1array_values(list($2))' ],
            [ /(^|[^a-zA-Z0-9_])(?:let|const|var)\s/g, '$1' ],
            [ /Object\.keys\s*\((.*)\)\.length/g, '$1' ],
            [ /Object\.keys\s*\((.*)\)/g, 'is_array($1) ? array_keys($1) : array()' ],
            [ /Object\.values\s*\((.*)\)/g, 'is_array($1) ? array_values($1) : array()' ],
            [ /([^\s]+\s*\(\))\.toString \(\)/g, '(string) $1' ],
            [ /([^\s]+)\.toString \(\)/g, '(string) $1' ],
            [ /throw new Error \((.*)\)/g, 'throw new \\Exception($1)' ],
            [ /throw new ([\S]+) \((.*)\)/g, 'throw new $1($2)' ],
            [ /throw ([\S]+)\;/g, 'throw $$$1;' ],
            [ '([^a-z]+) (' + Object.keys (errors).join ('|') + ')([^\\s])', "$1 '\\\\ccxt\\\\$2'$3" ],
            [ /\}\s+catch \(([\S]+)\) {/g, '} catch (Exception $$$1) {' ],
            [ /for\s+\(([a-zA-Z0-9_]+)\s*=\s*([^\;\s]+\s*)\;[^\<\>\=]+(\<=|\>=|<|>)\s*(.*)\.length\s*\;([^\)]+)\)\s*{/g, 'for ($1 = $2; $1 $3 count($4);$5) {' ],
            [ /for\s+\(([a-zA-Z0-9_]+)\s*=\s*([^\;\s]+\s*)\;[^\<\>\=]+(\<=|\>=|<|>)\s*(.*)\s*\;([^\)]+)\)\s*{/g, 'for ($1 = $2; $1 $3 $4;$5) {' ],
            [ /([^\s]+)\.length\;/g, 'count($1);' ],
            [ /\.push\s*\(([\s\S]+?)\)\;/g, '[] = $1;' ],
            [ /\sawait\s+([^;]+);/g, ' Async\\await($1);' ],
            [ /([\S])\: /g, '$1 => ' ],
            [/\$this->ws\./g, '$this->ws->'], // ws method fix


        // add {}-array syntax conversions up to 20 levels deep
        ]).concat ([ ... Array (20) ].map (x => [ /\{([^\{]+?)\}([^\s])/g, 'array($1)$2' ])).concat ([

            [ /\[\s*([^\]]+?)\s*\]\.join\s*\(\s*([^\)]+?)\s*\)/g, "implode($2, array($1))" ],

        // add []-array syntax conversions up to 20 levels deep
        ]).concat ([ ... Array (20) ].map (x => [ /\[(\s[^\]]+?\s)\]/g, 'array($1)' ])).concat ([

            [ /(\b)String(\b)/g, "$1'strval'$2"],
            [ /JSON\.stringify/g, 'json_encode' ],
            [ /JSON\.parse\s+\(([^\)]+)\)/g, 'json_decode($1, $$as_associative_array = true)' ],
            // [ /\'([^\']+)\'\.sprintf\s*\(([^\)]+)\)/g, "sprintf ('$1', $2)" ],
            [ /([^\s]+)\.toFixed\s*\(([0-9]+)\)/g, "sprintf('%.$2f', $1)" ],
            [ /([^\s]+)\.toFixed\s*\(([^\)]+)\)/g, "sprintf('%.' . $2 . 'f', $1)" ],
            [ /parseFloat\s/g, 'floatval'],
            [ /parseInt\s/g, 'intval'],
            [ / \+ (?!\d)/g, ' . ' ],
            [ / \+\= (?!\d)/g, ' .= ' ],
            [ /([^\s\(]+(?:\s*\(.+\))?)\.toUpperCase\s*\(\)/g, 'strtoupper($1)' ],
            [ /([^\s\(]+(?:\s*\(.+\))?)\.toLowerCase\s*\(\)/g, 'strtolower($1)' ],
            [ /([^\s\(]+(?:\s*\(.+\))?)\.trim\s*\(\)/g, 'trim($1)' ],
            [ /([^\s\(]+(?:\s*\(.+\))?)\.replaceAll\s*\(([^)]+)\)/g, 'str_replace($2, $1)' ],
            [ /([^\s\(]+(?:\s*\(.+\))?)\.replace\s*\(([^)]+)\)/g, 'str_replace($2, $1)' ],
            [ /this\[([^\]+]+)\]/g, '$$this->$$$1' ],
            [ /([^\s\(]+).slice \(([^\)\:,]+)\)/g, 'mb_substr($1, $2)' ],
            [ /([^\s\(]+).slice \(([^\,\)]+)\,\s*([^\)]+)\)/g, 'mb_substr($1, $2, $3 - $2)' ],
            [ /([^\s\(]+).split \(('[^']*'|[^\,]+?)\)/g, 'explode($2, $1)' ],
            [ /([^\s\(]+).startsWith \(('[^']*'|[^\,]+?)\)/g, 'str_starts_with($1, $2)' ],
            [ /([^\s\(]+).endsWith \(('[^']*'|[^\,]+?)\)/g, 'str_ends_with($1, $2)' ],
            [ /([^\s\(]+)\.length/g, 'strlen($1)' ],
            [ /Math\.floor\s*\(([^\)]+)\)/g, '(int) floor($1)' ],
            [ /Math\.abs\s*\(([^\)]+)\)/g, 'abs($1)' ],
            [ /Math\.round\s*\(([^\)]+)\)/g, '(int) round($1)' ],
            [ /Math\.ceil\s*\(([^\)]+)\)/g, '(int) ceil($1)' ],
            [ /Math\.pow\s*\(([^\)]+)\)/g, 'pow($1)' ],
            [ /Math\.log/g, 'log' ],
            [ /([^\(\s]+)\s+%\s+([^\s\,\;\)]+)/g, 'fmod($1, $2)' ],
            [ /\(([^\s\(]+)\.indexOf\s*\(([^\)]+)\)\s*\>\=\s*0\)/g, '(mb_strpos($1, $2) !== false)' ],
            [ /([^\s\(]+)\.indexOf\s*\(([^\)]+)\)\s*\>\=\s*0/g, 'mb_strpos($1, $2) !== false' ],
            [ /([^\s\(]+)\.indexOf\s*\(([^\)]+)\)\s*\<\s*0/g, 'mb_strpos($1, $2) === false' ],
            [ /([^\s\(]+)\.indexOf\s*\(([^\)]+)\)/g, 'mb_strpos($1, $2)' ],
            [ /\(([^\s\(]+)\sin\s([^\)]+)\)/g, '(is_array($2) && array_key_exists($1, $2))' ],
            [ /([^\s]+)\.join\s*\(\s*([^\)]+?)\s*\)/g, 'implode($2, $1)' ],
            [ 'new ccxt\\.', 'new \\ccxt\\' ], // a special case for test_exchange_datetime_functions.php (and for other files, maybe)
            [ /Math\.(max|min)/g, '$1' ],
            [ /console\.log/g, 'var_dump'],
            [ /process\.exit/g, 'exit'],
            [ /super\./g, 'parent::'],
            [ /\sdelete\s([^\n]+)\;/g, ' unset($1);' ],
            [ /\~([\]\[\|@\.\s+\:\/#()\-a-zA-Z0-9_-]+?)\~/g, '{$1}' ], // resolve the "arrays vs url params" conflict (both are in {}-brackets)
            [ /(\s+ \* @(param|return) {[^}]*)array\(\)([^}]*}.*)/g, '$1[]$3' ], // docstring type conversion
            [ /(\s+ \* @(param|return) {[^}]*)object([^}]*}.*)/g, '$1array$3' ], // docstring type conversion
        ])
    }

    getTypescriptRemovalRegexes() {
        return [
            [ /\((\w+)\sas\s\w+\)/g, '$1'], // remove (this as any) or (x as number) paren included
            [ /\sas (Dictionary<)?\w+(\[])?(>)?/g, ''], // remove any "as any" or "as number" or "as trade[]"
            [ /([let|const][^:]+):([^=]+)(\s+=.*$)/g, '$1$3'], // remove variable type
        ]
    }

    getTypescripSignaturetRemovalRegexes() {
        // currently they can't be mixin with the ones above
        return [
            [ /(\s*(?:async\s)?\w+\s\([^)]+\)):[^{]+({)/, "$1 $2" ], // remove return type
            // remove param types
            // Currently supported: single name (object, number, mytype, etc)
            // optional params (string | number)
            // [ /:\s\w+(\s*\|\s*\w+)?(?=\s|,|\))/g, ""], // remove parameters type
            // array types: string[] or (string|number)[]
            // [ /:\s\(?\w+(\s*\|\s*\w+)?\)?\[]/g, ""], // remove parameters type
        ]
    }

    getBaseClass () {
        return new Exchange ()
    }

    getBaseMethods () {
        const baseExchange = this.getBaseClass ()
        let object = baseExchange
        let properties = []
        while (object !== Object.prototype) {
            properties = properties.concat (Object.getOwnPropertyNames (object))
            object = Object.getPrototypeOf (object)
        }
        return properties.filter (x => typeof baseExchange[x] === 'function')
    }

    getPythonBaseMethods () {
        return this.getBaseMethods ()
    }

    getPHPBaseMethods () {
        return this.getBaseMethods ()
    }

    //-------------------------------------------------------------------------
    // the following common headers are used for transpiled tests

    getJsPreamble () {
        return [
            "// ----------------------------------------------------------------------------",
            "",
            "// PLEASE DO NOT EDIT THIS FILE, IT IS GENERATED AND WILL BE OVERWRITTEN:",
            "// https://github.com/ccxt/ccxt/blob/master/CONTRIBUTING.md#how-to-contribute-code",
            "// EDIT THE CORRESPONDENT .ts FILE INSTEAD",
            "",
        ].join ("\n")
    }

    getPythonPreamble (level = 3) {
        return [
            "import os",
            "import sys",
            "",
            `root = ${'os.path.dirname('.repeat(level)}os.path.abspath(__file__)${')'.repeat(level)}`,
            "sys.path.append(root)",
            "",
            "# ----------------------------------------------------------------------------",
            "",
            "# PLEASE DO NOT EDIT THIS FILE, IT IS GENERATED AND WILL BE OVERWRITTEN:",
            "# https://github.com/ccxt/ccxt/blob/master/CONTRIBUTING.md#how-to-contribute-code",
            "",
            "# ----------------------------------------------------------------------------",
            "",
        ].join ("\n")
    }

    getPHPPreamble (include = true, level = 2, isWs = false) {
        return [
            "<?php",
            (isWs ? "namespace ccxt\\pro;" : "namespace ccxt;"),
            include ? `include_once (__DIR__.'/${'../'.repeat(level)}ccxt.php');` : "",
            "// ----------------------------------------------------------------------------",
            "",
            "// PLEASE DO NOT EDIT THIS FILE, IT IS GENERATED AND WILL BE OVERWRITTEN:",
            "// https://github.com/ccxt/ccxt/blob/master/CONTRIBUTING.md#how-to-contribute-code",
            "",
            "// -----------------------------------------------------------------------------",
            "",
        ].join ("\n")
    }

    getPythonGenerated() {
        return [
            "# ----------------------------------------------------------------------------",
            "# PLEASE DO NOT EDIT THIS FILE, IT IS GENERATED AND WILL BE OVERWRITTEN:",
            "# https://github.com/ccxt/ccxt/blob/master/CONTRIBUTING.md#how-to-contribute-code",
            "# -----------------------------------------------------------------------------",
            "",
        ].join ("\n");
    }

    // ------------------------------------------------------------------------
    // a helper to apply an array of regexes and substitutions to text
    // accepts an array like [ [ regex, substitution ], ... ]

    regexAll (text, array) {
        for (const i in array) {
            let regex = array[i][0]
            const flags = (typeof regex === 'string') ? 'g' : undefined
            regex = new RegExp (regex, flags)
            text = text.replace (regex, array[i][1])
        }
        return text
    }

    // ========================================================================
    // one-time helpers

    createPythonClassDeclaration (className, baseClass) {
        const mixin = (className === 'testMainClass') ? '' : ', ImplicitAPI'
        return 'class ' + className + '(' + baseClass + mixin + '):'
    }

    createPythonHeader () {
        return [
            pythonCodingUtf8,
            "",
            "# PLEASE DO NOT EDIT THIS FILE, IT IS GENERATED AND WILL BE OVERWRITTEN:",
            "# https://github.com/ccxt/ccxt/blob/master/CONTRIBUTING.md#how-to-contribute-code",
            "",
        ]
    }

    createPythonClassHeader (imports, bodyAsString) {
        const header = this.createPythonHeader ()
        return header.concat (imports);
    }

    createPythonClassImports (baseClass, className, async = false) {
        const baseClasses = {
            'Exchange': 'base.exchange',
        }
        async = (async ? '.async_support' : '')

        const imports = [
            (baseClass.indexOf ('ccxt.') === 0) ?
                ('import ccxt' + async + ' as ccxt') :
                ('from ccxt' + async + '.' + safeString (baseClasses, baseClass, baseClass) + ' import ' + baseClass),
        ]
        if (className !== 'testMainClass') {
            imports.push ('from ccxt.abstract.' + className + ' import ImplicitAPI')
        }
        return imports
    }

    createPythonClass (className, baseClass, body, methods, async = false) {

        let bodyAsString = body.join ("\n")

        const {
            imports,
            asyncioImports,
            libraries,
            errorImports,
            precisionImports
        } = this.createPythonImports(baseClass, bodyAsString, className, async)

        let header = this.createPythonClassHeader (imports, bodyAsString)

        header = header.concat (asyncioImports, libraries, errorImports, precisionImports)

        // transpile camelCase base method names to underscore base method names
        const baseMethods = this.getPythonBaseMethods ()
        methods = methods.concat (baseMethods)
        for (let method of methods) {
            const regex = new RegExp ('(self|super\\([^)]+\\))\\.(' + method + ')([^a-zA-Z0-9_])', 'g')
            bodyAsString = bodyAsString.replace (regex, (match, p1, p2, p3) => (p1 + '.' + unCamelCase (p2) + p3))
        }

        header.push ("\n\n" + this.createPythonClassDeclaration (className, baseClass))

        const footer = [
            '', // footer (last empty line)
        ]

        const result = header.join ("\n") + "\n" + bodyAsString + "\n" + footer.join ('\n')
        return result
    }

    createPythonImports (baseClass, bodyAsString, className, async = false) {

        async = (async ? '.async_support' : '')


        const pythonStandardLibraries = {
            'hashlib': 'hashlib',
            'math': 'math',
            'json.loads': 'json',
            'json.dumps': 'json',
            'sys': 'sys',
        }

        const imports = this.createPythonClassImports (baseClass, className, async)

        const libraries = []

        for (let library in pythonStandardLibraries) {
            const regex = new RegExp ("[^\\'\\\"a-zA-Z]" + library + "[^\\'\\\"a-zA-Z]")
            if (bodyAsString.match (regex)){
                const importStatement = 'import ' + pythonStandardLibraries[library];
                if (!libraries.includes(importStatement)) {
                    libraries.push (importStatement)
                }
            }
        }

        if (bodyAsString.match (/numbers\.(Real|Integral)/)) {
            libraries.push ('import numbers')
        }
        const matchObject = {
            'Account': /-> Account:/,
            'Balances': /-> Balances:/,
            'Currency': /(-> Currency:|: Currency)/,
            'Greeks': /-> Greeks:/,
            'Int': /: Int =/,
            'Liquidation': /-> (?:List\[)?Liquidation/,
            'Leverage': /-> Leverage:/,
            'Leverages': /-> Leverages:/,
            'MarginMode': /-> MarginMode:/,
            'MarginModes': /-> MarginModes:/,
            'MarketType': /: MarketType/,
            'Market': /(-> Market:|: Market)/,
            'Order': /-> Order:/,
            'TransferEntry': /-> TransferEntry:/,
            'OrderBook': /-> OrderBook:/,
            'OrderRequest': /: (?:List\[)?OrderRequest/,
            'OrderSide': /: OrderSide/,
            'OrderType': /: OrderType/,
            'Position': /-> (?:List\[)?Position/,
            'IndexType': /: IndexType/,
            'FundingHistory': /\[FundingHistory/,
            'Num': /: Num =/,
            'Any': /: Any =/,
            'Str': /: Str =/,
            'Bool': /: Bool =/,
            'Strings': /: Strings =/,
            'Ticker': /-> Ticker:/,
            'Tickers': /-> Tickers:/,
            'Trade': /-> (?:List\[)?Trade/,
            'Order': /-> (?:List\[)?Order\]?:/,
            'Transaction': /-> (?:List\[)?Transaction/,
        }
        const matches = []
        let match
        for (const [ object, regex ] of Object.entries (matchObject)) {
            if (bodyAsString.match (regex)) {
                matches.push (object)
            }
        }
        if (matches.length) {
            libraries.push ('from ccxt.base.types import ' + matches.join (', '))
        }
        if (bodyAsString.match (/: Client/)) {
            libraries.push ('from ccxt.async_support.base.ws.client import Client')
        }
        if (bodyAsString.match (/[\s(]Optional\[/)) {
            libraries.push ('from typing import Optional')
        }
        if (bodyAsString.match (/[\s\[(]List\[/)) {
            libraries.push ('from typing import List')
        }

        if (bodyAsString.match (/-> Any/)) {
            libraries.push ('from typing import Any')
        }

        const errorImports = []

        for (let error in errors) {
            const regex = new RegExp ("[^\\'\"]" + error + "[^\\'\"]")
            if (bodyAsString.match (regex)) {
                errorImports.push ('from ccxt.base.errors import ' + error)
            }
        }

        const precisionImports = []

        for (let constant in precisionConstants) {
            if (bodyAsString.indexOf (constant) >= 0) {
                precisionImports.push ('from ccxt.base.decimal_to_precision import ' + constant)
            }
        }
        if (bodyAsString.match (/[\s(]Precise/)) {
            precisionImports.push ('from ccxt.base.precise import Precise')
        }
        const asyncioImports = []
        if (bodyAsString.match (/asyncio/)) {
            asyncioImports.push ('import asyncio')
        }

        return {
            imports,
            asyncioImports,
            libraries,
            errorImports,
            precisionImports
        }
    }

    // ========================================================================
    // exchange capabilities ordering

    sortExchangeCapabilities (code) {
        const lineBreak = '\n';
        const capabilitiesObjectRegex = /(?<='has': {[\n])([^|})]*)(?=\n(\s+}))/;
        const found = capabilitiesObjectRegex.exec (code);
        if (found === null) {
            return false // capabilities not found
        }
        let capabilities = found[0].split (lineBreak);
        const sortingOrder = {
            'CORS': 'undefined,',
            'spot': 'true,',
            'margin': 'undefined,',
            'swap': 'undefined,',
            'future': 'undefined,',
            'option': 'undefined,',
            // then everything else
        }
        const features = {}
        let indentation = '                ' // 16 spaces
        for (let i = 0; i < capabilities.length; i++) {
            const capability = capabilities[i]
            const match = capability.match (/(\s+)\'(.+)\': (.+)$/)
            if (match) {
                indentation = match[1]
                const feature = match[2]
                const value = match[3]
                features[feature] = value
            }
        }
        let keys = Object.keys (features)
        keys.sort ((a, b) => a.localeCompare (b))
        const allKeys = Object.keys (sortingOrder).concat (keys)
        for (let i = 0; i < allKeys.length; i++) {
            const key = allKeys[i]
            sortingOrder[key] = (key in features) ? features[key] : sortingOrder[key]
        }
        const result = Object.entries (sortingOrder).map (([ key, value ]) => indentation + "'" + key + "': " + value).join (lineBreak)
        if (result === found[0]) {
            return false
        }
        return code.replace (capabilitiesObjectRegex, result)
    }

    // ------------------------------------------------------------------------

    createPHPClassDeclaration (className, baseClass) {
        return 'class ' + className + ' extends ' + baseClass + ' {'
    }

    createPHPClassHeader (className, baseClass, bodyAsString, namespace) {
        return [
            "<?php",
            "",
            "namespace " + namespace + ";",
            "",
            "// PLEASE DO NOT EDIT THIS FILE, IT IS GENERATED AND WILL BE OVERWRITTEN:",
            "// https://github.com/ccxt/ccxt/blob/master/CONTRIBUTING.md#how-to-contribute-code",
            "",
            "use Exception; // a common import",
            "use " + namespace + "\\abstract\\" + className + " as " + baseClass + ';',
        ]
    }

    createPHPClass (className, baseClass, body, methods, async = false) {

        let bodyAsString = body.join ("\n")

        let header = this.createPHPClassHeader (className, baseClass, bodyAsString, async ? 'ccxt\\async' : 'ccxt')

        const errorImports = []

        if (async) {
            for (let error in errors) {
                const regex = new RegExp ("[^'\"]" + error + "[^'\"]")
                if (bodyAsString.match (regex)) {
                    errorImports.push ('use ccxt\\' + error + ';')
                }
            }
        }

        const precisionImports = []
        const libraryImports = []

        if (async) {
            if (bodyAsString.match (/[\s(]Precise/)) {
                precisionImports.push ('use ccxt\\Precise;')
            }
            if (bodyAsString.match (/Async\\await/)) {
                libraryImports.push ('use React\\Async;')
            }
            if (bodyAsString.match (/Promise\\all/)) {
                libraryImports.push ('use React\\Promise;')
            }
            if (bodyAsString.match (/: PromiseInterface/)) {
                libraryImports.push ('use React\\Promise\\PromiseInterface;')
            }
        }

        header = header.concat (errorImports).concat (precisionImports).concat (libraryImports)

        // transpile camelCase base method names to underscore base method names
        const baseMethods = this.getPHPBaseMethods ()
        methods = methods.concat (baseMethods)

        for (let method of methods) {
            let regex = new RegExp ('\\$this->(' + method + ')\\s?(\\(|[^a-zA-Z0-9_])', 'g')
            bodyAsString = bodyAsString.replace (regex,
                (match, p1, p2) => {
                    return ((p2 === '(') ?
                        ('$this->' + unCamelCase (p1) + p2) : // support direct php calls
                        ("array($this, '" + unCamelCase (p1) + "')" + p2)) // as well as passing instance methods as callables
                })

            regex = new RegExp ('parent::(' + method + ')\\s?(\\(|[^a-zA-Z0-9_])', 'g')
            bodyAsString = bodyAsString.replace (regex,
                (match, p1, p2) => {
                    return ((p2 === '(') ?
                        ('parent::' + unCamelCase (p1) + p2) : // support direct php calls
                        ("array($this, '" + unCamelCase (p1) + "')" + p2)) // as well as passing instance methods as callables
                })
        }

        header.push ("\n" + this.createPHPClassDeclaration (className, baseClass))

        const footer = [
            "}\n",
        ]

        const result = header.join ("\n") + "\n" + bodyAsString + "\n" + footer.join ('\n')
        return result
    }

    // ========================================================================

    transpileJavaScriptToPython3 ({ js, className, removeEmptyLines }) {

        // transpile JS → Python 3
        let python3Body = this.regexAll (js, this.getPythonRegexes ())

        if (removeEmptyLines) {
            python3Body = python3Body.replace (/$\s*$/gm, '')
        }

        const strippedPython3BodyWithoutComments = python3Body.replace (/^[\s]+#.+$/gm, '')

        if (!strippedPython3BodyWithoutComments.match(/[^\s]/)) {
            python3Body += '\n        pass'
        }

        python3Body = python3Body.replace (/\'([абвгдеёжзийклмнопрстуфхцчшщъыьэюя服务端忙碌]+)\'/gm, "u'$1'")

        // special case for Python OrderedDicts
        let orderedDictRegex = /\.ordered\s+\(\{([^\}]+)\}\)/g
        let orderedDictMatches = undefined
        while (orderedDictMatches = orderedDictRegex.exec (python3Body)) {
            let replaced = orderedDictMatches[1].replace (/^(\s+)([^\:]+)\:\s*([^\,]+)\,$/gm, '$1($2, $3),')
            python3Body = python3Body.replace (orderedDictRegex, '\.ordered([' + replaced + '])')
        }

        // snake case function names
        python3Body = python3Body.replace (/def (\w+)/g, (match, group1) => 'def ' + unCamelCase (group1))

        // special case for Python super
        if (className) {
            python3Body = python3Body.replace (/super\./g, 'super(' + className + ', self).')
        }

        return python3Body
    }

    // ------------------------------------------------------------------------

    transpilePython3ToPython2 (py) {

        // remove await from Python sync body (transpile Python async → Python sync)
        let python2Body = this.regexAll (py, this.getPython2Regexes ())

        return python2Body
    }

    // ------------------------------------------------------------------------

    transpileAsyncPHPToSyncPHP (php) {

        // remove yield from php body
        return this.regexAll (php, this.getPHPSyncRegexes ())
    }

    // ------------------------------------------------------------------------


    transpileJavaScriptToPHP ({ js, variables }, async = false) {

        // match all local variables (let, const or var)
        let localVariablesRegex = /(?:^|[^a-zA-Z0-9_])(?:let|const|var)\s+(?:\[([^\]]+)\]|([a-zA-Z0-9_]+))/g // local variables

        let allVariables = (variables || []).map (x => x); // clone the array
        // process the variables created in destructuring assignments as well
        let localVariablesMatches
        while (localVariablesMatches = localVariablesRegex.exec (js)) {
            if (localVariablesMatches[1]) {
                // this is a destructuring assignment like
                // let [ a, b, c ] = 'a-b-c'.split ('-')
                let matches = localVariablesMatches[1].trim ().split (', ') // split the destructuring assignment by comma
                matches.forEach (x => allVariables.push (x.trim ())) // trim each variable name
            } else {
                // this is a single variable assignment
                allVariables.push (localVariablesMatches[2].trim ()) // add it to the list of local variables
            }
        }

        // match all variables instantiated in the catch()-block of a try-catch clause
        let catchClauseRegex = /catch \(([^)]+)\)/g
        let catchClauseMatches
        while (catchClauseMatches = catchClauseRegex.exec (js)) {
            allVariables.push (catchClauseMatches[1])
        }

        // match all variables instantiated as function parameters
        let functionParamRegex = /function\s*(\w+)\s*\(([^)]+)\)/g
        js = js.replace (functionParamRegex, (match, group1, group2) => 'function ' + unCamelCase (group1) + '(' + group2 + ')')
        let functionParamVariables
        while (functionParamVariables = functionParamRegex.exec (js)) {
            const match = functionParamVariables[2]
            const tokens = match.split (', ')
            allVariables = allVariables.concat (tokens)
        }

        allVariables = allVariables.map (error => this.regexAll (error, this.getCommonRegexes ()))

        // append $ to all variables in the method (PHP syntax demands $ at the beginning of a variable name)
        let phpVariablesRegexes = allVariables.map (x => [ "(^|[^$$a-zA-Z0-9\\.\\>'\"_/])" + x + "([^a-zA-Z0-9'_/])", '$1$$' + x + '$2' ])

        // support for php syntax for object-pointer dereference
        // convert all $variable.property to $variable->property
        let variablePropertiesRegexes = allVariables.map (x => [ "(^|[^a-zA-Z0-9\\.\\>'\"_])" + x + '\\.', '$1' + x + '->' ])

        // transpile JS → PHP
        const phpRegexes = this.getPHPRegexes ()
        let phpBody = this.regexAll (js, phpRegexes.concat (phpVariablesRegexes).concat (variablePropertiesRegexes))
        // indent async php
        if (async && js.indexOf (' await ') > -1) {
            const closure = variables && variables.length ? 'use (' + variables.map (x => '$' + x).join (', ') + ')': '';
            phpBody = '        return Async\\async(function () ' + closure + ' {\n    ' +  phpBody.replace (/\n/g, '\n    ') + '\n        }) ();'
        }

        return phpBody
    }

    // ------------------------------------------------------------------------

    transpileJavaScriptToPythonAndPHP (args) {

        // transpile JS → Python 3
        let python3Body = this.transpileJavaScriptToPython3 (args)

        // remove await from Python sync body (transpile Python async → Python sync)
        let python2Body = this.transpilePython3ToPython2 (python3Body)

        // transpile JS → Async PHP
        let phpAsyncBody = this.transpileJavaScriptToPHP (args, true)

        // transpile JS -> Sync PHP
        let phpBody = this.transpileAsyncPHPToSyncPHP (this.transpileJavaScriptToPHP (args, false))

        return { python3Body, python2Body, phpBody, phpAsyncBody }
    }

    //-----------------------------------------------------------------------------

    transpilePythonAsyncToSync (asyncFilePath, syncFilePath) {

        const async = asyncFilePath
        const sync = syncFilePath
        log.magenta ('Transpiling ' + async.yellow + ' → ' + sync.yellow)
        const fileContents = fs.readFileSync (async, 'utf8')
        let lines = fileContents.split ("\n")

        lines = lines.filter (line => ![ 'import asyncio' ].includes (line))
            .map (line => {
                return (
                    line.replace ('asyncio.get_event_loop().run_until_complete(main())', 'main()')
                        .replace ('asyncio.run(main())', 'main()')
                        .replace ('import ccxt.async_support as ccxt', 'import ccxt')
                        .replace (/.*token\_bucket.*/g, '')
                        .replace ('await asyncio.sleep', 'time.sleep')
                        .replace ('async ', '')
                        .replace ('await ', ''))
                        .replace ('asyncio.gather\(\*', '(') // needed for async -> sync
                        .replace ('asyncio.run', '') // needed for async -> sync
            })

        // lines.forEach (line => log (line))

        function deleteFunction (f, from) {
            // the following regexes make a technical error
            // since it won't cut away a single function
            // it will delete everything up to the beginning of the next comment
            const re1 = new RegExp ('def ' + f + '[^\#]+', 'g')
            const re2 = new RegExp ('[\\s]+' + f + '\\(exchange\\)', 'g')
            return from.replace (re1, '').replace (re2, '')
        }

        let newContents = lines.join ('\n')

        newContents = deleteFunction ('test_tickers_async', newContents)
        newContents = deleteFunction ('test_l2_order_books_async', newContents)
        if (fs.existsSync (sync)) {
            fs.truncateSync (sync)
        }
        fs.writeFileSync (sync, newContents)
    }

    //-----------------------------------------------------------------------------

    transpilePhpAsyncToSync (asyncFilePath, syncFilePath) {

        const async = asyncFilePath
        const sync = syncFilePath
        log.magenta ('Transpiling ' + async .yellow + ' → ' + sync.yellow)
        const fileContents = fs.readFileSync (async, 'utf8')
        const syncBody = this.transpileAsyncPHPToSyncPHP (fileContents)

        const phpTestRegexes = [
            [ /Async\\coroutine\(\$main\)/, '\$main()' ],
            [ /ccxt\\\\async/, 'ccxt' ],
        ]

        const newContents = this.regexAll (syncBody, this.getPHPSyncRegexes ().concat (phpTestRegexes));
        if (fs.existsSync (sync)) {
            fs.truncateSync (sync)
        }
        fs.writeFileSync (sync, newContents)
    }

    // ------------------------------------------------------------------------

    getExchangeClassDeclarationMatches (contents) {
        return contents.match (/^export default\s*class\s+([\S]+)\s+extends\s+([\S]+)\s+{([\s\S]+?)^};*/m)
    }

    getClassDeclarationMatches (contents) {
        return contents.match (/^export \s*(?:default)?\s*class\s+([\S]+)(?:\s+extends\s+([\S]+))?\s+{([\s\S]+?)^};*/m)
    }

    // ------------------------------------------------------------------------

    transpileClass (contents) {
        const [ _, className, baseClass, classBody ] = this.getClassDeclarationMatches (contents)
        const methods = classBody.trim ().split (/\n\s*\n/)
        const {
            python2,
            python3,
            php,
            phpAsync,
            methodNames
        } = this.transpileMethodsToAllLanguages (className, methods)
        // altogether in PHP, async PHP, Python sync and async
        const sync = false
        const async = true
        const result = {
            python2:      this.createPythonClass (className, baseClass, python2,  methodNames, sync),
            python3:      this.createPythonClass (className, baseClass, python3,  methodNames, async),
            php:          this.createPHPClass    (className, baseClass, php,      methodNames, sync),
            phpAsync:     this.createPHPClass    (className, baseClass, phpAsync, methodNames, async),
            className,
            baseClass,
        }
        return this.afterTranspileClass (result, contents);
    }

    // for override
    afterTranspileClass (result, contents) {
        return result
    }
    // ========================================================================

    transpileDerivedExchangeFile (tsFolder, filename, options, force = false) {

        // todo normalize jsFolder and other arguments

        try {

            const { python2Folder, python3Folder, phpFolder, phpAsyncFolder } = options
            const pythonFilename = filename.replace ('.ts', '.py')
            const phpFilename = filename.replace ('.ts', '.php')

            const tsPath = path.join (tsFolder, filename)

            let contents = fs.readFileSync (tsPath, 'utf8')
            const sortedExchangeCapabilities = this.sortExchangeCapabilities (contents)
            if (sortedExchangeCapabilities) {
                contents = sortedExchangeCapabilities
                overwriteFile (tsPath, contents)
            }

            let tsMtime = fs.statSync (tsPath).mtime.getTime ();
            tsMtime = tsMtime - tsMtime % 1000;

            const python2Path  = python2Folder  ? path.join (python2Folder, pythonFilename) : undefined
            const python3Path  = python3Folder  ? path.join (python3Folder, pythonFilename) : undefined
            const phpPath      = phpFolder      ? path.join(phpFolder, phpFilename)         : undefined
            const phpAsyncPath = phpAsyncFolder ? path.join (phpAsyncFolder, phpFilename)   : undefined

            const python2Mtime  = python2Folder  ? (fs.existsSync (python2Path)  ? fs.statSync (python2Path).mtime.getTime ()  : 0) : undefined
            const python3Mtime  = python3Path    ? (fs.existsSync (python3Path)  ? fs.statSync (python3Path).mtime.getTime ()  : 0) : undefined
            const phpAsyncMtime = phpAsyncFolder ? (fs.existsSync (phpAsyncPath) ? fs.statSync (phpAsyncPath).mtime.getTime () : 0) : undefined
            const phpMtime      = phpPath        ? (fs.existsSync (phpPath)      ? fs.statSync (phpPath).mtime.getTime ()      : 0) : undefined

            if (force ||
                (python3Folder  && (tsMtime > python3Mtime))  ||
                (phpFolder      && (tsMtime > phpMtime))      ||
                (phpAsyncFolder && (tsMtime > phpAsyncMtime)) ||
                (python2Folder  && (tsMtime > python2Mtime))) {
                const { python2, python3, php, phpAsync, className, baseClass } = this.transpileClass (contents)
                log.cyan ('Transpiling from', filename.yellow)

                ;[
                    [ python2Folder, pythonFilename, python2 ],
                    [ python3Folder, pythonFilename, python3 ],
                    [ phpFolder, phpFilename, php ],
                    [ phpAsyncFolder, phpFilename, phpAsync ],
                ].forEach (([ folder, filename, code ]) => {
                    if (folder) {
                        const qualifiedPath = path.join (folder, filename)
                        overwriteFile (qualifiedPath, code)
                        fs.utimesSync (qualifiedPath, new Date (), new Date (tsMtime))
                    }
                })

                return { className, baseClass }

            } else {

                const [ _, className, baseClass ] = this.getClassDeclarationMatches (contents)
                log.green ('Already transpiled', filename.yellow)
                return { className, baseClass }
            }

        } catch (e) {

            log.red ('\nFailed to transpile source code from', filename.yellow)
            log.red ('See https://github.com/ccxt/ccxt/blob/master/CONTRIBUTING.md on how to build this library properly\n')
            throw e // rethrow it
        }
    }

    //-------------------------------------------------------------------------

    transpileDerivedExchangeFiles (tsFolder, options, pattern = '.ts', force = false, child = false) {

        // todo normalize jsFolder and other arguments

        const { python2Folder, python3Folder, phpFolder, phpAsyncFolder, jsFolder } = options

        // exchanges.json accounts for ids included in exchanges.cfg
        let ids = undefined;
        if (tsFolder.indexOf('pro/') > -1) {
            ids = exchangesWsIds;
        } else {
            ids = exchangeIds;
        }

        const regex = new RegExp (pattern.replace (/[.*+?^${}()|[\]\\]/g, '\\$&'))

        let exchangesToTranspile;
        if (options.exchanges && options.exchanges.length) {
            exchangesToTranspile = options.exchanges.map (x => x + pattern)
        } else if (ids !== undefined) {
            exchangesToTranspile = ids.map(id => id + '.ts');
        } else {
            exchangesToTranspile = fs.readdirSync (tsFolder).filter (file => file.match (regex) && (!ids || ids.includes (basename (file, '.js'))))
        }

        const classNames = exchangesToTranspile.map (file => this.transpileDerivedExchangeFile (tsFolder, file, options, force))

        const classes = {}

        if (classNames.length === 0) {
            return null
        }

        classNames.forEach (({ className, baseClass }) => {
            classes[className] = baseClass
        })

        if (!child && classNames.length > 1) {

            function deleteOldTranspiledFiles (folder, pattern) {
                fs.readdirSync (folder)
                    .filter (file =>
                        !fs.lstatSync (path.join (folder, file)).isDirectory () &&
                        !(file.replace (pattern, '') in classes) &&
                        !file.match (/^[A-Z_]/))
                    .map (file => path.join (folder, file))
                    .forEach (file => log.red ('Deleting ' + file.yellow) && fs.unlinkSync (file))
            }

            [
                [ jsFolder, /\.(?:js|d\.ts)$/],
                [ python2Folder, /\.pyc?$/ ],
                [ python3Folder, /\.pyc?$/ ],
                [ phpFolder, /\.php$/ ],
                [ phpAsyncFolder, /\.php$/ ],
            ].forEach (([ folder, pattern ]) => {
                if (folder) {
                    deleteOldTranspiledFiles (folder, pattern)
                }
            })

        }

        return classes
    }

    // ========================================================================

    transpileMethodsToAllLanguages (className, methods) {

        let python2 = []
        let python3 = []
        let php = []
        let phpAsync = []
        let methodNames = []

        for (let i = 0; i < methods.length; i++) {
            // parse the method signature
            let part = methods[i].trim ()
            let lines = part.split ("\n")
            let signature = lines[0].trim ()
            signature = signature.replace('function ', '')

            // Typescript types trim from signature
            // will be improved in the future
            // Here we will be removing return type:
            // example: async fetchTickers(): Promise<any> { ---> async fetchTickers() {
            // and remove parameters types
            // example: myFunc (name: string | number = undefined) ---> myFunc(name = undefined)
            if (className === 'Exchange') {
                signature = this.regexAll(signature, this.getTypescripSignaturetRemovalRegexes())
            }

            let methodSignatureRegex = /(async |)(\S+)\s\(([^)]*)\)\s*(?::\s+(\S+))?\s*{/ // signature line
            let matches = methodSignatureRegex.exec (signature)

            if (!matches) {
                log.red (methods[i])
                log.yellow.bright ("\nMake sure your methods don't have empty lines!\n")
            }

            // async or not
            let keyword = matches[1]

            // method name
            let method = matches[2]

            methodNames.push (method)

            method = unCamelCase (method)

            // method arguments
            let args = matches[3].trim ()

            // return type
            let returnType = matches[4]

            // extract argument names and local variables
            args = args.length ? args.split (',').map (x => x.trim ()) : []

            // get names of all method arguments for later substitutions
            let variables = args.map (arg => arg.split ('=').map (x => x.split (':')[0].trim ().replace (/\?$/, '')) [0])

            // add $ to each argument name in PHP method signature
            const phpTypes = {
                'any': 'mixed',
                'string': 'string',
                'MarketType': 'string',
                'Str': '?string',
                'Strings': '?array',
                'number': 'float',
                'boolean': 'bool',
                'IndexType': 'int|string',
                'Int': '?int',
                'OrderType': 'string',
                'OrderSide': 'string',
                'Dictionary<any>': 'array',
                'Dict': 'array',
            }
            const phpArrayRegex = /^(?:Market|Currency|Account|object|OHLCV|Order|OrderBook|Tickers?|Trade|Transaction|Balances?)( \| undefined)?$|\w+\[\]/
            let phpArgs = args.map (x => {
                const parts = x.split (':')
                if (parts.length === 1) {
                    return '$' + x
                } else {
                    let variable = parts[0]
                    const secondPart = parts[1].split ('=')
                    let nullable = false
                    let endpart = ''
                    if (secondPart.length === 2) {
                        const trimmed = secondPart[1].trim ()
                        nullable = trimmed === 'undefined'
                        endpart = ' = ' + trimmed
                    }
                    nullable = nullable || variable.slice (-1) === '?'
                    variable = variable.replace (/\?$/, '')
                    const type = secondPart[0].trim ()
                    const phpType = phpTypes[type] ?? type
                    let resolveType = (phpType.match (phpArrayRegex)  && phpType !== 'object[]')? 'array' : phpType // in PHP arrays are not compatible with ArrayCache, so removing this type for now;
                    if (resolveType === 'object[]') {
                        resolveType = 'mixed'; // in PHP objects are not compatible with ArrayCache, so removing this type for now;
                    }
                    // const resolveType = phpType.match (phpArrayRegex) ? 'array' : phpType
                    const ignore = (resolveType === 'mixed' || resolveType[0] === '?' )
                    return (nullable && !ignore ? '?' : '') + resolveType + ' $' + variable + endpart
                }
            }).join (', ').trim ()
                .replace (/undefined/g, 'null')
                .replace (/\{\}/g, 'array ()')
            phpArgs = phpArgs.length ? (phpArgs) : ''
            let syncPhpReturnType = ''
            let asyncPhpReturnType = ''
            let promiseReturnTypeMatch = null
            let syncReturnType = null
            if (returnType) {
                promiseReturnTypeMatch = returnType.match (/^Promise<([^>]+)>$/)
                syncReturnType = promiseReturnTypeMatch ? promiseReturnTypeMatch[1] : returnType
                if (syncReturnType.match (phpArrayRegex)) {
                    syncPhpReturnType = ': array'
                } else {
                    syncPhpReturnType = ': ' + (phpTypes[syncReturnType] ?? syncReturnType)
                }
                if (promiseReturnTypeMatch) {
                    asyncPhpReturnType = ': PromiseInterface'
                } else {
                    asyncPhpReturnType = syncPhpReturnType
                }
            }
            const syncPhpSignature = '    ' + 'public function ' + method + '(' + phpArgs + ')' + syncPhpReturnType + ' {'
            const asyncPhpSignature = '    ' + 'public function ' + method + '(' + phpArgs + ')' + asyncPhpReturnType + ' {'

            // remove excessive spacing from argument defaults in Python method signature
            const pythonTypes = {
                'string': 'str',
                'number': 'float',
                'any': 'Any',
                'boolean': 'bool',
                'Int': 'Int',
                'OHLCV': 'list',
                'Dictionary<any>': 'dict',
                'Dict': 'dict'
            }
            const unwrapLists = (type) => {
                const output = []
                let count = 0
                while (type.slice (-2) == '[]') {
                    type = type.slice (0, -2)
                    count++
                }
                return 'List['.repeat (count) + (pythonTypes[type] ?? type) + ']'.repeat (count)
            }
            let pythonArgs = args.map (x => {
                if (x.includes (':')) {
                    const parts = x.split(':')
                    let typeParts = parts[1].trim ().split (' ')
                    const type = typeParts[0]
                    typeParts[0] = ''
                    let variable = parts[0]
                    // const nullable = typeParts[typeParts.length - 1] === 'undefined' || variable.slice (-1) === '?'
                    variable = variable.replace (/\?$/, '')
                    const rawType = unwrapLists (type)
                    return variable + ': ' + rawType + typeParts.join (' ')
                } else {
                    return x.replace (' = ', '=')
                }
            })
            .join (', ')
            .replace (/undefined/g, 'None')
            .replace (/false/g, 'False')
            .replace (/true/g, 'True')
            // method body without the signature (first line)
            // and without the closing bracket (last line)
            let js = lines.slice (1, -1).join ("\n")

            // transpile everything
            let { python3Body, python2Body, phpBody, phpAsyncBody } = this.transpileJavaScriptToPythonAndPHP ({ js, className, variables, removeEmptyLines: true })

            // compile the final Python code for the method signature
            let pythonReturnType = ''
            if (syncReturnType) {
                pythonReturnType = ' -> ' + unwrapLists (syncReturnType)
            }
            let pythonString = 'def ' + method + '(self' + (pythonArgs.length ? ', ' + pythonArgs : '') + ')' + pythonReturnType + ':'

            // compile signature + body for Python sync
            python2.push ('');
            python2.push ('    ' + pythonString);
            python2.push (python2Body);

            // compile signature + body for Python async
            python3.push ('');
            python3.push ('    ' + keyword + pythonString);
            python3.push (python3Body);

            // compile signature + body for PHP
            php.push ('');
            php.push (syncPhpSignature);
            php.push (phpBody);
            php.push ('    ' + '}')

            phpAsync.push ('');
            phpAsync.push (asyncPhpSignature);
            phpAsync.push (phpAsyncBody);
            phpAsync.push ('    ' + '}')
        }

        return {
            // altogether in PHP, async PHP, Python sync and async
            python2,
            python3,
            php,
            phpAsync,
            methodNames
        }
    }

    // ========================================================================

    transpileBaseMethods () {
        const delimiter = 'METHODS BELOW THIS LINE ARE TRANSPILED FROM JAVASCRIPT TO PYTHON AND PHP'
        const contents = fs.readFileSync (baseExchangeJsFile, 'utf8')
        const [ _, className, baseClass, classBody ] = this.getClassDeclarationMatches (contents)
        const jsDelimiter = '// ' + delimiter
        const parts = classBody.split (jsDelimiter)
        if (parts.length > 1) {
            log.magenta ('Transpiling from', baseExchangeJsFile.yellow)
            const secondPart = parts[1]
            const methods = secondPart.trim ().split (/\n\s*\n/)
            const {
                python2,
                python3,
                php,
                phpAsync,
            } = this.transpileMethodsToAllLanguages (className, methods)
            // trim away sync methods from python async
            // since it already inherits those methods
            const python3Async = []
            python3.forEach ((line, i, arr) => {
                if (line.match (/^\s+async def/)) {
                    python3Async.push ('')
                    python3Async.push (line)
                    python3Async.push (arr[i+1])
                }
            })
            const pythonDelimiter = '# ' + delimiter + '\n'
            const phpDelimiter = '// ' + delimiter + '\n'
            const restOfFile = '([^\n]*\n)+'
            const python2File = './python/ccxt/base/exchange.py'
            const python3File = './python/ccxt/async_support/base/exchange.py'
            const phpFile = './php/Exchange.php'
            const phpAsyncFile = './php/async/Exchange.php'
            log.magenta ('→', python2File.yellow)
            replaceInFile (python2File,  new RegExp (pythonDelimiter + restOfFile), pythonDelimiter + python2.join ('\n') + '\n')
            log.magenta ('→', python3File.yellow)
            replaceInFile (python3File,  new RegExp (pythonDelimiter + restOfFile), pythonDelimiter + python3Async.join ('\n') + '\n')
            log.magenta ('→', phpFile.yellow)
            replaceInFile (phpFile,      new RegExp (phpDelimiter + restOfFile),    phpDelimiter + php.join ('\n') + '\n}\n')
            log.magenta ('→', phpAsyncFile.yellow)
            replaceInFile (phpAsyncFile, new RegExp (phpDelimiter + restOfFile),    phpDelimiter + phpAsync.join ('\n') + '\n}\n')
        }
    }

    // ========================================================================

    async getTSClassDeclarationsAllFiles (ids, folder, extension = '.js')  {
        const files = fs.readdirSync (folder).filter (file => ids.includes (basename (file, extension)))
        const promiseReadFile = promisify (fs.readFile);
        const fileArray = await Promise.all (files.map (file => promiseReadFile (path.join (folder, file), 'utf8')));
        const classComponents = await Promise.all (fileArray.map (file => this.getClassDeclarationMatches (file)));

        const classes = {}
        classComponents.forEach ( elem => classes[elem[1]] = elem[2] );

        return classes
    }

    // ========================================================================

    exportTypeScriptClassNames (file, classes) {

        log.bright.cyan ('Exporting TypeScript class names →', file.yellow)

        const regex = /\/[\n]{2}(?:    export class [^\s]+ extends [^\s]+ \{\}[\r]?[\n])+/
        const replacement = "/\n\n" + Object.keys (classes).map (className => {
            const baseClass = classes[className].replace (/ccxt\.[a-z0-9_]+/, 'Exchange')
            return '    export class ' + className + ' extends ' + baseClass + " {}"
        }).join ("\n") + "\n"

        replaceInFile (file, regex, replacement)
    }

    exportTypeScriptExchangeIds (file, classes) {

        log.bright.cyan ('Exporting TypeScript exchange ids →', file.yellow)

        const regex = /\/[\n]{2}    export type ExchangeId =\n(?:        \| \'[a-z0-9_]+\'[\r]?[\n])+/
        const replacement = "/\n\n    export type ExchangeId =\n" + Object.keys (classes).map (className => {
            return "        | '" + className + "'"
        }).join ("\n") + "\n"

        replaceInFile (file, regex, replacement)
    }

    // ========================================================================

    transpileErrorHierarchy () {

        const errorHierarchyFilename = './js/src/base/errorHierarchy.js'
        const errorHierarchyPath = __dirname + '/.' + errorHierarchyFilename

        let js = fs.readFileSync (errorHierarchyPath, 'utf8')

        js = this.regexAll (js, [
            // [ /export { [^\;]+\s*\}\n/s, '' ], // new esm
            [ /\s*export default(.*?);/g, '' ],
            // [ /module\.exports = [^\;]+\;\n/s, '' ], // old commonjs
        ]).trim ()

        const message = 'Transpiling error hierachy →'
        const root = errorHierarchy['BaseError']

        const { python3Body } = this.transpileJavaScriptToPythonAndPHP ({ js })

        // a helper to generate a list of exception class declarations
        // properly derived from corresponding parent classes according
        // to the error hierarchy

        function intellisense (map, parent, generate, classes) {
            function* generator(map, parent, generate, classes) {
                for (const key in map) {
                    yield generate (key, parent, classes)
                    yield* generator (map[key], key, generate, classes)
                }
            }
            return Array.from (generator (map, parent, generate, classes))
        }

        // Python -------------------------------------------------------------

        function pythonDeclareErrorClass (name, parent, classes) {
            classes.push (name)
            return [
                'class ' + name + '(' + parent + '):',
                '    pass',
                '',
                '',
            ].join ('\n');
        }

        const pythonBaseError = [
            'class BaseError(Exception):',
            '    pass',
            '',
            '',
        ].join ('\n');

        const quote = (s) => "'" + s + "'" // helper to add quotes around class names
        const pythonExports = [ 'error_hierarchy', 'BaseError' ]
        const pythonErrors = intellisense (root, 'BaseError', pythonDeclareErrorClass, pythonExports)
        const pythonAll = '__all__ = [\n    ' + pythonExports.map (quote).join (',\n    ') + '\n]'
        const python3BodyIntellisense = python3Body + '\n\n\n' + pythonBaseError + '\n' + pythonErrors.join ('\n') + '\n' + pythonAll + '\n'

        const pythonFilename = './python/ccxt/base/errors.py'
        if (fs.existsSync (pythonFilename)) {
            log.bright.cyan (message, pythonFilename.yellow)
            fs.writeFileSync (pythonFilename, python3BodyIntellisense)
        }

        // PHP ----------------------------------------------------------------

        function phpMakeErrorClassFile (name, parent) {

            const useClause = "\nuse " + parent + ";\n"
            const requireClause = "\nrequire_once PATH_TO_CCXT . '" + parent + ".php';\n"

            const phpBody = [
                '<?php',
                '',
                'namespace ccxt;',
                (parent === 'Exception') ? useClause : requireClause,
                'class ' + name + ' extends ' + parent + ' {};',
                '',
            ].join ("\n")
            const phpFilename = './php/' + name + '.php'
            log.bright.cyan (message, phpFilename.yellow)
            fs.writeFileSync (phpFilename, phpBody)
            return "require_once PATH_TO_CCXT . '" + name + ".php';"
        }

        const phpFilename ='./ccxt.php'

        if (fs.existsSync (phpFilename)) {
            const phpErrors = intellisense (errorHierarchy, 'Exception', phpMakeErrorClassFile)
            const phpBodyIntellisense = phpErrors.join ("\n") + "\n\n"
            log.bright.cyan (message, phpFilename.yellow)
            const phpRegex = /require_once PATH_TO_CCXT \. \'BaseError\.php\'\;\n(?:require_once PATH_TO_CCXT[^\n]+\n)+\n/m
            replaceInFile (phpFilename, phpRegex, phpBodyIntellisense)
        }
    }

    //-----------------------------------------------------------------------------

    transpileDateTimeTests () {
        const jsFile = './ts/src/test/base/functions/test.datetime.ts'
        const pyFile = './python/ccxt/test/base/test_datetime.py'
        const phpFile = './php/test/base/test_datetime.php'

        log.magenta ('Transpiling from', jsFile.yellow)

        let js = fs.readFileSync (jsFile).toString ()

        js = this.regexAll (js, [
            [ /[^\n]+from[^\n]+\n/g, '' ],
            [ /^export default[^\n]+\n/g, '' ],
            [/^\/\*.*\s+/mg, ''],
            [/^const\s+{.*}\s+=.*$/gm, ''],
        ])

        let { python2Body, phpBody } = this.transpileJavaScriptToPythonAndPHP ({ js, removeEmptyLines: false })

        // phpBody = phpBody.replace (/exchange\./g, 'Exchange::')

        const pythonHeader = [
            "",
            "import ccxt  # noqa: F402",
            "from ccxt.base.decimal_to_precision import ROUND_UP, ROUND_DOWN  # noqa F401",
            "",
            "# ----------------------------------------------------------------------------",
            "",
            "",
        ].join ("\n")

        const python = this.getPythonPreamble (4) + pythonHeader + python2Body
        const php = this.getPHPPreamble (true, 3) + phpBody

        log.magenta ('→', pyFile.yellow)
        log.magenta ('→', phpFile.yellow)

        overwriteFile (pyFile, python)
        overwriteFile (phpFile, php)
    }

    //-------------------------------------------------------------------------

    transpilePrecisionTests () {

        const jsFile = './ts/src/test/base/functions/test.number.ts'
        const pyFile = './python/ccxt/test/base/test_number.py'
        const phpFile = './php/test/base/test_number.php'

        log.magenta ('Transpiling from', jsFile.yellow)

        let js = fs.readFileSync (jsFile).toString ()

        js = this.regexAll (js, [
            [ /\'use strict\';?\s+/g, '' ],
            [ /[^\n]+from[^\n]+\n/g, '' ],
            [ /^export default[^\n]+\n/g, '' ],
            [/^const\s+{.*}\s+=.*$/gm, ''],
            [ /decimalToPrecision/g, 'decimal_to_precision' ],
            [ /numberToString/g, 'number_to_string' ],
        ])

        let { python3Body, python2Body, phpBody, phpAsyncBody } = this.transpileJavaScriptToPythonAndPHP ({ js, removeEmptyLines: false })

        const pythonHeader = [
            "",
            "from ccxt.base.decimal_to_precision import decimal_to_precision  # noqa F401",
            "from ccxt.base.decimal_to_precision import TRUNCATE              # noqa F401",
            "from ccxt.base.decimal_to_precision import ROUND                 # noqa F401",
            "from ccxt.base.decimal_to_precision import DECIMAL_PLACES        # noqa F401",
            "from ccxt.base.decimal_to_precision import SIGNIFICANT_DIGITS    # noqa F401",
            "from ccxt.base.decimal_to_precision import TICK_SIZE             # noqa F401",
            "from ccxt.base.decimal_to_precision import PAD_WITH_ZERO         # noqa F401",
            "from ccxt.base.decimal_to_precision import NO_PADDING            # noqa F401",
            "from ccxt.base.decimal_to_precision import number_to_string      # noqa F401",
            "from ccxt.base.exchange import Exchange                          # noqa F401",
            "from ccxt.base.precise import Precise                            # noqa F401",
            "",
            "",
        ].join ("\n")

        const phpHeader = [
            "",
            "include_once (__DIR__.'/../fail_on_all_errors.php');",
            "",
            "// testDecimalToPrecisionErrorHandling",
            "//",
            "// $this->expectException ('ccxt\\\\BaseError');",
            "// $this->expectExceptionMessageRegExp ('/Negative precision is not yet supported/');",
            "// Exchange::decimalToPrecision ('123456.789', TRUNCATE, -2, DECIMAL_PLACES);",
            "//",
            "// $this->expectException ('ccxt\\\\BaseError');",
            "// $this->expectExceptionMessageRegExp ('/Invalid number/');",
            "// Exchange::decimalToPrecision ('foo');",
            "",
            "// ----------------------------------------------------------------------------",
            "",
            "function decimal_to_precision ($x, $roundingMode = ROUND, $numPrecisionDigits = null, $countingMode = DECIMAL_PLACES, $paddingMode = NO_PADDING) {",
            "    return Exchange::decimal_to_precision ($x, $roundingMode, $numPrecisionDigits, $countingMode, $paddingMode);",
            "}",
            "function number_to_string ($x) {",
            "    return Exchange::number_to_string ($x);",
            "}",
            "",
        ].join ("\n")

        const python = this.getPythonPreamble (4) + pythonHeader + python2Body
        const php = this.getPHPPreamble (true, 3) + phpHeader + phpBody

        log.magenta ('→', pyFile.yellow)
        log.magenta ('→', phpFile.yellow)

        overwriteFile (pyFile, python)
        overwriteFile (phpFile, php)
    }

    //-------------------------------------------------------------------------

    transpileCryptoTests () {
        const jsFile = './ts/src/test/base/functions/test.crypto.ts' // using ts version to avoid formatting issues
        const pyFile = './python/ccxt/test/base/test_crypto.py'
        const phpFile = './php/test/base/test_crypto.php'

        log.magenta ('Transpiling from', jsFile.yellow)
        let js = fs.readFileSync (jsFile).toString ()

        js = this.regexAll (js, [
            [ /\'use strict\';?\s+/g, '' ],
            [ /[^\n]+from[^\n]+\n/g, '' ],
            [ /^export default[^\n]+\n/g, '' ],
            [/^const\s+{.*}\s+=.*$/gm, ''],
            [ /function equals \([\S\s]+?return true\n}\n/g, '' ],
        ])

        let { python2Body, phpBody } = this.transpileJavaScriptToPythonAndPHP ({ js, removeEmptyLines: false })

        const pythonHeader = [
            "",
            "import ccxt  # noqa: F402",
            "import hashlib  # noqa: F402",
            "",
            "Exchange = ccxt.Exchange",
            "hash = Exchange.hash",
            "hmac = Exchange.hmac",
            "ecdsa = Exchange.ecdsa",
            "eddsa = Exchange.eddsa",
            "jwt = Exchange.jwt",
            "crc32 = Exchange.crc32",
            "rsa = Exchange.rsa",
            "encode = Exchange.encode",
            "",
            "",
            "def equals(a, b):",
            "    return a == b",
            "",
        ].join ("\n")

        const phpHeader = [
            "",
            "function hash(...$args) {",
            "    return Exchange::hash(...$args);",
            "}",
            "",
            "function hmac(...$args) {",
            "    return Exchange::hmac(...$args);",
            "}",
            "",
            "function encode(...$args) {",
            "    return Exchange::encode(...$args);",
            "}",
            "",
            "function ecdsa(...$args) {",
            "    return Exchange::ecdsa(...$args);",
            "}",
            "",
            "function eddsa(...$args) {",
            "    return Exchange::eddsa(...$args);",
            "}",
            "",
            "function jwt(...$args) {",
            "    return Exchange::jwt(...$args);",
            "}",
            "",
            "function crc32(...$arg) {",
            "    return Exchange::crc32(...$arg);",
            "}",
            "",
            "function rsa(...$arg) {",
            "    return Exchange::rsa(...$arg);",
            "}",
            "",
            "function equals($a, $b) {",
            "    return $a === $b;",
            "}",
        ].join ("\n")

        const python = this.getPythonPreamble (4) + pythonHeader + python2Body + '\n'
        const php = this.getPHPPreamble (true, 3) + phpHeader + phpBody

        log.magenta ('→', pyFile.yellow)
        log.magenta ('→', phpFile.yellow)

        overwriteFile (pyFile, python)
        overwriteFile (phpFile, php)
    }

    // ============================================================================

    async readFilesAsync(files) {
        const promiseReadFile = promisify(fs.readFile);
        const fileArray = await Promise.all(files.map(file => promiseReadFile(file)));
        return fileArray.map( file => file.toString() );
    }

    readTsFileNames (dir) {
        return fs.readdirSync (dir).filter(filename => filename.endsWith('.ts')).map(filename => filename.replace('.ts', ''));
    }

    // ============================================================================

    uncamelcaseName (name) {
        return unCamelCase (name).replace (/\./g, '_');
    }

    phpReplaceException (cont) {
        return cont.
            replace (/catch\(Exception/g, 'catch\(\\Throwable').
            replace (/catch\(\\Exception/g, 'catch\(\\Throwable');
    }

    // ============================================================================

    transpileExchangeTests () {

        this.transpileMainTests ({
            'tsFile': './ts/src/test/test.ts',
            'pyFileAsync': './python/ccxt/test/test_async.py',
            'phpFileAsync': './php/test/test_async.php',
            'pyFileSync': './python/ccxt/test/test_sync.py',
            'phpFileSync': './php/test/test_sync.php',
            'jsFile': './js/test/test.js',
        });

        const baseFolders = {
            ts: './ts/src/test/Exchange/',
            tsBase: './ts/src/test/Exchange/base/',
            py: './python/ccxt/test/',
            pyBase: './python/ccxt/test/base/',
            php: './php/test/',
            phpBase: './php/test/base/',
        };

        let baseTests = fs.readdirSync (baseFolders.tsBase).filter(filename => filename.endsWith('.ts')).map(filename => filename.replace('.ts', ''));
        const exchangeTests = fs.readdirSync (baseFolders.ts).filter(filename => filename.endsWith('.ts')).map(filename => filename.replace('.ts', ''));

        // ignore throttle test for now
        baseTests = baseTests.filter (filename => filename !== 'test.throttle');
        this.createBaseInitFile(baseFolders.pyBase, baseTests);

        const tests = [];
        for (const testName of baseTests) {
            const unCamelCasedFileName = this.uncamelcaseName(testName);
            const test = {
                base: true,
                name: testName,
                tsFile: baseFolders.tsBase + testName + '.ts',
                pyFileSync: baseFolders.pyBase + unCamelCasedFileName + '.py',
                phpFileSync: baseFolders.phpBase + unCamelCasedFileName + '.php',
            };
            tests.push(test);
        }
        for (const testName of exchangeTests) {
            const unCamelCasedFileName = this.uncamelcaseName(testName);
            const test = {
                base: false,
                name: testName,
                tsFile: baseFolders.ts + testName + '.ts',
                pyFileSync: baseFolders.py + 'sync/' + unCamelCasedFileName + '.py',
                pyFileAsync: baseFolders.py + 'async/' + unCamelCasedFileName + '.py',
                phpFileSync: baseFolders.php + 'sync/' + unCamelCasedFileName + '.php',
                phpFileAsync: baseFolders.php + 'async/' + unCamelCasedFileName + '.php',
            };
            tests.push(test);
        }
        this.transpileAndSaveExchangeTests (tests);
    }

    createBaseInitFile (pyPath, tests) {
        const finalPath = pyPath + '__init__.py';
        const fileNames = tests.filter(t => t !== 'test.sharedMethods').map(test => this.uncamelcaseName(test));
        const importNames = fileNames.map(testName => `from ccxt.test.base.${testName} import ${testName} # noqa E402`)
        const baseContent = [
            '',
            this.getPythonGenerated(),
            ...importNames
        ].join('\n');

        log.magenta ('→', finalPath)
        overwriteFile (finalPath, baseContent)
    }

    transpileMainTests (files) {
        log.magenta ('Transpiling from', files.tsFile.yellow)
        let ts = fs.readFileSync (files.tsFile).toString ()

        ts = this.regexAll (ts, [
            [ /\'use strict\';?\s+/g, '' ],
            [ /[^\n]+require[^\n]+\n/g, '' ],
        ])

        const allDefinedFunctions = [ ...ts.matchAll (/function (.*?) \(/g)].map(m => m[1]);
        const snakeCaseFunctions = (cont) => {
            return this.regexAll (cont, allDefinedFunctions.map( fName => {
                return [ new RegExp ('\\b' + fName + '\\b', 'g'), unCamelCase (fName)];
            }));
        };

        const commentStartLine = '***** AUTO-TRANSPILER-START *****';
        const commentEndLine = '***** AUTO-TRANSPILER-END *****';

        const mainContent = ts.split (commentStartLine)[1].split (commentEndLine)[0];
        // let { python2, python3, php, phpAsync, className, baseClass } = this.transpileClass (mainContent);
        const parserConfig = {
            'verbose': false,
            'python':{
                'uncamelcaseIdentifiers': true,
            },
            'php':{
                'uncamelcaseIdentifiers': true,
            },
        };
        const transpiler = new astTranspiler(parserConfig);
        let fileConfig = [
            {
                language: "php",
                async: true
            },
            {
                language: "php",
                async: false
            },
            {
                language: "python",
                async: true
            }
        ]
        const transpilerResult = transpiler.transpileDifferentLanguages(fileConfig, mainContent);
        let [ phpAsync, php, python3 ] = [ transpilerResult[0].content, transpilerResult[1].content, transpilerResult[2].content  ];

        // ########### PYTHON ###########
        python3 = python3.
            // remove async ccxt import
            replace (/from ccxt\.async_support(.*)/g, '').
            // add one more newline before function
            replace (/^(async def|def) (\w)/gs, '\n$1 $2')
        const existinPythonBody = fs.readFileSync (files.pyFileAsync).toString ();
        let newPython = existinPythonBody.split(commentStartLine)[0] + commentStartLine + '\n' + python3 + '\n# ' + commentEndLine + existinPythonBody.split(commentEndLine)[1];
        newPython = snakeCaseFunctions (newPython);
        overwriteFile (files.pyFileAsync, newPython);
        this.transpilePythonAsyncToSync (files.pyFileAsync, files.pyFileSync);
        // remove 4 extra newlines
        let existingPythonWN = fs.readFileSync (files.pyFileSync).toString ();
        existingPythonWN = existingPythonWN.replace (/(\n){4}/g, '\n\n');
        overwriteFile (files.pyFileSync, existingPythonWN);


        // ########### PHP ###########
        
        const existinPhpBody = fs.readFileSync (files.phpFileAsync).toString ();
        const phpReform = (cont) => {
            const partBeforClass =  existinPhpBody.split(commentStartLine)[0] + commentStartLine + '\n';
            const partAfterClass = '\n' + '// ' + commentEndLine + existinPhpBody.split(commentEndLine)[1]
            let newContent = partBeforClass + cont + partAfterClass;
            newContent = newContent.replace (/use ccxt\\(async\\|)abstract\\testMainClass as baseMainTestClass;/g, '');
            newContent = snakeCaseFunctions (newContent);
            newContent = this.phpReplaceException (newContent);
            return newContent;
        }
        let bodyPhpAsync = phpReform (phpAsync);
        overwriteFile (files.phpFileAsync, bodyPhpAsync);
        let bodyPhpSync = phpReform (php);
        bodyPhpSync = bodyPhpSync.replace (/Promise\\all/g, '');
        overwriteFile (files.phpFileSync, bodyPhpSync);
    }

    // ============================================================================

    async webworkerTranspile (allFiles, fileConfig, parserConfig) {
        // create worker config
        const workerConfigArray = allFiles.map( file => {
            return {
                content: file,
                config: fileConfig
            }
        });

        // create worker
        const piscina = new Piscina({
            filename: resolve(__dirname, './ast-transpiler-worker.js')
        });

        const chunkSize = 10;
        const promises = [];
        const now = Date.now();
        for (let i = 0; i < workerConfigArray.length; i += chunkSize) {
            const chunk = workerConfigArray.slice(i, i + chunkSize);
            promises.push(piscina.run({transpilerConfig:parserConfig, filesConfig:chunk}));
        }
        const workerResult = await Promise.all(promises);
        const elapsed = Date.now() - now;
        log.green ('[ast-transpiler] Transpiled', workerResult.length, 'tests in', elapsed, 'ms');
        const flatResult = workerResult.flat();
        return flatResult;
    }
    // ============================================================================

    async transpileAndSaveExchangeTests (tests) {
        const parser = {
            'LINES_BETWEEN_FILE_MEMBERS': 2
        }
        let fileConfig = [
            {
                language: "php",
                async: true
            },
            {
                language: "php",
                async: false
            },
            {
                language: "python",
                async: false
            },
            {
                language: "python",
                async: true
            },
        ]
        if (tests.base) {
            fileConfig = [{ language: "php", async: false}, { language: "python", async: false}]
        }
        const parserConfig = {
            'verbose': false,
            'python':{
                'uncamelcaseIdentifiers': true,
                'parser': parser
            },
            'php':{
                'uncamelcaseIdentifiers': true,
                'parser': parser
            }
        };

        let allFiles = await this.readFilesAsync (tests.map(t => t.tsFile));

        // apply regex to every file
        allFiles = allFiles.map( file => this.regexAll (file, [
            [ /\'use strict\';?\s+/g, '' ],
            [ /\/\* eslint-disable \*\/\n*/g, '' ],
            // [ /[^\n]+from[^\n]+\n/g, '' ],
            // [ /export default\s+[^\n]+;*\n*/g, '' ],
            [ /function equals \([\S\s]+?return true;?\n}\n/g, '' ],
        ]));

        const flatResult = await this.webworkerTranspile (allFiles, fileConfig, parserConfig);

        const exchangeCamelCaseProps = (str) => {
            // replace all snake_case exchange props to camelCase
            return str.
                replace (/precision_mode/g, 'precisionMode');
        };

        const pyFixes = (str) => {
            str = str.replace (/assert\((.*)\)(?!$)/g, 'assert $1');
            str = str.replace (/ == True/g, ' is True');
            str = str.replace (/ == False/g, ' is False');
            return exchangeCamelCaseProps(str);
        }

        const phpFixes = (str) => {
            str = str.
                replace (/\$exchange\[\$method\]/g, '$exchange->$method').
                replace (/\$test_shared_methods\->/g, '').
                replace (/TICK_SIZE/g, '\\ccxt\\TICK_SIZE').
                replace (/Precise\->/g, 'Precise::');
            str = this.phpReplaceException (str);
            return exchangeCamelCaseProps(str);
        }

        const fileSaveFunc = (path, content) => {
            log.magenta ('→', path);
            overwriteFile (path, content);
        };

        for (let i = 0; i < flatResult.length; i++) {
            const result = flatResult[i];
            const test = tests[i];
            const isWs = test.tsFile.includes('ts/src/pro/');
            let phpAsync = phpFixes(result[0].content);
            let phpSync = phpFixes(result[1].content);
            let pythonSync = pyFixes (result[2].content);
            let pythonAsync = pyFixes (result[3].content);
            if (tests.base) {
                phpAsync = '';
                pythonAsync = '';
            }

            const imports = result[0].imports;

            const usesPrecise = imports.find(x => x.name.includes('Precise'));
            const usesNumber = pythonAsync.indexOf ('numbers.') >= 0;
            const usesTickSize = pythonAsync.indexOf ('TICK_SIZE') >= 0;
            const requiredSubTests  = imports.filter(x => x.name.includes('test')).map(x => x.name);
            const usesAsyncio = pythonAsync.indexOf ('asyncio.') >= 0;

            let importedExceptionTypes = imports.filter(x => Object.keys(errors).includes(x.name)).map(x => x.name); // returns 'OnMaintenance,ExchangeNotAvailable', etc...

            const getDirLevelForPath = (langFolder, filePath, defaultDirs) => {
                let directoriesToPythonFile = undefined;
                if(filePath && filePath.includes('/' + langFolder + '/')) {
                    directoriesToPythonFile = (filePath.split('/' + langFolder + '/')[1]?.match(/\//g)?.length || defaultDirs) + 1;
                }
                return directoriesToPythonFile;
            };

            const pyDirsAmount = getDirLevelForPath('python', test.pyFileAsync || test.pyFileSync, 3);
            const phpDirsAmount = getDirLevelForPath('php', test.phpFileAsync || test.phpFileSync, 2);
            const pythonPreamble = this.getPythonPreamble(pyDirsAmount);
            // In PHP preable, for specifically WS tests, we need to avoid php namespace differences for tests, for example, if WATCH methods use ccxt\\pro, then the inlcuded non-pro test methods (like "test_trade" etc) are under ccxt, causing the purely transpiled code to have namespace conflicts specifically in PHP. so, for now, let's just leave all watch method tests under `ccxt` namespace, not `ccxt\pro`
            // let phpPreamble = this.getPHPPreamble (false, phpDirsAmount, isWs); 
            const includePath = isWs && test.base;
            const addProNs = isWs && test.base; // only for base CACHE and ORDERBOOK tests
            let phpPreamble = this.getPHPPreamble (includePath, phpDirsAmount, addProNs); 


            let pythonHeaderSync = []
            let pythonHeaderAsync = []
            let phpHeaderSync = []
            let phpHeaderAsync = []

            phpHeaderAsync.push ('use React\\Async;');
            phpHeaderAsync.push ('use React\\Promise;');

            if (usesTickSize) {
                pythonHeaderSync.push ('from ccxt.base.decimal_to_precision import TICK_SIZE  # noqa E402')
                pythonHeaderAsync.push ('from ccxt.base.decimal_to_precision import TICK_SIZE  # noqa E402')
            }
            if (usesNumber) {
                pythonHeaderSync.push ('import numbers  # noqa E402')
                pythonHeaderAsync.push ('import numbers  # noqa E402')
            }
            if (usesPrecise) {
                pythonHeaderAsync.push ('from ccxt.base.precise import Precise  # noqa E402')
                pythonHeaderSync.push ('from ccxt.base.precise import Precise  # noqa E402')
                phpHeaderAsync.push ('use \\ccxt\\Precise;')
                phpHeaderSync.push ('use \\ccxt\\Precise;')
            }
            if (usesAsyncio) {
                pythonHeaderAsync.push ('import asyncio')
            }
            if (test.pyHeaders) {
                pythonHeaderAsync = pythonHeaderAsync.concat (test.pyHeaders);
                pythonHeaderSync = pythonHeaderSync.concat (test.pyHeaders);
            }
            if (test.phpHeaders) {
                phpHeaderAsync = phpHeaderAsync.concat (test.phpHeaders);
                phpHeaderSync = phpHeaderSync.concat (test.phpHeaders);
            }

            for (const eType of importedExceptionTypes) {
                const py = `from ccxt.base.errors import ${eType}  # noqa E402`;
                pythonHeaderAsync.push (py)
                pythonHeaderSync.push (py)
            }

            for (const subTestName of requiredSubTests) {
                const snake_case = unCamelCase(subTestName);
                const isSharedMethodsImport = subTestName.includes ('SharedMethods');
                const isSameDirImport = tests.find(t => t.name === subTestName);
                const phpPrefix = isSameDirImport ? '__DIR__ . \'/' : 'PATH_TO_CCXT . \'/test/base/';
                let pySuffix = isSameDirImport ? '' : '.base';

                if (isSharedMethodsImport) {
                    pythonHeaderAsync.push (`from ccxt.test.base import test_shared_methods  # noqa E402`)
                    pythonHeaderSync.push (`from ccxt.test.base import test_shared_methods  # noqa E402`)

                    // php
                    if (!test.base) {
                        phpHeaderAsync.push (`include_once PATH_TO_CCXT . '/test/base/test_shared_methods.php';`)
                    } else {
                        phpHeaderSync.push (`include_once PATH_TO_CCXT . '/test/base/test_shared_methods.php';`)
                    }
                } else {
                    if (test.base) {
                        phpHeaderSync.push (`include_once __DIR__ . '/${snake_case}.php';`)
                        pythonHeaderSync.push (`from ccxt.test.base.${snake_case} import ${snake_case}  # noqa E402`)
                    } else {
                        phpHeaderSync.push (`include_once ${phpPrefix}${snake_case}.php';`)
                        phpHeaderAsync.push (`include_once ${phpPrefix}${snake_case}.php';`)
                        pySuffix = (pySuffix === '') ? snake_case : pySuffix;
                        pythonHeaderSync.push (`from ccxt.test${pySuffix} import ${snake_case}  # noqa E402`)
                        pythonHeaderAsync.push (`from ccxt.test${pySuffix} import ${snake_case}  # noqa E402`)
                    }
                }
            }


            test.pythonPreambleSync = pythonPreamble + pythonCodingUtf8 + '\n\n' + pythonHeaderSync.join ('\n') + '\n\n';
            test.phpPreambleSync = phpPreamble + phpHeaderSync.join ('\n') + "\n\n";
            test.phpPreambleAsync = phpPreamble + phpHeaderAsync.join ('\n') + "\n\n";
            test.pythonPreambleAsync = pythonPreamble + pythonCodingUtf8 + '\n\n' + pythonHeaderAsync.join ('\n') + '\n\n';

            test.phpFileSyncContent = test.phpPreambleSync + phpSync;
            test.pyFileSyncContent = test.pythonPreambleSync + pythonSync;
            test.phpFileAsyncContent = test.phpPreambleAsync + phpAsync;
            test.pyFileAsyncContent = test.pythonPreambleAsync + pythonAsync;

            if (!test.base) {
                fileSaveFunc (test.phpFileAsync, test.phpFileAsyncContent);
                fileSaveFunc (test.pyFileAsync, test.pyFileAsyncContent);
            }
            if (test.phpFileSync) {
                fileSaveFunc (test.phpFileSync, test.phpFileSyncContent);
            }
            if (test.pyFileSync) {
                fileSaveFunc (test.pyFileSync, test.pyFileSyncContent);
            }
        }
    }

    // ============================================================================

    transpileTests () {

        this.transpilePrecisionTests ()
        this.transpileDateTimeTests ()
        this.transpileCryptoTests ()

        this.transpileExchangeTests ()
    }

    // ============================================================================
    transpileExamples () {
        const parser = {
            'LINES_BETWEEN_FILE_MEMBERS': 2
        }
        const fileConfig = [
            {
                language: "php",
                async: true
            },
            {
                language: "python",
                async: true
            },
        ]
        const parserConfig = {
            'verbose': false,
            'python':{
                'uncamelcaseIdentifiers': true,
                'parser': parser
            },
            'php':{
                'uncamelcaseIdentifiers': true,
                'parser': parser
            },
        };
        const transpiler = new astTranspiler(parserConfig);

        const examplesBaseFolder = __dirname + '/../examples/'
        const examplesFolders = {
            ts: examplesBaseFolder +'ts/',
            js: examplesBaseFolder +'js/',
            py: examplesBaseFolder +'py/',
            php: examplesBaseFolder +'php/',
        }
        const transpileFlagPhrase = '// AUTO-TRANSPILE //'

        const pythonPreamble = this.getPythonPreamble ().replace ('sys.path.append(root)', 'sys.path.append(root + \'/python\')'); // as main preamble is meant for derived exchange classes, the path needs to be changed
        const phpPreamble = this.getPHPPreamble ();

        const preambles = {
            phpAsync: phpPreamble,
            pyAsync: pythonPreamble,
        };

        const fileHeaders = {
            pyAsync: [
                "import asyncio",
                "import ccxt.async_support as ccxt  # noqa: E402",
                ""
            ],
            pyPro: [
                "import asyncio",
                "import ccxt.pro as ccxt  # noqa: E402",
                "",
                "",
                "",
            ],
            phpAsync: [
                "",
                "error_reporting(E_ALL | E_STRICT);",
                "date_default_timezone_set('UTC');",
                "",
                "use ccxt\\Precise;",
                "use React\\Async;",
                "use React\\Promise;",
                "",
                "",
                "",
            ]
        }
        // join header arrays into strings
        for (const [key, value] of Object.entries (fileHeaders)) {
            fileHeaders[key] = value.join ('\n')
        }

        // start iteration through examples folder
        const allTsExamplesFiles = fs.readdirSync (examplesFolders.ts).filter((f) => f.endsWith('.ts'));
        for (const filenameWithExtenstion of allTsExamplesFiles) {
            const tsFile = path.join (examplesFolders.ts, filenameWithExtenstion)
            let tsContent = fs.readFileSync (tsFile).toString ()
            if (tsContent.indexOf (transpileFlagPhrase) > -1) {
                const isCcxtPro = tsContent.indexOf ('ccxt.pro') > -1;
                log.magenta ('Transpiling from', tsFile.yellow)
                const fileName = filenameWithExtenstion.replace ('.ts', '')
                // temporary: avoid console.log with + (plos) because it may break in python.
                if (tsContent.match ('console\.log \((.*?)\\+(.*?)\);')){
                    throw new Error ('console.log with +(plus) detected in ' + tsFile + '. Please use commas or string interpolation.');
                }

                // detect all function declarations in JS, e.g. `async function Xyz (...)`)
                const allDetectedFunctionNames = [...tsContent.matchAll(/\bfunction (.*?)\(/g)].map (match => match[1].trim());

                // exec the main transpile function
                const transpiled = transpiler.transpileDifferentLanguages(fileConfig, tsContent);
                let [ phpAsyncBody, pythonAsyncBody ] = [ transpiled[0].content, transpiled[1].content  ];
                // ###### replace common (synchronity agnostic) syntaxes ######
                const fixPython = (body)=> {
                    return this.regexAll (body, [
                        [ /console\.log/g, 'print' ],
                        // in python import ccxt.pro as ccxt
                        [ /ccxt.pro/g, 'ccxt' ],
                        // cases like: exchange = new ccxt.binance ()
                        //[ / ccxt\.(.?)\(/g, 'ccxt.' + '$2\(' ],
                        // cases like: exchange = new ccxt['name' or name] ()
                        [ /ccxt\[(.*?)\]/g, 'getattr(ccxt, $1)'],
                        // cases like: exchange = new ccxt.pro['name' or name] ()
                        [ /ccxt.pro\[(.*?)\]/g, 'getattr(ccxt, $1)'],
                    ]);
                };
                const fixPhp = (body)=> {
                    const regexes = [
                        [ /\$console\->log/g, 'var_dump' ],
                        // cases like: exchange = new ccxt.pro.huobi ()
                        [  /new \$ccxt->pro->/g, 'new \\ccxt\\pro\\' ],
                        // cases like: exchange = new ccxt.huobi ()
                        [ /new \$ccxt->/g, 'new \\ccxt\\async\\' ],
                        // cases like: exchange = new ccxt['huobi' or varname] ()
                        [ /(\s*)(\$\w+)\s*=\s*new\s+\$ccxt\[([^\]]*)\]\(([^\]]*)\)/g, '$1$exchange_class = \'\\ccxt\\async\\\\\'.$3;$1$2 = new $exchange_class($4)' ],
                        // cases like: exchange = new ccxt.pro['huobi' or varname] ()
                        [ /(\s*)(\$\w+)\s*=\s*new\s+\$ccxt\\async\\pro\[([^\]]*)\]\(([^\]]*)\)/g, '$1$exchange_class = \'\\ccxt\\pro\\\\\'.$3;$1$2 = new $exchange_class($4)' ],
                        // fix cases like: async\pro->kucoin
                        [ /async\\pro->/g, 'pro\\' ],
                    ];
                    return this.regexAll (body, regexes);
                };

                const finalBodies = {};
                finalBodies.pyAsync = fixPython (pythonAsyncBody);
                finalBodies.phpAsync = fixPhp (phpAsyncBody);

                // specifically in python (not needed in other langs), we need add `await .close()` inside matching methods
                for (const funcNameInit of allDetectedFunctionNames) {
                    const funcName = unCamelCase (funcNameInit)
                    // match function bodies
                    const funcBodyRegex = new RegExp ('(?=def ' + funcName + '\\()(.*?)(?=\\n\\w)', 'gs');
                    // inside functions, find exchange initiations
                    finalBodies.pyAsync = finalBodies.pyAsync.replace (funcBodyRegex, function (wholeMatch, innerMatch){
                        // find inited exchanges
                        // case 1: inited with getattr
                        let matches = [ ... innerMatch.matchAll(/(\w*?) \= getattr\(ccxt,\s*(.*?)\)/g)];
                        if (matches.length === 0) {
                            // case 2: inited with direct call
                            matches = [ ... innerMatch.matchAll(/(\w*?) \= ccxt\.(.*?)\(/g)];
                        }
                        let matchedBody = innerMatch;
                        // add `await exchange.close()` to instantiated variables
                        for (const exchLineMatches of matches) {
                            // we presume all methods to be in main scope, so adding just 4 spaces
                            matchedBody = matchedBody + '    await ' + exchLineMatches[1] + '.close()\n'
                        }
                        return matchedBody;
                    });
                    // place main-scope await function calls within asyncio
                    finalBodies.pyAsync = finalBodies.pyAsync.replace (new RegExp ('await ' + funcName + '\\((.*?)\\)', 'g'), function(wholeMatch, innerMatch){ return '\nasyncio.run(' + wholeMatch.replace('await ','').trim() + ')';})
                }

                let finalPyHeaders = undefined;
                if (isCcxtPro) {
                    finalPyHeaders = fileHeaders.pyPro ;
                } else {
                    // these are cases when transpliation happens of not specific PRO file, i.e. "example" snippets, where just "new ccxt.pro" appears
                    if (tsContent.match ('new ccxt.pro')){
                        finalPyHeaders += 'import ccxt.pro  # noqa: E402' + '\n'
                    }
                    finalPyHeaders += '\n\n'
                }
                // write files
                overwriteFile (examplesFolders.py  + fileName + '.py', preambles.pyAsync + finalPyHeaders + finalBodies.pyAsync)
                overwriteFile (examplesFolders.php + fileName + '.php', preambles.phpAsync + fileHeaders.phpAsync + finalBodies.phpAsync)
            }
        }
    }

    // ============================================================================
    transpilePhpBaseClassMethods () {
        const baseMethods = this.getPHPBaseMethods ()
        const indent = 4
        const space = ' '.repeat (indent)
        const result = [
            'public static $camelcase_methods = array(',
        ]
        for (const method of baseMethods) {
            const underscoreCase = unCamelCase (method)
            if (underscoreCase !== method) {
                result.push (space.repeat (2) + '\'' + method + '\' => ' + '\'' + underscoreCase + '\',')
            }
        }
        result.push (space + ');')
        const string = result.join ('\n')

        const phpBaseClass = './php/Exchange.php';
        const phpBody = fs.readFileSync (phpBaseClass, 'utf8')
        const regex = /public static \$camelcase_methods = array\([\s\S]+?\);/g
        const bodyArray = phpBody.split (regex)

        const newBody = bodyArray[0] + string + bodyArray[1]

        log.magenta ('Transpiling from ', phpBaseClass.yellow, '→', phpBaseClass.yellow)
        overwriteFile (phpBaseClass, newBody)
    }

    // ============================================================================

    getAllFilesRecursively(folder, jsFiles) {
        fs.readdirSync(folder).forEach(File => {
            const absolute = join(folder, File);
            if (fs.statSync(absolute).isDirectory()) return this.getAllFilesRecursively(absolute, jsFiles);
            else return jsFiles.push(absolute);
        });
    }

    addGeneratedHeaderToJs (jsFolder, force = false) {

        // add it to every .js file inside the folder
        let jsFiles = [];
        this.getAllFilesRecursively(jsFolder, jsFiles);

        jsFiles.filter(f => !f.includes(".d.ts") && !f.includes(".tsbuildinfo")).map (jsFilePath => {
            const content = fs.readFileSync (jsFilePath, 'utf8');
            if (content.indexOf (this.getJsPreamble()) === -1) {
                let contents = [
                    this.getJsPreamble(),
                    content
                ].join ("\n")
                overwriteFile (jsFilePath, contents)
            }
        })
        log.bright.yellow ('Added JS preamble to all ', jsFiles.length + ' files.')
    }

    // ============================================================================


    async transpileEverything (force = false, child = false) {

        // default pattern is '.js'
        const exchanges = process.argv.slice (2).filter (x => !x.startsWith ('--'))
            , python2Folder  = './python/ccxt/'
            , python3Folder  = './python/ccxt/async_support/'
            , phpFolder      = './php/'
            , phpAsyncFolder = './php/async/'
            , tsFolder = './ts/src/'
            , jsFolder = './js/src/'
            // , options = { python2Folder, python3Folder, phpFolder, phpAsyncFolder }
            , options = { python2Folder, python3Folder, phpFolder, phpAsyncFolder, jsFolder, exchanges }

        const transpilingSingleExchange = (exchanges.length === 1); // when transpiling single exchange, we can skip some steps because this is only used for testing/debugging
        if (transpilingSingleExchange) {
            force = true; // when transpiling single exchange, we always force
        }
        if (!transpilingSingleExchange && !child) {
            createFolderRecursively (python2Folder)
            createFolderRecursively (python3Folder)
            createFolderRecursively (phpFolder)
            createFolderRecursively (phpAsyncFolder)
        }

        // const classes = this.transpileDerivedExchangeFiles (tsFolder, options, pattern, force)
        const classes = this.transpileDerivedExchangeFiles (tsFolder, options, '.ts', force, child || exchanges.length)

        if (classes === null) {
            log.bright.yellow ('0 files transpiled.')
            return;
        }
        if (child) {
            return
        }

        if (!transpilingSingleExchange) {
            this.transpileBaseMethods ()

            //*/

            this.transpileErrorHierarchy ()

            this.transpileTests ()

            // this.transpilePhpBaseClassMethods ()

            this.transpileExamples ()

            this.addGeneratedHeaderToJs ('./js/')
        }

        log.bright.green ('Transpiled successfully.')
    }
}

function parallelizeTranspiling (exchanges, processes = undefined) {
    const processesNum = Math.min(processes || os.cpus ().length, exchanges.length)
    log.bright.green ('starting ' + processesNum + ' new processes...')
    let isFirst = true
    for (let i = 0; i < processesNum; i ++) {
        const toProcess = exchanges.filter ((_, index) => index % processesNum === i)
        const args = isFirst ? [ '--force' ] : [ '--child', '--force' ]
        isFirst = false
        fork (process.argv[1], toProcess.concat (args))
    }
}

function isMainEntry(metaUrl) {
    // https://exploringjs.com/nodejs-shell-scripting/ch_nodejs-path.html#detecting-if-module-is-main
    if (import.meta.url.startsWith('file:')) {
        const modulePath = url.fileURLToPath(metaUrl);
        if (process.argv[1] === modulePath) {
            return true;
        }
        // when called without .js extension
        if (process.argv[1] === modulePath.replace('.js','')) {
            return true;
        }
    }
    return false;
}

// ============================================================================
if (isMainEntry(import.meta.url)) {
    const transpiler = new Transpiler ()
    const test = process.argv.includes ('--test') || process.argv.includes ('--tests')
    const errors = process.argv.includes ('--error') || process.argv.includes ('--errors')
    const child = process.argv.includes ('--child')
    const force = process.argv.includes ('--force')
    const multiprocess = process.argv.includes ('--multiprocess') || process.argv.includes ('--multi')
    if (!child && !multiprocess) {
        log.bright.green ({ force })
    }
    if (test) {
        transpiler.transpileTests ()
    } else if (errors) {
        transpiler.transpileErrorHierarchy ({ tsFilename })
    } else if (multiprocess) {
        parallelizeTranspiling (exchangeIds)
    } else {
        (async () => {
            await transpiler.transpileEverything (force, child)
        })()
    }

} else { // if required as a module

    // do nothing
}

// ============================================================================

export {
    Transpiler,
    parallelizeTranspiling,
    isMainEntry
}<|MERGE_RESOLUTION|>--- conflicted
+++ resolved
@@ -342,14 +342,11 @@
             [ /\.getDescribeForExtendedWsExchange\s/g, '.get_describe_for_extended_ws_exchange'],
             [ /\.watchMultiple\s/g, '.watch_multiple'],
             [ /\.intToBase16\s/g, '.int_to_base16'],
-<<<<<<< HEAD
             [ /\.convertExpireDate\s/g, '.convert_expire_date'],
             [ /\.convertMarketIdExpireDate\s/g, '.convert_market_id_expire_date'],
             [ /\.convertExpireDateToMarketIdDate\s/g, '.convert_expire_date_to_market_id_date'],
-=======
             [ /\.handleParamString\s/g, '.handle_param_string'],
             [ /\.fetchIsolatedBorrowRates\s/g, '.fetch_isolated_borrow_rates'],
->>>>>>> c0a89998
             [ /\ssha(1|256|384|512)([,)])/g, ' \'sha$1\'$2'], // from js imports to this
             [ /\s(md5|secp256k1|ed25519|keccak)([,)])/g, ' \'$1\'$2'], // from js imports to this
 
