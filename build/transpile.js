// ---------------------------------------------------------------------------
// Usage: npm run transpile
// ---------------------------------------------------------------------------

"use strict";

const fs = require ('fs')
    , log = require ('ololog').unlimited
    , _ = require ('ansicolor').nice
    , errors = require ('../js/base/errors.js')
    , functions = require ('../js/base/functions.js')
    , {
        unCamelCase,
        precisionConstants,
        safeString,
    } = functions
    , { basename } = require ('path')
    , {
        createFolderRecursively,
        replaceInFile,
        overwriteFile,
    } = require ('./fs.js')
    , Exchange = require ('../js/base/Exchange.js')
    , tsFilename = './ccxt.d.ts'
    , pythonCodingUtf8 = '# -*- coding: utf-8 -*-'

class Transpiler {

    getCommonRegexes () {
        return [

            [ /\.deepExtend\s/g, '.deep_extend'],
            [ /\.safeFloat2\s/g, '.safe_float_2'],
            [ /\.safeInteger2\s/g, '.safe_integer_2'],
            [ /\.safeIntegerProduct2\s/g, '.safe_integer_product_2'],
            [ /\.safeTimestamp2\s/g, '.safe_timestamp_2'],
            [ /\.safeString2\s/g, '.safe_string_2'],
            [ /\.safeNumber2\s/g, '.safe_number_2'],
            [ /\.safeStringLower2\s/g, '.safe_string_lower_2'],
            [ /\.safeStringUpper2\s/g, '.safe_string_upper_2'],
            [ /\.safeValue2\s/g, '.safe_value_2'],
            [ /\.safeFloat\s/g, '.safe_float'],
            [ /\.safeInteger\s/g, '.safe_integer'],
            [ /\.safeIntegerProduct\s/g, '.safe_integer_product'],
            [ /\.safeTimestamp\s/g, '.safe_timestamp'],
            [ /\.safeString\s/g, '.safe_string'],
            [ /\.safeStringLower\s/g, '.safe_string_lower'],
            [ /\.safeStringUpper\s/g, '.safe_string_upper'],
            [ /\.safeValue\s/g, '.safe_value'],
            [ /\.safeFloatN\s/g, '.safe_float_n'],
            [ /\.safeIntegerN\s/g, '.safe_integer_n'],
            [ /\.safeIntegerProductN\s/g, '.safe_integer_product_n'],
            [ /\.safeTimestampN\s/g, '.safe_timestamp_n'],
            [ /\.safeStringN\s/g, '.safe_string_n'],
            [ /\.safeNumberN\s/g, '.safe_number_n'],
            [ /\.safeStringLowerN\s/g, '.safe_string_lower_n'],
            [ /\.safeStringUpperN\s/g, '.safe_string_upper_n'],
            [ /\.safeValueN\s/g, '.safe_value_n'],
            [ /\.inArray\s/g, '.in_array'],
            [ /\.toArray\s/g, '.to_array'],
            [ /\.isEmpty\s/g, '.is_empty'],
            [ /\.arrayConcat\s/g, '.array_concat'],
            [ /\.binaryConcat\s/g, '.binary_concat'],
            [ /\.binaryConcatArray\s/g, '.binary_concat_array'],
            [ /\.binaryToString\s/g, '.binary_to_string' ],
            [ /\.precisionFromString\s/g, '.precision_from_string'],
            [ /\.parsePrecision\s/g, '.parse_precision'],
            [ /\.implodeHostname\s/g, '.implode_hostname'],
            [ /\.implodeParams\s/g, '.implode_params'],
            [ /\.extractParams\s/g, '.extract_params'],
            [ /\.safeBalance\s/g, '.safe_balance'],
            [ /\.parseAccounts\s/g, '.parse_accounts' ],
            [ /\.parseAccount\s/g, '.parse_account' ],
            [ /\.parseBalance\s/g, '.parse_balance'],
            [ /\.parseOHLCVs\s/g, '.parse_ohlcvs'],
            [ /\.parseOHLCV\s/g, '.parse_ohlcv'],
            [ /\.parseDate\s/g, '.parse_date'],
            [ /\.parseLedgerEntry\s/g, '.parse_ledger_entry'],
            [ /\.parseLedger\s/g, '.parse_ledger'],
            [ /\.parseTickers\s/g, '.parse_tickers'],
            [ /\.parseTicker\s/g, '.parse_ticker'],
            [ /\.parseTimeframe\s/g, '.parse_timeframe'],
            [ /\.parseTradesData\s/g, '.parse_trades_data'],
            [ /\.parseTrades\s/g, '.parse_trades'],
            [ /\.parseTrade\s/g, '.parse_trade'],
            [ /\.parseTradingViewOHLCV\s/g, '.parse_trading_view_ohlcv'],
            [ /\.convertTradingViewToOHLCV\s/g, '.convert_trading_view_to_ohlcv'],
            [ /\.parseTransaction\s/g, '.parse_transaction'],
            [ /\.parseTransactions\s/g, '.parse_transactions'],
            [ /\.parseOrderBook\s/g, '.parse_order_book'],
            [ /\.parseBidsAsks\s/g, '.parse_bids_asks'],
            [ /\.parseBidAsk\s/g, '.parse_bid_ask'],
            [ /\.parseOrders\s/g, '.parse_orders'],
            [ /\.parseOrderStatus\s/g, '.parse_order_status'],
            [ /\.parseOrder\s/g, '.parse_order'],
            [ /\.parseJson\s/g, '.parse_json'],
            [ /\.parseAccountPosition\s/g, '.parse_account_position' ],
            [ /\.parsePositionRisk\s/g, '.parse_position_risk' ],
            [ /\.parsePositions\s/g, '.parse_positions' ],
            [ /\.parseIncome\s/g, '.parse_income' ],
            [ /\.parseIncomes\s/g, '.parse_incomes' ],
            [ /\.parseFundingRate\s/g, '.parse_funding_rate' ],
            [ /\.parseMarginModification\s/g, '.parse_margin_modification' ],
            [ /\.filterByArray\s/g, '.filter_by_array'],
            [ /\.filterBySymbolSinceLimit\s/g, '.filter_by_symbol_since_limit'],
            [ /\.filterBySinceLimit\s/g, '.filter_by_since_limit'],
            [ /\.filterBySymbol\s/g, '.filter_by_symbol'],
            [ /\.getVersionString\s/g, '.get_version_string'],
            [ /\.indexBy\s/g, '.index_by'],
            [ /\.sortBy\s/g, '.sort_by'],
            [ /\.sortBy2\s/g, '.sort_by_2'],
            [ /\.filterBy\s/g, '.filter_by'],
            [ /\.groupBy\s/g, '.group_by'],
            [ /\.marketSymbols\s/g, '.market_symbols'],
            [ /\.marketIds\s/g, '.market_ids'],
            [ /\.marketId\s/g, '.market_id'],
            [ /\.fetchTransactionFee\s/g, '.fetch_transaction_fee'],
            [ /\.fetchTransactionFees\s/g, '.fetch_transaction_fees'],
            [ /\.fetchTradingFees\s/g, '.fetch_trading_fees'],
            [ /\.fetchTradingFee\s/g, '.fetch_trading_fee'],
            [ /\.fetchFees\s/g, '.fetch_fees'],
            [ /\.fetchL2OrderBook\s/g, '.fetch_l2_order_book'],
            [ /\.fetchOrderBook\s/g, '.fetch_order_book'],
            [ /\.fetchMyTrades\s/g, '.fetch_my_trades'],
            [ /\.fetchOrderStatus\s/g, '.fetch_order_status'],
            [ /\.fetchOpenOrders\s/g, '.fetch_open_orders'],
            [ /\.fetchOpenOrder\s/g, '.fetch_open_order'],
            [ /\.fetchOrders\s/g, '.fetch_orders'],
            [ /\.fetchOrderTrades\s/g, '.fetch_order_trades'],
            [ /\.fetchOrder\s/g, '.fetch_order'],
            [ /\.fetchBidsAsks\s/g, '.fetch_bids_asks'],
            [ /\.fetchTickers\s/g, '.fetch_tickers'],
            [ /\.fetchTicker\s/g, '.fetch_ticker'],
            [ /\.fetchCurrencies\s/g, '.fetch_currencies'],
            [ /\.numberToString\s/g, '.number_to_string' ],
            [ /\.decimalToPrecision\s/g, '.decimal_to_precision'],
            [ /\.priceToPrecision\s/g, '.price_to_precision'],
            [ /\.amountToPrecision\s/g, '.amount_to_precision'],
            [ /\.amountToLots\s/g, '.amount_to_lots'],
            [ /\.feeToPrecision\s/g, '.fee_to_precision'],
            [ /\.currencyToPrecision\s/g, '.currency_to_precision'],
            [ /\.costToPrecision\s/g, '.cost_to_precision'],
            [ /\.commonCurrencyCode\s/g, '.common_currency_code'],
            [ /\.loadAccounts\s/g, '.load_accounts'],
            [ /\.loadFees\s/g, '.load_fees'],
            [ /\.loadMarkets\s/g, '.load_markets'],
            [ /\.loadTimeDifference\s/g, '.load_time_difference'],
            [ /\.fetchMarkets\s/g, '.fetch_markets'],
            [ /\.appendInactiveMarkets\s/g, '.append_inactive_markets'],
            [ /\.fetchCategories\s/g, '.fetch_categories'],
            [ /\.calculateFee\s/g, '.calculate_fee'],
            [ /\.createOrder\s/g, '.create_order'],
            [ /\.createPostOnlyOrder\s/g, '.create_post_only_order'],
            [ /\.createStopOrder\s/g, '.create_stop_order'],
            [ /\.createStopLimitOrder\s/g, '.create_stop_limit_order'],
            [ /\.createStopMarketOrder\s/g, '.create_stop_market_order'],
            [ /\.editLimitBuyOrder\s/g, '.edit_limit_buy_order'],
            [ /\.editLimitSellOrder\s/g, '.edit_limit_sell_order'],
            [ /\.editLimitOrder\s/g, '.edit_limit_order'],
            [ /\.editOrder\s/g, '.edit_order'],
            [ /\.encodeURIComponent\s/g, '.encode_uri_component'],
            [ /\.throwExceptionOnError\s/g, '.throw_exception_on_error'],
            [ /\.handleErrors\s/g, '.handle_errors'],
            [ /\.checkRequiredCredentials\s/g, '.check_required_credentials'],
            [ /\.checkRequiredDependencies\s/g, '.check_required_dependencies'],
            [ /\.checkAddress\s/g, '.check_address'],
            [ /\.convertTradingViewToOHLCV\s/g, '.convert_trading_view_to_ohlcv'],
            [ /\.convertOHLCVToTradingView\s/g, '.convert_ohlcv_to_trading_view'],
            [ /\.signBodyWithSecret\s/g, '.sign_body_with_secret'],
            [ /\.isJsonEncodedObject\s/g, '.is_json_encoded_object'],
            [ /\.setSandboxMode\s/g, '.set_sandbox_mode'],
            [ /\.safeCurrencyCode\s/g, '.safe_currency_code'],
            [ /\.safeCurrency\s/g, '.safe_currency'],
            [ /\.safeSymbol\s/g, '.safe_symbol'],
            [ /\.safeMarket\s/g, '.safe_market'],
            [ /\.safeOrder\s/g, '.safe_order'],
            [ /\.safeTicker\s/g, '.safe_ticker'],
            [ /\.roundTimeframe\s/g, '.round_timeframe'],
            [ /\.calculateRateLimiterCost\s/g, '.calculate_rate_limiter_cost' ],
            [ /\.findBroadlyMatchedKey\s/g, '.find_broadly_matched_key' ],
            [ /\.throwBroadlyMatchedException\s/g, '.throw_broadly_matched_exception' ],
            [ /\.throwExactlyMatchedException\s/g, '.throw_exactly_matched_exception' ],
            [ /\.getNetwork\s/g, '.get_network' ],
            [ /\.findTimeframe\s/g, '.find_timeframe'],
            [ /errorHierarchy/g, 'error_hierarchy'],
            [ /\.base16ToBinary/g, '.base16_to_binary'],
            [ /\'use strict\';?\s+/g, '' ],
            [ /\.urlencodeNested\s/g, '.urlencode_nested' ],
            [ /\.urlencodeWithArrayRepeat\s/g, '.urlencode_with_array_repeat' ],
            [ /\.call\s*\(this, /g, '(' ],
            [ /\.getSupportedMapping\s/g, '.get_supported_mapping'],
            [ /\.fetchBorrowRate\s/g, '.fetch_borrow_rate'],
            [ /\.handleMarketTypeAndParams\s/g, '.handle_market_type_and_params'],
            [ /\.checkOrderArguments\s/g, '.check_order_arguments'],
            [ /\.isPostOnly\s/g, '.is_post_only'],
        ]
    }

    getPythonRegexes () {

        return [
            [ /Array\.isArray\s*\(([^\)]+)\)/g, 'isinstance($1, list)' ],
            [ /([^\(\s]+)\s+instanceof\s+String/g, 'isinstance($1, str)' ],
            [ /([^\(\s]+)\s+instanceof\s+([^\)\s]+)/g, 'isinstance($1, $2)' ],

            [ /typeof\s+([^\s\[]+)(?:\s|\[(.+?)\])\s+\=\=\=?\s+\'undefined\'/g, '$1[$2] is None' ],
            [ /typeof\s+([^\s\[]+)(?:\s|\[(.+?)\])\s+\!\=\=?\s+\'undefined\'/g, '$1[$2] is not None' ],
            [ /typeof\s+([^\s]+)\s+\=\=\=?\s+\'undefined\'/g, '$1 is None' ],
            [ /typeof\s+([^\s]+)\s+\!\=\=?\s+\'undefined\'/g, '$1 is not None' ],
            [ /typeof\s+(.+?)\s+\=\=\=?\s+\'undefined\'/g, '$1 is None' ],
            [ /typeof\s+(.+?)\s+\!\=\=?\s+\'undefined\'/g, '$1 is not None' ],

            [ /typeof\s+([^\s\[]+)(?:\s|\[(.+?)\])\s+\=\=\=?\s+\'number\'/g, "isinstance($1[$2], numbers.Real)" ],
            [ /typeof\s+([^\s\[]+)(?:\s|\[(.+?)\])\s+\!\=\=?\s+\'number\'/g, "(not isinstance($1[$2], numbers.Real))" ],
            [ /typeof\s+([^\s]+)\s+\=\=\=?\s+\'number\'/g, "isinstance($1, numbers.Real)" ],
            [ /typeof\s+([^\s]+)\s+\!\=\=?\s+\'number\'/g, "(not isinstance($1, numbers.Real))" ],

            [ /([^\s\[]+)(?:\s|\[(.+?)\])\s+\=\=\=?\s+undefined/g, '$1[$2] is None' ],
            [ /([^\s\[]+)(?:\s|\[(.+?)\])\s+\!\=\=?\s+undefined/g, '$1[$2] is not None' ],
            [ /([^\s]+)\s+\=\=\=?\s+undefined/g, '$1 is None' ],
            [ /([^\s]+)\s+\!\=\=?\s+undefined/g, '$1 is not None' ],
            [ /(.+?)\s+\=\=\=?\s+undefined/g, '$1 is None' ],
            [ /(.+?)\s+\!\=\=?\s+undefined/g, '$1 is not None' ],
            //
            // too broad, have to rewrite these cause they don't work
            //
            // [ /([^\s]+)\s+\=\=\=?\s+true/g, 'isinstance($1, bool) and ($1 is True)' ],
            // [ /([^\s]+)\s+\!\=\=?\s+true/g, 'isinstance($1, bool) and ($1 is not True)' ],
            // [ /([^\s]+)\s+\=\=\=?\s+false/g, 'isinstance($1, bool) and ($1 is False)' ],
            // [ /([^\s]+)\s+\!\=\=?\s+false/g, 'isinstance($1, bool) and ($1 is not False)' ],

            [ /typeof\s+([^\s\[]+)(?:\s|\[(.+?)\])\s+\=\=\=?\s+\'string\'/g, 'isinstance($1[$2], str)' ],
            [ /typeof\s+([^\s\[]+)(?:\s|\[(.+?)\])\s+\!\=\=?\s+\'string\'/g, 'not isinstance($1[$2], str)' ],
            [ /typeof\s+([^\s]+)\s+\=\=\=?\s+\'string\'/g, 'isinstance($1, str)' ],
            [ /typeof\s+([^\s]+)\s+\!\=\=?\s+\'string\'/g, 'not isinstance($1, str)' ],

            [ /typeof\s+([^\s\[]+)(?:\s|\[(.+?)\])\s+\=\=\=?\s+\'object\'/g, 'isinstance($1[$2], dict)' ],
            [ /typeof\s+([^\s\[]+)(?:\s|\[(.+?)\])\s+\!\=\=?\s+\'object\'/g, 'not isinstance($1[$2], dict)' ],
            [ /typeof\s+([^\s]+)\s+\=\=\=?\s+\'object\'/g, 'isinstance($1, dict)' ],
            [ /typeof\s+([^\s]+)\s+\!\=\=?\s+\'object\'/g, 'not isinstance($1, dict)' ],

            [ /undefined/g, 'None' ],
            [ /\=\=\=?/g, '==' ],
            [ /\!\=\=?/g, '!=' ],
            [ /this\.stringToBinary\s*\((.*)\)/g, '$1' ],
            [ /\.shift\s*\(\)/g, '.pop(0)' ],
            [ /Number\.MAX_SAFE_INTEGER/g, 'float(\'inf\')'],
            [ /function\s*(\w+\s*\([^)]+\))\s*{/g, 'def $1:'],
            // [ /\.replaceAll\s*\(([^)]+)\)/g, '.replace($1)' ], // still not a part of the standard
            [ /assert\s*\((.+)\);/g, 'assert $1'],
            [ /Promise\.all\s*\(([^\)]+)\)/g, 'asyncio.gather(*$1)' ],
            [ /Precise\.stringAdd\s/g, 'Precise.string_add' ],
            [ /Precise\.stringMul\s/g, 'Precise.string_mul' ],
            [ /Precise\.stringDiv\s/g, 'Precise.string_div' ],
            [ /Precise\.stringSub\s/g, 'Precise.string_sub' ],
            [ /Precise\.stringAbs\s/g, 'Precise.string_abs' ],
            [ /Precise\.stringNeg\s/g, 'Precise.string_neg' ],
            [ /Precise\.stringMod\s/g, 'Precise.string_mod' ],
            [ /Precise\.stringEquals\s/g, 'Precise.string_equals' ],
            [ /Precise\.stringEq\s/g, 'Precise.string_eq' ],
            [ /Precise\.stringMin\s/g, 'Precise.string_min' ],
            [ /Precise\.stringMax\s/g, 'Precise.string_max' ],
            [ /Precise\.stringGt\s/g, 'Precise.string_gt' ],
            [ /Precise\.stringGe\s/g, 'Precise.string_ge' ],
            [ /Precise\.stringLt\s/g, 'Precise.string_lt' ],
            [ /Precise\.stringLe\s/g, 'Precise.string_le' ],

        // insert common regexes in the middle (critical)
        ].concat (this.getCommonRegexes ()).concat ([

            // [ /this\.urlencode\s/g, '_urlencode.urlencode ' ], // use self.urlencode instead
            [ /this\./g, 'self.' ],
            [ /([^a-zA-Z\'])this([^a-zA-Z])/g, '$1self$2' ],
            [ /\[\s*([^\]]+)\s\]\s=/g, '$1 =' ],
            [ /(^|[^a-zA-Z0-9_])(?:let|const|var)\s\[\s*([^\]]+)\s\]/g, '$1$2' ],
            [ /(^|[^a-zA-Z0-9_])(?:let|const|var)\s\{\s*([^\}]+)\s\}\s\=\s([^\;]+)/g, '$1$2 = (lambda $2: ($2))(**$3)' ],
            [ /(^|[^a-zA-Z0-9_])(?:let|const|var)\s/g, '$1' ],
            [ /Object\.keys\s*\((.*)\)\.length/g, '$1' ],
            [ /Object\.keys\s*\((.*)\)/g, 'list($1.keys())' ],
            [ /Object\.values\s*\((.*)\)/g, 'list($1.values())' ],
            [ /\[([^\]]+)\]\.join\s*\(([^\)]+)\)/g, "$2.join([$1])" ],
            [ /hash \(([^,]+)\, \'(sha[0-9])\'/g, "hash($1, '$2'" ],
            [ /hmac \(([^,]+)\, ([^,]+)\, \'(md5)\'/g, 'hmac($1, $2, hashlib.$3' ],
            [ /hmac \(([^,]+)\, ([^,]+)\, \'(sha[0-9]+)\'/g, 'hmac($1, $2, hashlib.$3' ],
            [ /throw new ([\S]+) \((.*)\)/g, 'raise $1($2)'],
            [ /throw ([\S]+)/g, 'raise $1'],
            [ /try {/g, 'try:'],
            [ /\}\s+catch \(([\S]+)\) {/g, 'except Exception as $1:'],
            [ /([\s\(])extend(\s)/g, '$1self.extend$2' ],
            [ /\} else if/g, 'elif' ],
            [ /else if/g, 'elif' ],
            [ /if\s+\((.*)\)\s+\{/g, 'if $1:' ],
            [ /if\s+\((.*)\)\s*[\n]/g, "if $1:\n" ],
            [ /\}\s*else\s*\{/g, 'else:' ],
            [ /else\s*[\n]/g, "else:\n" ],
            [ /for\s+\(([a-zA-Z0-9_]+)\s*=\s*([^\;\s]+\s*)\;[^\<\>\=]+(?:\<=|\>=|<|>)\s*(.*)\.length\s*\;[^\)]+\)\s*{/g, 'for $1 in range($2, len($3)):'],
            [ /for\s+\(([a-zA-Z0-9_]+)\s*=\s*([^\;\s]+\s*)\;[^\<\>\=]+(?:\<=|\>=|<|>)\s*(.*)\s*\;[^\)]+\)\s*{/g, 'for $1 in range($2, $3):'],
            [ /\s\|\|\s/g, ' or ' ],
            [ /\s\&\&\s/g, ' and ' ],
            [ /\!([^\s\='"])/g, 'not $1'],
            [ /\.push\s*\(([\s\S]+?)\);/g, '.append($1);' ],
            [ /^(\s*}\s*$)+/gm, '' ],
            [ /\;(\s+?\/\/.+?)/g, '$1' ],
            [ /\;$/gm, '' ],
            [ /\.toUpperCase\s*/g, '.upper' ],
            [ /\.toLowerCase\s*/g, '.lower' ],
            [ /JSON\.stringify\s*/g, 'json.dumps' ],
            [ /JSON\.parse\s*/g, "json.loads" ],
            // [ /([^\(\s]+)\.includes\s+\(([^\)]+)\)/g, '$2 in $1' ],
            // [ /\'%([^\']+)\'\.sprintf\s*\(([^\)]+)\)/g, "'{:$1}'.format($2)" ],
            [ /([^\s]+)\.toFixed\s*\(([0-9]+)\)/g, "'{:.$2f}'.format($1)" ],
            [ /([^\s]+)\.toFixed\s*\(([^\)]+)\)/g, "('{:.' + str($2) + 'f}').format($1)" ],
            [ /parseFloat\s*/g, 'float'],
            [ /parseInt\s*/g, 'int'],
            [ /self\[([^\]+]+)\]/g, 'getattr(self, $1)' ],
            [ /Math\.floor\s*\(([^\)]+)\)/g, 'int(math.floor($1))' ],
            [ /Math\.abs\s*\(([^\)]+)\)/g, 'abs($1)' ],
            [ /Math\.pow\s*\(([^\)]+)\)/g, 'math.pow($1)' ],
            [ /Math\.round\s*\(([^\)]+)\)/g, 'int(round($1))' ],
            [ /Math\.ceil\s*\(([^\)]+)\)/g, 'int(math.ceil($1))' ],
            [ /Math\.log/g, 'math.log' ],
            [ /([a-zA-Z0-9_\.]*\([^\)]+\)|[^\s]+)\s+\?\s*([^\:]+)\s+\:\s*([^\n]+)/g, '$2 if $1 else $3'],
            [ /([^\s]+)\.slice \(([^\,\)]+)\,\s?([^\)]+)\)/g, '$1[$2:$3]' ],
            [ /([^\s]+)\.slice \(([^\)\:]+)\)/g, '$1[$2:]' ],
            [ /([^\s(:]+)\.length/g, 'len($1)' ],
            [ /(^|\s)\/\//g, '$1#' ],
            [ /([^\n\s]) #/g, '$1  #' ],   // PEP8 E261
            [ /\.indexOf/g, '.find'],
            [ /(\s|\()true/g, '$1True'],
            [ /(\s|\()false/g, '$1False'],
            [ /([^\s]+\s*\(\))\.toString\s+\(\)/g, 'str($1)' ],
            [ /([^\s]+)\.toString \(\)/g, 'str($1)' ],
            [ /([^\s]+)\.join\s*\(\s*([^\)\[\]]+?)\s*\)/g, '$2.join($1)' ],
            [ /Math\.(max|min)\s/g, '$1' ],
            [ / = new /g, ' = ' ], // python does not have a 'new' keyword
            [ /console\.log\s/g, 'print' ],
            [ /process\.exit\s+/g, 'sys.exit' ],
            [ /(while \(.*\)) {/, '$1\:' ], // While loops replace bracket with :
            [ /([^:+=\/\*\s-]+) \(/g, '$1(' ], // PEP8 E225 remove whitespaces before left ( round bracket
            [ /\sand\(/g, ' and (' ],
            [ /\sor\(/g, ' or (' ],
            [ /\snot\(/g, ' not (' ],
            [ /\[ /g, '[' ],              // PEP8 E201 remove whitespaces after left [ square bracket
            [ /\{ /g, '{' ],              // PEP8 E201 remove whitespaces after left { bracket
            [ /(?<=[^\s#]) \]/g, ']' ],    // PEP8 E202 remove whitespaces before right ] square bracket
            [ /(?<=[^\s#]) \}/g, '}' ],    // PEP8 E202 remove whitespaces before right } bracket
            [ /([^a-z])(elif|if|or|else)\(/g, '$1$2 \(' ], // a correction for PEP8 E225 side-effect for compound and ternary conditionals
            [ /\!\=\sTrue/g, 'is not True' ], // a correction for PEP8 E712, it likes "is not True", not "!= True"
            [ /\=\=\sTrue/g, 'is True' ], // a correction for PEP8 E712, it likes "is True", not "== True"
            [ /\sdelete\s/g, ' del ' ],
            [ /(?<!#.+)null/, 'None' ],
            [ /\/\*\*/, '\"\"\"' ], // Doc strings
            [ / \*\//, '\"\"\"' ], // Doc strings
            [ /\[([^\[\]]*)\]\{@link (.*)\}/g, '`$1 <$2>`' ], // docstring item with link
            [ /\s+\* @method/g, '' ], // docstring @method
            [ /(\s+) \* @description (.*)/g, '$1$2' ], // docstring description
            [ /\s+\* @name .*/g, '' ], // docstring @name
            [ /(\s+) \* @returns ([^\{])/g, '$1:returns: $2' ], // docstring return
            [ /(\s+) \* @returns \{([\]\[a-zA-Z]*)\}/g, '$1:returns $2:' ], // docstring return
            [ /(\s+ \* @param \{[\]\[\|a-zA-Z]+\} )([a-zA-Z0-9_-]+)\.([a-zA-Z0-9_-]+) (.*)/g, '$1$2[\'$3\'] $4' ], // docstring params.anything
            [ /(\s+) \* @([a-z]+) \{([\]\[a-zA-Z\|]+)\} ([a-zA-Z0-9_\-\.\[\]\']+)/g, '$1:$2 $3 $4:' ], // docstring param
        ])
    }

    getPython2Regexes () {
        return [
            [ /.+asyncio\.gather.+\n/g, '' ], // remove line entirely
            [ /(\s)await(\s)/g, '$1' ]
        ]
    }

    getSyncPHPRegexes () {
        return [
            [ /.+(\$[a-zA-Z0-9_]+)\s*=\s*yield\s+\1;\n/g, '' ], // delete yield all promises line
            [ /\byield /g, '' ]
        ]
    }

    getPHPRegexes () {
        return [
            //
            // Curly-braces are used for both dictionaries in the code as well as for the url-imploded params.
            // For example: https://docs.ccxt.com/en/latest/manual.html#implicit-api-methods
            //
            // There's a conflict between the curly braces that have to be converted from dictionaries to PHP-arrays and
            // the curly braces used for url-imploded params that should not be touched.
            //
            // The transpiler takes all non-spaced strings in curly braces {likeThis} and converts them to ~likeThis~.
            // That is done to avoid changing the curly braces into the array() in PHP.
            // This way we protect the url-imploded params from being touched by the regexes that will follow.
            // That conversion is done first-thing, at the very early stage of transpilation.
            // The regexes are applied in the order they're listed, top-down.
            //
            // A dictionary in curly braces will never have those curly braces attached to the contents of the dictionary.
            // There will always be a space like { 'a': b, 'c': d }.
            // Hence, the remaining non-converted curly-brace dictionaries will have to be converted to arrays in PHP.
            // That is done in the middle of the transpilation process.
            //
            // The last step is to convert those "saved embedded/imploded url-params substitutions" from ~likeThis~ back to {likeThis}.
            // That is done at the very last regex steps.
            // All of that is a workaround for PHP-arrays vs dictionaries vs url-imploded params in other langs.
            //
            [ /\{([\]\[\|a-zA-Z0-9_-]+?)\}/g, '~$1~' ], // resolve the "arrays vs url params" conflict (both are in {}-brackets)
            [ /\[([^\]\[]*)\]\{(@link .*)\}/g, '~$2 $1~' ], // docstring item with link
            [ /\s+\* @method/g, '' ], // docstring @method
            [ /(\s+)\* @description (.*)/g, '$1\* $2' ], // docstring description
            [ /\s+\* @name .*/g, '' ], // docstring @name
            [ /(\s+)\* @returns/g, '$1\* @return' ], // docstring return
            [ /\!Array\.isArray\s*\(([^\)]+)\)/g, "gettype($1) === 'array' && count(array_filter(array_keys($1), 'is_string')) != 0" ],
            [ /Array\.isArray\s*\(([^\)]+)\)/g, "gettype($1) === 'array' && count(array_filter(array_keys($1), 'is_string')) == 0" ],
            [ /([^\(\s]+)\s+instanceof\s+String/g, 'is_string($1)' ],

            [ /typeof\s+([^\s\[]+)(?:\s|\[(.+?)\])\s+\=\=\=?\s+\'undefined\'/g, '$1[$2] === null' ],
            [ /typeof\s+([^\s\[]+)(?:\s|\[(.+?)\])\s+\!\=\=?\s+\'undefined\'/g, '$1[$2] !== null' ],
            [ /typeof\s+([^\s]+)\s+\=\=\=?\s+\'undefined\'/g, '$1 === null' ],
            [ /typeof\s+([^\s]+)\s+\!\=\=?\s+\'undefined\'/g, '$1 !== null' ],
            [ /typeof\s+(.+?)\s+\=\=\=?\s+\'undefined\'/g, '$1 === null' ],
            [ /typeof\s+(.+?)\s+\!\=\=?\s+\'undefined\'/g, '$1 !== null' ],

            [ /([^\s\[]+)(?:\s|\[(.+?)\])\s+\=\=\=?\s+undefined/g, '$1[$2] === null' ],
            [ /([^\s\[]+)(?:\s|\[(.+?)\])\s+\!\=\=?\s+undefined/g, '$1[$2] !== null' ],
            [ /([^\s]+)\s+\=\=\=?\s+undefined/g, '$1 === null' ],
            [ /([^\s]+)\s+\!\=\=?\s+undefined/g, '$1 !== null' ],
            [ /(.+?)\s+\=\=\=?\s+undefined/g, '$1 === null' ],
            [ /(.+?)\s+\!\=\=?\s+undefined/g, '$1 !== null' ],

            [ /typeof\s+([^\s\[]+)(?:\s|\[(.+?)\])\s+\=\=\=?\s+\'string\'/g, "gettype($1[$2]) === 'string'" ],
            [ /typeof\s+([^\s\[]+)(?:\s|\[(.+?)\])\s+\!\=\=?\s+\'string\'/g, "gettype($1[$2]) !== 'string'" ],
            [ /typeof\s+([^\s]+)\s+\=\=\=?\s+\'string\'/g, "gettype($1) === 'string'" ],
            [ /typeof\s+([^\s]+)\s+\!\=\=?\s+\'string\'/g, "gettype($1) !== 'string'" ],

            [ /typeof\s+([^\s\[]+)(?:\s|\[(.+?)\])\s+\=\=\=?\s+\'object\'/g, "gettype($1[$2]) === 'array'" ],
            [ /typeof\s+([^\s\[]+)(?:\s|\[(.+?)\])\s+\!\=\=?\s+\'object\'/g, "gettype($1[$2]) !== 'array'" ],
            [ /typeof\s+([^\s]+)\s+\=\=\=?\s+\'object\'/g, "gettype($1) === 'array'" ],
            [ /typeof\s+([^\s]+)\s+\!\=\=?\s+\'object\'/g, "gettype($1) !== 'array'" ],

            [ /typeof\s+([^\s\[]+)(?:\s|\[(.+?)\])\s+\=\=\=?\s+\'number\'/g, "(is_float($1[$2]) || is_int($1[$2]))" ], // same as above but for number
            [ /typeof\s+([^\s\[]+)(?:\s|\[(.+?)\])\s+\!\=\=?\s+\'number\'/g, "!(is_float($1[$2]) || is_int($1[$2]))" ],
            [ /typeof\s+([^\s]+)\s+\=\=\=?\s+\'number\'/g, "(is_float($1) || is_int($1))" ],
            [ /typeof\s+([^\s]+)\s+\!\=\=?\s+\'number\'/g, "!(is_float($1) || is_int($1))" ],

            [ /undefined/g, 'null' ],
            [ /\} else if/g, '} elseif' ],
            [ /this\.extend\s/g, 'array_merge' ],
            [ /this\.stringToBinary\s*\((.*)\)/g, '$1' ],
            [ /this\.stringToBase64\s/g, 'base64_encode' ],
            [ /this\.binaryToBase16\s/g, 'bin2hex' ],
            [ /this\.base64ToBinary\s/g, 'base64_decode' ],
            [ /this\.base64ToString\s/g, 'base64_decode' ],
            [ /Promise\.all\s*\(([^\)]+)\)/g, '$1' ],
            // deepExtend is commented for PHP because it does not overwrite linear arrays
            // a proper \ccxt\Exchange::deep_extend() base method is implemented instead
            // [ /this\.deepExtend\s/g, 'array_replace_recursive'],
            [ /(\w+)\.shift\s*\(\)/g, 'array_shift($1)' ],
            [ /(\w+)\.pop\s*\(\)/g, 'array_pop($1)' ],
            [ /Number\.MAX_SAFE_INTEGER/g, 'PHP_INT_MAX' ],
            [ /Precise\.stringAdd\s/g, 'Precise::string_add' ],
            [ /Precise\.stringDiv\s/g, 'Precise::string_div' ],
            [ /Precise\.stringMul\s/g, 'Precise::string_mul' ],
            [ /Precise\.stringSub\s/g, 'Precise::string_sub' ],
            [ /Precise\.stringAbs\s/g, 'Precise::string_abs' ],
            [ /Precise\.stringNeg\s/g, 'Precise::string_neg' ],
            [ /Precise\.stringMod\s/g, 'Precise::string_mod' ],
            [ /Precise\.stringEquals\s/g, 'Precise::string_equals' ],
            [ /Precise\.stringEq\s/g, 'Precise::string_eq' ],
            [ /Precise\.stringMin\s/g, 'Precise::string_min' ],
            [ /Precise\.stringMax\s/g, 'Precise::string_max' ],
            [ /Precise\.stringGt\s/g, 'Precise::string_gt' ],
            [ /Precise\.stringGe\s/g, 'Precise::string_ge' ],
            [ /Precise\.stringLt\s/g, 'Precise::string_lt' ],
            [ /Precise\.stringLe\s/g, 'Precise::string_le' ],

        // insert common regexes in the middle (critical)
        ].concat (this.getCommonRegexes ()).concat ([

            [ /this\./g, '$this->' ],
            [ / this;/g, ' $this;' ],
            [ /([^'])this_\./g, '$1$this_->' ],
            [ /([^'])\{\}/g, '$1array()' ],
            [ /([^'])\[\]/g, '$1array()' ],

        // add {}-array syntax conversions up to 20 levels deep in the same line
        ]).concat ([ ... Array (20) ].map (x => [ /\{([^\n\}]+)\}/g, 'array($1)' ] )).concat ([
            [ /\[\s*([^\]]+)\s\]\s=/g, 'list($1) =' ],
            [ /(^|[^a-zA-Z0-9_])(?:let|const|var)\s\[\s*([^\]]+)\s\]/g, '$1list($2)' ],
            [ /(^|[^a-zA-Z0-9_])(?:let|const|var)\s\{\s*([^\}]+)\s\}/g, '$1array_values(list($2))' ],
            [ /(^|[^a-zA-Z0-9_])(?:let|const|var)\s/g, '$1' ],
            [ /Object\.keys\s*\((.*)\)\.length/g, '$1' ],
            [ /Object\.keys\s*\((.*)\)/g, 'is_array($1) ? array_keys($1) : array()' ],
            [ /Object\.values\s*\((.*)\)/g, 'is_array($1) ? array_values($1) : array()' ],
            [ /([^\s]+\s*\(\))\.toString \(\)/g, '(string) $1' ],
            [ /([^\s]+)\.toString \(\)/g, '(string) $1' ],
            [ /throw new Error \((.*)\)/g, 'throw new \\Exception($1)' ],
            [ /throw new ([\S]+) \((.*)\)/g, 'throw new $1($2)' ],
            [ /throw ([\S]+)\;/g, 'throw $$$1;' ],
            [ '([^a-z]+) (' + Object.keys (errors).join ('|') + ')([^\\s])', "$1 '\\\\ccxt\\\\$2'$3" ],
            [ /\}\s+catch \(([\S]+)\) {/g, '} catch (Exception $$$1) {' ],
            [ /for\s+\(([a-zA-Z0-9_]+)\s*=\s*([^\;\s]+\s*)\;[^\<\>\=]+(\<=|\>=|<|>)\s*(.*)\.length\s*\;([^\)]+)\)\s*{/g, 'for ($1 = $2; $1 $3 count($4);$5) {' ],
            [ /for\s+\(([a-zA-Z0-9_]+)\s*=\s*([^\;\s]+\s*)\;[^\<\>\=]+(\<=|\>=|<|>)\s*(.*)\s*\;([^\)]+)\)\s*{/g, 'for ($1 = $2; $1 $3 $4;$5) {' ],
            [ /([^\s]+)\.length\;/g, 'is_array($1) ? count($1) : 0;' ],
            [ /\.push\s*\(([\s\S]+?)\)\;/g, '[] = $1;' ],
            [ /(\b)await(\b)/g, 'yield' ],
            [ /([\S])\: /g, '$1 => ' ],

        // add {}-array syntax conversions up to 20 levels deep
        ]).concat ([ ... Array (20) ].map (x => [ /\{([^\{]+?)\}([^\s])/g, 'array($1)$2' ])).concat ([

            [ /\[\s*([^\]]+?)\s*\]\.join\s*\(\s*([^\)]+?)\s*\)/g, "implode($2, array($1))" ],

        // add []-array syntax conversions up to 20 levels deep
        ]).concat ([ ... Array (20) ].map (x => [ /\[(\s[^\]]+?\s)\]/g, 'array($1)' ])).concat ([

            [ /JSON\.stringify/g, 'json_encode' ],
            [ /JSON\.parse\s+\(([^\)]+)\)/g, 'json_decode($1, $$as_associative_array = true)' ],
            // [ /\'([^\']+)\'\.sprintf\s*\(([^\)]+)\)/g, "sprintf ('$1', $2)" ],
            [ /([^\s]+)\.toFixed\s*\(([0-9]+)\)/g, "sprintf('%.$2f', $1)" ],
            [ /([^\s]+)\.toFixed\s*\(([^\)]+)\)/g, "sprintf('%.' . $2 . 'f', $1)" ],
            [ /parseFloat\s/g, 'floatval'],
            [ /parseInt\s/g, 'intval'],
            [ / \+ (?!\d)/g, ' . ' ],
            [ / \+\= (?!\d)/g, ' .= ' ],
            [ /([^\s\(]+(?:\s*\(.+\))?)\.toUpperCase\s*\(\)/g, 'strtoupper($1)' ],
            [ /([^\s\(]+(?:\s*\(.+\))?)\.toLowerCase\s*\(\)/g, 'strtolower($1)' ],
            // [ /([^\s\(]+(?:\s*\(.+\))?)\.replaceAll\s*\(([^)]+)\)/g, 'str_replace($2, $1)' ], // still not a part of the standard in Node.js 13
            [ /([^\s\(]+(?:\s*\(.+\))?)\.replace\s*\(([^)]+)\)/g, 'str_replace($2, $1)' ],
            [ /this\[([^\]+]+)\]/g, '$$this->$$$1' ],
            [ /([^\s\(]+).slice \(([^\)\:,]+)\)/g, 'mb_substr($1, $2)' ],
            [ /([^\s\(]+).slice \(([^\,\)]+)\,\s*([^\)]+)\)/g, 'mb_substr($1, $2, $3 - $2)' ],
            [ /([^\s\(]+).split \(('[^']*'|[^\,]+?)\)/g, 'explode($2, $1)' ],
            [ /([^\s\(]+)\.length/g, 'strlen($1)' ],
            [ /Math\.floor\s*\(([^\)]+)\)/g, '(int) floor($1)' ],
            [ /Math\.abs\s*\(([^\)]+)\)/g, 'abs($1)' ],
            [ /Math\.round\s*\(([^\)]+)\)/g, '(int) round($1)' ],
            [ /Math\.ceil\s*\(([^\)]+)\)/g, '(int) ceil($1)' ],
            [ /Math\.pow\s*\(([^\)]+)\)/g, 'pow($1)' ],
            [ /Math\.log/g, 'log' ],
            [ /([^\(\s]+)\s+%\s+([^\s\,\;\)]+)/g, 'fmod($1, $2)' ],
            [ /\(([^\s\(]+)\.indexOf\s*\(([^\)]+)\)\s*\>\=\s*0\)/g, '(mb_strpos($1, $2) !== false)' ],
            [ /([^\s\(]+)\.indexOf\s*\(([^\)]+)\)\s*\>\=\s*0/g, 'mb_strpos($1, $2) !== false' ],
            [ /([^\s\(]+)\.indexOf\s*\(([^\)]+)\)\s*\<\s*0/g, 'mb_strpos($1, $2) === false' ],
            [ /([^\s\(]+)\.indexOf\s*\(([^\)]+)\)/g, 'mb_strpos($1, $2)' ],
            [ /\(([^\s\(]+)\sin\s([^\)]+)\)/g, '(is_array($2) && array_key_exists($1, $2))' ],
            [ /([^\s]+)\.join\s*\(\s*([^\)]+?)\s*\)/g, 'implode($2, $1)' ],
            [ 'new ccxt\\.', 'new \\ccxt\\' ], // a special case for test_exchange_datetime_functions.php (and for other files, maybe)
            [ /Math\.(max|min)/g, '$1' ],
            [ /console\.log/g, 'var_dump'],
            [ /process\.exit/g, 'exit'],
            [ /super\./g, 'parent::'],
            [ /\sdelete\s([^\n]+)\;/g, ' unset($1);' ],
            [ /\~([\]\[\|@\.\s+\:\/#\-a-zA-Z0-9_-]+?)\~/g, '{$1}' ], // resolve the "arrays vs url params" conflict (both are in {}-brackets)
        ])
    }

    getBaseClass () {
        return new Exchange ()
    }

    getBaseMethods () {
        const baseExchange = this.getBaseClass ()
        let object = baseExchange
        let properties = []
        while (object !== Object.prototype) {
            properties = properties.concat (Object.getOwnPropertyNames (object))
            object = Object.getPrototypeOf (object)
        }
        return properties.filter (x => typeof baseExchange[x] === 'function')
    }

    getPythonBaseMethods () {
        return this.getBaseMethods ()
    }

    getPHPBaseMethods () {
        return this.getBaseMethods ()
    }

    //-------------------------------------------------------------------------
    // the following common headers are used for transpiled tests

    getPythonPreamble () {
        return [
            "import os",
            "import sys",
            "",
            "root = os.path.dirname(os.path.dirname(os.path.dirname(os.path.abspath(__file__))))",
            "sys.path.append(root)",
            "",
            "# ----------------------------------------------------------------------------",
            "",
            "# PLEASE DO NOT EDIT THIS FILE, IT IS GENERATED AND WILL BE OVERWRITTEN:",
            "# https://github.com/ccxt/ccxt/blob/master/CONTRIBUTING.md#how-to-contribute-code",
            "",
            "# ----------------------------------------------------------------------------",
            "",
        ].join ("\n")
    }

    getPHPPreamble (include = true) {
        return [
            "<?php",
            "namespace ccxt;",
            include ? "include_once (__DIR__.'/../../ccxt.php');" : "",
            "// ----------------------------------------------------------------------------",
            "",
            "// PLEASE DO NOT EDIT THIS FILE, IT IS GENERATED AND WILL BE OVERWRITTEN:",
            "// https://github.com/ccxt/ccxt/blob/master/CONTRIBUTING.md#how-to-contribute-code",
            "",
            "// -----------------------------------------------------------------------------",
            "",
        ].join ("\n")
    }

    // ------------------------------------------------------------------------
    // a helper to apply an array of regexes and substitutions to text
    // accepts an array like [ [ regex, substitution ], ... ]

    regexAll (text, array) {
        for (const i in array) {
            let regex = array[i][0]
            const flags = (typeof regex === 'string') ? 'g' : undefined
            regex = new RegExp (regex, flags)
            text = text.replace (regex, array[i][1])
        }
        return text
    }

    // ========================================================================
    // one-time helpers

    createPythonClassDeclaration (className, baseClass) {
        return 'class ' + className + '(' + baseClass + '):'
    }

    createPythonHeader () {
        return [
            pythonCodingUtf8,
            "",
            "# PLEASE DO NOT EDIT THIS FILE, IT IS GENERATED AND WILL BE OVERWRITTEN:",
            "# https://github.com/ccxt/ccxt/blob/master/CONTRIBUTING.md#how-to-contribute-code",
            "",
        ]
    }

    createPythonClassHeader (imports, bodyAsString) {
        const header = this.createPythonHeader ()
        return header.concat (imports);
    }

    createPythonClassImports (baseClass, async = false) {

        const baseClasses = {
            'Exchange': 'base.exchange',
        }

        async = (async ? '.async_support' : '')

        return [
            (baseClass.indexOf ('ccxt.') === 0) ?
                ('import ccxt' + async + ' as ccxt') :
                ('from ccxt' + async + '.' + safeString (baseClasses, baseClass, baseClass) + ' import ' + baseClass)
        ]
    }

    createPythonClass (className, baseClass, body, methods, async = false) {

        let bodyAsString = body.join ("\n")

        const {
            imports,
            asyncioImports,
            libraries,
            errorImports,
            precisionImports
        } = this.createPythonImports(baseClass, bodyAsString, async)

        let header = this.createPythonClassHeader (imports, bodyAsString)

        header = header.concat (asyncioImports, libraries, errorImports, precisionImports)

        methods = methods.concat (this.getPythonBaseMethods ())

        for (let method of methods) {
            const regex = new RegExp ('self\\.(' + method + ')([^a-zA-Z0-9_])', 'g')
            bodyAsString = bodyAsString.replace (regex,
                (match, p1, p2) => ('self.' + unCamelCase (p1) + p2))
        }

        header.push ("\n\n" + this.createPythonClassDeclaration (className, baseClass))

        const footer = [
            '', // footer (last empty line)
        ]

        const result = header.join ("\n") + "\n" + bodyAsString + "\n" + footer.join ('\n')
        return result
    }

    createPythonImports (baseClass, bodyAsString, async = false) {

        async = (async ? '.async_support' : '')

        const pythonStandardLibraries = {
            'hashlib': 'hashlib',
            'math': 'math',
            'json.loads': 'json',
            'sys': 'sys',
        }

        const imports = this.createPythonClassImports (baseClass, async)

        const libraries = []

        for (let library in pythonStandardLibraries) {
            const regex = new RegExp ("[^\\'\\\"a-zA-Z]" + library + "[^\\'\\\"a-zA-Z]")
            if (bodyAsString.match (regex))
                libraries.push ('import ' + pythonStandardLibraries[library])
        }

        if (bodyAsString.indexOf ('numbers.') >= 0) {
            libraries.push ('import numbers')
        }

        const errorImports = []

        for (let error in errors) {
            const regex = new RegExp ("[^\\'\"]" + error + "[^\\'\"]")
            if (bodyAsString.match (regex)) {
                errorImports.push ('from ccxt.base.errors import ' + error)
            }
        }

        const precisionImports = []

        for (let constant in precisionConstants) {
            if (bodyAsString.indexOf (constant) >= 0) {
                precisionImports.push ('from ccxt.base.decimal_to_precision import ' + constant)
            }
        }
        if (bodyAsString.match (/[\s(]Precise/)) {
            precisionImports.push ('from ccxt.base.precise import Precise')
        }
        const asyncioImports = []
        if (bodyAsString.match (/asyncio/)) {
            asyncioImports.push ('import asyncio')
        }

        return {
            imports,
            asyncioImports,
            libraries,
            errorImports,
            precisionImports
        }
    }

    createPythonCommonFile(className, body, async = false) {

        let header = this.createPythonHeader ()

        let pythonFile = body.join ('\n')

        // comply with flake8 E302
        // two blank lines between functions
        pythonFile = pythonFile.replace (/^\s*\n/gm, '\n\n')

        // add W292 : newline at end of file
        pythonFile+= '\n'

        const {
            _,
            asyncioImports,
            libraries,
            errorImports,
            precisionImports
        } = this.createPythonImports (className, pythonFile, async)

        header = header.concat (asyncioImports, libraries, errorImports, precisionImports)

        const result = header.join ("\n") + '\n' + pythonFile

        return result;
    }

    // ========================================================================
    // exchange capabilities ordering

    sortExchangeCapabilities (code) {
        const lineBreak = '\n';
        const capabilitiesObjectRegex = /(?<='has': {[\n])([^|})]*)(?=\n(\s+}))/;
        const found = capabilitiesObjectRegex.exec (code);
        if (found === null) {
            return false // capabilities not found
        }
        let capabilities = found[0].split (lineBreak);
        const sortingOrder = {
            'CORS': 'undefined,',
            'spot': 'true,',
            'margin': 'undefined,',
            'swap': 'undefined,',
            'future': 'undefined,',
            'option': 'undefined,',
            // then everything else
        }
        const features = {}
        let indentation = '                ' // 16 spaces
        for (let i = 0; i < capabilities.length; i++) {
            const capability = capabilities[i]
            const match = capability.match (/(\s+)\'(.+)\': (.+)$/)
            if (match) {
                indentation = match[1]
                const feature = match[2]
                const value = match[3]
                features[feature] = value
            }
        }
        let keys = Object.keys (features)
        keys.sort ((a, b) => a.localeCompare (b))
        const allKeys = Object.keys (sortingOrder).concat (keys)
        for (let i = 0; i < allKeys.length; i++) {
            const key = allKeys[i]
            sortingOrder[key] = (key in features) ? features[key] : sortingOrder[key]
        }
        const result = Object.entries (sortingOrder).map (([ key, value ]) => indentation + "'" + key + "': " + value).join (lineBreak)
        if (result === found[0]) {
            return false
        }
        return code.replace (capabilitiesObjectRegex, result)
    }

    // ------------------------------------------------------------------------

    createPHPClassDeclaration (className, baseClass) {
        return 'class ' + className + ' extends ' + baseClass + ' {'
    }

    createPHPTraitDeclaration (className) {
        return 'trait ' + className + ' {'
    }

    createPHPClassHeader (className, baseClass, bodyAsString, namespace) {
        return [
            "<?php",
            "",
            "namespace " + namespace + ";",
            "",
            "// PLEASE DO NOT EDIT THIS FILE, IT IS GENERATED AND WILL BE OVERWRITTEN:",
            "// https://github.com/ccxt/ccxt/blob/master/CONTRIBUTING.md#how-to-contribute-code",
            "",
            "use Exception; // a common import",
        ]
    }

    createPHPClass (className, baseClass, body, methods, async = false) {

        let bodyAsString = body.join ("\n")

        let header = this.createPHPClassHeader (className, baseClass, bodyAsString, async ? 'ccxt\\async' : 'ccxt')

        const {
            errorImports,
            precisionImports
        } = this.createPHPImports (bodyAsString, async)

        header = header.concat (errorImports).concat (precisionImports)

        methods = methods.concat (this.getPHPBaseMethods ())

        for (let method of methods) {
            const regex = new RegExp ('\\$this->(' + method + ')\\s?(\\(|[^a-zA-Z0-9_])', 'g')
            bodyAsString = bodyAsString.replace (regex,
                (match, p1, p2) => {
                    return ((p2 === '(') ?
                        ('$this->' + unCamelCase (p1) + p2) : // support direct php calls
                        ("array($this, '" + unCamelCase (p1) + "')" + p2)) // as well as passing instance methods as callables
                })
        }

        header.push ("\n" + this.createPHPClassDeclaration (className, baseClass))

        const footer =[
            "}\n",
        ]

        const result = header.join ("\n") + "\n" + bodyAsString + "\n" + footer.join ('\n')
        return result
    }

    createPHPImports (bodyAsString, async) {
        const errorImports = []

        for (let error in errors) {
            const regex = new RegExp ("[^'\"]" + error + "[^'\"]")
            if (bodyAsString.match (regex)) {
                errorImports.push ('use \\ccxt\\' + error + ';')
            }
        }

        const precisionImports = []

        if (async && bodyAsString.match (/[\s(]Precise/)) {
            precisionImports.push ('use \\ccxt\\Precise;')
        }

        return {
            errorImports,
            precisionImports
        }
    }

    createPHPTrait (className, body, methods, async = false) {

        let bodyAsString = body.join ("\n")

        let header = this.createPHPClassHeader (className, undefined, bodyAsString, async ? 'ccxt\\async' : 'ccxt')

        const {
            errorImports,
            precisionImports
        } = this.createPHPImports (bodyAsString, async)

        header = header.concat (errorImports, precisionImports)

        for (let method of methods) {
            const regex = new RegExp ('\\$this->(' + method + ')\\s?(\\(|[^a-zA-Z0-9_])', 'g')
            bodyAsString = bodyAsString.replace (regex,
                (match, p1, p2) => {
                    return ((p2 === '(') ?
                        ('$this->' + unCamelCase (p1) + p2) : // support direct php calls
                        ("array($this, '" + unCamelCase (p1) + "')" + p2)) // as well as passing instance methods as callables
                })
        }

        header.push ("\n" + this.createPHPTraitDeclaration (className))

        const footer = [
            "}\n",
        ]

        const result = header.join ("\n") + "\n" + bodyAsString + "\n" + footer.join ('\n')
        return result
    }

    // ========================================================================

    transpileJavaScriptToPython3 ({ js, className, removeEmptyLines }) {

        // transpile JS → Python 3
        let python3Body = this.regexAll (js, this.getPythonRegexes ())

        if (removeEmptyLines)
            python3Body = python3Body.replace (/$\s*$/gm, '')

        python3Body = python3Body.replace (/\'([абвгдеёжзийклмнопрстуфхцчшщъыьэюя服务端忙碌]+)\'/gm, "u'$1'")

        // special case for Python OrderedDicts
        let orderedDictRegex = /\.ordered\s+\(\{([^\}]+)\}\)/g
        let orderedDictMatches = undefined
        while (orderedDictMatches = orderedDictRegex.exec (python3Body)) {
            let replaced = orderedDictMatches[1].replace (/^(\s+)([^\:]+)\:\s*([^\,]+)\,$/gm, '$1($2, $3),')
            python3Body = python3Body.replace (orderedDictRegex, '\.ordered([' + replaced + '])')
        }

        // snake case function names
        python3Body = python3Body.replace (/def (\w+)/g, (match, group1) => 'def ' + unCamelCase (group1))

        // special case for Python super
        if (className) {
            python3Body = python3Body.replace (/super\./g, 'super(' + className + ', self).')
        }

        return python3Body
    }

    // ------------------------------------------------------------------------

    transpilePython3ToPython2 (py) {

        // remove await from Python sync body (transpile Python async → Python sync)
        let python2Body = this.regexAll (py, this.getPython2Regexes ())

        return python2Body
    }

    // ------------------------------------------------------------------------

    transpileAsyncPHPToSyncPHP (php) {

        // remove yield from php body
        return this.regexAll (php, this.getSyncPHPRegexes ())
    }

    // ------------------------------------------------------------------------


    transpileJavaScriptToPHP ({ js, variables }) {

        // match all local variables (let, const or var)
        let localVariablesRegex = /(?:^|[^a-zA-Z0-9_])(?:let|const|var)\s+(?:\[([^\]]+)\]|([a-zA-Z0-9_]+))/g // local variables

        let allVariables = (variables || []).map (x => x); // clone the array
        // process the variables created in destructuring assignments as well
        let localVariablesMatches
        while (localVariablesMatches = localVariablesRegex.exec (js)) {
            if (localVariablesMatches[1]) {
                // this is a destructuring assignment like
                // let [ a, b, c ] = 'a-b-c'.split ('-')
                let matches = localVariablesMatches[1].trim ().split (', ') // split the destructuring assignment by comma
                matches.forEach (x => allVariables.push (x.trim ())) // trim each variable name
            } else {
                // this is a single variable assignment
                allVariables.push (localVariablesMatches[2].trim ()) // add it to the list of local variables
            }
        }

        // match all variables instantiated in the catch()-block of a try-catch clause
        let catchClauseRegex = /catch \(([^)]+)\)/g
        let catchClauseMatches
        while (catchClauseMatches = catchClauseRegex.exec (js)) {
            allVariables.push (catchClauseMatches[1])
        }

        // match all variables instantiated as function parameters
        let functionParamRegex = /function\s*(\w+)\s*\(([^)]+)\)/g
        js = js.replace (functionParamRegex, (match, group1, group2) => 'function ' + unCamelCase (group1) + '(' + group2 + ')')
        let functionParamVariables
        while (functionParamVariables = functionParamRegex.exec (js)) {
            const match = functionParamVariables[2]
            const tokens = match.split (', ')
            allVariables = allVariables.concat (tokens)
        }

        allVariables = allVariables.map (error => this.regexAll (error, this.getCommonRegexes ()))

        // append $ to all variables in the method (PHP syntax demands $ at the beginning of a variable name)
        let phpVariablesRegexes = allVariables.map (x => [ "(^|[^$$a-zA-Z0-9\\.\\>'\"_/])" + x + "([^a-zA-Z0-9'_/])", '$1$$' + x + '$2' ])

        // support for php syntax for object-pointer dereference
        // convert all $variable.property to $variable->property
        let variablePropertiesRegexes = allVariables.map (x => [ "(^|[^a-zA-Z0-9\\.\\>'\"_])" + x + '\\.', '$1' + x + '->' ])

        // transpile JS → PHP
        const phpRegexes = this.getPHPRegexes ()
        let phpBody = this.regexAll (js, phpRegexes.concat (phpVariablesRegexes).concat (variablePropertiesRegexes))

        return phpBody
    }

    // ------------------------------------------------------------------------

    transpileJavaScriptToPythonAndPHP (args) {

        // transpile JS → Python 3
        let python3Body = this.transpileJavaScriptToPython3 (args)

        // remove await from Python sync body (transpile Python async → Python sync)
        let python2Body = this.transpilePython3ToPython2 (python3Body)

        // transpile JS → Async PHP
        let phpAsyncBody = this.transpileJavaScriptToPHP (args)

        // transpile async PHP -> sync PHP
        let phpBody = this.transpileAsyncPHPToSyncPHP (phpAsyncBody)

        return { python3Body, python2Body, phpBody, phpAsyncBody }
    }

    //-----------------------------------------------------------------------------

    transpilePythonAsyncToSync () {

        const async = './python/ccxt/test/test_async.py'
        const sync = './python/ccxt/test/test_sync.py'
        log.magenta ('Transpiling ' + async .yellow + ' → ' + sync.yellow)
        const fileContents = fs.readFileSync (async, 'utf8')
        let lines = fileContents.split ("\n")

        lines = lines.filter (line => ![ 'import asyncio' ].includes (line))
            .map (line => {
                return (
                    line.replace ('asyncio.get_event_loop().run_until_complete(main())', 'main()')
                        .replace ('asyncio.run(main())', 'main()')
                        .replace ('import ccxt.async_support as ccxt', 'import ccxt')
                        .replace (/.*token\_bucket.*/g, '')
                        .replace ('await asyncio.sleep', 'time.sleep')
                        .replace ('async ', '')
                        .replace ('await ', ''))
            })

        // lines.forEach (line => log (line))

        function deleteFunction (f, from) {
            // the following regexes make a technical error
            // since it won't cut away a single function
            // it will delete everything up to the beginning of the next comment
            const re1 = new RegExp ('def ' + f + '[^\#]+', 'g')
            const re2 = new RegExp ('[\\s]+' + f + '\\(exchange\\)', 'g')
            return from.replace (re1, '').replace (re2, '')
        }

        let newContents = lines.join ('\n')

        newContents = deleteFunction ('test_tickers_async', newContents)
        newContents = deleteFunction ('test_l2_order_books_async', newContents)

        fs.truncateSync (sync)
        fs.writeFileSync (sync, newContents)
    }

    //-----------------------------------------------------------------------------

    transpilePhpAsyncToSync () {

        const async = './php/test/test_async.php'
        const sync = './php/test/test_sync.php'
        log.magenta ('Transpiling ' + async .yellow + ' → ' + sync.yellow)
        const fileContents = fs.readFileSync (async, 'utf8')
        const syncBody = this.transpileAsyncPHPToSyncPHP (fileContents)

        const phpSyncRegexes = [
            [ /\$kernel->execute\(\$main\)/, '\$main()' ],
            [ /\$kernel->run\(\);\n/, '' ],
            [ /\$kernel = async\\Exchange::get_kernel\(\);\n/, '' ],
            [ /ccxt\\\\async/, 'ccxt' ],
        ]

        const newContents = this.regexAll (syncBody, phpSyncRegexes)

        fs.truncateSync (sync)
        fs.writeFileSync (sync, newContents)
    }

    // ------------------------------------------------------------------------

    getExchangeClassDeclarationMatches (contents) {
        return contents.match (/^module\.exports\s*=\s*class\s+([\S]+)\s+extends\s+([\S]+)\s+{([\s\S]+?)^};*/m)
    }

    // ------------------------------------------------------------------------

    transpileDerivedExchangeClass (contents) {

        const [ _, className, baseClass, methodMatches ] = this.getExchangeClassDeclarationMatches (contents)

        const methods = methodMatches.trim ().split (/\n\s*\n/)

        const {
            python2,
            python3,
            php,
            phpAsync,
            methodNames
<<<<<<< HEAD
        } = this.transpileMethodsToAllLanguages(className, methods)
=======
        } = this.transpileMethodsToAllLanguages (className, methods)
>>>>>>> 3f1cff32

        return {

            // altogether in PHP, async PHP, Python sync and async
            python2:      this.createPythonClass (className, baseClass, python2,  methodNames),
            python3:      this.createPythonClass (className, baseClass, python3,  methodNames, true),
            php:          this.createPHPClass    (className, baseClass, php,      methodNames),
            phpAsync:     this.createPHPClass    (className, baseClass, phpAsync, methodNames, true),
            className,
            baseClass,
        }
    }

    // ========================================================================

    transpileDerivedExchangeFile (jsFolder, filename, options, force = false) {

        // todo normalize jsFolder and other arguments

        try {

            const { python2Folder, python3Folder, phpFolder, phpAsyncFolder } = options
            const pythonFilename = filename.replace ('.js', '.py')
            const phpFilename = filename.replace ('.js', '.php')

            const jsPath = jsFolder + filename

            let contents = fs.readFileSync (jsPath, 'utf8')
            const sortedExchangeCapabilities = this.sortExchangeCapabilities (contents)
            if (sortedExchangeCapabilities) {
                contents = sortedExchangeCapabilities
                overwriteFile (jsPath, contents)
            }

            const jsMtime = fs.statSync (jsPath).mtime.getTime ()

            const python2Path  = python2Folder  ? (python2Folder  + pythonFilename) : undefined
            const python3Path  = python3Folder  ? (python3Folder  + pythonFilename) : undefined
            const phpPath      = phpFolder      ? (phpFolder      + phpFilename)    : undefined
            const phpAsyncPath = phpAsyncFolder ? (phpAsyncFolder + phpFilename)    : undefined

            const python2Mtime  = python2Folder  ? (fs.existsSync (python2Path)  ? fs.statSync (python2Path).mtime.getTime ()  : 0) : undefined
            const python3Mtime  = python3Path    ? (fs.existsSync (python3Path)  ? fs.statSync (python3Path).mtime.getTime ()  : 0) : undefined
            const phpAsyncMtime = phpAsyncFolder ? (fs.existsSync (phpAsyncPath) ? fs.statSync (phpAsyncPath).mtime.getTime () : 0) : undefined
            const phpMtime      = phpPath        ? (fs.existsSync (phpPath)      ? fs.statSync (phpPath).mtime.getTime ()      : 0) : undefined

            if (force ||
                (python3Folder  && (jsMtime > python3Mtime))  ||
                (phpFolder      && (jsMtime > phpMtime))      ||
                (phpAsyncFolder && (jsMtime > phpAsyncMtime)) ||
                (python2Folder  && (jsMtime > python2Mtime))) {
                const { python2, python3, php, phpAsync, className, baseClass } = this.transpileDerivedExchangeClass (contents)
                log.cyan ('Transpiling from', filename.yellow)

                ;[
                    [ python2Folder, pythonFilename, python2 ],
                    [ python3Folder, pythonFilename, python3 ],
                    [ phpFolder, phpFilename, php ],
                    [ phpAsyncFolder, phpFilename, phpAsync ],
                ].forEach (([ folder, filename, code ]) => {
                    if (folder) {
                        overwriteFile (folder + filename, code)
                        fs.utimesSync (folder + filename, new Date (), new Date (jsMtime))
                    }
                })

                return { className, baseClass }

            } else {

                const [ _, className, baseClass ] = this.getExchangeClassDeclarationMatches (contents)
                log.green ('Already transpiled', filename.yellow)
                return { className, baseClass }
            }

        } catch (e) {

            log.red ('\nFailed to transpile source code from', filename.yellow)
            log.red ('See https://github.com/ccxt/ccxt/blob/master/CONTRIBUTING.md on how to build this library properly\n')
            throw e // rethrow it
        }
    }

    //-------------------------------------------------------------------------

    transpileDerivedExchangeFiles (jsFolder, options, pattern = '.js', force = false) {

        // todo normalize jsFolder and other arguments

        const { python2Folder, python3Folder, phpFolder, phpAsyncFolder } = options

        // exchanges.json accounts for ids included in exchanges.cfg
        let ids = undefined
        try {
            ids = require ('../exchanges.json').ids;
        } catch (e) {
        }

        const regex = new RegExp (pattern.replace (/[.*+?^${}()|[\]\\]/g, '\\$&'))

        const classNames = fs.readdirSync (jsFolder)
            .filter (file => file.match (regex) && (!ids || ids.includes (basename (file, '.js'))))
            .map (file => this.transpileDerivedExchangeFile (jsFolder, file, options, force))

        const classes = {}

        if (classNames.length === 0) {
            return null
        }

        classNames.forEach (({ className, baseClass }) => {
            classes[className] = baseClass
        })

        if (classNames.length > 1) {

            function deleteOldTranspiledFiles (folder, pattern) {
                fs.readdirSync (folder)
                    .filter (file =>
                        !fs.lstatSync (folder + file).isDirectory () &&
                        !(file.replace (pattern, '') in classes) &&
                        !file.match (/^[A-Z_]/))
                    .map (file => folder + file)
                    .forEach (file => log.red ('Deleting ' + file.yellow) && fs.unlinkSync (file))
            }

            [
                [ python2Folder, /\.pyc?$/ ],
                [ python3Folder, /\.pyc?$/ ],
                [ phpFolder, /\.php$/ ],
                [ phpAsyncFolder, /\.php$/ ],
            ].forEach (([ folder, pattern ]) => {
                if (folder) {
                    deleteOldTranspiledFiles (folder, pattern)
                }
            })

        }

        return classes
    }

    // ========================================================================

<<<<<<< HEAD
    transpileExchangeCommonFiles ({ jsFolder, filename, className, options }) {
        const jsPath = jsFolder + '/' + filename
        const { python2Folder, python3Folder, phpFolder, phpAsyncFolder } = options

        const python2FolderBase = python2Folder + 'base/'
        const python3FolderBase = python3Folder + 'base/'

        let contents = fs.readFileSync (jsPath, 'utf8')

        // remove preamble, use strict, module.exports and imports
        contents = this.regexAll (contents, [
            [ /\'use strict\';?\s+/g, '' ],
            [ /^\/\/.*$/gm, '' ],
            [ /^const.*$/gm, '' ],
            [ /module\.exports = {[^\}]+};\n*/gm, '' ],
        ])

        let methods = contents.trim ().split (/\n\s*\n/)

        const {
            python2,
            python3,
            php,
            phpAsync,
            methodNames
        } = this.transpileMethodsToAllLanguages(className, methods, true, true)

        log.cyan ('Transpiling common Exchange methods')

        const extensionLessFilename = filename.replace ('.js', '')
        const snakeFilename = unCamelCase(extensionLessFilename)
        const pythonFilename = snakeFilename + '.py'
        const phpFilename = extensionLessFilename + '.php'

        const python2File = this.createPythonCommonFile (className, python2, false)
        const python3File = this.createPythonCommonFile (className, python3, true)
        const phpFile = this.createPHPTrait (extensionLessFilename, php, methodNames)
        const phpAsyncFile = this.createPHPTrait (extensionLessFilename, phpAsync, methodNames, true)

        ;[
            [ python2FolderBase, pythonFilename, python2File ],
            [ python3FolderBase, pythonFilename, python3File ],
            [ phpFolder, phpFilename, phpFile ],
            [ phpAsyncFolder, phpFilename, phpAsyncFile ],
        ].forEach (([ folder, filename, code ]) => {
            if (folder) {
                overwriteFile (folder + filename, code)
            }
        })
    }

    // ========================================================================

    transpileMethodsToAllLanguages(className, methods, pyFirstLevel = false, phpIndentBody = false) {
=======
    transpileMethodsToAllLanguages (className, methods) {

>>>>>>> 3f1cff32
        let python2 = []
        let python3 = []
        let php = []
        let phpAsync = []
        let methodNames = []

        for (let i = 0; i < methods.length; i++) {
            // parse the method signature
            let part = methods[i].trim ()
            let lines = part.split ("\n")
            let signature = lines[0].trim ()
            signature = signature.replace('function ', '')
            let methodSignatureRegex = /(async |)([\S]+)\s\(([^)]*)\)\s*{/ // signature line
            let matches = methodSignatureRegex.exec (signature)

            if (!matches) {
                log.red (methods[i])
                log.yellow.bright ("\nMake sure your methods don't have empty lines!\n")
            }

            // async or not
            let keyword = matches[1]

            // method name
            let method = matches[2]

            methodNames.push (method)

            method = unCamelCase (method)

            // method arguments
            let args = matches[3].trim ()

            // extract argument names and local variables
            args = args.length ? args.split (',').map (x => x.trim ()) : []

            // get names of all method arguments for later substitutions
            let variables = args.map (arg => arg.split ('=').map (x => x.trim ()) [0])

            // add $ to each argument name in PHP method signature
            let phpArgs = args.join (', $').trim ().replace (/undefined/g, 'null').replace (/\{\}/g, 'array ()')
            phpArgs = phpArgs.length ? ('$' + phpArgs) : ''

            // remove excessive spacing from argument defaults in Python method signature
            let pythonArgs = args.map (x => x.replace (' = ', '='))
                .join (', ')
                .replace (/undefined/g, 'None')
                .replace (/false/g, 'False')
                .replace (/true/g, 'True')

            // method body without the signature (first line)
            // and without the closing bracket (last line)
            let js = lines.slice (1, -1).join ("\n")

            // transpile everything
            let { python3Body, python2Body, phpBody, phpAsyncBody } = this.transpileJavaScriptToPythonAndPHP ({ js, className, variables, removeEmptyLines: true })

            // compile the final Python code for the method signature
            let pythonString = 'def ' + method + '(self' + (pythonArgs.length ? ', ' + pythonArgs : '') + '):'

            // compile signature + body for Python sync
            python2.push ('');
<<<<<<< HEAD

            const indentation = pyFirstLevel ? '' : '    '
            python2.push (indentation + pythonString);
=======
            python2.push ('    ' + pythonString);
>>>>>>> 3f1cff32
            python2.push (python2Body);

            // compile signature + body for Python async
            python3.push ('');
<<<<<<< HEAD
            python3.push (indentation + keyword + pythonString);
            python3.push (python3Body);

            // compile signature + body for PHP
            if (phpIndentBody) {
                // while transpiling exchange common methos
                // we need to add indentation because they were
                // not inside a class
                const bodyIndent = '    '
                const phpParts = phpBody.split ('\n')
                const phpIndented = phpParts.map(line => bodyIndent + line)
                phpBody = phpIndented.join ('\n')
                const phpAsyncParts = phpAsyncBody.split ('\n')
                const phpAyncIndented = phpAsyncParts.map(line => bodyIndent + line)
                phpAsyncBody = phpAyncIndented.join ('\n')
            }
=======
            python3.push ('    ' + keyword + pythonString);
            python3.push (python3Body);

            // compile signature + body for PHP
>>>>>>> 3f1cff32
            php.push ('');
            php.push ('    ' + 'public function ' + method + '(' + phpArgs + ') {');
            php.push (phpBody);
            php.push ('    ' + '}')

            phpAsync.push ('');
            phpAsync.push ('    ' + 'public function ' + method + '(' + phpArgs + ') {');
            phpAsync.push (phpAsyncBody);
            phpAsync.push ('    ' + '}')
        }

        return {
            // altogether in PHP, async PHP, Python sync and async
            python2,
            python3,
            php,
            phpAsync,
            methodNames
        }
    }

    // ========================================================================

    exportTypeScriptClassNames (file, classes) {

        log.bright.cyan ('Exporting TypeScript class names →', file.yellow)

        const regex = /\/[\n]{2}(?:    export class [^\s]+ extends [^\s]+ \{\}[\r]?[\n])+/
        const replacement = "/\n\n" + Object.keys (classes).map (className => {
            const baseClass = classes[className].replace (/ccxt\.[a-z0-9_]+/, 'Exchange')
            return '    export class ' + className + ' extends ' + baseClass + " {}"
        }).join ("\n") + "\n"

        replaceInFile (file, regex, replacement)
    }

    exportTypeScriptExchangeIds (file, classes) {

        log.bright.cyan ('Exporting TypeScript exchange ids →', file.yellow)

        const regex = /\/[\n]{2}    export type ExchangeId =\n(?:        \| \'[a-z0-9_]+\'[\r]?[\n])+/
        const replacement = "/\n\n    export type ExchangeId =\n" + Object.keys (classes).map (className => {
            return "        | '" + className + "'"
        }).join ("\n") + "\n"

        replaceInFile (file, regex, replacement)
    }

    exportTypeScriptDeclarations (file, classes) {

        this.exportTypeScriptClassNames (file, classes)
        this.exportTypeScriptExchangeIds (file, classes)
    }

    // ========================================================================

    transpileErrorHierarchy ({ tsFilename }) {

        const errorHierarchyFilename = './js/base/errorHierarchy.js'
        const errorHierarchyPath = __dirname + '/.' + errorHierarchyFilename
        const errorHierarchy = require (errorHierarchyPath)

        let js = fs.readFileSync (errorHierarchyPath, 'utf8')

        js = this.regexAll (js, [
            [ /module\.exports = [^\;]+\;\n/s, '' ],
        ]).trim ()

        const message = 'Transpiling error hierachy →'
        const root = errorHierarchy['BaseError']

        const { python3Body } = this.transpileJavaScriptToPythonAndPHP ({ js })

        // a helper to generate a list of exception class declarations
        // properly derived from corresponding parent classes according
        // to the error hierarchy

        function intellisense (map, parent, generate, classes) {
            function* generator(map, parent, generate, classes) {
                for (const key in map) {
                    yield generate (key, parent, classes)
                    yield* generator (map[key], key, generate, classes)
                }
            }
            return Array.from (generator (map, parent, generate, classes))
        }

        // Python -------------------------------------------------------------

        function pythonDeclareErrorClass (name, parent, classes) {
            classes.push (name)
            return [
                'class ' + name + '(' + parent + '):',
                '    pass',
                '',
                '',
            ].join ('\n');
        }

        const pythonBaseError = [
            'class BaseError(Exception):',
            '    pass',
            '',
            '',
        ].join ('\n');

        const quote = (s) => "'" + s + "'" // helper to add quotes around class names
        const pythonExports = [ 'error_hierarchy', 'BaseError' ]
        const pythonErrors = intellisense (root, 'BaseError', pythonDeclareErrorClass, pythonExports)
        const pythonAll = '__all__ = [\n    ' + pythonExports.map (quote).join (',\n    ') + '\n]'
        const python3BodyIntellisense = python3Body + '\n\n\n' + pythonBaseError + '\n' + pythonErrors.join ('\n') + '\n' + pythonAll + '\n'

        const pythonFilename = './python/ccxt/base/errors.py'
        if (fs.existsSync (pythonFilename)) {
            log.bright.cyan (message, pythonFilename.yellow)
            fs.writeFileSync (pythonFilename, python3BodyIntellisense)
        }

        // PHP ----------------------------------------------------------------

        function phpMakeErrorClassFile (name, parent) {

            const useClause = "\nuse " + parent + ";\n"
            const requireClause = "\nrequire_once PATH_TO_CCXT . '" + parent + ".php';\n"

            const phpBody = [
                '<?php',
                '',
                'namespace ccxt;',
                (parent === 'Exception') ? useClause : requireClause,
                'class ' + name + ' extends ' + parent + ' {};',
                '',
            ].join ("\n")
            const phpFilename = './php/' + name + '.php'
            log.bright.cyan (message, phpFilename.yellow)
            fs.writeFileSync (phpFilename, phpBody)
            return "require_once PATH_TO_CCXT . '" + name + ".php';"
        }

        const phpFilename ='./ccxt.php'

        if (fs.existsSync (phpFilename)) {
            const phpErrors = intellisense (errorHierarchy, 'Exception', phpMakeErrorClassFile)
            const phpBodyIntellisense = phpErrors.join ("\n") + "\n\n"
            log.bright.cyan (message, phpFilename.yellow)
            const phpRegex = /require_once PATH_TO_CCXT \. \'BaseError\.php\'\;\n(?:require_once PATH_TO_CCXT[^\n]+\n)+\n/m
            replaceInFile (phpFilename, phpRegex, phpBodyIntellisense)
        }

        // TypeScript ---------------------------------------------------------

        function declareTsErrorClass (name, parent) {
            return 'export class ' + name + ' extends ' + parent + ' {}'
        }

        const tsBaseError = [
            'export class BaseError extends Error {',
            '    constructor(message: string);',
            '}',
        ].join ('\n    ')

        const tsErrors = intellisense (root, 'BaseError', declareTsErrorClass)

        const tsBodyIntellisense = tsBaseError + '\n\n    ' + tsErrors.join ('\n    ') + '\n\n'

        log.bright.cyan (message, tsFilename.yellow)
        const regex = /export class BaseError[^}]+\}[\n][\n](?:\s+export class [a-zA-Z]+ extends [a-zA-Z]+ \{\}[\n])+[\n]/m
        replaceInFile (tsFilename, regex, tsBodyIntellisense)
    }

    //-----------------------------------------------------------------------------

    transpileDateTimeTests () {
        const jsFile = './js/test/base/functions/test.datetime.js'
        const pyFile = './python/ccxt/test/test_exchange_datetime_functions.py'
        const phpFile = './php/test/test_exchange_datetime_functions.php'

        log.magenta ('Transpiling from', jsFile.yellow)

        let js = fs.readFileSync (jsFile).toString ()

        js = this.regexAll (js, [
            [ /[^\n]+require[^\n]+\n/g, '' ],
            [/^\/\*.*\s+/mg, ''],
        ])

        let { python2Body, phpBody } = this.transpileJavaScriptToPythonAndPHP ({ js, removeEmptyLines: false })

        // phpBody = phpBody.replace (/exchange\./g, 'Exchange::')

        const pythonHeader = [
            "",
            "import ccxt  # noqa: F402",
            "from ccxt.base.decimal_to_precision import ROUND_UP, ROUND_DOWN  # noqa F401",
            "",
            "# ----------------------------------------------------------------------------",
            "",
            "",
        ].join ("\n")

        const python = this.getPythonPreamble () + pythonHeader + python2Body
        const php = this.getPHPPreamble () + phpBody

        log.magenta ('→', pyFile.yellow)
        log.magenta ('→', phpFile.yellow)

        overwriteFile (pyFile, python)
        overwriteFile (phpFile, php)
    }

    //-------------------------------------------------------------------------

    transpilePrecisionTests () {

        const jsFile = './js/test/base/functions/test.number.js'
        const pyFile = './python/ccxt/test/test_decimal_to_precision.py'
        const phpFile = './php/test/decimal_to_precision.php'

        log.magenta ('Transpiling from', jsFile.yellow)

        let js = fs.readFileSync (jsFile).toString ()

        js = this.regexAll (js, [
            [ /\'use strict\';?\s+/g, '' ],
            [ /[^\n]+require[^\n]+\n/g, '' ],
            [ /decimalToPrecision/g, 'decimal_to_precision' ],
            [ /numberToString/g, 'number_to_string' ],
        ])

        let { python3Body, python2Body, phpBody, phpAsyncBody } = this.transpileJavaScriptToPythonAndPHP ({ js, removeEmptyLines: false })

        const pythonHeader = [
            "",
            "from ccxt.base.decimal_to_precision import decimal_to_precision  # noqa F401",
            "from ccxt.base.decimal_to_precision import TRUNCATE              # noqa F401",
            "from ccxt.base.decimal_to_precision import ROUND                 # noqa F401",
            "from ccxt.base.decimal_to_precision import DECIMAL_PLACES        # noqa F401",
            "from ccxt.base.decimal_to_precision import SIGNIFICANT_DIGITS    # noqa F401",
            "from ccxt.base.decimal_to_precision import TICK_SIZE             # noqa F401",
            "from ccxt.base.decimal_to_precision import PAD_WITH_ZERO         # noqa F401",
            "from ccxt.base.decimal_to_precision import NO_PADDING            # noqa F401",
            "from ccxt.base.decimal_to_precision import number_to_string      # noqa F401",
            "from ccxt.base.exchange import Exchange                          # noqa F401",
            "from ccxt.base.precise import Precise                            # noqa F401",
            "",
            "",
        ].join ("\n")

        const phpHeader = [
            "",
            "include_once (__DIR__.'/fail_on_all_errors.php');",
            "",
            "// testDecimalToPrecisionErrorHandling",
            "//",
            "// $this->expectException ('ccxt\\\\BaseError');",
            "// $this->expectExceptionMessageRegExp ('/Negative precision is not yet supported/');",
            "// Exchange::decimalToPrecision ('123456.789', TRUNCATE, -2, DECIMAL_PLACES);",
            "//",
            "// $this->expectException ('ccxt\\\\BaseError');",
            "// $this->expectExceptionMessageRegExp ('/Invalid number/');",
            "// Exchange::decimalToPrecision ('foo');",
            "",
            "// ----------------------------------------------------------------------------",
            "",
            "function decimal_to_precision ($x, $roundingMode = ROUND, $numPrecisionDigits = null, $countingMode = DECIMAL_PLACES, $paddingMode = NO_PADDING) {",
            "    return Exchange::decimal_to_precision ($x, $roundingMode, $numPrecisionDigits, $countingMode, $paddingMode);",
            "}",
            "function number_to_string ($x) {",
            "    return Exchange::number_to_string ($x);",
            "}",
            "",
        ].join ("\n")

        const python = this.getPythonPreamble () + pythonHeader + python2Body
        const php = this.getPHPPreamble () + phpHeader + phpBody

        log.magenta ('→', pyFile.yellow)
        log.magenta ('→', phpFile.yellow)

        overwriteFile (pyFile, python)
        overwriteFile (phpFile, php)
    }

    //-------------------------------------------------------------------------

    transpileCryptoTests () {
        const jsFile = './js/test/base/functions/test.crypto.js'
        const pyFile = './python/ccxt/test/test_crypto.py'
        const phpFile = './php/test/test_crypto.php'

        log.magenta ('Transpiling from', jsFile.yellow)
        let js = fs.readFileSync (jsFile).toString ()

        js = this.regexAll (js, [
            [ /\'use strict\';?\s+/g, '' ],
            [ /[^\n]+require[^\n]+\n/g, '' ],
            [ /function equals \([\S\s]+?return true\n}\n/g, '' ],
        ])

        let { python2Body, phpBody } = this.transpileJavaScriptToPythonAndPHP ({ js, removeEmptyLines: false })

        const pythonHeader = [
            "",
            "import ccxt  # noqa: F402",
            "",
            "Exchange = ccxt.Exchange",
            "hash = Exchange.hash",
            "ecdsa = Exchange.ecdsa",
            "jwt = Exchange.jwt",
            "encode = Exchange.encode",
            "",
            "",
            "def equals(a, b):",
            "    return a == b",
            "",
        ].join ("\n")

        const phpHeader = [
            "",
            "function hash(...$args) {",
            "    return Exchange::hash(...$args);",
            "}",
            "",
            "function encode(...$args) {",
            "    return Exchange::encode(...$args);",
            "}",
            "",
            "function ecdsa(...$args) {",
            "    return Exchange::ecdsa(...$args);",
            "}",
            "",
            "function jwt(...$args) {",
            "    return Exchange::jwt(...$args);",
            "}",
            "",
            "function equals($a, $b) {",
            "    return $a === $b;",
            "}",
        ].join ("\n")

        const python = this.getPythonPreamble () + pythonHeader + python2Body
        const php = this.getPHPPreamble () + phpHeader + phpBody

        log.magenta ('→', pyFile.yellow)
        log.magenta ('→', phpFile.yellow)

        overwriteFile (pyFile, python)
        overwriteFile (phpFile, php)
    }

    // ============================================================================

    transpileExchangeTests () {
        const tests = [
            {
                'jsFile': './js/test/Exchange/test.market.js',
                'pyFile': './python/ccxt/test/test_market.py',
                'phpFile': './php/test/test_market.php',
            },
            {
                'jsFile': './js/test/Exchange/test.trade.js',
                'pyFile': './python/ccxt/test/test_trade.py',
                'phpFile': './php/test/test_trade.php',
            },
            {
                'jsFile': './js/test/Exchange/test.order.js',
                'pyFile': './python/ccxt/test/test_order.py',
                'phpFile': './php/test/test_order.php',
            },
            {
                'jsFile': './js/test/Exchange/test.position.js',
                'pyFile': './python/ccxt/test/test_position.py',
                'phpFile': './php/test/test_position.php',
            },
            {
                'jsFile': './js/test/Exchange/test.transaction.js',
                'pyFile': './python/ccxt/test/test_transaction.py',
                'phpFile': './php/test/test_transaction.php',
            },
            {
                'jsFile': './js/test/Exchange/test.ohlcv.js',
                'pyFile': './python/ccxt/test/test_ohlcv.py',
                'phpFile': './php/test/test_ohlcv.php',
            },
            {
                'jsFile': './js/test/Exchange/test.leverageTier.js',
                'pyFile': './python/ccxt/test/test_leverage_tier.py',
                'phpFile': './php/test/test_leverage_tier.php',
            },
            {
                'jsFile': './js/test/Exchange/test.account.js',
                'pyFile': './python/ccxt/test/test_account.py',
                'phpFile': './php/test/test_account.php',
            },
            {
                'jsFile': './js/test/Exchange/test.marginModification.js',
                'pyFile': './python/ccxt/test/test_margin_modification.py',
                'phpFile': './php/test/test_margin_modification.php',
            },
        ]
        for (const test of tests) {
            this.transpileTest (test)
        }
    }

    // ============================================================================

    transpileTest (test) {
        log.magenta ('Transpiling from', test.jsFile.yellow)
        let js = fs.readFileSync (test.jsFile).toString ()

        js = this.regexAll (js, [
            [ /\'use strict\';?\s+/g, '' ],
            [ /[^\n]+require[^\n]+\n/g, '' ],
            [ /module.exports\s+=\s+[^;]+;/g, '' ],
        ])

        let { python3Body, phpBody } = this.transpileJavaScriptToPythonAndPHP ({ js, removeEmptyLines: false })

        let pythonHeader = []

        if (python3Body.indexOf ('numbers.') >= 0) {
            pythonHeader.push ('import numbers  # noqa E402')
        }

        if (pythonHeader.length > 0) {
            pythonHeader.unshift ('')
            pythonHeader.push ('', '')
        }

        pythonHeader = pythonCodingUtf8 + '\n\n' + pythonHeader.join ('\n')

        const python = pythonHeader + python3Body
        const php = this.getPHPPreamble (false) + phpBody

        log.magenta ('→', test.pyFile.yellow)
        log.magenta ('→', test.phpFile.yellow)

        overwriteFile (test.pyFile, python)
        overwriteFile (test.phpFile, php)
    }

    // ============================================================================

    transpileTests () {

        this.transpilePrecisionTests ()
        this.transpileDateTimeTests ()
        this.transpileCryptoTests ()

        this.transpileExchangeTests ()
    }

    // ============================================================================

    transpilePhpBaseClassMethods () {
        const baseMethods = this.getPHPBaseMethods ()
        const indent = 4
        const space = ' '.repeat (indent)
        const result = [
            'public static $camelcase_methods = array(',
        ]
        for (const method of baseMethods) {
            const underscoreCase = unCamelCase (method)
            if (underscoreCase !== method) {
                result.push (space.repeat (2) + '\'' + method + '\' => ' + '\'' + underscoreCase + '\',')
            }
        }
        result.push (space + ');')
        const string = result.join ('\n')

        const phpBaseClass = './php/Exchange.php';
        const phpBody = fs.readFileSync (phpBaseClass, 'utf8')
        const regex = /public static \$camelcase_methods = array\([\s\S]+?\);/g
        const bodyArray = phpBody.split (regex)

        const newBody = bodyArray[0] + string + bodyArray[1]

        log.magenta ('Transpiling from ', phpBaseClass.yellow, '→', phpBaseClass.yellow)
        overwriteFile (phpBaseClass, newBody)
    }

    // ============================================================================

    transpileEverything (force = false) {

        // default pattern is '.js'
        const [ /* node */, /* script */, pattern ] = process.argv.filter (x => !x.startsWith ('--'))
            , python2Folder  = './python/ccxt/'
            , python3Folder  = './python/ccxt/async_support/'
            , phpFolder      = './php/'
            , phpAsyncFolder = './php/async/'
            , options = { python2Folder, python3Folder, phpFolder, phpAsyncFolder }

        createFolderRecursively (python2Folder)
        createFolderRecursively (python3Folder)
        createFolderRecursively (phpFolder)
        createFolderRecursively (phpAsyncFolder)

        //*

        this.transpileExchangeCommonFiles ({
            jsFolder: './js/base/common',
            filename: 'ExchangeCommon.js',
            className: 'Exchange',
            options
        })

        const classes = this.transpileDerivedExchangeFiles ('./js/', options, pattern, force)

        if (classes === null) {
            log.bright.yellow ('0 files transpiled.')
            return;
        }

        // HINT: if we're going to support specific class definitions
        // this process won't work anymore as it will override the definitions
        this.exportTypeScriptDeclarations (tsFilename, classes)

        //*/

        this.transpileErrorHierarchy ({ tsFilename })

        this.transpileTests ()

        this.transpilePythonAsyncToSync ()

        this.transpilePhpAsyncToSync ()

        this.transpilePhpBaseClassMethods ()

        log.bright.green ('Transpiled successfully.')
    }
}

// ============================================================================
// main entry point

if (require.main === module) { // called directly like `node module`

    const transpiler = new Transpiler ()
    const test = process.argv.includes ('--test') || process.argv.includes ('--tests')
    const errors = process.argv.includes ('--error') || process.argv.includes ('--errors')
    const force = process.argv.includes ('--force')
    log.bright.green ({ force })
    if (test) {
        transpiler.transpileTests ()
    } else if (errors) {
        transpiler.transpileErrorHierarchy ({ tsFilename })
    } else {
        transpiler.transpileEverything (force)
    }

} else { // if required as a module

    // do nothing
}

// ============================================================================

module.exports = Transpiler<|MERGE_RESOLUTION|>--- conflicted
+++ resolved
@@ -1149,11 +1149,7 @@
             php,
             phpAsync,
             methodNames
-<<<<<<< HEAD
-        } = this.transpileMethodsToAllLanguages(className, methods)
-=======
         } = this.transpileMethodsToAllLanguages (className, methods)
->>>>>>> 3f1cff32
 
         return {
 
@@ -1298,7 +1294,6 @@
 
     // ========================================================================
 
-<<<<<<< HEAD
     transpileExchangeCommonFiles ({ jsFolder, filename, className, options }) {
         const jsPath = jsFolder + '/' + filename
         const { python2Folder, python3Folder, phpFolder, phpAsyncFolder } = options
@@ -1352,11 +1347,8 @@
 
     // ========================================================================
 
-    transpileMethodsToAllLanguages(className, methods, pyFirstLevel = false, phpIndentBody = false) {
-=======
-    transpileMethodsToAllLanguages (className, methods) {
-
->>>>>>> 3f1cff32
+    transpileMethodsToAllLanguages (className, methods, pyFirstLevel = false, phpIndentBody = false) {
+
         let python2 = []
         let python3 = []
         let php = []
@@ -1419,18 +1411,12 @@
 
             // compile signature + body for Python sync
             python2.push ('');
-<<<<<<< HEAD
-
             const indentation = pyFirstLevel ? '' : '    '
             python2.push (indentation + pythonString);
-=======
-            python2.push ('    ' + pythonString);
->>>>>>> 3f1cff32
             python2.push (python2Body);
 
             // compile signature + body for Python async
             python3.push ('');
-<<<<<<< HEAD
             python3.push (indentation + keyword + pythonString);
             python3.push (python3Body);
 
@@ -1447,12 +1433,6 @@
                 const phpAyncIndented = phpAsyncParts.map(line => bodyIndent + line)
                 phpAsyncBody = phpAyncIndented.join ('\n')
             }
-=======
-            python3.push ('    ' + keyword + pythonString);
-            python3.push (python3Body);
-
-            // compile signature + body for PHP
->>>>>>> 3f1cff32
             php.push ('');
             php.push ('    ' + 'public function ' + method + '(' + phpArgs + ') {');
             php.push (phpBody);
