// ---------------------------------------------------------------------------
// Usage: npm run transpile
// ---------------------------------------------------------------------------

import fs from 'fs'
import path from 'path'
import log from 'ololog'
import ansi from 'ansicolor'
import { promisify } from 'util'
import errors from "../js/src/base/errors.js"
import {unCamelCase, precisionConstants, safeString, unique} from "../js/src/base/functions.js"
import Exchange from '../js/src/base/Exchange.js'
import { basename, join, resolve } from 'path'
import { createFolderRecursively, replaceInFile, overwriteFile } from './fsLocal.js'
import { pathToFileURL } from 'url'
import errorHierarchy from '../js/src/base/errorHierarchy.js'
import { platform } from 'process'
import os from 'os'
import { fork } from 'child_process'
import * as url from 'node:url';
import Piscina from 'piscina';
ansi.nice

import { Transpiler as astTranspiler } from 'ast-transpiler';

const pythonCodingUtf8 = '# -*- coding: utf-8 -*-'
const baseExchangeJsFile = './ts/src/base/Exchange.ts'

const exchanges = JSON.parse (fs.readFileSync("./exchanges.json", "utf8"));
const exchangeIds = exchanges.ids;
const exchangesWsIds = exchanges.ws;

let __dirname = new URL('.', import.meta.url).pathname;

// this is necessary because for some reason
// pathname keeps the first '/' for windows paths
// making them invalid
// example: /C:Users/user/Desktop/
if (platform === 'win32') {
    if (__dirname[0] === '/') {
        __dirname = __dirname.substring(1)
    }
}
class Transpiler {

    getCommonRegexes () {
        return [

            [ /(?<!assert|equals)(\s\(?)(rsa|ecdsa|eddsa|jwt|totp|inflate)\s/g, '$1this.$2' ],
            [ /\.deepExtend\s/g, '.deep_extend'],
            [ /\.safeFloat2\s/g, '.safe_float_2'],
            [ /\.safeInteger2\s/g, '.safe_integer_2'],
            [ /\.safeIntegerProduct2\s/g, '.safe_integer_product_2'],
            [ /\.safeTimestamp2\s/g, '.safe_timestamp_2'],
            [ /\.safeString2\s/g, '.safe_string_2'],
            [ /\.safeNumber2\s/g, '.safe_number_2'],
            [ /\.safeStringLower2\s/g, '.safe_string_lower_2'],
            [ /\.safeStringUpper2\s/g, '.safe_string_upper_2'],
            [ /\.safeValue2\s/g, '.safe_value_2'],
            [ /\.safeNumber\s/g, '.safe_number'],
            [ /\.safeFloat\s/g, '.safe_float'],
            [ /\.safeInteger\s/g, '.safe_integer'],
            [ /\.safeIntegerProduct\s/g, '.safe_integer_product'],
            [ /\.safeTimestamp\s/g, '.safe_timestamp'],
            [ /\.safeString\s/g, '.safe_string'],
            [ /\.safeStringLower\s/g, '.safe_string_lower'],
            [ /\.safeStringUpper\s/g, '.safe_string_upper'],
            [ /\.safeValue\s/g, '.safe_value'],
            [ /\.safeFloatN\s/g, '.safe_float_n'],
            [ /\.safeIntegerN\s/g, '.safe_integer_n'],
            [ /\.safeIntegerProductN\s/g, '.safe_integer_product_n'],
            [ /\.safeTimestampN\s/g, '.safe_timestamp_n'],
            [ /\.safeStringN\s/g, '.safe_string_n'],
            [ /\.safeNumberN\s/g, '.safe_number_n'],
            [ /\.safeStringLowerN\s/g, '.safe_string_lower_n'],
            [ /\.safeStringUpperN\s/g, '.safe_string_upper_n'],
            [ /\.safeValueN\s/g, '.safe_value_n'],
            [ /\.safeBoolN\s/g, '.safe_bool_n'],
            [ /\.safeBool2\s/g, '.safe_bool_2'],
            [ /\.safeBool\s/g, '.safe_bool'],
            [ /\.safeDictN\s/g, '.safe_dict_n'],
            [ /\.safeDict2\s/g, '.safe_dict_2'],
            [ /\.safeDict\s/g, '.safe_dict'],
            [ /\.safeListN\s/g, '.safe_list_n'],
            [ /\.safeList2\s/g, '.safe_list_2'],
            [ /\.safeList\s/g, '.safe_list'],
            [ /\.inArray\s/g, '.in_array'],
            [ /\.toArray\s/g, '.to_array'],
            [ /\.isEmpty\s/g, '.is_empty'],
            [ /\.arrayConcat\s/g, '.array_concat'],
            [ /\.binaryConcat\s/g, '.binary_concat'],
            [ /\.binaryConcatArray\s/g, '.binary_concat_array'],
            [ /\.binaryToString\s/g, '.binary_to_string' ],
            [ /\.precisionFromString\s/g, '.precision_from_string'],
            [ /\.parsePrecision\s/g, '.parse_precision'],
            [ /\.parseNumber\s/g, '.parse_number'],
            [ /\.implodeHostname\s/g, '.implode_hostname'],
            [ /\.implodeParams\s/g, '.implode_params'],
            [ /\.extractParams\s/g, '.extract_params'],
            [ /\.safeBalance\s/g, '.safe_balance'],
            [ /\.parseAccounts\s/g, '.parse_accounts' ],
            [ /\.parseAccount\s/g, '.parse_account' ],
            [ /\.parseBalance\s/g, '.parse_balance'],
            [ /\.parseWsBalance\s/g, '.parse_ws_balance'],
            [ /\.parseBorrowInterest\s/g, '.parse_borrow_interest'],
            [ /\.parseFundingRateHistories\s/g, '.parse_funding_rate_histories'],
            [ /\.parseFundingRateHistory\s/g, '.parse_funding_rate_history'],
            [ /\.parseOHLCVs\s/g, '.parse_ohlcvs'],
            [ /\.parseOHLCV\s/g, '.parse_ohlcv'],
            [ /\.parseWsOHLCVs\s/g, '.parse_ws_ohlcvs'],
            [ /\.parseWsOHLCV\s/g, '.parse_ws_ohlcv'],
            [ /\.parseDate\s/g, '.parse_date'],
            [ /\.parseDepositAddresses\s/g, '.parse_deposit_addresses'],
            [ /\.parseDepositAddress\s/g, '.parse_deposit_address'],
            [ /\.parseMarketLeverageTiers\s/g, '.parse_market_leverage_tiers'],
            [ /\.parseLeverageTiers\s/g, '.parse_leverage_tiers'],
            [ /\.parseLeverage\s/g, '.parse_leverage' ],
            [ /\.parseLeverages\s/g, '.parse_leverages' ],
            [ /\.parseLedgerEntry\s/g, '.parse_ledger_entry'],
            [ /\.parseLedger\s/g, '.parse_ledger'],
            [ /\.parseTickers\s/g, '.parse_tickers'],
            [ /\.parseTicker\s/g, '.parse_ticker'],
            [ /\.parseWsTicker\s/g, '.parse_ws_ticker'],
            [ /\.parseTimeframe\s/g, '.parse_timeframe'],
            [ /\.parseTimeInForce\s/g, '.parse_time_in_force'],
            [ /\.parseWsTimeInForce\s/g, '.parse_ws_time_in_force'],
            [ /\.parseTradesData\s/g, '.parse_trades_data'],
            [ /\.parseTrades\s/g, '.parse_trades'],
            [ /\.parseTrade\s/g, '.parse_trade'],
            [ /\.parseWsTrade\s/g, '.parse_ws_trade'],
            [ /\.parseTradingFees\s/g, '.parse_trading_fees'],
            [ /\.parseTradingFee\s/g, '.parse_trading_fee'],
            [ /\.parseTradingViewOHLCV\s/g, '.parse_trading_view_ohlcv'],
            [ /\.convertTradingViewToOHLCV\s/g, '.convert_trading_view_to_ohlcv'],
            [ /\.parseTransactions\s/g, '.parse_transactions'],
            [ /\.parseTransaction\s/g, '.parse_transaction'],
            [ /\.parseTransfers\s/g, '.parse_transfers'],
            [ /\.parseTransfer\s/g, '.parse_transfer'],
            [ /\.parseOrderBook\s/g, '.parse_order_book'],
            [ /\.parseBidsAsks\s/g, '.parse_bids_asks'],
            [ /\.parseBidAsk\s/g, '.parse_bid_ask'],
            [ /\.parseOpenInterests\s/g, '.parse_open_interests'],
            [ /\.parseOpenInterest\s/g, '.parse_open_interest'],
            [ /\.parseBidAsk\s/g, '.parse_bid_ask'],
            [ /\.parseOrders\s/g, '.parse_orders'],
            [ /\.parseOrderStatus\s/g, '.parse_order_status'],
            [ /\.parseOrder\s/g, '.parse_order'],
            [ /\.parseWsOrder\s/g, '.parse_ws_order'],
            [ /\.parseWsOrderTrade\s/g, '.parse_ws_order_trade'],
            [ /\.parseJson\s/g, '.parse_json'],
            [ /\.parseAccountPosition\s/g, '.parse_account_position' ],
            [ /\.parsePositionRisk\s/g, '.parse_position_risk' ],
            [ /\.parsePositions\s/g, '.parse_positions' ],
            [ /\.parsePosition\s/g, '.parse_position' ],
            [ /\.parseWsPosition\s/g, '.parse_ws_position' ],
            [ /\.parseIncome\s/g, '.parse_income' ],
            [ /\.parseIncomes\s/g, '.parse_incomes' ],
            [ /\.parseFundingRates\s/g, '.parse_funding_rates' ],
            [ /\.parseFundingRate\s/g, '.parse_funding_rate' ],
            [ /\.parseMarginModification\s/g, '.parse_margin_modification' ],
            [ /\.parseMarginMode\s/g, '.parse_margin_mode' ],
            [ /\.parseMarginModes\s/g, '.parse_margin_modes' ],
            [ /\.filterByArray\s/g, '.filter_by_array'],
            [ /\.filterByValueSinceLimit\s/g, '.filter_by_value_since_limit'],
            [ /\.filterBySymbolSinceLimit\s/g, '.filter_by_symbol_since_limit'],
            [ /\.filterByCurrencySinceLimit\s/g, '.filter_by_currency_since_limit'],
            [ /\.filterBySinceLimit\s/g, '.filter_by_since_limit'],
            [ /\.filterBySymbol\s/g, '.filter_by_symbol'],
            [ /\.getVersionString\s/g, '.get_version_string'],
            [ /\.checkRequiredArgument\s/g, '.check_required_argument'],
            [ /\.indexBy\s/g, '.index_by'],
            [ /\.sortBy\s/g, '.sort_by'],
            [ /\.sortBy2\s/g, '.sort_by_2'],
            [ /\.filterBy\s/g, '.filter_by'],
            [ /\.groupBy\s/g, '.group_by'],
            [ /\.marketSymbols\s/g, '.market_symbols'],
            [ /\.marketIds\s/g, '.market_ids'],
            [ /\.marketId\s/g, '.market_id'],
            [ /\.fetchTradingLimits\s/g, '.fetch_trading_limits'],
            [ /\.fetchTransactionFee\s/g, '.fetch_transaction_fee'],
            [ /\.fetchTransactionFees\s/g, '.fetch_transaction_fees'],
            [ /\.fetchTradingFees\s/g, '.fetch_trading_fees'],
            [ /\.fetchTradingFee\s/g, '.fetch_trading_fee'],
            [ /\.fetchOHLCVWs\s/g, '.fetch_ohlcv_ws'],
            [ /\.fetchOHLCVC\s/g, '.fetch_ohlcvc'],
            [ /\.fetchOHLCV\s/g, '.fetch_ohlcv'],
            [ /\.buildOHLCVC\s/g, '.build_ohlcvc'],
            [ /\.fetchL2OrderBook\s/g, '.fetch_l2_order_book'],
            [ /\.fetchOrderBook\s/g, '.fetch_order_book'],
            [ /\.fetchMyTrades\s/g, '.fetch_my_trades'],
            [ /\.fetchOrderStatus\s/g, '.fetch_order_status'],
            [ /\.fetchOpenOrders\s/g, '.fetch_open_orders'],
            [ /\.fetchOpenOrder\s/g, '.fetch_open_order'],
            [ /\.fetchOrders\s/g, '.fetch_orders'],
            [ /\.fetchOrderTrades\s/g, '.fetch_order_trades'],
            [ /\.fetchOrder\s/g, '.fetch_order'],
            [ /\.fetchBalance\s/g, '.fetch_balance'],
            [ /\.fetchTotalBalance\s/g, '.fetch_total_balance'],
            [ /\.fetchUsedBalance\s/g, '.fetch_used_balance'],
            [ /\.fetchFreeBalance\s/g, '.fetch_free_balance'],
            [ /\.fetchPartialBalance\s/g, '.fetch_partial_balance'],
            [ /\.fetchPermissions\s/g, '.fetch_permissions'],
            [ /\.fetchBidsAsks\s/g, '.fetch_bids_asks'],
            [ /\.fetchTickers\s/g, '.fetch_tickers'],
            [ /\.fetchTicker\s/g, '.fetch_ticker'],
            [ /\.fetchCurrencies\s/g, '.fetch_currencies'],
            [ /\.fetchStatus\s/g, '.fetch_status'],
            [ /\.fetchMarginAdjustmentHistory\s/g, '.fetch_margin_adjustment_history'],
            [ /\.numberToString\s/g, '.number_to_string' ],
            [ /\.decimalToPrecision\s/g, '.decimal_to_precision'],
            [ /\.priceToPrecision\s/g, '.price_to_precision'],
            [ /\.amountToPrecision\s/g, '.amount_to_precision'],
            [ /\.amountToLots\s/g, '.amount_to_lots'],
            [ /\.feeToPrecision\s/g, '.fee_to_precision'],
            [ /\.currencyToPrecision\s/g, '.currency_to_precision'],
            [ /\.costToPrecision\s/g, '.cost_to_precision'],
            [ /\.commonCurrencyCode\s/g, '.common_currency_code'],
            [ /\.getDefaultOptions\s/g, '.get_default_options'],
            [ /\.loadAccounts\s/g, '.load_accounts'],
            [ /\.fetchAccounts\s/g, '.fetch_accounts'],
            [ /\.loadMarkets\s/g, '.load_markets'],
            [ /\.loadTimeDifference\s/g, '.load_time_difference'],
            [ /\.fetchMarkets\s/g, '.fetch_markets'],
            [ /\.fetchMarketLeverageTiers\s/g, '.fetch_market_leverage_tiers'],
            [ /\.fetchLeverageTiers\s/g, '.fetch_leverage_tiers'],
            [ /\.appendInactiveMarkets\s/g, '.append_inactive_markets'],
            [ /\.fetchCategories\s/g, '.fetch_categories'],
            [ /\.calculateFee\s/g, '.calculate_fee'],
            [ /\.createOrderRequest\s/g, '.create_order_request'],
            [ /\.createOrder\s/g, '.create_order'],
            [ /\.createPostOnlyOrder\s/g, '.create_post_only_order'],
            [ /\.createStopOrder\s/g, '.create_stop_order'],
            [ /\.createStopLimitOrder\s/g, '.create_stop_limit_order'],
            [ /\.createStopMarketOrder\s/g, '.create_stop_market_order'],
            [ /\.editLimitBuyOrder\s/g, '.edit_limit_buy_order'],
            [ /\.editLimitSellOrder\s/g, '.edit_limit_sell_order'],
            [ /\.editLimitOrder\s/g, '.edit_limit_order'],
            [ /\.editOrderRequest\s/g, '.edit_order_request'],
            [ /\.editOrder\s/g, '.edit_order'],
            [ /\.encodeURIComponent\s/g, '.encode_uri_component'],
            [ /\.throwExceptionOnError\s/g, '.throw_exception_on_error'],
            [ /\.handleAuthenticate\s/g, '.handle_authenticate'],
            [ /\.handleBalance\s/g, '.handle_balance'],
            [ /\.handleErrors\s/g, '.handle_errors'],
            [ /\.handleErrorMessage\s/g, '.handle_error_message'],
            [ /\.handleDeltas\s/g, '.handle_deltas'],
            [ /\.handleDelta\s/g, '.handle_delta'],
            [ /\.handleMessage\s/g, '.handle_message'],
            [ /\.handleMyTrade\s/g, '.handle_my_trade'],
            [ /\.handleOHLCV\s/g, '.handle_ohlcv'],
            [ /\.handleOrder\s/g, '.handle_order'],
            [ /\.handleOrderBook\s/g, '.handle_order_book'],
            [ /\.handlePing\s/g, '.handle_ping'],
            [ /\.handlePosition\s/g, '.handle_position'],
            [ /\.handlePositions\s/g, '.handle_positions'],
            [ /\.handleSubscription\s/g, '.handle_subscription'],
            [ /\.handleTicker\s/g, '.handle_ticker'],
            [ /\.handleTrades\s/g, '.handle_trades'],
            [ /\.handleWithdrawTagAndParams\s/g, '.handle_withdraw_tag_and_params'],
            [ /\.checkRequiredCredentials\s/g, '.check_required_credentials'],
            [ /\.checkRequiredDependencies\s/g, '.check_required_dependencies'],
            [ /\.checkAddress\s/g, '.check_address'],
            [ /\.unCamelCase\s/g, '.un_camel_case'],
            [ /\.convertTradingViewToOHLCV\s/g, '.convert_trading_view_to_ohlcv'],
            [ /\.convertOHLCVToTradingView\s/g, '.convert_ohlcv_to_trading_view'],
            [ /\.signBodyWithSecret\s/g, '.sign_body_with_secret'],
            [ /\.isJsonEncodedObject\s/g, '.is_json_encoded_object'],
            [ /\.setSandboxMode\s/g, '.set_sandbox_mode'],
            [ /\.checkProxySettings\s/g, '.check_proxy_settings'],
            [ /\.getExchangePropAllCase\s/g, '.get_exchange_prop_all_case'],
            [ /\.setExchangePropAllCase\s/g, '.set_exchange_prop_all_case'],
            [ /\.getProperty\s/g, '.get_property'],
            [ /\.safeProp\s/g, '.safe_prop'],
            [ /\.safeProp2\s/g, '.safe_prop_2'],
            [ /\.safeCurrencyCode\s/g, '.safe_currency_code'],
            [ /\.safeCurrency\s/g, '.safe_currency'],
            [ /\.safeSymbol\s/g, '.safe_symbol'],
            [ /\.safeMarket\s/g, '.safe_market'],
            [ /\.safeMarketStructure\s/g, '.safe_market_structure'],
            [ /\.safeOrder\s/g, '.safe_order'],
            [ /\.safeTicker\s/g, '.safe_ticker'],
            [ /\.roundTimeframe\s/g, '.round_timeframe'],
            [ /\.calculateRateLimiterCost\s/g, '.calculate_rate_limiter_cost' ],
            [ /\.findBroadlyMatchedKey\s/g, '.find_broadly_matched_key' ],
            [ /\.throwBroadlyMatchedException\s/g, '.throw_broadly_matched_exception' ],
            [ /\.throwExactlyMatchedException\s/g, '.throw_exactly_matched_exception' ],
            [ /\.getNetwork\s/g, '.get_network' ],
            [ /\.findTimeframe\s/g, '.find_timeframe'],
            [ /\.getListFromObjectValues\s/g, '.get_list_from_object_values'],
            [ /\.getSymbolsForMarketType\s/g, '.get_symbols_for_market_type'],
            [ /\.requireSymbolsForMultiSubscription\s/g, '.require_symbols_for_multi_subscription'],
            [ /errorHierarchy/g, 'error_hierarchy'],
            [ /\.base16ToBinary/g, '.base16_to_binary'],
            [ /\'use strict\';?\s+/g, '' ],
            [ /\.urlencodeNested\s/g, '.urlencode_nested' ],
            [ /\.urlencodeWithArrayRepeat\s/g, '.urlencode_with_array_repeat' ],
            [ /\.call\s*\(this, /g, '(' ],
            [ /\.getSupportedMapping\s/g, '.get_supported_mapping'],
            [ /\.fetchBorrowRates\s/g, '.fetch_borrow_rates'],
            [ /\.fetchBorrowRate\s/g, '.fetch_borrow_rate'],
            [ /\.handleMarketTypeAndParams\s/g, '.handle_market_type_and_params'],
            [ /\.checkOrderArguments\s/g, '.check_order_arguments'],
            [ /\.isPostOnly\s/g, '.is_post_only'],
            [ /\.reduceFeesByCurrency\s/g, '.reduce_fees_by_currency'],
            [ /\.omitZero\s/g, '.omit_zero'],
            [ /\.afterConstruct\s/g, '.after_construct'],
            [ /\.networkCodeToId\s/g, '.network_code_to_id'],
            [ /\.networkIdToCode\s/g, '.network_id_to_code'],
            [ /\.defaultNetworkCode\s/g, '.default_network_code'],
            [ /\.selectNetworkCodeFromUnifiedNetworks\s/g, '.select_network_code_from_unified_networks'],
            [ /\.selectNetworkIdFromRawNetworks\s/g, '.select_network_id_from_raw_networks'],
            [ /\.selectNetworkKeyFromNetworks\s/g, '.select_network_key_from_networks'],
            [ /\.createNetworksByIdObject\s/g, '.create_networks_by_id_object'],
            [ /\.invertFlatStringDictionary\s/g, '.invert_flat_string_dictionary'],
            [ /\.safeCurrencyStructure\s/g, '.safe_currency_structure'],
            [ /\.isTickPrecision\s/g, '.is_tick_precision'],
            [ /\.isDecimalPrecision\s/g, '.is_decimal_precision'],
            [ /\.isSignificantPrecision\s/g, '.is_significant_precision'],
            [ /\.filterByLimit\s/g, '.filter_by_limit'],
            [ /\.fetchTime\s/g, '.fetch_time'],
            [ /\.handleOptionAndParams\s/g, '.handle_option_and_params'],
            [ /\.fetchRestOrderBookSafe\s/g, '.fetch_rest_order_book_safe'],
            [ /\.customParseBidAsk\s/g, '.custom_parse_bid_ask'],
            [ /\.customParseOrderBook\s/g, '.custom_parse_order_book'],
            [ /\.filterByArrayPositions\s/g, '.filter_by_array_positions'],
            [ /\.handleTriggerPrices\s/g, '.handle_trigger_prices'],
            [ /\.handleMaxEntriesPerRequestAndParams\s/g, '.handle_max_entries_per_request_and_params'],
            [ /\.safeDeterministicCall\s/g, '.safe_deterministic_call'],
            [ /\.fetchPaginatedCallDynamic\s/g, '.fetch_paginated_call_dynamic'],
            [ /\.fetchPaginatedCallDeterministic\s/g, '.fetch_paginated_call_deterministic'],
            [ /\.fetchPaginatedCallCursor\s/g, '.fetch_paginated_call_cursor'],
            [ /\.removeRepeatedElementsFromArray\s/g, '.remove_repeated_elements_from_array'],
            [ /\.stringToCharsArray\s/g, '.string_to_chars_array'],
            [ /\.handleUntilOption\s/g, '.handle_until_option'],
            [ /\.parseToNumeric\s/g, '.parse_to_numeric'],
            [ /\.checkConflictingProxies\s/g, '.check_conflicting_proxies'],
            [ /\.parseMarket\s/g, '.parse_market'],
            [ /\.isRoundNumber\s/g, '.is_round_number'],
            [ /\.getDescribeForExtendedWsExchange\s/g, '.get_describe_for_extended_ws_exchange'],
            [ /\.watchMultiple\s/g, '.watch_multiple'],
            [ /\.intToBase16\s/g, '.int_to_base16'],
            [ /\.convertExpireDate\s/g, '.convert_expire_date'],
            [ /\.convertMarketIdExpireDate\s/g, '.convert_market_id_expire_date'],
            [ /\.convertExpireDateToMarketIdDate\s/g, '.convert_expire_date_to_market_id_date'],
            [ /\.handleParamString\s/g, '.handle_param_string'],
            [ /\.fetchIsolatedBorrowRates\s/g, '.fetch_isolated_borrow_rates'],
            [ /\.extendExchangeOptions\s/g, '.extend_exchange_options'],
            [ /\.createSafeDictionary\s/g, '.create_safe_dictionary'],
<<<<<<< HEAD
            [ /\.setTakeProfitAndStopLossParams\s/g, '.set_take_profit_and_stop_loss_params'],
=======
            [ /\.randomBytes\s/g, '.random_bytes'],
>>>>>>> 473789a5
            [ /\ssha(1|256|384|512)([,)])/g, ' \'sha$1\'$2'], // from js imports to this
            [ /\s(md5|secp256k1|ed25519|keccak)([,)])/g, ' \'$1\'$2'], // from js imports to this

        ].concat(this.getTypescriptRemovalRegexes())
    }

    getPythonRegexes () {

        return [
            [ /Array\.isArray\s*\(([^\)]+)\)/g, 'isinstance($1, list)' ],
            [ /Number\.isInteger\s*\(([^\)]+)\)/g, 'isinstance($1, int)' ],
            [ /([^\(\s]+)\s+instanceof\s+String/g, 'isinstance($1, str)' ],
            [ /([^\(\s]+)\s+instanceof\s+([^\)\s]+)/g, 'isinstance($1, $2)' ],

            // convert javascript primitive types to python ones
            [ /(^\s+(?:let|const|var)\s+\w+:\s+)string/mg, '$1str' ],
            [ /(^\s+(?:let|const|var)\s+\w+:\s+)Dict/mg, '$1dict' ], // remove from now
            // [ /(^\s+(?:let|const|var)\s+\w+:\s+)Int/mg, '$1int' ], // remove from now
            // [ /(^\s+(?:let|const|var)\s+\w+:\s+)Number/mg, '$1float' ], // remove from now
            [ /(^\s+(?:let|const|var)\s+\w+:\s+)any/mg, '$1Any' ], // remove from now

            [ /typeof\s+([^\s\[]+)(?:\s|\[(.+?)\])\s+\=\=\=?\s+\'undefined\'/g, '$1[$2] is None' ],
            [ /typeof\s+([^\s\[]+)(?:\s|\[(.+?)\])\s+\!\=\=?\s+\'undefined\'/g, '$1[$2] is not None' ],
            [ /typeof\s+([^\s]+)\s+\=\=\=?\s+\'undefined\'/g, '$1 is None' ],
            [ /typeof\s+([^\s]+)\s+\!\=\=?\s+\'undefined\'/g, '$1 is not None' ],
            [ /typeof\s+(.+?)\s+\=\=\=?\s+\'undefined\'/g, '$1 is None' ],
            [ /typeof\s+(.+?)\s+\!\=\=?\s+\'undefined\'/g, '$1 is not None' ],

            [ /typeof\s+([^\s\[]+)(?:\s|\[(.+?)\])\s+\=\=\=?\s+\'number\'/g, "isinstance($1[$2], numbers.Real)" ],
            [ /typeof\s+([^\s\[]+)(?:\s|\[(.+?)\])\s+\!\=\=?\s+\'number\'/g, "(not isinstance($1[$2], numbers.Real))" ],
            [ /typeof\s+([^\s]+)\s+\=\=\=?\s+\'number\'/g, "isinstance($1, numbers.Real)" ],
            [ /typeof\s+([^\s]+)\s+\=\=\=?\s+\'boolean\'/g, "isinstance($1, bool)" ],
            [ /typeof\s+([^\s]+)\s+\!\=\=?\s+\'number\'/g, "(not isinstance($1, numbers.Real))" ],
            [ /typeof\s+([^\s]+)\s+\!\=\=?\s+\'boolean\'/g, "(not isinstance($1, bool))" ],

            [ /([^\s\[]+)(?:\s|\[(.+?)\])\s+\=\=\=?\s+undefined/g, '$1[$2] is None' ],
            [ /([^\s\[]+)(?:\s|\[(.+?)\])\s+\!\=\=?\s+undefined/g, '$1[$2] is not None' ],
            [ /([^\s]+)\s+\=\=\=?\s+undefined/g, '$1 is None' ],
            [ /([^\s]+)\s+\!\=\=?\s+undefined/g, '$1 is not None' ],
            [ /(.+?)\s+\=\=\=?\s+undefined/g, '$1 is None' ],
            [ /(.+?)\s+\!\=\=?\s+undefined/g, '$1 is not None' ],
            //
            // too broad, have to rewrite these cause they don't work
            //
            // [ /([^\s]+)\s+\=\=\=?\s+true/g, 'isinstance($1, bool) and ($1 is True)' ],
            // [ /([^\s]+)\s+\!\=\=?\s+true/g, 'isinstance($1, bool) and ($1 is not True)' ],
            // [ /([^\s]+)\s+\=\=\=?\s+false/g, 'isinstance($1, bool) and ($1 is False)' ],
            // [ /([^\s]+)\s+\!\=\=?\s+false/g, 'isinstance($1, bool) and ($1 is not False)' ],

            [ /typeof\s+([^\s\[]+)(?:\s|\[(.+?)\])\s+\=\=\=?\s+\'string\'/g, 'isinstance($1[$2], str)' ],
            [ /typeof\s+([^\s\[]+)(?:\s|\[(.+?)\])\s+\!\=\=?\s+\'string\'/g, 'not isinstance($1[$2], str)' ],
            [ /typeof\s+([^\s]+)\s+\=\=\=?\s+\'string\'/g, 'isinstance($1, str)' ],
            [ /typeof\s+([^\s]+)\s+\!\=\=?\s+\'string\'/g, 'not isinstance($1, str)' ],

            [ /typeof\s+([^\s\[]+)(?:\s|\[(.+?)\])\s+\=\=\=?\s+\'object\'/g, 'isinstance($1[$2], dict)' ],
            [ /typeof\s+([^\s\[]+)(?:\s|\[(.+?)\])\s+\!\=\=?\s+\'object\'/g, 'not isinstance($1[$2], dict)' ],
            [ /typeof\s+([^\s]+)\s+\=\=\=?\s+\'object\'/g, 'isinstance($1, dict)' ],
            [ /typeof\s+([^\s]+)\s+\!\=\=?\s+\'object\'/g, 'not isinstance($1, dict)' ],
            [ /typeof\s+([^\s]+)\s+\=\=\=?\s+\'function\'/g, 'callable($1)' ],
            [ /typeof\s+([^\s]+)\s+\!\=\=?\s+\'function\'/g, 'not callable($1)' ],

            [ /undefined/g, 'None' ],
            [ /\=\=\=?/g, '==' ],
            [ /\!\=\=?/g, '!=' ],
            [ /this\.stringToBinary\s*\((.*)\)/g, '$1' ],
            [ /\.shift\s*\(\)/g, '.pop(0)' ],
            // beware of .reverse() in python, because opposed to JS, python does in-place, so 
            // only cases like `x = x.reverse ()` should be transpiled, which will resul as 
            // `x.reverse()` in python. otherwise, if transpiling `x = y.reverse()`, then the
            // left side `x = `will be removed and only `y.reverse()` will end up in python
            [ /\s+(\w+)\s\=\s(.*?)\.reverse\s\(/g, '$2.reverse(' ], 
            [ /Number\.MAX_SAFE_INTEGER/g, 'float(\'inf\')'],
            [ /function\s*(\w+\s*\([^)]+\))\s*{/g, 'def $1:'],
            // [ /\.replaceAll\s*\(([^)]+)\)/g, '.replace($1)' ], // still not a part of the standard
            [ /replaceAll\s*/g, 'replace'],
            [ /assert\s*\((.+)\);/g, 'assert $1'],
            [ /Promise\.all\s*\(([^\)]+)\)/g, 'asyncio.gather(*$1)' ],
            [ /Precise\.stringAdd\s/g, 'Precise.string_add' ],
            [ /Precise\.stringMul\s/g, 'Precise.string_mul' ],
            [ /Precise\.stringDiv\s/g, 'Precise.string_div' ],
            [ /Precise\.stringSub\s/g, 'Precise.string_sub' ],
            [ /Precise\.stringAbs\s/g, 'Precise.string_abs' ],
            [ /Precise\.stringNeg\s/g, 'Precise.string_neg' ],
            [ /Precise\.stringMod\s/g, 'Precise.string_mod' ],
            [ /Precise\.stringEquals\s/g, 'Precise.string_equals' ],
            [ /Precise\.stringEq\s/g, 'Precise.string_eq' ],
            [ /Precise\.stringMin\s/g, 'Precise.string_min' ],
            [ /Precise\.stringMax\s/g, 'Precise.string_max' ],
            [ /Precise\.stringGt\s/g, 'Precise.string_gt' ],
            [ /Precise\.stringGe\s/g, 'Precise.string_ge' ],
            [ /Precise\.stringLt\s/g, 'Precise.string_lt' ],
            [ /Precise\.stringLe\s/g, 'Precise.string_le' ],
            [ /\.padEnd\s/g, '.ljust'],
            [ /\.padStart\s/g, '.rjust' ],

        // insert common regexes in the middle (critical)
        ].concat (this.getCommonRegexes ()).concat ([

            // [ /this\.urlencode\s/g, '_urlencode.urlencode ' ], // use self.urlencode instead
            [ /([a-zA-Z0-9_]+) in this(:?[^.])/g, 'hasattr(self, $1)$2' ],
            // [ /this\[[a-zA-Z0-9_]+\]/g, 'getattr(self, $1)' ],
            [ /this\[([a-zA-Z0-9_]+)\] = (.*?);/g, 'setattr(self, $1, $2)' ],
            [ /this\./g, 'self.' ],
            [ /([^a-zA-Z\'])this([^a-zA-Z])/g, '$1self$2' ],
            [ /\[\s*([^\]]+)\s\]\s=/g, '$1 =' ],
            [ /(^|[^a-zA-Z0-9_])(?:let|const|var)\s\[\s*([^\]]+)\s\]/g, '$1$2' ],
            [ /(^|[^a-zA-Z0-9_])(?:let|const|var)\s\{\s*([^\}]+)\s\}\s\=\s([^\;]+)/g, '$1$2 = (lambda $2: ($2))(**$3)' ],
            [ /(^|[^a-zA-Z0-9_])(?:let|const|var)\s/g, '$1' ],
            [ /Object\.keys\s*\((.*)\)\.length/g, '$1' ],
            [ /Object\.keys\s*\((.*)\)/g, 'list($1.keys())' ],
            [ /Object\.values\s*\((.*)\)/g, 'list($1.values())' ],
            [ /\[([^\]]+)\]\.join\s*\(([^\)]+)\)/g, "$2.join([$1])" ],
            [ /hash \(([^,]+)\, \'(sha[0-9])\'/g, "hash($1, '$2'" ],
            [ /hmac \(([^,]+)\, ([^,]+)\, \'(md5)\'/g, 'hmac($1, $2, hashlib.$3' ],
            [ /hmac \(([^,]+)\, ([^,]+)\, \'(sha[0-9]+)\'/g, 'hmac($1, $2, hashlib.$3' ],
            [ /throw new ([\S]+) \((.*)\)/g, 'raise $1($2)'],
            [ /throw ([\S]+)/g, 'raise $1'],
            [ /try {/g, 'try:'],
            [ /\}\s+catch \(([\S]+)\) {/g, 'except Exception as $1:'],
            [ /([\s\(])extend(\s)/g, '$1self.extend$2' ],
            [ /\} else if/g, 'elif' ],
            [ /else if/g, 'elif' ],
            [ /if\s+\((.*)\)\s+\{/g, 'if $1:' ],
            [ /if\s+\((.*)\)\s*[\n]/g, "if $1:\n" ],
            [ /\}\s*else\s*\{/g, 'else:' ],
            [ /else\s*[\n]/g, "else:\n" ],
            [ /for\s+\(([a-zA-Z0-9_]+)\s*=\s*([^\;\s]+\s*)\;[^\<\>\=]+(?:\<=|\>=|<|>)\s*(.*)\.length\s*\;[^\)]+\)\s*{/g, 'for $1 in range($2, len($3)):'],
            [ /for\s+\(([a-zA-Z0-9_]+)\s*=\s*([^\;\s]+\s*)\;[^\<\>\=]+(?:\<=|\>=|<|>)\s*(.*)\s*\;[^\)]+\)\s*{/g, 'for $1 in range($2, $3):'],
            [ /\s\|\|\s/g, ' or ' ],
            [ /\s\&\&\s/g, ' and ' ],
            [ /\!([^\s\='"])/g, 'not $1'],
            [ /\.push\s*\(([\s\S]+?)\);/g, '.append($1);' ],
            [ /^(\s*}\s*$)+/gm, '' ],
            [ /\;(\s+?\/\/.+?)/g, '$1' ],
            [ /\;$/gm, '' ],
            [ /\.toUpperCase\s*/g, '.upper' ],
            [ /\.toLowerCase\s*/g, '.lower' ],
            [ /\.startsWith\s*/g, '.startswith' ],
            [ /\.endsWith\s*/g, '.endswith' ],
            [ /\.trim\s*/g, '.strip' ],
            [ /(\b)String(\b)/g, '$1str$2'],
            [ /JSON\.stringify\s*/g, 'json.dumps' ],
            [ /JSON\.parse\s*/g, "json.loads" ],
            // [ /([^\(\s]+)\.includes\s+\(([^\)]+)\)/g, '$2 in $1' ],
            // [ /\'%([^\']+)\'\.sprintf\s*\(([^\)]+)\)/g, "'{:$1}'.format($2)" ],
            [ /([^\s]+)\.toFixed\s*\(([0-9]+)\)/g, "format($1, '.$2f')" ],
            [ /([^\s]+)\.toFixed\s*\(([^\)]+)\)/g, "format($1, '.' + str($2) + 'f')" ],
            [ /parseFloat\s*/g, 'float'],
            [ /parseInt\s*/g, 'int'],
            [ /self\[([^\]+]+)\]/g, 'getattr(self, $1)' ],
            [ /Math\.floor\s*\(([^\)]+)\)/g, 'int(math.floor($1))' ],
            [ /Math\.abs\s*\(([^\)]+)\)/g, 'abs($1)' ],
            [ /Math\.pow\s*\(([^\)]+)\)/g, 'math.pow($1)' ],
            [ /Math\.round\s*\(([^\)]+)\)/g, 'int(round($1))' ],
            [ /Math\.ceil\s*\(([^\)]+)\)/g, 'int(math.ceil($1))' ],
            [ /Math\.log/g, 'math.log' ],
            [ /([a-zA-Z0-9_\.]*\([^\)]+\)|[^\s]+)\s+\?\s*([^\:]+)\s+\:\s*([^\n]+)/g, '$2 if $1 else $3'],
            [ /([^\s]+)\.slice \(([^\,\)]+)\,\s?([^\)]+)\)/g, '$1[$2:$3]' ],
            [ /([^\s]+)\.slice \(([^\)\:]+)\)/g, '$1[$2:]' ],
            [ /([^\s(:]+)\.length/g, 'len($1)' ],
            [ /(^|\s)\/\//g, '$1#' ],
            [ /([^\n\s]) #/g, '$1  #' ],   // PEP8 E261
            [ /\.indexOf/g, '.find'],
            [ /(\s|\()true/g, '$1True'],
            [ /(\s|\()false/g, '$1False'],
            [ /([^\s]+\s*\(\))\.toString\s+\(\)/g, 'str($1)' ],
            [ /([^\s]+)\.toString \(\)/g, 'str($1)' ],
            [ /([^\s]+)\.join\s*\(\s*([^\)\[\]]+?)\s*\)/g, '$2.join($1)' ],
            [ /Math\.(max|min)\s/g, '$1' ],
            [ / = new /g, ' = ' ], // python does not have a 'new' keyword
            [ /console\.log\s/g, 'print' ],
            [ /process\.exit\s+/g, 'sys.exit' ],
            [ /(while \(.*\)) {/, '$1\:' ], // While loops replace bracket with :
            [ /([^:+=\/\*\s-]+) \(/g, '$1(' ], // PEP8 E225 remove whitespaces before left ( round bracket
            [ /\sand\(/g, ' and (' ],
            [ /\sor\(/g, ' or (' ],
            [ /\snot\(/g, ' not (' ],
            [ /\[ /g, '[' ],              // PEP8 E201 remove whitespaces after left [ square bracket
            [ /\{ /g, '{' ],              // PEP8 E201 remove whitespaces after left { bracket
            [ /(?<=[^\s#]) \]/g, ']' ],    // PEP8 E202 remove whitespaces before right ] square bracket
            [ /(?<=[^\s#]) \}/g, '}' ],    // PEP8 E202 remove whitespaces before right } bracket
            [ /([^a-z])(elif|if|or|else)\(/g, '$1$2 \(' ], // a correction for PEP8 E225 side-effect for compound and ternary conditionals
            [ /\!\=\sTrue/g, 'is not True' ], // a correction for PEP8 E712, it likes "is not True", not "!= True"
            [ /\=\=\sTrue/g, 'is True' ], // a correction for PEP8 E712, it likes "is True", not "== True"
            [ /\sdelete\s/g, ' del ' ],
            [ /(?<!#.+)null/, 'None' ],
            [ /\/\*\*/, '\"\"\"' ], // Doc strings
            [ / \*\//, '\"\"\"' ], // Doc strings
            [ /\[([^\[\]]*)\]\{@link (.*)\}/g, '`$1 <$2>`' ], // docstring item with link
            [ /\s+\* @method/g, '' ], // docstring @method
            [ /(\s+) \* @description (.*)/g, '$1$2' ], // docstring description
            [ /\s+\* @name .*/g, '' ], // docstring @name
            [ /(\s+) \* @see( .*)/g, '$1:see:$2' ], // docstring @see
            [ /(\s+ \* @(param|returns) {[^}]*)string(\[\])?([^}]*}.*)/g, '$1str$3$4' ], // docstring type conversion
            [ /(\s+ \* @(param|returns) {[^}]*)object(\[\])?([^}]*}.*)/g, '$1dict$3$4' ], // docstring type conversion
            [ /(\s+) \* @returns ([^\{])/g, '$1:returns: $2' ], // docstring return
            [ /(\s+) \* @returns \{(.+)\}/g, '$1:returns $2:' ], // docstring return
            [ /(\s+ \* @param \{[\]\[\|a-zA-Z]+\} )([a-zA-Z0-9_-]+)\.([a-zA-Z0-9_-]+) (.*)/g, '$1$2[\'$3\'] $4' ], // docstring params.anything
            [ /(\s+) \* @([a-z]+) \{([\]\[a-zA-Z\|]+)\} ([a-zA-Z0-9_\-\.\[\]\']+)/g, '$1:$2 $3 $4:' ], // docstring param
        ])
    }

    getPython2Regexes () {
        return [
            [ /await\s+asyncio\.gather\(\*(.+)\)/g, '$1' ], // remove line entirely
            [ /(\s)await(\s)/g, '$1' ]
        ]
    }

    getPHPSyncRegexes () {
        return [
            [ /Async\\await\(Promise\\all\((.+)\)\)/g, '$1' ], // remove line entirely
            // delete await, the following regex does not pick up multiline await calls
            [ /\bAsync\\await\((.+)\);/g, '$1;' ],
            // hence the following regex is added with a dotAll modifier 's'
            // and a non greedy match for the calls not picked up by the previous regex
            [ /\bAsync\\await\((.+?)\);/gs, '$1;' ],
            [ /\byield(?: from)?\s+/g, '' ], // delete yield from
        ]
    }

    getPHPRegexes () {
        return [
            //
            // Curly-braces are used for both dictionaries in the code as well as for the url-imploded params.
            // For example: https://github.com/ccxt/ccxt/wiki/Manual#implicit-api-methods
            //
            // There's a conflict between the curly braces that have to be converted from dictionaries to PHP-arrays and
            // the curly braces used for url-imploded params that should not be touched.
            //
            // The transpiler takes all non-spaced strings in curly braces {likeThis} and converts them to ~likeThis~.
            // That is done to avoid changing the curly braces into the array() in PHP.
            // This way we protect the url-imploded params from being touched by the regexes that will follow.
            // That conversion is done first-thing, at the very early stage of transpilation.
            // The regexes are applied in the order they're listed, top-down.
            //
            // A dictionary in curly braces will never have those curly braces attached to the contents of the dictionary.
            // There will always be a space like { 'a': b, 'c': d }.
            // Hence, the remaining non-converted curly-brace dictionaries will have to be converted to arrays in PHP.
            // That is done in the middle of the transpilation process.
            //
            // The last step is to convert those "saved embedded/imploded url-params substitutions" from ~likeThis~ back to {likeThis}.
            // That is done at the very last regex steps.
            // All of that is a workaround for PHP-arrays vs dictionaries vs url-imploded params in other langs.
            //
            [ /\{([\]\[\|a-zA-Z0-9_-]+?)\}/g, '~$1~' ], // resolve the "arrays vs url params" conflict (both are in {}-brackets)
            [ /\[([^\]\[]*)\]\{(@link .*)\}/g, '~$2 $1~' ], // docstring item with link
            [ /\s+\* @method/g, '' ], // docstring @method
            [ /(\s+)\* @description (.*)/g, '$1\* $2' ], // docstring description
            [ /\s+\* @name .*/g, '' ], // docstring @name
            [ /(\s+)\* @returns/g, '$1\* @return' ], // docstring return
            [ /\!Array\.isArray\s*\(([^\)]+)\)/g, "gettype($1) !== 'array' || array_keys($1) !== array_keys(array_keys($1))" ],
            [ /Array\.isArray\s*\(([^\)]+)\)/g, "gettype($1) === 'array' && array_keys($1) === array_keys(array_keys($1))" ],
            [ /Number\.isInteger\s*\(([^\)]+)\)/g, "is_int($1)" ],
            [ /([^\(\s]+)\s+instanceof\s+String/g, 'is_string($1)' ],
            // we want to remove type hinting variable lines
            [ /^\s+(?:let|const|var)\s+\w+:\s+(?:Str|Int|Num|SubType|MarketType|string|number|Dict|any);\n/mg, '' ],
            [ /(^|[^a-zA-Z0-9_])(let|const|var)(\s+\w+):\s+(?:Str|Int|Num|Bool|Market|Currency|string|number|Dict|any)(\s+=\s+[\w+\{}])/g, '$1$2$3$4' ],

            [ /typeof\s+([^\s\[]+)(?:\s|\[(.+?)\])\s+\=\=\=?\s+\'undefined\'/g, '$1[$2] === null' ],
            [ /typeof\s+([^\s\[]+)(?:\s|\[(.+?)\])\s+\!\=\=?\s+\'undefined\'/g, '$1[$2] !== null' ],
            [ /typeof\s+([^\s]+)\s+\=\=\=?\s+\'undefined\'/g, '$1 === null' ],
            [ /typeof\s+([^\s]+)\s+\!\=\=?\s+\'undefined\'/g, '$1 !== null' ],
            [ /typeof\s+(.+?)\s+\=\=\=?\s+\'undefined\'/g, '$1 === null' ],
            [ /typeof\s+(.+?)\s+\!\=\=?\s+\'undefined\'/g, '$1 !== null' ],

            [ /([^\s\[]+)(?:\s|\[(.+?)\])\s+\=\=\=?\s+undefined/g, '$1[$2] === null' ],
            [ /([^\s\[]+)(?:\s|\[(.+?)\])\s+\!\=\=?\s+undefined/g, '$1[$2] !== null' ],
            [ /([^\s]+)\s+\=\=\=?\s+undefined/g, '$1 === null' ],
            [ /([^\s]+)\s+\!\=\=?\s+undefined/g, '$1 !== null' ],
            [ /(.+?)\s+\=\=\=?\s+undefined/g, '$1 === null' ],
            [ /(.+?)\s+\!\=\=?\s+undefined/g, '$1 !== null' ],

            [ /typeof\s+([^\s\[]+)(?:\s|\[(.+?)\])\s+\=\=\=?\s+\'string\'/g, "gettype($1[$2]) === 'string'" ],
            [ /typeof\s+([^\s\[]+)(?:\s|\[(.+?)\])\s+\!\=\=?\s+\'string\'/g, "gettype($1[$2]) !== 'string'" ],
            [ /typeof\s+([^\s]+)\s+\=\=\=?\s+\'string\'/g, "gettype($1) === 'string'" ],
            [ /typeof\s+([^\s]+)\s+\!\=\=?\s+\'string\'/g, "gettype($1) !== 'string'" ],

            [ /typeof\s+([^\s\[]+)(?:\s|\[(.+?)\])\s+\=\=\=?\s+\'object\'/g, "gettype($1[$2]) === 'array'" ],
            [ /typeof\s+([^\s\[]+)(?:\s|\[(.+?)\])\s+\!\=\=?\s+\'object\'/g, "gettype($1[$2]) !== 'array'" ],
            [ /typeof\s+([^\s]+)\s+\=\=\=?\s+\'object\'/g, "gettype($1) === 'array'" ],
            [ /typeof\s+([^\s]+)\s+\!\=\=?\s+\'object\'/g, "gettype($1) !== 'array'" ],
            [ /typeof\s+([^\s]+)\s+\=\=\=?\s+\'function\'/g, "is_callable($1)" ],
            [ /typeof\s+([^\s]+)\s+\=\=\=?\s+\'boolean\'/g, "is_bool($1)" ],
            [ /typeof\s+([^\s]+)\s+\!\=\=?\s+\'function\'/g, "!is_callable($1)" ],
            [ /typeof\s+([^\s]+)\s+\!\=\=?\s+\'boolean\'/g, "!is_bool($1)" ],

            [ /typeof\s+([^\s\[]+)(?:\s|\[(.+?)\])\s+\=\=\=?\s+\'number\'/g, "(is_float($1[$2]) || is_int($1[$2]))" ], // same as above but for number
            [ /typeof\s+([^\s\[]+)(?:\s|\[(.+?)\])\s+\!\=\=?\s+\'number\'/g, "!(is_float($1[$2]) || is_int($1[$2]))" ],
            [ /typeof\s+([^\s]+)\s+\=\=\=?\s+\'number\'/g, "(is_float($1) || is_int($1))" ],
            [ /typeof\s+([^\s]+)\s+\!\=\=?\s+\'number\'/g, "!(is_float($1) || is_int($1))" ],

            [ /undefined/g, 'null' ],
            [ /\} else if/g, '} elseif' ],
            [ /this\.extend\s/g, 'array_merge' ],
            [ /this\.stringToBinary\s*\((.*)\)/g, '$1' ],
            [ /this\.stringToBase64\s/g, 'base64_encode' ],
            [ /this\.binaryToBase16\s/g, 'bin2hex' ],
            [ /this\.base64ToBinary\s/g, 'base64_decode' ],
            [ /this\.base64ToString\s/g, 'base64_decode' ],
            [ /Promise\.all\s*\(([^\)]+)\)/g, 'Promise\\all($1)' ],
            // deepExtend is commented for PHP because it does not overwrite linear arrays
            // a proper \ccxt\Exchange::deep_extend() base method is implemented instead
            // [ /this\.deepExtend\s/g, 'array_replace_recursive'],
            [ /(\w+)\.shift\s*\(\)/g, 'array_shift($1)' ],
            [ /(\w+)\.reverse\s*\(\)/g, 'array_reverse($1)' ], // see comment in python .reverse()
            [ /(\w+)\.pop\s*\(\)/g, 'array_pop($1)' ],
            [ /Number\.MAX_SAFE_INTEGER/g, 'PHP_INT_MAX' ],
            [ /Precise\.stringAdd\s/g, 'Precise::string_add' ],
            [ /Precise\.stringDiv\s/g, 'Precise::string_div' ],
            [ /Precise\.stringMul\s/g, 'Precise::string_mul' ],
            [ /Precise\.stringSub\s/g, 'Precise::string_sub' ],
            [ /Precise\.stringAbs\s/g, 'Precise::string_abs' ],
            [ /Precise\.stringNeg\s/g, 'Precise::string_neg' ],
            [ /Precise\.stringMod\s/g, 'Precise::string_mod' ],
            [ /Precise\.stringEquals\s/g, 'Precise::string_equals' ],
            [ /Precise\.stringEq\s/g, 'Precise::string_eq' ],
            [ /Precise\.stringMin\s/g, 'Precise::string_min' ],
            [ /Precise\.stringMax\s/g, 'Precise::string_max' ],
            [ /Precise\.stringGt\s/g, 'Precise::string_gt' ],
            [ /Precise\.stringGe\s/g, 'Precise::string_ge' ],
            [ /Precise\.stringLt\s/g, 'Precise::string_lt' ],
            [ /Precise\.stringLe\s/g, 'Precise::string_le' ],
            [ /(\w+)\.padEnd\s*\(([^,]+),\s*([^)]+)\)/g, 'str_pad($1, $2, $3, STR_PAD_RIGHT)' ],
            [ /(\w+)\.padStart\s*\(([^,]+),\s*([^)]+)\)/g, 'str_pad($1, $2, $3, STR_PAD_LEFT)' ],

        // insert common regexes in the middle (critical)
        ].concat (this.getCommonRegexes ()).concat ([

            [ /([a-zA-Z0-9_]+) in this(:?[^.])/g, 'property_exists($this, $1)$2' ],
            [ /\(this,/g, '($this,' ],
            [ /this\./g, '$this->' ],
            [ / this;/g, ' $this;' ],
            [ /([^'])this_\./g, '$1$this_->' ],
            [ /([^'])\{\}/g, '$1array()' ],
            [ /([^'])\[\]/g, '$1array()' ],

        // add {}-array syntax conversions up to 20 levels deep on the same line
        ]).concat ([ ... Array (20) ].map (x => [ /\{([^\n\}]+)\}/g, 'array($1)' ] )).concat ([
            [ /\[\s*([^\]]+)\s\]\s=/g, 'list($1) =' ],
            [ /(^|[^a-zA-Z0-9_])(?:let|const|var)\s\[\s*([^\]]+)\s\]/g, '$1list($2)' ],
            [ /(^|[^a-zA-Z0-9_])(?:let|const|var)\s\{\s*([^\}]+)\s\}/g, '$1array_values(list($2))' ],
            [ /(^|[^a-zA-Z0-9_])(?:let|const|var)\s/g, '$1' ],
            [ /Object\.keys\s*\((.*)\)\.length/g, '$1' ],
            [ /Object\.keys\s*\((.*)\)/g, 'is_array($1) ? array_keys($1) : array()' ],
            [ /Object\.values\s*\((.*)\)/g, 'is_array($1) ? array_values($1) : array()' ],
            [ /([^\s]+\s*\(\))\.toString \(\)/g, '(string) $1' ],
            [ /([^\s]+)\.toString \(\)/g, '(string) $1' ],
            [ /throw new Error \((.*)\)/g, 'throw new \\Exception($1)' ],
            [ /throw new ([\S]+) \((.*)\)/g, 'throw new $1($2)' ],
            [ /throw ([\S]+)\;/g, 'throw $$$1;' ],
            [ '([^a-z]+) (' + Object.keys (errors).join ('|') + ')([^\\s])', "$1 '\\\\ccxt\\\\$2'$3" ],
            [ /\}\s+catch \(([\S]+)\) {/g, '} catch (Exception $$$1) {' ],
            [ /for\s+\(([a-zA-Z0-9_]+)\s*=\s*([^\;\s]+\s*)\;[^\<\>\=]+(\<=|\>=|<|>)\s*(.*)\.length\s*\;([^\)]+)\)\s*{/g, 'for ($1 = $2; $1 $3 count($4);$5) {' ],
            [ /for\s+\(([a-zA-Z0-9_]+)\s*=\s*([^\;\s]+\s*)\;[^\<\>\=]+(\<=|\>=|<|>)\s*(.*)\s*\;([^\)]+)\)\s*{/g, 'for ($1 = $2; $1 $3 $4;$5) {' ],
            [ /([^\s]+)\.length\;/g, 'count($1);' ],
            [ /\.push\s*\(([\s\S]+?)\)\;/g, '[] = $1;' ],
            [ /\sawait\s+([^;]+);/g, ' Async\\await($1);' ],
            [ /([\S])\: /g, '$1 => ' ],
            [/\$this->ws\./g, '$this->ws->'], // ws method fix


        // add {}-array syntax conversions up to 20 levels deep
        ]).concat ([ ... Array (20) ].map (x => [ /\{([^\{]+?)\}([^\s])/g, 'array($1)$2' ])).concat ([

            [ /\[\s*([^\]]+?)\s*\]\.join\s*\(\s*([^\)]+?)\s*\)/g, "implode($2, array($1))" ],

        // add []-array syntax conversions up to 20 levels deep
        ]).concat ([ ... Array (20) ].map (x => [ /\[(\s[^\]]+?\s)\]/g, 'array($1)' ])).concat ([

            [ /(\b)String(\b)/g, "$1'strval'$2"],
            [ /JSON\.stringify/g, 'json_encode' ],
            [ /JSON\.parse\s+\(([^\)]+)\)/g, 'json_decode($1, $$as_associative_array = true)' ],
            // [ /\'([^\']+)\'\.sprintf\s*\(([^\)]+)\)/g, "sprintf ('$1', $2)" ],
            [ /([^\s]+)\.toFixed\s*\(([0-9]+)\)/g, "sprintf('%.$2f', $1)" ],
            [ /([^\s]+)\.toFixed\s*\(([^\)]+)\)/g, "sprintf('%.' . $2 . 'f', $1)" ],
            [ /parseFloat\s/g, 'floatval'],
            [ /parseInt\s/g, 'intval'],
            [ / \+ (?!\d)/g, ' . ' ],
            [ / \+\= (?!\d)/g, ' .= ' ],
            [ /([^\s\(]+(?:\s*\(.+\))?)\.toUpperCase\s*\(\)/g, 'strtoupper($1)' ],
            [ /([^\s\(]+(?:\s*\(.+\))?)\.toLowerCase\s*\(\)/g, 'strtolower($1)' ],
            [ /([^\s\(]+(?:\s*\(.+\))?)\.trim\s*\(\)/g, 'trim($1)' ],
            [ /([^\s\(]+(?:\s*\(.+\))?)\.replaceAll\s*\(([^)]+)\)/g, 'str_replace($2, $1)' ],
            [ /([^\s\(]+(?:\s*\(.+\))?)\.replace\s*\(([^)]+)\)/g, 'str_replace($2, $1)' ],
            [ /this\[([^\]+]+)\]/g, '$$this->$$$1' ],
            [ /([^\s\(]+).slice \(([^\)\:,]+)\)/g, 'mb_substr($1, $2)' ],
            [ /([^\s\(]+).slice \(([^\,\)]+)\,\s*([^\)]+)\)/g, 'mb_substr($1, $2, $3 - $2)' ],
            [ /([^\s\(]+).split \(('[^']*'|[^\,]+?)\)/g, 'explode($2, $1)' ],
            [ /([^\s\(]+).startsWith \(('[^']*'|[^\,]+?)\)/g, 'str_starts_with($1, $2)' ],
            [ /([^\s\(]+).endsWith \(('[^']*'|[^\,]+?)\)/g, 'str_ends_with($1, $2)' ],
            [ /([^\s\(]+)\.length/g, 'strlen($1)' ],
            [ /Math\.floor\s*\(([^\)]+)\)/g, '(int) floor($1)' ],
            [ /Math\.abs\s*\(([^\)]+)\)/g, 'abs($1)' ],
            [ /Math\.round\s*\(([^\)]+)\)/g, '(int) round($1)' ],
            [ /Math\.ceil\s*\(([^\)]+)\)/g, '(int) ceil($1)' ],
            [ /Math\.pow\s*\(([^\)]+)\)/g, 'pow($1)' ],
            [ /Math\.log/g, 'log' ],
            [ /([^\(\s]+)\s+%\s+([^\s\,\;\)]+)/g, 'fmod($1, $2)' ],
            [ /\(([^\s\(]+)\.indexOf\s*\(([^\)]+)\)\s*\>\=\s*0\)/g, '(mb_strpos($1, $2) !== false)' ],
            [ /([^\s\(]+)\.indexOf\s*\(([^\)]+)\)\s*\>\=\s*0/g, 'mb_strpos($1, $2) !== false' ],
            [ /([^\s\(]+)\.indexOf\s*\(([^\)]+)\)\s*\<\s*0/g, 'mb_strpos($1, $2) === false' ],
            [ /([^\s\(]+)\.indexOf\s*\(([^\)]+)\)/g, 'mb_strpos($1, $2)' ],
            [ /\(([^\s\(]+)\sin\s([^\)]+)\)/g, '(is_array($2) && array_key_exists($1, $2))' ],
            [ /([^\s]+)\.join\s*\(\s*([^\)]+?)\s*\)/g, 'implode($2, $1)' ],
            [ 'new ccxt\\.', 'new \\ccxt\\' ], // a special case for test_exchange_datetime_functions.php (and for other files, maybe)
            [ /Math\.(max|min)/g, '$1' ],
            [ /console\.log/g, 'var_dump'],
            [ /process\.exit/g, 'exit'],
            [ /super\./g, 'parent::'],
            [ /\sdelete\s([^\n]+)\;/g, ' unset($1);' ],
            [ /\~([\]\[\|@\.\s+\:\/#()\-a-zA-Z0-9_-]+?)\~/g, '{$1}' ], // resolve the "arrays vs url params" conflict (both are in {}-brackets)
            [ /(\s+ \* @(param|return) {[^}]*)array\(\)([^}]*}.*)/g, '$1[]$3' ], // docstring type conversion
            [ /(\s+ \* @(param|return) {[^}]*)object([^}]*}.*)/g, '$1array$3' ], // docstring type conversion
        ])
    }

    getTypescriptRemovalRegexes() {
        return [
            [ /\((\w+)\sas\s\w+\)/g, '$1'], // remove (this as any) or (x as number) paren included
            [ /\sas (Dictionary<)?\w+(\[])?(>)?/g, ''], // remove any "as any" or "as number" or "as trade[]"
            [ /([let|const][^:]+):([^=]+)(\s+=.*$)/g, '$1$3'], // remove variable type
        ]
    }

    getTypescripSignaturetRemovalRegexes() {
        // currently they can't be mixin with the ones above
        return [
            [ /(\s*(?:async\s)?\w+\s\([^)]+\)):[^{]+({)/, "$1 $2" ], // remove return type
            // remove param types
            // Currently supported: single name (object, number, mytype, etc)
            // optional params (string | number)
            // [ /:\s\w+(\s*\|\s*\w+)?(?=\s|,|\))/g, ""], // remove parameters type
            // array types: string[] or (string|number)[]
            // [ /:\s\(?\w+(\s*\|\s*\w+)?\)?\[]/g, ""], // remove parameters type
        ]
    }

    getBaseClass () {
        return new Exchange ()
    }

    getBaseMethods () {
        const baseExchange = this.getBaseClass ()
        let object = baseExchange
        let properties = []
        while (object !== Object.prototype) {
            properties = properties.concat (Object.getOwnPropertyNames (object))
            object = Object.getPrototypeOf (object)
        }
        return properties.filter (x => typeof baseExchange[x] === 'function')
    }

    getPythonBaseMethods () {
        return this.getBaseMethods ()
    }

    getPHPBaseMethods () {
        return this.getBaseMethods ()
    }

    //-------------------------------------------------------------------------
    // the following common headers are used for transpiled tests

    getJsPreamble () {
        return [
            "// ----------------------------------------------------------------------------",
            "",
            "// PLEASE DO NOT EDIT THIS FILE, IT IS GENERATED AND WILL BE OVERWRITTEN:",
            "// https://github.com/ccxt/ccxt/blob/master/CONTRIBUTING.md#how-to-contribute-code",
            "// EDIT THE CORRESPONDENT .ts FILE INSTEAD",
            "",
        ].join ("\n")
    }

    getPythonPreamble (level = 3) {
        return [
            "import os",
            "import sys",
            "",
            `root = ${'os.path.dirname('.repeat(level)}os.path.abspath(__file__)${')'.repeat(level)}`,
            "sys.path.append(root)",
            "",
            "# ----------------------------------------------------------------------------",
            "",
            "# PLEASE DO NOT EDIT THIS FILE, IT IS GENERATED AND WILL BE OVERWRITTEN:",
            "# https://github.com/ccxt/ccxt/blob/master/CONTRIBUTING.md#how-to-contribute-code",
            "",
            "# ----------------------------------------------------------------------------",
            "",
        ].join ("\n")
    }

    getPHPPreamble (include = true, level = 2, isWs = false) {
        return [
            "<?php",
            (isWs ? "namespace ccxt\\pro;" : "namespace ccxt;"),
            include ? `include_once (__DIR__.'/${'../'.repeat(level)}ccxt.php');` : "",
            "// ----------------------------------------------------------------------------",
            "",
            "// PLEASE DO NOT EDIT THIS FILE, IT IS GENERATED AND WILL BE OVERWRITTEN:",
            "// https://github.com/ccxt/ccxt/blob/master/CONTRIBUTING.md#how-to-contribute-code",
            "",
            "// -----------------------------------------------------------------------------",
            "",
        ].join ("\n")
    }

    getPythonGenerated() {
        return [
            "# ----------------------------------------------------------------------------",
            "# PLEASE DO NOT EDIT THIS FILE, IT IS GENERATED AND WILL BE OVERWRITTEN:",
            "# https://github.com/ccxt/ccxt/blob/master/CONTRIBUTING.md#how-to-contribute-code",
            "# -----------------------------------------------------------------------------",
            "",
        ].join ("\n");
    }

    // ------------------------------------------------------------------------
    // a helper to apply an array of regexes and substitutions to text
    // accepts an array like [ [ regex, substitution ], ... ]

    regexAll (text, array) {
        for (const i in array) {
            let regex = array[i][0]
            const flags = (typeof regex === 'string') ? 'g' : undefined
            regex = new RegExp (regex, flags)
            text = text.replace (regex, array[i][1])
        }
        return text
    }

    // ========================================================================
    // one-time helpers

    createPythonClassDeclaration (className, baseClass) {
        const mixin = (className === 'testMainClass') ? '' : ', ImplicitAPI'
        return 'class ' + className + '(' + baseClass + mixin + '):'
    }

    createPythonHeader () {
        return [
            pythonCodingUtf8,
            "",
            "# PLEASE DO NOT EDIT THIS FILE, IT IS GENERATED AND WILL BE OVERWRITTEN:",
            "# https://github.com/ccxt/ccxt/blob/master/CONTRIBUTING.md#how-to-contribute-code",
            "",
        ]
    }

    createPythonClassHeader (imports, bodyAsString) {
        const header = this.createPythonHeader ()
        return header.concat (imports);
    }

    createPythonClassImports (baseClass, className, async = false) {
        const baseClasses = {
            'Exchange': 'base.exchange',
        }
        async = (async ? '.async_support' : '')

        const imports = [
            (baseClass.indexOf ('ccxt.') === 0) ?
                ('import ccxt' + async + ' as ccxt') :
                ('from ccxt' + async + '.' + safeString (baseClasses, baseClass, baseClass) + ' import ' + baseClass),
        ]
        if (className !== 'testMainClass') {
            imports.push ('from ccxt.abstract.' + className + ' import ImplicitAPI')
        }
        return imports
    }

    createPythonClass (className, baseClass, body, methods, async = false) {

        let bodyAsString = body.join ("\n")

        const {
            imports,
            asyncioImports,
            libraries,
            errorImports,
            precisionImports
        } = this.createPythonImports(baseClass, bodyAsString, className, async)

        let header = this.createPythonClassHeader (imports, bodyAsString)

        header = header.concat (asyncioImports, libraries, errorImports, precisionImports)

        // transpile camelCase base method names to underscore base method names
        const baseMethods = this.getPythonBaseMethods ()
        methods = methods.concat (baseMethods)
        for (let method of methods) {
            const regex = new RegExp ('(self|super\\([^)]+\\))\\.(' + method + ')([^a-zA-Z0-9_])', 'g')
            bodyAsString = bodyAsString.replace (regex, (match, p1, p2, p3) => (p1 + '.' + unCamelCase (p2) + p3))
        }

        header.push ("\n\n" + this.createPythonClassDeclaration (className, baseClass))

        const footer = [
            '', // footer (last empty line)
        ]

        const result = header.join ("\n") + "\n" + bodyAsString + "\n" + footer.join ('\n')
        return result
    }

    createPythonImports (baseClass, bodyAsString, className, async = false) {

        async = (async ? '.async_support' : '')


        const pythonStandardLibraries = {
            'hashlib': 'hashlib',
            'math': 'math',
            'json.loads': 'json',
            'json.dumps': 'json',
            'sys': 'sys',
        }

        const imports = this.createPythonClassImports (baseClass, className, async)

        const libraries = []

        for (let library in pythonStandardLibraries) {
            const regex = new RegExp ("[^\\'\\\"a-zA-Z]" + library + "[^\\'\\\"a-zA-Z]")
            if (bodyAsString.match (regex)){
                const importStatement = 'import ' + pythonStandardLibraries[library];
                if (!libraries.includes(importStatement)) {
                    libraries.push (importStatement)
                }
            }
        }

        if (bodyAsString.match (/numbers\.(Real|Integral)/)) {
            libraries.push ('import numbers')
        }
        const matchObject = {
            'Account': /-> (?:List\[)?Account/,
            'Any': /: Any =/,
            'BalanceAccount': /-> BalanceAccount:/,
            'Balances': /-> Balances:/,
            'Bool': /: Bool =/,
            'Currencies': /-> Currencies:/,
            'Currency': /(-> Currency:|: Currency)/,
            'FundingHistory': /\[FundingHistory/,
            'Greeks': /-> Greeks:/,
            'IndexType': /: IndexType/,
            'Int': /: Int =/,
            'Liquidation': /-> (?:List\[)?Liquidation/,
            'LastPrice': /-> LastPrice:/,
            'LastPrices': /-> LastPrices:/,
            'Leverage': /-> Leverage:/,
            'Leverages': /-> Leverages:/,
            'Liquidation': /-> (?:List\[)?Liquidation/,
            'MarginMode': /-> MarginMode:/,
            'MarginModes': /-> MarginModes:/,
            'MarginModification': /-> MarginModification:/,
            'Market': /(-> Market:|: Market)/,
            'MarketInterface': /-> MarketInterface:/,
            'MarketType': /: MarketType/,
            'Num': /: Num =/,
            'Option': /-> Option:/,
            'OptionChain': /-> OptionChain:/,
            'Order': /-> (?:List\[)?Order\]?:/,
            'OrderBook': /-> OrderBook:/,
            'OrderRequest': /: (?:List\[)?OrderRequest/,
            'OrderSide': /: OrderSide/,
            'OrderType': /: OrderType/,
            'Position': /-> (?:List\[)?Position/,
            'Str': /: Str =/,
            'Strings': /: Strings =/,
            'SubType': /: SubType/,
            'Ticker': /-> Ticker:/,
            'Tickers': /-> Tickers:/,
            'Trade': /-> (?:List\[)?Trade/,
            'TradingFeeInterface': /-> TradingFeeInterface:/,
            'TradingFees': /-> TradingFees:/,
            'Transaction': /-> (?:List\[)?Transaction/,
            'TransferEntry': /-> TransferEntry:/,
        }
        const matches = []
        let match
        for (const [ object, regex ] of Object.entries (matchObject)) {
            if (bodyAsString.match (regex)) {
                matches.push (object)
            }
        }
        if (matches.length) {
            libraries.push ('from ccxt.base.types import ' + matches.join (', '))
        }
        if (bodyAsString.match (/: Client/)) {
            libraries.push ('from ccxt.async_support.base.ws.client import Client')
        }
        if (bodyAsString.match (/[\s(]Optional\[/)) {
            libraries.push ('from typing import Optional')
        }
        if (bodyAsString.match (/[\s\[(]List\[/)) {
            libraries.push ('from typing import List')
        }

        if (bodyAsString.match (/-> Any/)) {
            libraries.push ('from typing import Any')
        }

        const errorImports = []

        for (let error in errors) {
            const regex = new RegExp ("[^\\'\"]" + error + "[^\\'\"]")
            if (bodyAsString.match (regex)) {
                errorImports.push ('from ccxt.base.errors import ' + error)
            }
        }

        const precisionImports = []

        for (let constant in precisionConstants) {
            if (bodyAsString.indexOf (constant) >= 0) {
                precisionImports.push ('from ccxt.base.decimal_to_precision import ' + constant)
            }
        }
        if (bodyAsString.match (/[\s(]Precise/)) {
            precisionImports.push ('from ccxt.base.precise import Precise')
        }
        const asyncioImports = []
        if (bodyAsString.match (/asyncio/)) {
            asyncioImports.push ('import asyncio')
        }

        return {
            imports,
            asyncioImports,
            libraries,
            errorImports,
            precisionImports
        }
    }

    // ========================================================================
    // exchange capabilities ordering

    sortExchangeCapabilities (code) {
        const lineBreak = '\n';
        const capabilitiesObjectRegex = /(?<='has': {[\n])([^|})]*)(?=\n(\s+}))/;
        const found = capabilitiesObjectRegex.exec (code);
        if (found === null) {
            return false // capabilities not found
        }
        let capabilities = found[0].split (lineBreak);
        const sortingOrder = {
            'CORS': 'undefined,',
            'spot': 'true,',
            'margin': 'undefined,',
            'swap': 'undefined,',
            'future': 'undefined,',
            'option': 'undefined,',
            // then everything else
        }
        const features = {}
        let indentation = '                ' // 16 spaces
        for (let i = 0; i < capabilities.length; i++) {
            const capability = capabilities[i]
            const match = capability.match (/(\s+)\'(.+)\': (.+)$/)
            if (match) {
                indentation = match[1]
                const feature = match[2]
                const value = match[3]
                features[feature] = value
            }
        }
        let keys = Object.keys (features)
        keys.sort ((a, b) => a.localeCompare (b))
        const allKeys = Object.keys (sortingOrder).concat (keys)
        for (let i = 0; i < allKeys.length; i++) {
            const key = allKeys[i]
            sortingOrder[key] = (key in features) ? features[key] : sortingOrder[key]
        }
        const result = Object.entries (sortingOrder).map (([ key, value ]) => indentation + "'" + key + "': " + value).join (lineBreak)
        if (result === found[0]) {
            return false
        }
        return code.replace (capabilitiesObjectRegex, result)
    }

    // ------------------------------------------------------------------------

    createPHPClassDeclaration (className, baseClass) {
        return 'class ' + className + ' extends ' + baseClass + ' {'
    }

    createPHPClassHeader (className, baseClass, bodyAsString, namespace) {
        return [
            "<?php",
            "",
            "namespace " + namespace + ";",
            "",
            "// PLEASE DO NOT EDIT THIS FILE, IT IS GENERATED AND WILL BE OVERWRITTEN:",
            "// https://github.com/ccxt/ccxt/blob/master/CONTRIBUTING.md#how-to-contribute-code",
            "",
            "use Exception; // a common import",
            "use " + namespace + "\\abstract\\" + className + " as " + baseClass + ';',
        ]
    }

    createPHPClass (className, baseClass, body, methods, async = false) {

        let bodyAsString = body.join ("\n")

        let header = this.createPHPClassHeader (className, baseClass, bodyAsString, async ? 'ccxt\\async' : 'ccxt')

        const errorImports = []

        if (async) {
            for (let error in errors) {
                const regex = new RegExp ("[^'\"]" + error + "[^'\"]")
                if (bodyAsString.match (regex)) {
                    errorImports.push ('use ccxt\\' + error + ';')
                }
            }
        }

        const precisionImports = []
        const libraryImports = []

        if (async) {
            if (bodyAsString.match (/[\s(]Precise/)) {
                precisionImports.push ('use ccxt\\Precise;')
            }
            if (bodyAsString.match (/Async\\await/)) {
                libraryImports.push ('use React\\Async;')
            }
            if (bodyAsString.match (/Promise\\all/)) {
                libraryImports.push ('use React\\Promise;')
            }
            if (bodyAsString.match (/: PromiseInterface/)) {
                libraryImports.push ('use React\\Promise\\PromiseInterface;')
            }
        }

        header = header.concat (errorImports).concat (precisionImports).concat (libraryImports)

        // transpile camelCase base method names to underscore base method names
        const baseMethods = this.getPHPBaseMethods ()
        methods = methods.concat (baseMethods)

        for (let method of methods) {
            let regex = new RegExp ('\\$this->(' + method + ')\\s?(\\(|[^a-zA-Z0-9_])', 'g')
            bodyAsString = bodyAsString.replace (regex,
                (match, p1, p2) => {
                    return ((p2 === '(') ?
                        ('$this->' + unCamelCase (p1) + p2) : // support direct php calls
                        ("array($this, '" + unCamelCase (p1) + "')" + p2)) // as well as passing instance methods as callables
                })

            regex = new RegExp ('parent::(' + method + ')\\s?(\\(|[^a-zA-Z0-9_])', 'g')
            bodyAsString = bodyAsString.replace (regex,
                (match, p1, p2) => {
                    return ((p2 === '(') ?
                        ('parent::' + unCamelCase (p1) + p2) : // support direct php calls
                        ("array($this, '" + unCamelCase (p1) + "')" + p2)) // as well as passing instance methods as callables
                })
        }

        header.push ("\n" + this.createPHPClassDeclaration (className, baseClass))

        const footer = [
            "}\n",
        ]

        const result = header.join ("\n") + "\n" + bodyAsString + "\n" + footer.join ('\n')
        return result
    }

    // ========================================================================

    transpileJavaScriptToPython3 ({ js, className, removeEmptyLines }) {

        // transpile JS → Python 3
        let python3Body = this.regexAll (js, this.getPythonRegexes ())

        if (removeEmptyLines) {
            python3Body = python3Body.replace (/$\s*$/gm, '')
        }

        const strippedPython3BodyWithoutComments = python3Body.replace (/^[\s]+#.+$/gm, '')

        if (!strippedPython3BodyWithoutComments.match(/[^\s]/)) {
            python3Body += '\n        pass'
        }

        python3Body = python3Body.replace (/\'([абвгдеёжзийклмнопрстуфхцчшщъыьэюя服务端忙碌]+)\'/gm, "u'$1'")

        // special case for Python OrderedDicts
        let orderedDictRegex = /\.ordered\s+\(\{([^\}]+)\}\)/g
        let orderedDictMatches = undefined
        while (orderedDictMatches = orderedDictRegex.exec (python3Body)) {
            let replaced = orderedDictMatches[1].replace (/^(\s+)([^\:]+)\:\s*([^\,]+)\,$/gm, '$1($2, $3),')
            python3Body = python3Body.replace (orderedDictRegex, '\.ordered([' + replaced + '])')
        }

        // snake case function names
        python3Body = python3Body.replace (/def (\w+)/g, (match, group1) => 'def ' + unCamelCase (group1))

        // special case for Python super
        if (className) {
            python3Body = python3Body.replace (/super\./g, 'super(' + className + ', self).')
        }

        return python3Body
    }

    // ------------------------------------------------------------------------

    transpilePython3ToPython2 (py) {

        // remove await from Python sync body (transpile Python async → Python sync)
        let python2Body = this.regexAll (py, this.getPython2Regexes ())

        return python2Body
    }

    // ------------------------------------------------------------------------

    transpileAsyncPHPToSyncPHP (php) {

        // remove yield from php body
        return this.regexAll (php, this.getPHPSyncRegexes ())
    }

    // ------------------------------------------------------------------------


    transpileJavaScriptToPHP ({ js, variables }, async = false) {

        // match all local variables (let, const or var)
        let localVariablesRegex = /(?:^|[^a-zA-Z0-9_])(?:let|const|var)\s+(?:\[([^\]]+)\]|([a-zA-Z0-9_]+))/g // local variables

        let allVariables = (variables || []).map (x => x); // clone the array
        // process the variables created in destructuring assignments as well
        let localVariablesMatches
        while (localVariablesMatches = localVariablesRegex.exec (js)) {
            if (localVariablesMatches[1]) {
                // this is a destructuring assignment like
                // let [ a, b, c ] = 'a-b-c'.split ('-')
                let matches = localVariablesMatches[1].trim ().split (', ') // split the destructuring assignment by comma
                matches.forEach (x => allVariables.push (x.trim ())) // trim each variable name
            } else {
                // this is a single variable assignment
                allVariables.push (localVariablesMatches[2].trim ()) // add it to the list of local variables
            }
        }

        // match all variables instantiated in the catch()-block of a try-catch clause
        let catchClauseRegex = /catch \(([^)]+)\)/g
        let catchClauseMatches
        while (catchClauseMatches = catchClauseRegex.exec (js)) {
            allVariables.push (catchClauseMatches[1])
        }

        // match all variables instantiated as function parameters
        let functionParamRegex = /function\s*(\w+)\s*\(([^)]+)\)/g
        js = js.replace (functionParamRegex, (match, group1, group2) => 'function ' + unCamelCase (group1) + '(' + group2 + ')')
        let functionParamVariables
        while (functionParamVariables = functionParamRegex.exec (js)) {
            const match = functionParamVariables[2]
            const tokens = match.split (', ')
            allVariables = allVariables.concat (tokens)
        }

        allVariables = allVariables.map (error => this.regexAll (error, this.getCommonRegexes ()))

        // append $ to all variables in the method (PHP syntax demands $ at the beginning of a variable name)
        let phpVariablesRegexes = allVariables.map (x => [ "(^|[^$$a-zA-Z0-9\\.\\>'\"_/])" + x + "([^a-zA-Z0-9'_/])", '$1$$' + x + '$2' ])

        // support for php syntax for object-pointer dereference
        // convert all $variable.property to $variable->property
        let variablePropertiesRegexes = allVariables.map (x => [ "(^|[^a-zA-Z0-9\\.\\>'\"_])" + x + '\\.', '$1' + x + '->' ])

        // transpile JS → PHP
        const phpRegexes = this.getPHPRegexes ()
        let phpBody = this.regexAll (js, phpRegexes.concat (phpVariablesRegexes).concat (variablePropertiesRegexes))
        // indent async php
        if (async && js.indexOf (' await ') > -1) {
            const closure = variables && variables.length ? 'use (' + variables.map (x => '$' + x).join (', ') + ')': '';
            phpBody = '        return Async\\async(function () ' + closure + ' {\n    ' +  phpBody.replace (/\n/g, '\n    ') + '\n        }) ();'
        }

        return phpBody
    }

    // ------------------------------------------------------------------------

    transpileJavaScriptToPythonAndPHP (args) {

        // transpile JS → Python 3
        let python3Body = this.transpileJavaScriptToPython3 (args)

        // remove await from Python sync body (transpile Python async → Python sync)
        let python2Body = this.transpilePython3ToPython2 (python3Body)

        // transpile JS → Async PHP
        let phpAsyncBody = this.transpileJavaScriptToPHP (args, true)

        // transpile JS -> Sync PHP
        let phpBody = this.transpileAsyncPHPToSyncPHP (this.transpileJavaScriptToPHP (args, false))

        return { python3Body, python2Body, phpBody, phpAsyncBody }
    }

    //-----------------------------------------------------------------------------

    transpilePythonAsyncToSync (asyncFilePath, syncFilePath) {

        const async = asyncFilePath
        const sync = syncFilePath
        log.magenta ('Transpiling ' + async.yellow + ' → ' + sync.yellow)
        const fileContents = fs.readFileSync (async, 'utf8')
        let lines = fileContents.split ("\n")

        lines = lines.filter (line => ![ 'import asyncio' ].includes (line))
            .map (line => {
                return (
                    line.replace ('asyncio.get_event_loop().run_until_complete(main())', 'main()')
                        .replace ('asyncio.run(main())', 'main()')
                        .replace ('import ccxt.async_support as ccxt', 'import ccxt')
                        .replace (/.*token\_bucket.*/g, '')
                        .replace ('await asyncio.sleep', 'time.sleep')
                        .replace ('async ', '')
                        .replace ('await ', ''))
                        .replace ('asyncio.gather\(\*', '(') // needed for async -> sync
                        .replace ('asyncio.run', '') // needed for async -> sync
            })

        // lines.forEach (line => log (line))

        function deleteFunction (f, from) {
            // the following regexes make a technical error
            // since it won't cut away a single function
            // it will delete everything up to the beginning of the next comment
            const re1 = new RegExp ('def ' + f + '[^\#]+', 'g')
            const re2 = new RegExp ('[\\s]+' + f + '\\(exchange\\)', 'g')
            return from.replace (re1, '').replace (re2, '')
        }

        let newContents = lines.join ('\n')

        newContents = deleteFunction ('test_tickers_async', newContents)
        newContents = deleteFunction ('test_l2_order_books_async', newContents)
        if (fs.existsSync (sync)) {
            fs.truncateSync (sync)
        }
        fs.writeFileSync (sync, newContents)
    }

    //-----------------------------------------------------------------------------

    transpilePhpAsyncToSync (asyncFilePath, syncFilePath) {

        const async = asyncFilePath
        const sync = syncFilePath
        log.magenta ('Transpiling ' + async .yellow + ' → ' + sync.yellow)
        const fileContents = fs.readFileSync (async, 'utf8')
        const syncBody = this.transpileAsyncPHPToSyncPHP (fileContents)

        const phpTestRegexes = [
            [ /Async\\coroutine\(\$main\)/, '\$main()' ],
            [ /ccxt\\\\async/, 'ccxt' ],
        ]

        const newContents = this.regexAll (syncBody, this.getPHPSyncRegexes ().concat (phpTestRegexes));
        if (fs.existsSync (sync)) {
            fs.truncateSync (sync)
        }
        fs.writeFileSync (sync, newContents)
    }

    // ------------------------------------------------------------------------

    getExchangeClassDeclarationMatches (contents) {
        return contents.match (/^export default\s*class\s+([\S]+)\s+extends\s+([\S]+)\s+{([\s\S]+?)^};*/m)
    }

    getClassDeclarationMatches (contents) {
        return contents.match (/^export \s*(?:default)?\s*class\s+([\S]+)(?:\s+extends\s+([\S]+))?\s+{([\s\S]+?)^};*/m)
    }

    // ------------------------------------------------------------------------

    transpileClass (contents) {
        const [ _, className, baseClass, classBody ] = this.getClassDeclarationMatches (contents)
        const methods = classBody.trim ().split (/\n\s*\n/)
        const {
            python2,
            python3,
            php,
            phpAsync,
            methodNames
        } = this.transpileMethodsToAllLanguages (className, methods)
        // altogether in PHP, async PHP, Python sync and async
        const sync = false
        const async = true
        const result = {
            python2:      this.createPythonClass (className, baseClass, python2,  methodNames, sync),
            python3:      this.createPythonClass (className, baseClass, python3,  methodNames, async),
            php:          this.createPHPClass    (className, baseClass, php,      methodNames, sync),
            phpAsync:     this.createPHPClass    (className, baseClass, phpAsync, methodNames, async),
            className,
            baseClass,
        }
        return this.afterTranspileClass (result, contents);
    }

    // for override
    afterTranspileClass (result, contents) {
        return result
    }
    // ========================================================================

    transpileDerivedExchangeFile (tsFolder, filename, options, force = false) {

        // todo normalize jsFolder and other arguments

        try {

            const { python2Folder, python3Folder, phpFolder, phpAsyncFolder } = options
            const pythonFilename = filename.replace ('.ts', '.py')
            const phpFilename = filename.replace ('.ts', '.php')

            const tsPath = path.join (tsFolder, filename)

            let contents = fs.readFileSync (tsPath, 'utf8')
            const sortedExchangeCapabilities = this.sortExchangeCapabilities (contents)
            if (sortedExchangeCapabilities) {
                contents = sortedExchangeCapabilities
                overwriteFile (tsPath, contents)
            }

            let tsMtime = fs.statSync (tsPath).mtime.getTime ();
            tsMtime = tsMtime - tsMtime % 1000;

            const python2Path  = python2Folder  ? path.join (python2Folder, pythonFilename) : undefined
            const python3Path  = python3Folder  ? path.join (python3Folder, pythonFilename) : undefined
            const phpPath      = phpFolder      ? path.join(phpFolder, phpFilename)         : undefined
            const phpAsyncPath = phpAsyncFolder ? path.join (phpAsyncFolder, phpFilename)   : undefined

            const python2Mtime  = python2Folder  ? (fs.existsSync (python2Path)  ? fs.statSync (python2Path).mtime.getTime ()  : 0) : undefined
            const python3Mtime  = python3Path    ? (fs.existsSync (python3Path)  ? fs.statSync (python3Path).mtime.getTime ()  : 0) : undefined
            const phpAsyncMtime = phpAsyncFolder ? (fs.existsSync (phpAsyncPath) ? fs.statSync (phpAsyncPath).mtime.getTime () : 0) : undefined
            const phpMtime      = phpPath        ? (fs.existsSync (phpPath)      ? fs.statSync (phpPath).mtime.getTime ()      : 0) : undefined

            if (force ||
                (python3Folder  && (tsMtime > python3Mtime))  ||
                (phpFolder      && (tsMtime > phpMtime))      ||
                (phpAsyncFolder && (tsMtime > phpAsyncMtime)) ||
                (python2Folder  && (tsMtime > python2Mtime))) {
                const { python2, python3, php, phpAsync, className, baseClass } = this.transpileClass (contents)
                log.cyan ('Transpiling from', filename.yellow)

                ;[
                    [ python2Folder, pythonFilename, python2 ],
                    [ python3Folder, pythonFilename, python3 ],
                    [ phpFolder, phpFilename, php ],
                    [ phpAsyncFolder, phpFilename, phpAsync ],
                ].forEach (([ folder, filename, code ]) => {
                    if (folder) {
                        const qualifiedPath = path.join (folder, filename)
                        overwriteFile (qualifiedPath, code)
                        fs.utimesSync (qualifiedPath, new Date (), new Date (tsMtime))
                    }
                })

                return { className, baseClass }

            } else {

                const [ _, className, baseClass ] = this.getClassDeclarationMatches (contents)
                log.green ('Already transpiled', filename.yellow)
                return { className, baseClass }
            }

        } catch (e) {

            log.red ('\nFailed to transpile source code from', filename.yellow)
            log.red ('See https://github.com/ccxt/ccxt/blob/master/CONTRIBUTING.md on how to build this library properly\n')
            throw e // rethrow it
        }
    }

    //-------------------------------------------------------------------------

    transpileDerivedExchangeFiles (tsFolder, options, pattern = '.ts', force = false, child = false) {

        // todo normalize jsFolder and other arguments

        const { python2Folder, python3Folder, phpFolder, phpAsyncFolder, jsFolder } = options

        // exchanges.json accounts for ids included in exchanges.cfg
        let ids = undefined;
        if (tsFolder.indexOf('pro/') > -1) {
            ids = exchangesWsIds;
        } else {
            ids = exchangeIds;
        }

        const regex = new RegExp (pattern.replace (/[.*+?^${}()|[\]\\]/g, '\\$&'))

        let exchangesToTranspile;
        if (options.exchanges && options.exchanges.length) {
            exchangesToTranspile = options.exchanges.map (x => x + pattern)
        } else if (ids !== undefined) {
            exchangesToTranspile = ids.map(id => id + '.ts');
        } else {
            exchangesToTranspile = fs.readdirSync (tsFolder).filter (file => file.match (regex) && (!ids || ids.includes (basename (file, '.js'))))
        }

        const classNames = exchangesToTranspile.map (file => this.transpileDerivedExchangeFile (tsFolder, file, options, force))

        const classes = {}

        if (classNames.length === 0) {
            return null
        }

        classNames.forEach (({ className, baseClass }) => {
            classes[className] = baseClass
        })

        if (!child && classNames.length > 1) {

            function deleteOldTranspiledFiles (folder, pattern) {
                fs.readdirSync (folder)
                    .filter (file =>
                        !fs.lstatSync (path.join (folder, file)).isDirectory () &&
                        !(file.replace (pattern, '') in classes) &&
                        !file.match (/^[A-Z_]/))
                    .map (file => path.join (folder, file))
                    .forEach (file => log.red ('Deleting ' + file.yellow) && fs.unlinkSync (file))
            }

            [
                [ jsFolder, /\.(?:js|d\.ts)$/],
                [ python2Folder, /\.pyc?$/ ],
                [ python3Folder, /\.pyc?$/ ],
                [ phpFolder, /\.php$/ ],
                [ phpAsyncFolder, /\.php$/ ],
            ].forEach (([ folder, pattern ]) => {
                if (folder) {
                    deleteOldTranspiledFiles (folder, pattern)
                }
            })

        }

        return classes
    }

    // ========================================================================

    transpileMethodsToAllLanguages (className, methods) {

        let python2 = []
        let python3 = []
        let php = []
        let phpAsync = []
        let methodNames = []

        for (let i = 0; i < methods.length; i++) {
            // parse the method signature
            let part = methods[i].trim ()
            let lines = part.split ("\n")
            let signature = lines[0].trim ()
            signature = signature.replace('function ', '')

            // Typescript types trim from signature
            // will be improved in the future
            // Here we will be removing return type:
            // example: async fetchTickers(): Promise<any> { ---> async fetchTickers() {
            // and remove parameters types
            // example: myFunc (name: string | number = undefined) ---> myFunc(name = undefined)
            if (className === 'Exchange') {
                signature = this.regexAll(signature, this.getTypescripSignaturetRemovalRegexes())
            }

            let methodSignatureRegex = /(async |)(\S+)\s\(([^)]*)\)\s*(?::\s+(\S+))?\s*{/ // signature line
            let matches = methodSignatureRegex.exec (signature)

            if (!matches) {
                log.red (methods[i])
                log.yellow.bright ("\nMake sure your methods don't have empty lines!\n")
            }

            // async or not
            let keyword = matches[1]

            // method name
            let method = matches[2]

            methodNames.push (method)

            method = unCamelCase (method)

            // method arguments
            let args = matches[3].trim ()

            // return type
            let returnType = matches[4]

            // extract argument names and local variables
            args = args.length ? args.split (',').map (x => x.trim ()) : []

            // get names of all method arguments for later substitutions
            let variables = args.map (arg => arg.split ('=').map (x => x.split (':')[0].trim ().replace (/\?$/, '')) [0])

            // add $ to each argument name in PHP method signature
            const phpTypes = {
                'any': 'mixed',
                'string': 'string',
                'MarketType': 'string',
                'SubType': 'string',
                'Str': '?string',
                'Num': '?float',
                'Strings': '?array',
                'number': 'float',
                'boolean': 'bool',
                'IndexType': 'int|string',
                'Int': '?int',
                'OrderType': 'string',
                'OrderSide': 'string',
                'Dictionary<any>': 'array',
                'Dict': 'array',
            }
            const phpArrayRegex = /^(?:Market|Currency|Account|AccountStructure|BalanceAccount|object|OHLCV|Order|OrderBook|Tickers?|Trade|Transaction|Balances?|MarketInterface|TransferEntry|Leverages|Leverage|Greeks|MarginModes|MarginMode|MarginModification|LastPrice|LastPrices|TradingFeeInterface|Currencies|TradingFees)( \| undefined)?$|\w+\[\]/
            let phpArgs = args.map (x => {
                const parts = x.split (':')
                if (parts.length === 1) {
                    return '$' + x
                } else {
                    let variable = parts[0]
                    const secondPart = parts[1].split ('=')
                    let nullable = false
                    let endpart = ''
                    if (secondPart.length === 2) {
                        const trimmed = secondPart[1].trim ()
                        nullable = trimmed === 'undefined'
                        endpart = ' = ' + trimmed
                    }
                    nullable = nullable || variable.slice (-1) === '?'
                    variable = variable.replace (/\?$/, '')
                    const type = secondPart[0].trim ()
                    const phpType = phpTypes[type] ?? type
                    let resolveType = (phpType.match (phpArrayRegex)  && phpType !== 'object[]')? 'array' : phpType // in PHP arrays are not compatible with ArrayCache, so removing this type for now;
                    if (resolveType === 'object[]') {
                        resolveType = 'mixed'; // in PHP objects are not compatible with ArrayCache, so removing this type for now;
                    }
                    // const resolveType = phpType.match (phpArrayRegex) ? 'array' : phpType
                    const ignore = (resolveType === 'mixed' || resolveType[0] === '?' )
                    return (nullable && !ignore ? '?' : '') + resolveType + ' $' + variable + endpart
                }
            }).join (', ').trim ()
                .replace (/undefined/g, 'null')
                .replace (/\{\}/g, 'array ()')
            phpArgs = phpArgs.length ? (phpArgs) : ''
            let syncPhpReturnType = ''
            let asyncPhpReturnType = ''
            let promiseReturnTypeMatch = null
            let syncReturnType = null
            if (returnType) {
                promiseReturnTypeMatch = returnType.match (/^Promise<([^>]+)>$/)
                syncReturnType = promiseReturnTypeMatch ? promiseReturnTypeMatch[1] : returnType
                if (syncReturnType.match (phpArrayRegex)) {
                    syncPhpReturnType = ': array'
                } else {
                    syncPhpReturnType = ': ' + (phpTypes[syncReturnType] ?? syncReturnType)
                }
                if (promiseReturnTypeMatch) {
                    asyncPhpReturnType = ': PromiseInterface'
                } else {
                    asyncPhpReturnType = syncPhpReturnType
                }
            }
            const syncPhpSignature = '    ' + 'public function ' + method + '(' + phpArgs + ')' + syncPhpReturnType + ' {'
            const asyncPhpSignature = '    ' + 'public function ' + method + '(' + phpArgs + ')' + asyncPhpReturnType + ' {'

            // remove excessive spacing from argument defaults in Python method signature
            const pythonTypes = {
                'string': 'str',
                'number': 'float',
                'any': 'Any',
                'boolean': 'bool',
                'Int': 'Int',
                'OHLCV': 'list',
                'Dictionary<any>': 'dict',
                'Dict': 'dict'
            }
            const unwrapLists = (type) => {
                const output = []
                let count = 0
                while (type.slice (-2) == '[]') {
                    type = type.slice (0, -2)
                    count++
                }
                return 'List['.repeat (count) + (pythonTypes[type] ?? type) + ']'.repeat (count)
            }
            let pythonArgs = args.map (x => {
                if (x.includes (':')) {
                    const parts = x.split(':')
                    let typeParts = parts[1].trim ().split (' ')
                    const type = typeParts[0]
                    typeParts[0] = ''
                    let variable = parts[0]
                    // const nullable = typeParts[typeParts.length - 1] === 'undefined' || variable.slice (-1) === '?'
                    variable = variable.replace (/\?$/, '')
                    const rawType = unwrapLists (type)
                    return variable + ': ' + rawType + typeParts.join (' ')
                } else {
                    return x.replace (' = ', '=')
                }
            })
            .join (', ')
            .replace (/undefined/g, 'None')
            .replace (/false/g, 'False')
            .replace (/true/g, 'True')
            // method body without the signature (first line)
            // and without the closing bracket (last line)
            let js = lines.slice (1, -1).join ("\n")

            // transpile everything
            let { python3Body, python2Body, phpBody, phpAsyncBody } = this.transpileJavaScriptToPythonAndPHP ({ js, className, variables, removeEmptyLines: true })

            // compile the final Python code for the method signature
            let pythonReturnType = ''
            if (syncReturnType) {
                pythonReturnType = ' -> ' + unwrapLists (syncReturnType)
            }
            let pythonString = 'def ' + method + '(self' + (pythonArgs.length ? ', ' + pythonArgs : '') + ')' + pythonReturnType + ':'

            // compile signature + body for Python sync
            python2.push ('');
            python2.push ('    ' + pythonString);
            python2.push (python2Body);

            // compile signature + body for Python async
            python3.push ('');
            python3.push ('    ' + keyword + pythonString);
            python3.push (python3Body);

            // compile signature + body for PHP
            php.push ('');
            php.push (syncPhpSignature);
            php.push (phpBody);
            php.push ('    ' + '}')

            phpAsync.push ('');
            phpAsync.push (asyncPhpSignature);
            phpAsync.push (phpAsyncBody);
            phpAsync.push ('    ' + '}')
        }

        return {
            // altogether in PHP, async PHP, Python sync and async
            python2,
            python3,
            php,
            phpAsync,
            methodNames
        }
    }

    // ========================================================================

    transpileBaseMethods () {
        const delimiter = 'METHODS BELOW THIS LINE ARE TRANSPILED FROM JAVASCRIPT TO PYTHON AND PHP'
        const contents = fs.readFileSync (baseExchangeJsFile, 'utf8')
        const [ _, className, baseClass, classBody ] = this.getClassDeclarationMatches (contents)
        const jsDelimiter = '// ' + delimiter
        const parts = classBody.split (jsDelimiter)
        if (parts.length > 1) {
            log.magenta ('Transpiling from', baseExchangeJsFile.yellow)
            const secondPart = parts[1]
            const methods = secondPart.trim ().split (/\n\s*\n/)
            const {
                python2,
                python3,
                php,
                phpAsync,
            } = this.transpileMethodsToAllLanguages (className, methods)
            // trim away sync methods from python async
            // since it already inherits those methods
            const python3Async = []
            python3.forEach ((line, i, arr) => {
                if (line.match (/^\s+async def/)) {
                    python3Async.push ('')
                    python3Async.push (line)
                    python3Async.push (arr[i+1])
                }
            })
            const pythonDelimiter = '# ' + delimiter + '\n'
            const phpDelimiter = '// ' + delimiter + '\n'
            const restOfFile = '([^\n]*\n)+'
            const python2File = './python/ccxt/base/exchange.py'
            const python3File = './python/ccxt/async_support/base/exchange.py'
            const phpFile = './php/Exchange.php'
            const phpAsyncFile = './php/async/Exchange.php'
            log.magenta ('→', python2File.yellow)
            replaceInFile (python2File,  new RegExp (pythonDelimiter + restOfFile), pythonDelimiter + python2.join ('\n') + '\n')
            log.magenta ('→', python3File.yellow)
            replaceInFile (python3File,  new RegExp (pythonDelimiter + restOfFile), pythonDelimiter + python3Async.join ('\n') + '\n')
            log.magenta ('→', phpFile.yellow)
            replaceInFile (phpFile,      new RegExp (phpDelimiter + restOfFile),    phpDelimiter + php.join ('\n') + '\n}\n')
            log.magenta ('→', phpAsyncFile.yellow)
            replaceInFile (phpAsyncFile, new RegExp (phpDelimiter + restOfFile),    phpDelimiter + phpAsync.join ('\n') + '\n}\n')
        }
    }

    // ========================================================================

    async getTSClassDeclarationsAllFiles (ids, folder, extension = '.js')  {
        const files = fs.readdirSync (folder).filter (file => ids.includes (basename (file, extension)))
        const promiseReadFile = promisify (fs.readFile);
        const fileArray = await Promise.all (files.map (file => promiseReadFile (path.join (folder, file), 'utf8')));
        const classComponents = await Promise.all (fileArray.map (file => this.getClassDeclarationMatches (file)));

        const classes = {}
        classComponents.forEach ( elem => classes[elem[1]] = elem[2] );

        return classes
    }

    // ========================================================================

    exportTypeScriptClassNames (file, classes) {

        log.bright.cyan ('Exporting TypeScript class names →', file.yellow)

        const regex = /\/[\n]{2}(?:    export class [^\s]+ extends [^\s]+ \{\}[\r]?[\n])+/
        const replacement = "/\n\n" + Object.keys (classes).map (className => {
            const baseClass = classes[className].replace (/ccxt\.[a-z0-9_]+/, 'Exchange')
            return '    export class ' + className + ' extends ' + baseClass + " {}"
        }).join ("\n") + "\n"

        replaceInFile (file, regex, replacement)
    }

    exportTypeScriptExchangeIds (file, classes) {

        log.bright.cyan ('Exporting TypeScript exchange ids →', file.yellow)

        const regex = /\/[\n]{2}    export type ExchangeId =\n(?:        \| \'[a-z0-9_]+\'[\r]?[\n])+/
        const replacement = "/\n\n    export type ExchangeId =\n" + Object.keys (classes).map (className => {
            return "        | '" + className + "'"
        }).join ("\n") + "\n"

        replaceInFile (file, regex, replacement)
    }

    // ========================================================================

    transpileErrorHierarchy () {

        const errorHierarchyFilename = './js/src/base/errorHierarchy.js'
        const errorHierarchyPath = __dirname + '/.' + errorHierarchyFilename

        let js = fs.readFileSync (errorHierarchyPath, 'utf8')

        js = this.regexAll (js, [
            // [ /export { [^\;]+\s*\}\n/s, '' ], // new esm
            [ /\s*export default(.*?);/g, '' ],
            // [ /module\.exports = [^\;]+\;\n/s, '' ], // old commonjs
        ]).trim ()

        const message = 'Transpiling error hierachy →'
        const root = errorHierarchy['BaseError']

        const { python3Body } = this.transpileJavaScriptToPythonAndPHP ({ js })

        // a helper to generate a list of exception class declarations
        // properly derived from corresponding parent classes according
        // to the error hierarchy

        function intellisense (map, parent, generate, classes) {
            function* generator(map, parent, generate, classes) {
                for (const key in map) {
                    yield generate (key, parent, classes)
                    yield* generator (map[key], key, generate, classes)
                }
            }
            return Array.from (generator (map, parent, generate, classes))
        }

        // Python -------------------------------------------------------------

        function pythonDeclareErrorClass (name, parent, classes) {
            classes.push (name)
            return [
                'class ' + name + '(' + parent + '):',
                '    pass',
                '',
                '',
            ].join ('\n');
        }

        const pythonBaseError = [
            'class BaseError(Exception):',
            '    pass',
            '',
            '',
        ].join ('\n');

        const quote = (s) => "'" + s + "'" // helper to add quotes around class names
        const pythonExports = [ 'error_hierarchy', 'BaseError' ]
        const pythonErrors = intellisense (root, 'BaseError', pythonDeclareErrorClass, pythonExports)
        const pythonAll = '__all__ = [\n    ' + pythonExports.map (quote).join (',\n    ') + '\n]'
        const python3BodyIntellisense = python3Body + '\n\n\n' + pythonBaseError + '\n' + pythonErrors.join ('\n') + '\n' + pythonAll + '\n'

        const pythonFilename = './python/ccxt/base/errors.py'
        if (fs.existsSync (pythonFilename)) {
            log.bright.cyan (message, pythonFilename.yellow)
            fs.writeFileSync (pythonFilename, python3BodyIntellisense)
        }

        // PHP ----------------------------------------------------------------

        function phpMakeErrorClassFile (name, parent) {

            const useClause = "\nuse " + parent + ";\n"
            const requireClause = "\nrequire_once PATH_TO_CCXT . '" + parent + ".php';\n"

            const phpBody = [
                '<?php',
                '',
                'namespace ccxt;',
                (parent === 'Exception') ? useClause : requireClause,
                'class ' + name + ' extends ' + parent + ' {};',
                '',
            ].join ("\n")
            const phpFilename = './php/' + name + '.php'
            log.bright.cyan (message, phpFilename.yellow)
            fs.writeFileSync (phpFilename, phpBody)
            return "require_once PATH_TO_CCXT . '" + name + ".php';"
        }

        const phpFilename ='./ccxt.php'

        if (fs.existsSync (phpFilename)) {
            const phpErrors = intellisense (errorHierarchy, 'Exception', phpMakeErrorClassFile)
            const phpBodyIntellisense = phpErrors.join ("\n") + "\n\n"
            log.bright.cyan (message, phpFilename.yellow)
            const phpRegex = /require_once PATH_TO_CCXT \. \'BaseError\.php\'\;\n(?:require_once PATH_TO_CCXT[^\n]+\n)+\n/m
            replaceInFile (phpFilename, phpRegex, phpBodyIntellisense)
        }
    }

    //-----------------------------------------------------------------------------

    transpileDateTimeTests () {
        const jsFile = './ts/src/test/base/functions/test.datetime.ts'
        const pyFile = './python/ccxt/test/base/test_datetime.py'
        const phpFile = './php/test/base/test_datetime.php'

        log.magenta ('Transpiling from', jsFile.yellow)

        let js = fs.readFileSync (jsFile).toString ()

        js = this.regexAll (js, [
            [ /[^\n]+from[^\n]+\n/g, '' ],
            [ /^export default[^\n]+\n/g, '' ],
            [/^\/\*.*\s+/mg, ''],
            [/^const\s+{.*}\s+=.*$/gm, ''],
        ])

        let { python2Body, phpBody } = this.transpileJavaScriptToPythonAndPHP ({ js, removeEmptyLines: false })

        // phpBody = phpBody.replace (/exchange\./g, 'Exchange::')

        const pythonHeader = [
            "",
            "import ccxt  # noqa: F402",
            "from ccxt.base.decimal_to_precision import ROUND_UP, ROUND_DOWN  # noqa F401",
            "",
            "# ----------------------------------------------------------------------------",
            "",
            "",
        ].join ("\n")

        const python = this.getPythonPreamble (4) + pythonHeader + python2Body
        const php = this.getPHPPreamble (true, 3) + phpBody

        log.magenta ('→', pyFile.yellow)
        log.magenta ('→', phpFile.yellow)

        overwriteFile (pyFile, python)
        overwriteFile (phpFile, php)
    }

    //-------------------------------------------------------------------------

    transpilePrecisionTests () {

        const jsFile = './ts/src/test/base/functions/test.number.ts'
        const pyFile = './python/ccxt/test/base/test_number.py'
        const phpFile = './php/test/base/test_number.php'

        log.magenta ('Transpiling from', jsFile.yellow)

        let js = fs.readFileSync (jsFile).toString ()

        js = this.regexAll (js, [
            [ /\'use strict\';?\s+/g, '' ],
            [ /[^\n]+from[^\n]+\n/g, '' ],
            [ /^export default[^\n]+\n/g, '' ],
            [/^const\s+{.*}\s+=.*$/gm, ''],
            [ /decimalToPrecision/g, 'decimal_to_precision' ],
            [ /numberToString/g, 'number_to_string' ],
        ])

        let { python3Body, python2Body, phpBody, phpAsyncBody } = this.transpileJavaScriptToPythonAndPHP ({ js, removeEmptyLines: false })

        const pythonHeader = [
            "",
            "from ccxt.base.decimal_to_precision import decimal_to_precision  # noqa F401",
            "from ccxt.base.decimal_to_precision import TRUNCATE              # noqa F401",
            "from ccxt.base.decimal_to_precision import ROUND                 # noqa F401",
            "from ccxt.base.decimal_to_precision import DECIMAL_PLACES        # noqa F401",
            "from ccxt.base.decimal_to_precision import SIGNIFICANT_DIGITS    # noqa F401",
            "from ccxt.base.decimal_to_precision import TICK_SIZE             # noqa F401",
            "from ccxt.base.decimal_to_precision import PAD_WITH_ZERO         # noqa F401",
            "from ccxt.base.decimal_to_precision import NO_PADDING            # noqa F401",
            "from ccxt.base.decimal_to_precision import number_to_string      # noqa F401",
            "from ccxt.base.exchange import Exchange                          # noqa F401",
            "from ccxt.base.precise import Precise                            # noqa F401",
            "",
            "",
        ].join ("\n")

        const phpHeader = [
            "",
            "include_once (__DIR__.'/../fail_on_all_errors.php');",
            "",
            "// testDecimalToPrecisionErrorHandling",
            "//",
            "// $this->expectException ('ccxt\\\\BaseError');",
            "// $this->expectExceptionMessageRegExp ('/Negative precision is not yet supported/');",
            "// Exchange::decimalToPrecision ('123456.789', TRUNCATE, -2, DECIMAL_PLACES);",
            "//",
            "// $this->expectException ('ccxt\\\\BaseError');",
            "// $this->expectExceptionMessageRegExp ('/Invalid number/');",
            "// Exchange::decimalToPrecision ('foo');",
            "",
            "// ----------------------------------------------------------------------------",
            "",
            "function decimal_to_precision ($x, $roundingMode = ROUND, $numPrecisionDigits = null, $countingMode = DECIMAL_PLACES, $paddingMode = NO_PADDING) {",
            "    return Exchange::decimal_to_precision ($x, $roundingMode, $numPrecisionDigits, $countingMode, $paddingMode);",
            "}",
            "function number_to_string ($x) {",
            "    return Exchange::number_to_string ($x);",
            "}",
            "",
        ].join ("\n")

        const python = this.getPythonPreamble (4) + pythonHeader + python2Body
        const php = this.getPHPPreamble (true, 3) + phpHeader + phpBody

        log.magenta ('→', pyFile.yellow)
        log.magenta ('→', phpFile.yellow)

        overwriteFile (pyFile, python)
        overwriteFile (phpFile, php)
    }

    //-------------------------------------------------------------------------

    transpileCryptoTests () {
        const jsFile = './ts/src/test/base/functions/test.crypto.ts' // using ts version to avoid formatting issues
        const pyFile = './python/ccxt/test/base/test_crypto.py'
        const phpFile = './php/test/base/test_crypto.php'

        log.magenta ('Transpiling from', jsFile.yellow)
        let js = fs.readFileSync (jsFile).toString ()

        js = this.regexAll (js, [
            [ /\'use strict\';?\s+/g, '' ],
            [ /[^\n]+from[^\n]+\n/g, '' ],
            [ /^export default[^\n]+\n/g, '' ],
            [/^const\s+{.*}\s+=.*$/gm, ''],
            [ /function equals \([\S\s]+?return true\n}\n/g, '' ],
        ])

        let { python2Body, phpBody } = this.transpileJavaScriptToPythonAndPHP ({ js, removeEmptyLines: false })

        const pythonHeader = [
            "",
            "import ccxt  # noqa: F402",
            "import hashlib  # noqa: F402",
            "",
            "Exchange = ccxt.Exchange",
            "hash = Exchange.hash",
            "hmac = Exchange.hmac",
            "ecdsa = Exchange.ecdsa",
            "eddsa = Exchange.eddsa",
            "jwt = Exchange.jwt",
            "crc32 = Exchange.crc32",
            "rsa = Exchange.rsa",
            "encode = Exchange.encode",
            "",
            "",
            "def equals(a, b):",
            "    return a == b",
            "",
        ].join ("\n")

        const phpHeader = [
            "",
            "function hash(...$args) {",
            "    return Exchange::hash(...$args);",
            "}",
            "",
            "function hmac(...$args) {",
            "    return Exchange::hmac(...$args);",
            "}",
            "",
            "function encode(...$args) {",
            "    return Exchange::encode(...$args);",
            "}",
            "",
            "function ecdsa(...$args) {",
            "    return Exchange::ecdsa(...$args);",
            "}",
            "",
            "function eddsa(...$args) {",
            "    return Exchange::eddsa(...$args);",
            "}",
            "",
            "function jwt(...$args) {",
            "    return Exchange::jwt(...$args);",
            "}",
            "",
            "function crc32(...$arg) {",
            "    return Exchange::crc32(...$arg);",
            "}",
            "",
            "function rsa(...$arg) {",
            "    return Exchange::rsa(...$arg);",
            "}",
            "",
            "function equals($a, $b) {",
            "    return $a === $b;",
            "}",
        ].join ("\n")

        const python = this.getPythonPreamble (4) + pythonHeader + python2Body + '\n'
        const php = this.getPHPPreamble (true, 3) + phpHeader + phpBody

        log.magenta ('→', pyFile.yellow)
        log.magenta ('→', phpFile.yellow)

        overwriteFile (pyFile, python)
        overwriteFile (phpFile, php)
    }

    // ============================================================================

    async readFilesAsync(files) {
        const promiseReadFile = promisify(fs.readFile);
        const fileArray = await Promise.all(files.map(file => promiseReadFile(file)));
        return fileArray.map( file => file.toString() );
    }

    readTsFileNames (dir) {
        return fs.readdirSync (dir).filter(filename => filename.endsWith('.ts')).map(filename => filename.replace('.ts', ''));
    }

    // ============================================================================

    uncamelcaseName (name) {
        return unCamelCase (name).replace (/\./g, '_');
    }

    phpReplaceException (cont) {
        return cont.
            replace (/catch\(Exception/g, 'catch\(\\Throwable').
            replace (/catch\(\\Exception/g, 'catch\(\\Throwable');
    }

    // ============================================================================

    transpileExchangeTests () {

        this.transpileMainTests ({
            'tsFile': './ts/src/test/test.ts',
            'pyFileAsync': './python/ccxt/test/test_async.py',
            'phpFileAsync': './php/test/test_async.php',
            'pyFileSync': './python/ccxt/test/test_sync.py',
            'phpFileSync': './php/test/test_sync.php',
            'jsFile': './js/test/test.js',
        });

        const baseFolders = {
            ts: './ts/src/test/Exchange/',
            tsBase: './ts/src/test/Exchange/base/',
            py: './python/ccxt/test/',
            pyBase: './python/ccxt/test/base/',
            php: './php/test/',
            phpBase: './php/test/base/',
        };

        let baseTests = fs.readdirSync (baseFolders.tsBase).filter(filename => filename.endsWith('.ts')).map(filename => filename.replace('.ts', ''));
        const exchangeTests = fs.readdirSync (baseFolders.ts).filter(filename => filename.endsWith('.ts')).map(filename => filename.replace('.ts', ''));

        // ignore throttle test for now
        baseTests = baseTests.filter (filename => filename !== 'test.throttle');
        this.createBaseInitFile(baseFolders.pyBase, baseTests);

        const tests = [];
        for (const testName of baseTests) {
            const unCamelCasedFileName = this.uncamelcaseName(testName);
            const test = {
                base: true,
                name: testName,
                tsFile: baseFolders.tsBase + testName + '.ts',
                pyFileSync: baseFolders.pyBase + unCamelCasedFileName + '.py',
                phpFileSync: baseFolders.phpBase + unCamelCasedFileName + '.php',
            };
            tests.push(test);
        }
        for (const testName of exchangeTests) {
            const unCamelCasedFileName = this.uncamelcaseName(testName);
            const test = {
                base: false,
                name: testName,
                tsFile: baseFolders.ts + testName + '.ts',
                pyFileSync: baseFolders.py + 'sync/' + unCamelCasedFileName + '.py',
                pyFileAsync: baseFolders.py + 'async/' + unCamelCasedFileName + '.py',
                phpFileSync: baseFolders.php + 'sync/' + unCamelCasedFileName + '.php',
                phpFileAsync: baseFolders.php + 'async/' + unCamelCasedFileName + '.php',
            };
            tests.push(test);
        }
        this.transpileAndSaveExchangeTests (tests);
    }

    createBaseInitFile (pyPath, tests) {
        const finalPath = pyPath + '__init__.py';
        const fileNames = tests.filter(t => t !== 'test.sharedMethods').map(test => this.uncamelcaseName(test));
        const importNames = fileNames.map(testName => `from ccxt.test.base.${testName} import ${testName} # noqa E402`)
        const baseContent = [
            '',
            this.getPythonGenerated(),
            ...importNames
        ].join('\n');

        log.magenta ('→', finalPath)
        overwriteFile (finalPath, baseContent)
    }

    transpileMainTests (files) {
        log.magenta ('Transpiling from', files.tsFile.yellow)
        let ts = fs.readFileSync (files.tsFile).toString ()

        ts = this.regexAll (ts, [
            [ /\'use strict\';?\s+/g, '' ],
            [ /[^\n]+require[^\n]+\n/g, '' ],
        ])

        const allDefinedFunctions = [ ...ts.matchAll (/function (.*?) \(/g)].map(m => m[1]);
        const snakeCaseFunctions = (cont) => {
            return this.regexAll (cont, allDefinedFunctions.map( fName => {
                return [ new RegExp ('\\b' + fName + '\\b', 'g'), unCamelCase (fName)];
            }));
        };

        const commentStartLine = '***** AUTO-TRANSPILER-START *****';
        const commentEndLine = '***** AUTO-TRANSPILER-END *****';

        const mainContent = ts.split (commentStartLine)[1].split (commentEndLine)[0];
        // let { python2, python3, php, phpAsync, className, baseClass } = this.transpileClass (mainContent);
        const parserConfig = {
            'verbose': false,
            'python':{
                'uncamelcaseIdentifiers': true,
            },
            'php':{
                'uncamelcaseIdentifiers': true,
            },
        };
        const transpiler = new astTranspiler(parserConfig);
        let fileConfig = [
            {
                language: "php",
                async: true
            },
            {
                language: "php",
                async: false
            },
            {
                language: "python",
                async: true
            }
        ]
        const transpilerResult = transpiler.transpileDifferentLanguages(fileConfig, mainContent);
        let [ phpAsync, php, python3 ] = [ transpilerResult[0].content, transpilerResult[1].content, transpilerResult[2].content  ];

        // ########### PYTHON ###########
        python3 = python3.
            // remove async ccxt import
            replace (/from ccxt\.async_support(.*)/g, '').
            // add one more newline before function
            replace (/^(async def|def) (\w)/gs, '\n$1 $2')
        const existinPythonBody = fs.readFileSync (files.pyFileAsync).toString ();
        let newPython = existinPythonBody.split(commentStartLine)[0] + commentStartLine + '\n' + python3 + '\n# ' + commentEndLine + existinPythonBody.split(commentEndLine)[1];
        newPython = snakeCaseFunctions (newPython);
        overwriteFile (files.pyFileAsync, newPython);
        this.transpilePythonAsyncToSync (files.pyFileAsync, files.pyFileSync);
        // remove 4 extra newlines
        let existingPythonWN = fs.readFileSync (files.pyFileSync).toString ();
        existingPythonWN = existingPythonWN.replace (/(\n){4}/g, '\n\n');
        overwriteFile (files.pyFileSync, existingPythonWN);


        // ########### PHP ###########
        
        const existinPhpBody = fs.readFileSync (files.phpFileAsync).toString ();
        const phpReform = (cont) => {
            const partBeforClass =  existinPhpBody.split(commentStartLine)[0] + commentStartLine + '\n';
            const partAfterClass = '\n' + '// ' + commentEndLine + existinPhpBody.split(commentEndLine)[1]
            let newContent = partBeforClass + cont + partAfterClass;
            newContent = newContent.replace (/use ccxt\\(async\\|)abstract\\testMainClass as baseMainTestClass;/g, '');
            newContent = snakeCaseFunctions (newContent);
            newContent = this.phpReplaceException (newContent);
            return newContent;
        }
        let bodyPhpAsync = phpReform (phpAsync);
        overwriteFile (files.phpFileAsync, bodyPhpAsync);
        let bodyPhpSync = phpReform (php);
        bodyPhpSync = bodyPhpSync.replace (/Promise\\all/g, '');
        overwriteFile (files.phpFileSync, bodyPhpSync);
    }

    // ============================================================================

    async webworkerTranspile (allFiles, fileConfig, parserConfig) {
        // create worker config
        const workerConfigArray = allFiles.map( file => {
            return {
                content: file,
                config: fileConfig
            }
        });

        // create worker
        const piscina = new Piscina({
            filename: resolve(__dirname, './ast-transpiler-worker.js')
        });

        const chunkSize = 10;
        const promises = [];
        const now = Date.now();
        for (let i = 0; i < workerConfigArray.length; i += chunkSize) {
            const chunk = workerConfigArray.slice(i, i + chunkSize);
            promises.push(piscina.run({transpilerConfig:parserConfig, filesConfig:chunk}));
        }
        const workerResult = await Promise.all(promises);
        const elapsed = Date.now() - now;
        log.green ('[ast-transpiler] Transpiled', workerResult.length, 'tests in', elapsed, 'ms');
        const flatResult = workerResult.flat();
        return flatResult;
    }
    // ============================================================================

    async transpileAndSaveExchangeTests (tests) {
        const parser = {
            'LINES_BETWEEN_FILE_MEMBERS': 2
        }
        let fileConfig = [
            {
                language: "php",
                async: true
            },
            {
                language: "php",
                async: false
            },
            {
                language: "python",
                async: false
            },
            {
                language: "python",
                async: true
            },
        ]
        if (tests.base) {
            fileConfig = [{ language: "php", async: false}, { language: "python", async: false}]
        }
        const parserConfig = {
            'verbose': false,
            'python':{
                'uncamelcaseIdentifiers': true,
                'parser': parser
            },
            'php':{
                'uncamelcaseIdentifiers': true,
                'parser': parser
            }
        };

        let allFiles = await this.readFilesAsync (tests.map(t => t.tsFile));

        // apply regex to every file
        allFiles = allFiles.map( file => this.regexAll (file, [
            [ /\'use strict\';?\s+/g, '' ],
            [ /\/\* eslint-disable \*\/\n*/g, '' ],
            // [ /[^\n]+from[^\n]+\n/g, '' ],
            // [ /export default\s+[^\n]+;*\n*/g, '' ],
            [ /function equals \([\S\s]+?return true;?\n}\n/g, '' ],
        ]));

        const flatResult = await this.webworkerTranspile (allFiles, fileConfig, parserConfig);

        const exchangeCamelCaseProps = (str) => {
            // replace all snake_case exchange props to camelCase
            return str.
                replace (/precision_mode/g, 'precisionMode');
        };

        const pyFixes = (str) => {
            str = str.replace (/assert\((.*)\)(?!$)/g, 'assert $1');
            str = str.replace (/ == True/g, ' is True');
            str = str.replace (/ == False/g, ' is False');
            return exchangeCamelCaseProps(str);
        }

        const phpFixes = (str) => {
            str = str.
                replace (/\$exchange\[\$method\]/g, '$exchange->$method').
                replace (/\$test_shared_methods\->/g, '').
                replace (/TICK_SIZE/g, '\\ccxt\\TICK_SIZE').
                replace (/Precise\->/g, 'Precise::');
            str = this.phpReplaceException (str);
            return exchangeCamelCaseProps(str);
        }

        const fileSaveFunc = (path, content) => {
            log.magenta ('→', path);
            overwriteFile (path, content);
        };

        for (let i = 0; i < flatResult.length; i++) {
            const result = flatResult[i];
            const test = tests[i];
            const isWs = test.tsFile.includes('ts/src/pro/');
            let phpAsync = phpFixes(result[0].content);
            let phpSync = phpFixes(result[1].content);
            let pythonSync = pyFixes (result[2].content);
            let pythonAsync = pyFixes (result[3].content);
            if (tests.base) {
                phpAsync = '';
                pythonAsync = '';
            }

            const imports = result[0].imports;

            const usesPrecise = imports.find(x => x.name.includes('Precise'));
            const usesNumber = pythonAsync.indexOf ('numbers.') >= 0;
            const usesTickSize = pythonAsync.indexOf ('TICK_SIZE') >= 0;
            const requiredSubTests  = imports.filter(x => x.name.includes('test')).map(x => x.name);
            const usesAsyncio = pythonAsync.indexOf ('asyncio.') >= 0;

            let importedExceptionTypes = imports.filter(x => Object.keys(errors).includes(x.name)).map(x => x.name); // returns 'OnMaintenance,ExchangeNotAvailable', etc...

            const getDirLevelForPath = (langFolder, filePath, defaultDirs) => {
                let directoriesToPythonFile = undefined;
                if(filePath && filePath.includes('/' + langFolder + '/')) {
                    directoriesToPythonFile = (filePath.split('/' + langFolder + '/')[1]?.match(/\//g)?.length || defaultDirs) + 1;
                }
                return directoriesToPythonFile;
            };

            const pyDirsAmount = getDirLevelForPath('python', test.pyFileAsync || test.pyFileSync, 3);
            const phpDirsAmount = getDirLevelForPath('php', test.phpFileAsync || test.phpFileSync, 2);
            const pythonPreamble = this.getPythonPreamble(pyDirsAmount);
            // In PHP preable, for specifically WS tests, we need to avoid php namespace differences for tests, for example, if WATCH methods use ccxt\\pro, then the inlcuded non-pro test methods (like "test_trade" etc) are under ccxt, causing the purely transpiled code to have namespace conflicts specifically in PHP. so, for now, let's just leave all watch method tests under `ccxt` namespace, not `ccxt\pro`
            // let phpPreamble = this.getPHPPreamble (false, phpDirsAmount, isWs); 
            const includePath = isWs && test.base;
            const addProNs = isWs && test.base; // only for base CACHE and ORDERBOOK tests
            let phpPreamble = this.getPHPPreamble (includePath, phpDirsAmount, addProNs); 


            let pythonHeaderSync = []
            let pythonHeaderAsync = []
            let phpHeaderSync = []
            let phpHeaderAsync = []

            phpHeaderAsync.push ('use React\\Async;');
            phpHeaderAsync.push ('use React\\Promise;');

            if (usesTickSize) {
                pythonHeaderSync.push ('from ccxt.base.decimal_to_precision import TICK_SIZE  # noqa E402')
                pythonHeaderAsync.push ('from ccxt.base.decimal_to_precision import TICK_SIZE  # noqa E402')
            }
            if (usesNumber) {
                pythonHeaderSync.push ('import numbers  # noqa E402')
                pythonHeaderAsync.push ('import numbers  # noqa E402')
            }
            if (usesPrecise) {
                pythonHeaderAsync.push ('from ccxt.base.precise import Precise  # noqa E402')
                pythonHeaderSync.push ('from ccxt.base.precise import Precise  # noqa E402')
                phpHeaderAsync.push ('use \\ccxt\\Precise;')
                phpHeaderSync.push ('use \\ccxt\\Precise;')
            }
            if (usesAsyncio) {
                pythonHeaderAsync.push ('import asyncio')
            }
            if (test.pyHeaders) {
                pythonHeaderAsync = pythonHeaderAsync.concat (test.pyHeaders);
                pythonHeaderSync = pythonHeaderSync.concat (test.pyHeaders);
            }
            if (test.phpHeaders) {
                phpHeaderAsync = phpHeaderAsync.concat (test.phpHeaders);
                phpHeaderSync = phpHeaderSync.concat (test.phpHeaders);
            }

            for (const eType of importedExceptionTypes) {
                const py = `from ccxt.base.errors import ${eType}  # noqa E402`;
                pythonHeaderAsync.push (py)
                pythonHeaderSync.push (py)
            }

            for (const subTestName of requiredSubTests) {
                const snake_case = unCamelCase(subTestName);
                const isSharedMethodsImport = subTestName.includes ('SharedMethods');
                const isSameDirImport = tests.find(t => t.name === subTestName);
                const phpPrefix = isSameDirImport ? '__DIR__ . \'/' : 'PATH_TO_CCXT . \'/test/base/';
                let pySuffix = isSameDirImport ? '' : '.base';

                if (isSharedMethodsImport) {
                    pythonHeaderAsync.push (`from ccxt.test.base import test_shared_methods  # noqa E402`)
                    pythonHeaderSync.push (`from ccxt.test.base import test_shared_methods  # noqa E402`)

                    // php
                    if (!test.base) {
                        phpHeaderAsync.push (`include_once PATH_TO_CCXT . '/test/base/test_shared_methods.php';`)
                    } else {
                        phpHeaderSync.push (`include_once PATH_TO_CCXT . '/test/base/test_shared_methods.php';`)
                    }
                } else {
                    if (test.base) {
                        phpHeaderSync.push (`include_once __DIR__ . '/${snake_case}.php';`)
                        pythonHeaderSync.push (`from ccxt.test.base.${snake_case} import ${snake_case}  # noqa E402`)
                    } else {
                        phpHeaderSync.push (`include_once ${phpPrefix}${snake_case}.php';`)
                        phpHeaderAsync.push (`include_once ${phpPrefix}${snake_case}.php';`)
                        pySuffix = (pySuffix === '') ? snake_case : pySuffix;
                        pythonHeaderSync.push (`from ccxt.test${pySuffix} import ${snake_case}  # noqa E402`)
                        pythonHeaderAsync.push (`from ccxt.test${pySuffix} import ${snake_case}  # noqa E402`)
                    }
                }
            }


            test.pythonPreambleSync = pythonPreamble + pythonCodingUtf8 + '\n\n' + pythonHeaderSync.join ('\n') + '\n\n';
            test.phpPreambleSync = phpPreamble + phpHeaderSync.join ('\n') + "\n\n";
            test.phpPreambleAsync = phpPreamble + phpHeaderAsync.join ('\n') + "\n\n";
            test.pythonPreambleAsync = pythonPreamble + pythonCodingUtf8 + '\n\n' + pythonHeaderAsync.join ('\n') + '\n\n';

            test.phpFileSyncContent = test.phpPreambleSync + phpSync;
            test.pyFileSyncContent = test.pythonPreambleSync + pythonSync;
            test.phpFileAsyncContent = test.phpPreambleAsync + phpAsync;
            test.pyFileAsyncContent = test.pythonPreambleAsync + pythonAsync;

            if (!test.base) {
                fileSaveFunc (test.phpFileAsync, test.phpFileAsyncContent);
                fileSaveFunc (test.pyFileAsync, test.pyFileAsyncContent);
            }
            if (test.phpFileSync) {
                fileSaveFunc (test.phpFileSync, test.phpFileSyncContent);
            }
            if (test.pyFileSync) {
                fileSaveFunc (test.pyFileSync, test.pyFileSyncContent);
            }
        }
    }

    // ============================================================================

    transpileTests () {

        this.transpilePrecisionTests ()
        this.transpileDateTimeTests ()
        this.transpileCryptoTests ()

        this.transpileExchangeTests ()
    }

    // ============================================================================
    transpileExamples () {
        const parser = {
            'LINES_BETWEEN_FILE_MEMBERS': 2
        }
        const fileConfig = [
            {
                language: "php",
                async: true
            },
            {
                language: "python",
                async: true
            },
        ]
        const parserConfig = {
            'verbose': false,
            'python':{
                'uncamelcaseIdentifiers': true,
                'parser': parser
            },
            'php':{
                'uncamelcaseIdentifiers': true,
                'parser': parser
            },
        };
        const transpiler = new astTranspiler(parserConfig);

        const examplesBaseFolder = __dirname + '/../examples/'
        const examplesFolders = {
            ts: examplesBaseFolder +'ts/',
            js: examplesBaseFolder +'js/',
            py: examplesBaseFolder +'py/',
            php: examplesBaseFolder +'php/',
        }
        const transpileFlagPhrase = '// AUTO-TRANSPILE //'

        const pythonPreamble = this.getPythonPreamble ().replace ('sys.path.append(root)', 'sys.path.append(root + \'/python\')'); // as main preamble is meant for derived exchange classes, the path needs to be changed
        const phpPreamble = this.getPHPPreamble ();

        const preambles = {
            phpAsync: phpPreamble,
            pyAsync: pythonPreamble,
        };

        const fileHeaders = {
            pyAsync: [
                "import asyncio",
                "import ccxt.async_support as ccxt  # noqa: E402",
                ""
            ],
            pyPro: [
                "import asyncio",
                "import ccxt.pro as ccxt  # noqa: E402",
                "",
                "",
                "",
            ],
            phpAsync: [
                "",
                "error_reporting(E_ALL | E_STRICT);",
                "date_default_timezone_set('UTC');",
                "",
                "use ccxt\\Precise;",
                "use React\\Async;",
                "use React\\Promise;",
                "",
                "",
                "",
            ]
        }
        // join header arrays into strings
        for (const [key, value] of Object.entries (fileHeaders)) {
            fileHeaders[key] = value.join ('\n')
        }

        // start iteration through examples folder
        const allTsExamplesFiles = fs.readdirSync (examplesFolders.ts).filter((f) => f.endsWith('.ts'));
        for (const filenameWithExtenstion of allTsExamplesFiles) {
            const tsFile = path.join (examplesFolders.ts, filenameWithExtenstion)
            let tsContent = fs.readFileSync (tsFile).toString ()
            if (tsContent.indexOf (transpileFlagPhrase) > -1) {
                const isCcxtPro = tsContent.indexOf ('ccxt.pro') > -1;
                log.magenta ('Transpiling from', tsFile.yellow)
                const fileName = filenameWithExtenstion.replace ('.ts', '')
                // temporary: avoid console.log with + (plos) because it may break in python.
                if (tsContent.match ('console\.log \((.*?)\\+(.*?)\);')){
                    throw new Error ('console.log with +(plus) detected in ' + tsFile + '. Please use commas or string interpolation.');
                }

                // detect all function declarations in JS, e.g. `async function Xyz (...)`)
                const allDetectedFunctionNames = [...tsContent.matchAll(/\bfunction (.*?)\(/g)].map (match => match[1].trim());

                // exec the main transpile function
                const transpiled = transpiler.transpileDifferentLanguages(fileConfig, tsContent);
                let [ phpAsyncBody, pythonAsyncBody ] = [ transpiled[0].content, transpiled[1].content  ];
                // ###### replace common (synchronity agnostic) syntaxes ######
                const fixPython = (body)=> {
                    return this.regexAll (body, [
                        [ /console\.log/g, 'print' ],
                        // in python import ccxt.pro as ccxt
                        [ /ccxt.pro/g, 'ccxt' ],
                        // cases like: exchange = new ccxt.binance ()
                        //[ / ccxt\.(.?)\(/g, 'ccxt.' + '$2\(' ],
                        // cases like: exchange = new ccxt['name' or name] ()
                        [ /ccxt\[(.*?)\]/g, 'getattr(ccxt, $1)'],
                        // cases like: exchange = new ccxt.pro['name' or name] ()
                        [ /ccxt.pro\[(.*?)\]/g, 'getattr(ccxt, $1)'],
                    ]);
                };
                const fixPhp = (body)=> {
                    const regexes = [
                        [ /\$console\->log/g, 'var_dump' ],
                        // cases like: exchange = new ccxt.pro.huobi ()
                        [  /new \$ccxt->pro->/g, 'new \\ccxt\\pro\\' ],
                        // cases like: exchange = new ccxt.huobi ()
                        [ /new \$ccxt->/g, 'new \\ccxt\\async\\' ],
                        // cases like: exchange = new ccxt['huobi' or varname] ()
                        [ /(\s*)(\$\w+)\s*=\s*new\s+\$ccxt\[([^\]]*)\]\(([^\]]*)\)/g, '$1$exchange_class = \'\\ccxt\\async\\\\\'.$3;$1$2 = new $exchange_class($4)' ],
                        // cases like: exchange = new ccxt.pro['huobi' or varname] ()
                        [ /(\s*)(\$\w+)\s*=\s*new\s+\$ccxt\\async\\pro\[([^\]]*)\]\(([^\]]*)\)/g, '$1$exchange_class = \'\\ccxt\\pro\\\\\'.$3;$1$2 = new $exchange_class($4)' ],
                        // fix cases like: async\pro->kucoin
                        [ /async\\pro->/g, 'pro\\' ],
                    ];
                    return this.regexAll (body, regexes);
                };

                const finalBodies = {};
                finalBodies.pyAsync = fixPython (pythonAsyncBody);
                finalBodies.phpAsync = fixPhp (phpAsyncBody);

                // specifically in python (not needed in other langs), we need add `await .close()` inside matching methods
                for (const funcNameInit of allDetectedFunctionNames) {
                    const funcName = unCamelCase (funcNameInit)
                    // match function bodies
                    const funcBodyRegex = new RegExp ('(?=def ' + funcName + '\\()(.*?)(?=\\n\\w)', 'gs');
                    // inside functions, find exchange initiations
                    finalBodies.pyAsync = finalBodies.pyAsync.replace (funcBodyRegex, function (wholeMatch, innerMatch){
                        // find inited exchanges
                        // case 1: inited with getattr
                        let matches = [ ... innerMatch.matchAll(/(\w*?) \= getattr\(ccxt,\s*(.*?)\)/g)];
                        if (matches.length === 0) {
                            // case 2: inited with direct call
                            matches = [ ... innerMatch.matchAll(/(\w*?) \= ccxt\.(.*?)\(/g)];
                        }
                        let matchedBody = innerMatch;
                        // add `await exchange.close()` to instantiated variables
                        for (const exchLineMatches of matches) {
                            // we presume all methods to be in main scope, so adding just 4 spaces
                            matchedBody = matchedBody + '    await ' + exchLineMatches[1] + '.close()\n'
                        }
                        return matchedBody;
                    });
                    // place main-scope await function calls within asyncio
                    finalBodies.pyAsync = finalBodies.pyAsync.replace (new RegExp ('await ' + funcName + '\\((.*?)\\)', 'g'), function(wholeMatch, innerMatch){ return '\nasyncio.run(' + wholeMatch.replace('await ','').trim() + ')';})
                }

                let finalPyHeaders = undefined;
                if (isCcxtPro) {
                    finalPyHeaders = fileHeaders.pyPro ;
                } else {
                    // these are cases when transpliation happens of not specific PRO file, i.e. "example" snippets, where just "new ccxt.pro" appears
                    if (tsContent.match ('new ccxt.pro')){
                        finalPyHeaders += 'import ccxt.pro  # noqa: E402' + '\n'
                    }
                    finalPyHeaders += '\n\n'
                }
                // write files
                overwriteFile (examplesFolders.py  + fileName + '.py', preambles.pyAsync + finalPyHeaders + finalBodies.pyAsync)
                overwriteFile (examplesFolders.php + fileName + '.php', preambles.phpAsync + fileHeaders.phpAsync + finalBodies.phpAsync)
            }
        }
    }

    // ============================================================================
    transpilePhpBaseClassMethods () {
        const baseMethods = this.getPHPBaseMethods ()
        const indent = 4
        const space = ' '.repeat (indent)
        const result = [
            'public static $camelcase_methods = array(',
        ]
        for (const method of baseMethods) {
            const underscoreCase = unCamelCase (method)
            if (underscoreCase !== method) {
                result.push (space.repeat (2) + '\'' + method + '\' => ' + '\'' + underscoreCase + '\',')
            }
        }
        result.push (space + ');')
        const string = result.join ('\n')

        const phpBaseClass = './php/Exchange.php';
        const phpBody = fs.readFileSync (phpBaseClass, 'utf8')
        const regex = /public static \$camelcase_methods = array\([\s\S]+?\);/g
        const bodyArray = phpBody.split (regex)

        const newBody = bodyArray[0] + string + bodyArray[1]

        log.magenta ('Transpiling from ', phpBaseClass.yellow, '→', phpBaseClass.yellow)
        overwriteFile (phpBaseClass, newBody)
    }

    // ============================================================================

    getAllFilesRecursively(folder, jsFiles) {
        fs.readdirSync(folder).forEach(File => {
            const absolute = join(folder, File);
            if (fs.statSync(absolute).isDirectory()) return this.getAllFilesRecursively(absolute, jsFiles);
            else return jsFiles.push(absolute);
        });
    }

    addGeneratedHeaderToJs (jsFolder, force = false) {

        // add it to every .js file inside the folder
        let jsFiles = [];
        this.getAllFilesRecursively(jsFolder, jsFiles);

        jsFiles.filter(f => !f.includes(".d.ts") && !f.includes(".tsbuildinfo")).map (jsFilePath => {
            const content = fs.readFileSync (jsFilePath, 'utf8');
            if (content.indexOf (this.getJsPreamble()) === -1) {
                let contents = [
                    this.getJsPreamble(),
                    content
                ].join ("\n")
                overwriteFile (jsFilePath, contents)
            }
        })
        log.bright.yellow ('Added JS preamble to all ', jsFiles.length + ' files.')
    }

    // ============================================================================


    async transpileEverything (force = false, child = false) {

        // default pattern is '.js'
        const exchanges = process.argv.slice (2).filter (x => !x.startsWith ('--'))
            , python2Folder  = './python/ccxt/'
            , python3Folder  = './python/ccxt/async_support/'
            , phpFolder      = './php/'
            , phpAsyncFolder = './php/async/'
            , tsFolder = './ts/src/'
            , jsFolder = './js/src/'
            // , options = { python2Folder, python3Folder, phpFolder, phpAsyncFolder }
            , options = { python2Folder, python3Folder, phpFolder, phpAsyncFolder, jsFolder, exchanges }

        const transpilingSingleExchange = (exchanges.length === 1); // when transpiling single exchange, we can skip some steps because this is only used for testing/debugging
        if (transpilingSingleExchange) {
            force = true; // when transpiling single exchange, we always force
        }
        if (!transpilingSingleExchange && !child) {
            createFolderRecursively (python2Folder)
            createFolderRecursively (python3Folder)
            createFolderRecursively (phpFolder)
            createFolderRecursively (phpAsyncFolder)
        }

        // const classes = this.transpileDerivedExchangeFiles (tsFolder, options, pattern, force)
        const classes = this.transpileDerivedExchangeFiles (tsFolder, options, '.ts', force, child || exchanges.length)

        if (classes === null) {
            log.bright.yellow ('0 files transpiled.')
            return;
        }
        if (child) {
            return
        }

        if (!transpilingSingleExchange) {
            this.transpileBaseMethods ()

            //*/

            this.transpileErrorHierarchy ()

            this.transpileTests ()

            // this.transpilePhpBaseClassMethods ()

            this.transpileExamples ()

            this.addGeneratedHeaderToJs ('./js/')
        }

        log.bright.green ('Transpiled successfully.')
    }
}

function parallelizeTranspiling (exchanges, processes = undefined) {
    const processesNum = Math.min(processes || os.cpus ().length, exchanges.length)
    log.bright.green ('starting ' + processesNum + ' new processes...')
    let isFirst = true
    for (let i = 0; i < processesNum; i ++) {
        const toProcess = exchanges.filter ((_, index) => index % processesNum === i)
        const args = isFirst ? [ '--force' ] : [ '--child', '--force' ]
        isFirst = false
        fork (process.argv[1], toProcess.concat (args))
    }
}

function isMainEntry(metaUrl) {
    // https://exploringjs.com/nodejs-shell-scripting/ch_nodejs-path.html#detecting-if-module-is-main
    if (import.meta.url.startsWith('file:')) {
        const modulePath = url.fileURLToPath(metaUrl);
        if (process.argv[1] === modulePath) {
            return true;
        }
        // when called without .js extension
        if (process.argv[1] === modulePath.replace('.js','')) {
            return true;
        }
    }
    return false;
}

// ============================================================================
if (isMainEntry(import.meta.url)) {
    const transpiler = new Transpiler ()
    const test = process.argv.includes ('--test') || process.argv.includes ('--tests')
    const errors = process.argv.includes ('--error') || process.argv.includes ('--errors')
    const child = process.argv.includes ('--child')
    const force = process.argv.includes ('--force')
    const multiprocess = process.argv.includes ('--multiprocess') || process.argv.includes ('--multi')
    if (!child && !multiprocess) {
        log.bright.green ({ force })
    }
    if (test) {
        transpiler.transpileTests ()
    } else if (errors) {
        transpiler.transpileErrorHierarchy ({ tsFilename })
    } else if (multiprocess) {
        parallelizeTranspiling (exchangeIds)
    } else {
        (async () => {
            await transpiler.transpileEverything (force, child)
        })()
    }

} else { // if required as a module

    // do nothing
}

// ============================================================================

export {
    Transpiler,
    parallelizeTranspiling,
    isMainEntry
}<|MERGE_RESOLUTION|>--- conflicted
+++ resolved
@@ -346,11 +346,8 @@
             [ /\.fetchIsolatedBorrowRates\s/g, '.fetch_isolated_borrow_rates'],
             [ /\.extendExchangeOptions\s/g, '.extend_exchange_options'],
             [ /\.createSafeDictionary\s/g, '.create_safe_dictionary'],
-<<<<<<< HEAD
             [ /\.setTakeProfitAndStopLossParams\s/g, '.set_take_profit_and_stop_loss_params'],
-=======
             [ /\.randomBytes\s/g, '.random_bytes'],
->>>>>>> 473789a5
             [ /\ssha(1|256|384|512)([,)])/g, ' \'sha$1\'$2'], // from js imports to this
             [ /\s(md5|secp256k1|ed25519|keccak)([,)])/g, ' \'$1\'$2'], // from js imports to this
 
