--- conflicted
+++ resolved
@@ -247,7 +247,8 @@
             [ /\.isPostOnly\s/g, '.is_post_only'],
             [ /\.reduceFeesByCurrency\s/g, '.reduce_fees_by_currency'],
             [ /\.omitZero\s/g, '.omit_zero'],
-<<<<<<< HEAD
+            [ /\ssha(1|256|384|512)([,)])/g, ' \'sha$1\'$2'], // from js imports to this
+            [ /\s(md5|secp256k1|ed25519)([,)])/g, ' \'$1\'$2'], // from js imports to this
             [ /\.checkIfMainnetReplacementNeeded\s/g, '.check_if_mainnet_replacement_needed'],
             [ /\.networkCodeToId\s/g, '.network_code_to_id'],
             [ /\.networkIdToCode\s/g, '.network_id_to_code'],
@@ -259,11 +260,6 @@
             [ /\.defaultNetworkCode\s/g, '.default_network_code'],
             [ /\.selectNetworkKeyFromNetworks\s/g, '.select_network_key_from_networks'],
             [ /\.invertStringDictionary\s/g, '.invert_string_dictionary'],
-=======
-            [ /\ssha(1|256|384|512)([,)])/g, ' \'sha$1\'$2'], // from js imports to this
-            [ /\s(md5|secp256k1|ed25519)([,)])/g, ' \'$1\'$2'], // from js imports to this
->>>>>>> 51c08a3b
-
         ].concat(this.getTypescriptRemovalRegexes())
     }
 
