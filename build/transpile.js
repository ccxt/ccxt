--- conflicted
+++ resolved
@@ -706,11 +706,6 @@
             'sys': 'sys',
         }
 
-<<<<<<< HEAD
-=======
-        async = (async ? '.async_support' : '')
-
->>>>>>> ea972c1b
         const imports = this.createPythonClassImports (baseClass, async)
 
         const libraries = []
