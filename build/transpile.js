--- conflicted
+++ resolved
@@ -2863,11 +2863,7 @@
 }
 
 function parallelizeTranspiling (exchanges, processes = undefined) {
-<<<<<<< HEAD
-    const processesNum = Math.max(processes || os.cpus ().length, 4)
-=======
     const processesNum = Math.min(processes || os.cpus ().length, exchanges.length)
->>>>>>> 7ef2a1bc
     log.bright.green ('starting ' + processesNum + ' new processes...')
     let isFirst = true
     for (let i = 0; i < processesNum; i ++) {
