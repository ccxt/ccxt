// ---------------------------------------------------------------------------
// Usage: npm run transpile
// ---------------------------------------------------------------------------

import fs from 'fs'
import path from 'path'
import log from 'ololog'
import ansi from 'ansicolor'
import { promisify } from 'util'
import errors from "../ts/src/base/errors.js"
import {unCamelCase, precisionConstants, safeString, unique} from "../ts/src/base/functions.js"
import Exchange from '../ts/src/base/Exchange.js'
import { basename, join, resolve } from 'path'
import { createFolderRecursively, replaceInFile, overwriteFile, writeFile, checkCreateFolder } from './fsLocal.js'
import errorHierarchy from '../ts/src/base/errorHierarchy.js'
import { platform } from 'process'
import os from 'os'
import { fork } from 'child_process'
import * as url from 'node:url';
import Piscina from 'piscina';
ansi.nice

// types:
type dict = { [key: string]: string }
declare global {
    interface String {
        yellow(): string;
        cyan(): string;
    }
}


import { Transpiler as astTranspiler } from 'ast-transpiler';

const pythonCodingUtf8 = '# -*- coding: utf-8 -*-'
const baseExchangeJsFile = './ts/src/base/Exchange.ts'

const exchanges = JSON.parse (fs.readFileSync("./exchanges.json", "utf8"));
const exchangeIds = exchanges.ids;
const exchangesWsIds = exchanges.ws;

let shouldTranspileTests = true

// let buildPython = true;
// let buildPHP = true;

const metaFileUrl = import.meta.url;
let __dirname = new URL('.', metaFileUrl).pathname;

function overwriteSafe (path: string, content: string) {
    try {
        overwriteFile (path, content);
    } catch {
        checkCreateFolder (path);
        writeFile (path, content);
    }
}

// this is necessary because for some reason
// pathname keeps the first '/' for windows paths
// making them invalid
// example: /C:Users/user/Desktop/
if (platform === 'win32') {
    if (__dirname[0] === '/') {
        __dirname = __dirname.substring(1)
    }
}
class Transpiler {

    buildPython = true;
    buildPHP = true;

    baseMethodsList!: any[];

    defineImplicitMethodsList () {
        const exchange: any = new Exchange();
        let all = Object.getOwnPropertyNames(Object.getPrototypeOf(exchange));
        all = all.concat (Object.getOwnPropertyNames(exchange));
        this.baseMethodsList = [ ... all.filter(m => 'function' === typeof exchange[m])];
    }

    trimmedUnCamelCase(word: string) {
        if (!this.baseMethodsList) {
            this.defineImplicitMethodsList ();
        }
        // we only need base methods
        let found = false;
        for (const methodName of this.baseMethodsList) {
            if (word.toLowerCase ().replace(' ','') === 'this.' + methodName.toLowerCase () + '(') {
                found = true;
                break;
            }
        }
        if (!found) {
            return word;
        }
        // remove JS space between method name and (
        word = word.replace ('(', '').replace (' ', '');
        // unCamelCase needs to have an input of plain word, so, remove and re-add the parentheses
        const uncameled = unCamelCase (word) + '(';
        return uncameled;
    }

    getCommonRegexes (): any[] {

        return [
            [ /(?<!assert|equals|verify)(\s\(?)(rsa|ecdsa|eddsa|jwt|totp|inflate)\s/g, '$1this.$2' ],
            [ /errorHierarchy/g, 'error_hierarchy'],
            [ /\.featuresGenerator/g, '.features_generator'],
            [ /\.featuresMapper/g, '.features_mapper'],
            [ /\.safeValue2/g, '.safe_value_2'],
            [ /\.safeInteger2/g, '.safe_integer_2'],
            [ /\.safeString2/g, '.safe_string_2'],
            [ /safeString \(/g, 'safe_string('],
            [ /safeInteger \(/g, 'safe_integer('],
            [ /inArray \(/g, 'in_array('],
            [ /\.safeFloat2/g, '.safe_float_2'],
            [ /\.safeDict2/g, '.safe_dict_2'],
            [ /\.safeList2/g, '.safe_list_2'],
            [ /\.safeIntegerProduct2/g, '.safe_integer_product_2'],
            [ /\.safeNumberOmitZero/g, '.safe_number_omit_zero'],
            [ /\.fetchOHLCVS/g, '.fetch_ohlcvs'],
            [ /\.fetchOHLCVWs/g, '.fetch_ohlcvws'],
            [ /\.parseOHLCVS/g, '.parse_ohlcvs'],
            [ /\.buildOHLCVC/g, '.build_ohlcv'],
            [ /\.intToBase16/g, '.int_to_base16'],
            [ /\.parseDate/g, '.parse_date'],
            [ /\.binaryToBase16/g, '.binary_to_base16'],
            [ /\.binaryToBase64/g, '.binary_to_base64'],
            [ /\.stringToBase64/g, '.string_to_base64'],
            [ /\.urlencodeBase64/g, '.urlencode_base64'],
            [ /\.parseOrderStatusByType /g, '.parse_order_status_by_type'],
            [ /\.parseOrderStatus /g, '.parse_order_status'],
            [ /\.handleTriggerPrices /g, '.handle_trigger_prices'],
            [ /\.customParseBidAsk /g, '.custom_parse_bid_ask'],
            [ /\.customParseOrderBook /g, '.custom_parse_order_book'],
            [ /\.createOrderRequest /g, '.create_order_request'],
            [ /\.editOrderRequest /g, '.edit_order_request'],
            [ /\.cancelOrderRequest /g, '.cancel_order_request'],
            [ /\.createAuthToken /g, '.create_auth_token'],
            [ /\.parsePositionRisk /g, '.parse_position_risk'],
            [ /\.parseTimeInForce /g, '.parse_time_in_force'],
            [ /\.parseTradingFees /g, '.parse_trading_fees'],
            [ /\.describeData /g, '.describe_data'],
            [ /\.removeRepeatedElementsFromArray/g, '.remove_repeated_elements_from_array'],
            [ /\.initThrottler /g, '.init_throttler'],
            [ /\.randNumber /g, '.rand_number'],
            [ /'use strict';?\s+/g, '' ],
            [ /\.call\s*\(this, /g, '(' ],
            [ /this\.[a-zA-Z0-9_]+ \(/g, this.trimmedUnCamelCase.bind(this) ],
            [ /super\.[a-zA-Z0-9_]+ \(/g, this.trimmedUnCamelCase.bind(this) ],
            [ /\ssha(1|256|384|512)([,)])/g, ' \'sha$1\'$2'], // from js imports to this
            [ /\s(md5|secp256k1|ed25519|keccak)([,)])/g, ' \'$1\'$2'], // from js imports to this

        ].concat(this.getTypescriptRemovalRegexes())
    }

    getPythonRegexes () {

        return [
            [ /Array\.isArray\s*\(([^)]+)\)/g, 'isinstance($1, list)' ],
            [ /Number\.isInteger\s*\(([^)]+)\)/g, 'isinstance($1, int)' ],
            [ /([^(\s]+)\s+instanceof\s+String/g, 'isinstance($1, str)' ],
            [ /([^(\s]+)\s+instanceof\s+([^)\s]+)/g, 'isinstance($1, $2)' ],

            // convert javascript primitive types to python ones
            [ /(^\s+(?:let|const|var)\s+\w+:\s+)string/mg, '$1str' ],
            [ /(^\s+(?:let|const|var)\s+\w+:\s+)Dict/mg, '$1dict' ], // remove from now
            // [ /(^\s+(?:let|const|var)\s+\w+:\s+)Int/mg, '$1int' ], // remove from now
            // [ /(^\s+(?:let|const|var)\s+\w+:\s+)Number/mg, '$1float' ], // remove from now
            [ /(^\s+(?:let|const|var)\s+\w+:\s+)any/mg, '$1Any' ], // remove from now

            [ /typeof\s+([^\s\[]+)(?:\s|\[(.+?)])\s+===?\s+'undefined'/g, '$1[$2] is None' ],
            [ /typeof\s+([^\s\[]+)(?:\s|\[(.+?)])\s+!==?\s+'undefined'/g, '$1[$2] is not None' ],
            [ /typeof\s+([^\s]+)\s+===?\s+'undefined'/g, '$1 is None' ],
            [ /typeof\s+([^\s]+)\s+!==?\s+'undefined'/g, '$1 is not None' ],
            [ /typeof\s+(.+?)\s+===?\s+'undefined'/g, '$1 is None' ],
            [ /typeof\s+(.+?)\s+!==?\s+'undefined'/g, '$1 is not None' ],

            [ /typeof\s+([^\s\[]+)(?:\s|\[(.+?)])\s+===?\s+'number'/g, "isinstance($1[$2], numbers.Real)" ],
            [ /typeof\s+([^\s\[]+)(?:\s|\[(.+?)])\s+!==?\s+'number'/g, "(not isinstance($1[$2], numbers.Real))" ],
            [ /typeof\s+([^\s]+)\s+===?\s+'number'/g, "isinstance($1, numbers.Real)" ],
            [ /typeof\s+([^\s]+)\s+===?\s+'boolean'/g, "isinstance($1, bool)" ],
            [ /typeof\s+([^\s]+)\s+!==?\s+'number'/g, "(not isinstance($1, numbers.Real))" ],
            [ /typeof\s+([^\s]+)\s+!==?\s+'boolean'/g, "(not isinstance($1, bool))" ],

            [ /([^\s\[]+)(?:\s|\[(.+?)])\s+===?\s+undefined/g, '$1[$2] is None' ],
            [ /([^\s\[]+)(?:\s|\[(.+?)])\s+!==?\s+undefined/g, '$1[$2] is not None' ],
            [ /([^\s]+)\s+===?\s+undefined/g, '$1 is None' ],
            [ /([^\s]+)\s+!==?\s+undefined/g, '$1 is not None' ],
            [ /(.+?)\s+===?\s+undefined/g, '$1 is None' ],
            [ /(.+?)\s+!==?\s+undefined/g, '$1 is not None' ],
            //
            // too broad, have to rewrite these cause they don't work
            //
            // [ /([^\s]+)\s+\=\=\=?\s+true/g, 'isinstance($1, bool) and ($1 is True)' ],
            // [ /([^\s]+)\s+\!\=\=?\s+true/g, 'isinstance($1, bool) and ($1 is not True)' ],
            // [ /([^\s]+)\s+\=\=\=?\s+false/g, 'isinstance($1, bool) and ($1 is False)' ],
            // [ /([^\s]+)\s+\!\=\=?\s+false/g, 'isinstance($1, bool) and ($1 is not False)' ],

            [ /typeof\s+([^\s\[]+)(?:\s|\[(.+?)])\s+===?\s+'string'/g, 'isinstance($1[$2], str)' ],
            [ /typeof\s+([^\s\[]+)(?:\s|\[(.+?)])\s+!==?\s+'string'/g, 'not isinstance($1[$2], str)' ],
            [ /typeof\s+([^\s]+)\s+===?\s+'string'/g, 'isinstance($1, str)' ],
            [ /typeof\s+([^\s]+)\s+!==?\s+'string'/g, 'not isinstance($1, str)' ],

            [ /typeof\s+([^\s\[]+)(?:\s|\[(.+?)])\s+===?\s+'object'/g, 'isinstance($1[$2], dict)' ],
            [ /typeof\s+([^\s\[]+)(?:\s|\[(.+?)])\s+!==?\s+'object'/g, 'not isinstance($1[$2], dict)' ],
            [ /typeof\s+([^\s]+)\s+===?\s+'object'/g, 'isinstance($1, dict)' ],
            [ /typeof\s+([^\s]+)\s+!==?\s+'object'/g, 'not isinstance($1, dict)' ],
            [ /typeof\s+([^\s]+)\s+===?\s+'function'/g, 'callable($1)' ],
            [ /typeof\s+([^\s]+)\s+!==?\s+'function'/g, 'not callable($1)' ],

            [ /undefined/g, 'None' ],
            [ /===?/g, '==' ],
            [ /!==?/g, '!=' ],
            [ /this\.stringToBinary\s*\((.*)\)/g, '$1' ],
            [ /\.shift\s*\(\)/g, '.pop(0)' ],
            // beware of .reverse() in python, because opposed to JS, python does in-place, so
            // only cases like `x = x.reverse ()` should be transpiled, which will resul as
            // `x.reverse()` in python. otherwise, if transpiling `x = y.reverse()`, then the
            // left side `x = `will be removed and only `y.reverse()` will end up in python
            [ /\s+(\w+)\s\=\s(.*?)\.reverse\s\(/g, '$2.reverse(' ],
            [ /Number\.MAX_SAFE_INTEGER/g, 'float(\'inf\')'],
            [ /function\s*(\w+\s*\([^)]+\))\s*{/g, 'def $1:'],
            // [ /\.replaceAll\s*\(([^)]+)\)/g, '.replace($1)' ], // still not a part of the standard
            [ /replaceAll\s*/g, 'replace'],
            [ /assert\s*\((.+)\);/g, 'assert $1'],
            [ /Promise\.all\s*\(([^)]+)\)/g, 'asyncio.gather(*$1)' ],
            [ /Precise\.stringAdd\s/g, 'Precise.string_add' ],
            [ /Precise\.stringMul\s/g, 'Precise.string_mul' ],
            [ /Precise\.stringDiv\s/g, 'Precise.string_div' ],
            [ /Precise\.stringSub\s/g, 'Precise.string_sub' ],
            [ /Precise\.stringAbs\s/g, 'Precise.string_abs' ],
            [ /Precise\.stringNeg\s/g, 'Precise.string_neg' ],
            [ /Precise\.stringMod\s/g, 'Precise.string_mod' ],
            [ /Precise\.stringEquals\s/g, 'Precise.string_equals' ],
            [ /Precise\.stringEq\s/g, 'Precise.string_eq' ],
            [ /Precise\.stringMin\s/g, 'Precise.string_min' ],
            [ /Precise\.stringMax\s/g, 'Precise.string_max' ],
            [ /Precise\.stringGt\s/g, 'Precise.string_gt' ],
            [ /Precise\.stringGe\s/g, 'Precise.string_ge' ],
            [ /Precise\.stringLt\s/g, 'Precise.string_lt' ],
            [ /Precise\.stringLe\s/g, 'Precise.string_le' ],
            [ /Precise\.stringOr\s/g, 'Precise.string_or' ],
            [ /\.padEnd\s/g, '.ljust'],
            [ /\.padStart\s/g, '.rjust' ],

        // insert common regexes in the middle (critical)
        ].concat (this.getCommonRegexes ()).concat ([

            // [ /this\.urlencode\s/g, '_urlencode.urlencode ' ], // use self.urlencode instead
            [ /([a-zA-Z0-9_]+) in this(:?[^.])/g, 'hasattr(self, $1)$2' ],
            // [ /this\[[a-zA-Z0-9_]+\]/g, 'getattr(self, $1)' ],
            [ /this\[([a-zA-Z0-9_]+)] = (.*?);/g, 'setattr(self, $1, $2)' ],
            [ /this\./g, 'self.' ],
            [ /([^a-zA-Z'])this([^a-zA-Z])/g, '$1self$2' ],
            [ /\[\s*([^\]]+)\s]\s=/g, '$1 =' ],
            [ /((?:let|const|var) \w+: )([0-9a-zA-Z]+)\[]/, '$1List[$2]' ],  // typed variable with list type
            [ /((?:let|const|var) \w+: )([0-9a-zA-Z]+)\[]\[]/, '$1List[List[$2]]' ],  // typed variables with double list type
            [ /(^|[^a-zA-Z0-9_])(?:let|const|var)\s\[\s*([^\]]+)\s]/g, '$1$2' ],
            [ /(^|[^a-zA-Z0-9_])(?:let|const|var)\s\{\s*([^}]+)\s}\s=\s([^;]+)/g, '$1$2 = (lambda $2: ($2))(**$3)' ],
            [ /(^|[^a-zA-Z0-9_])(?:let|const|var)\s/g, '$1' ],
            [ /Object\.keys\s*\((.*)\)\.length/g, '$1' ],
            [ /Object\.keys\s*\((.*)\)/g, 'list($1.keys())' ],
            [ /Object\.values\s*\((.*)\)/g, 'list($1.values())' ],
            [ /\[([^\]]+)]\.join\s*\(([^)]+)\)/g, "$2.join([$1])" ],
            [ /hash\s*\(([^,]+), '(sha[0-9])'/g, "hash($1, '$2'" ],
            [ /hmac\s*\(([^,]+), ([^,]+), '(md5)'/g, 'hmac($1, $2, hashlib.$3' ],
            [ /hmac\s*\(([^,]+), ([^,]+), '(sha[0-9]+)'/g, 'hmac($1, $2, hashlib.$3' ],
            [ /throw new ([\S]+) \((.*)\)/g, 'raise $1($2)'],
            [ /throw ([\S]+)/g, 'raise $1'],
            [ /try {/g, 'try:'],
            [ /}\s+catch \(([\S]+)\) {/g, 'except Exception as $1:'],
            [ /([\s(])extend(\s)/g, '$1self.extend$2' ],
            [ /} else if/g, 'elif' ],
            [ /else if/g, 'elif' ],
            [ /if\s+\((.*)\)\s+\{/g, 'if $1:' ],
            [ /if\s+\((.*)\)\s*[\n]/g, "if $1:\n" ],
            [ /}\s*else\s*\{/g, 'else:' ],
            [ /else\s*[\n]/g, "else:\n" ],
            [ /for\s+\(([a-zA-Z0-9_]+)\s*=\s*([^;\s]+\s*);[^<>=]+(?:<=|>=|<|>)\s*(.*)\.length\s*;[^)]+\)\s*{/g, 'for $1 in range($2, len($3)):'],
            [ /for\s+\(([a-zA-Z0-9_]+)\s*=\s*([^;\s]+\s*);[^<>=]+(?:<=|>=|<|>)\s*(.*)\s*;[^)]+\)\s*{/g, 'for $1 in range($2, $3):'],
            [ /\s\|\|\s/g, ' or ' ],
            [ /\s&&\s/g, ' and ' ],
            [ /!([^\s='"])/g, 'not $1'],
            [ /\.push\s*\(([\s\S]+?)\);/g, '.append($1);' ],
            [ /^(\s*}\s*$)+/gm, '' ],
            [ /;(\s+?\/\/.+?)/g, '$1' ],
            [ /;$/gm, '' ],
            [ /\.toUpperCase\s*/g, '.upper' ],
            [ /\.toLowerCase\s*/g, '.lower' ],
            [ /\.startsWith\s*/g, '.startswith' ],
            [ /\.endsWith\s*/g, '.endswith' ],
            [ /\.trim\s*/g, '.strip' ],
            [ /(\b)String(\b)/g, '$1str$2'],
            [ /JSON\.stringify\s*/g, 'json.dumps' ],
            [ /JSON\.parse\s*/g, "json.loads" ],
            // [ /([^\(\s]+)\.includes\s+\(([^\)]+)\)/g, '$2 in $1' ],
            // [ /\'%([^\']+)\'\.sprintf\s*\(([^\)]+)\)/g, "'{:$1}'.format($2)" ],
            [ /([^\s]+)\.toFixed\s*\(([0-9]+)\)/g, "format($1, '.$2f')" ],
            [ /([^\s]+)\.toFixed\s*\(([^)]+)\)/g, "format($1, '.' + str($2) + 'f')" ],
            [ /parseFloat\s*/g, 'float'],
            [ /parseInt\s*/g, 'int'],
            [ /self\[([^\]+]+)]/g, 'getattr(self, $1)' ],
            [ /Math\.floor\s*\(([^)]+)\)/g, 'int(math.floor($1))' ],
            [ /Math\.abs\s*\(([^)]+)\)/g, 'abs($1)' ],
            [ /Math\.pow\s*\(([^)]+)\)/g, 'math.pow($1)' ],
            [ /Math\.round\s*\(([^)]+)\)/g, 'int(round($1))' ],
            [ /Math\.ceil\s*\(([^)]+)\)/g, 'int(math.ceil($1))' ],
            [ /Math\.log/g, 'math.log' ],
            [ /([a-zA-Z0-9_.]*\([^)]+\)|[^\s]+)\s+\?\s*([^:]+)\s+:\s*([^\n]+)/g, '$2 if $1 else $3'],
            [ /([^\s]+)\.slice \(([^,)]+),\s?([^)]+)\)/g, '$1[$2:$3]' ],
            [ /([^\s]+)\.slice \(([^):]+)\)/g, '$1[$2:]' ],
            [ /([^\s(:]+)\.length/g, 'len($1)' ],
            [ /(^|\s)\/\//g, '$1#' ],
            [ /([^\n\s]) #/g, '$1  #' ],   // PEP8 E261
            [ /\.indexOf/g, '.find'],
            [ /(\s|\()true/g, '$1True'],
            [ /(\s|\()false/g, '$1False'],
            [ /([^\s]+\s*\(\))\.toString\s+\(\)/g, 'str($1)' ],
            [ /([^\s]+)\.toString \(\)/g, 'str($1)' ],
            [ /([^\s]+)\.join\s*\(\s*([^)\[\]]+?)\s*\)/g, '$2.join($1)' ],
            [ /Math\.(max|min)\s/g, '$1' ],
            [ / = new /g, ' = ' ], // python does not have a 'new' keyword
            [ /console\.log\s/g, 'print' ],
            [ /process\.exit\s+/g, 'sys.exit' ],
            [ /(while \(.*\)) {/, '$1\:' ], // While loops replace bracket with :
            [ /([^:+=\/*\s-]+) \(/g, '$1(' ], // PEP8 E225 remove whitespaces before left ( round bracket
            [ /\sand\(/g, ' and (' ],
            [ /\sor\(/g, ' or (' ],
            [ /\snot\(/g, ' not (' ],
            [ /\[ /g, '[' ],              // PEP8 E201 remove whitespaces after left [ square bracket
            [ /\{ /g, '{' ],              // PEP8 E201 remove whitespaces after left { bracket
            [ /(?<=[^\s#]) ]/g, ']' ],    // PEP8 E202 remove whitespaces before right ] square bracket
            [ /(?<=[^\s#]) }/g, '}' ],    // PEP8 E202 remove whitespaces before right } bracket
            [ /([^a-z_])(elif|if|or|else)\(/g, '$1$2 \(' ], // a correction for PEP8 E225 side-effect for compound and ternary conditionals
            [ /!=\sTrue/g, 'is not True' ], // a correction for PEP8 E712, it likes "is not True", not "!= True"
            [ /==\sTrue/g, 'is True' ], // a correction for PEP8 E712, it likes "is True", not "== True"
            [ /\sdelete\s/g, ' del ' ],
            [ /(?<!#.+)null/, 'None' ],
            [ /\/\*\*/, '\"\"\"' ], // Doc strings
            [ / \*\//, '\"\"\"' ], // Doc strings
            [ /\[([^\[\]]*)]\{@link (.*)}/g, '`$1 <$2>`' ], // docstring item with link
            [ /\s+\* @method/g, '' ], // docstring @method
            [ /(\s+) \* @description (.*)/g, '$1$2' ], // docstring description
            [ /\s+\* @name .*/g, '' ], // docstring @name
            [ /(\s+)  \* @see( .*)/g, '$1$2' ], // docstring @see
            [ /(\s+ \* @(param|returns) {[^}]*)string(\[])?([^}]*}.*)/g, '$1str$3$4' ], // docstring type conversion
            [ /(\s+ \* @(param|returns) {[^}]*)object(\[])?([^}]*}.*)/g, '$1dict$3$4' ], // docstring type conversion
            [ /(\s+) \* @returns ([^{])/g, '$1:returns: $2' ], // docstring return
            [ /(\s+) \* @returns \{(.+)}/g, '$1:returns $2:' ], // docstring return
            [ /(\s+ \* @param \{[\]\[|a-zA-Z]+} )([a-zA-Z0-9_-]+)\.([a-zA-Z0-9_-]+) (.*)/g, '$1$2[\'$3\'] $4' ], // docstring params.anything
            [ /(\s+) \* @([a-z]+) \{([\]\[a-zA-Z|]+)} ([a-zA-Z0-9_\-.\[\]']+)/g, '$1:$2 $3 $4:' ], // docstring param
        ])
    }

    getPython2Regexes () {
        return [
            [ /await\s+asyncio\.gather\(\*(.+)\)/g, '$1' ], // remove line entirely
            [ /(\s)await(\s)/g, '$1' ]
        ]
    }

    getPHPSyncRegexes () {
        return [
            [ /Async\\await\(Promise\\all\((.+)\)\)/g, '$1' ], // remove line entirely
            // delete await, the following regex does not pick up multiline await calls
            [ /\bAsync\\await\((.+)\);/g, '$1;' ],
            // hence the following regex is added with a dotAll modifier 's'
            // and a non greedy match for the calls not picked up by the previous regex
            [ /\bAsync\\await\((.+?)\);/gs, '$1;' ],
            [ /\byield(?: from)?\s+/g, '' ], // delete yield from
        ]
    }

    getPHPRegexes () {
        return [
            //
            // Curly-braces are used for both dictionaries in the code as well as for the url-imploded params.
            // For example: https://github.com/ccxt/ccxt/wiki/Manual#implicit-api-methods
            //
            // There's a conflict between the curly braces that have to be converted from dictionaries to PHP-arrays and
            // the curly braces used for url-imploded params that should not be touched.
            //
            // The transpiler takes all non-spaced strings in curly braces {likeThis} and converts them to ~likeThis~.
            // That is done to avoid changing the curly braces into the array() in PHP.
            // This way we protect the url-imploded params from being touched by the regexes that will follow.
            // That conversion is done first-thing, at the very early stage of transpilation.
            // The regexes are applied in the order they're listed, top-down.
            //
            // A dictionary in curly braces will never have those curly braces attached to the contents of the dictionary.
            // There will always be a space like { 'a': b, 'c': d }.
            // Hence, the remaining non-converted curly-brace dictionaries will have to be converted to arrays in PHP.
            // That is done in the middle of the transpilation process.
            //
            // The last step is to convert those "saved embedded/imploded url-params substitutions" from ~likeThis~ back to {likeThis}.
            // That is done at the very last regex steps.
            // All of that is a workaround for PHP-arrays vs dictionaries vs url-imploded params in other langs.
            //
            [ /\{([\]\[|a-zA-Z0-9_-]+?)}/g, '~$1~' ], // resolve the "arrays vs url params" conflict (both are in {}-brackets)
            [ /\[([^\]\[]*)]\{(@link .*)}/g, '~$2 $1~' ], // docstring item with link
            [ /\s+\* @method/g, '' ], // docstring @method
            [ /(\s+)\* @description (.*)/g, '$1\* $2' ], // docstring description
            [ /\s+\* @name .*/g, '' ], // docstring @name
            [ /(\s+)\* @returns/g, '$1\* @return' ], // docstring return
<<<<<<< HEAD
            [ /!Array\.isArray\s*\(([^)]+)\)/g, "gettype($1) !== 'array' || array_keys($1) !== array_keys(array_keys($1))" ],
            [ /Array\.isArray\s*\(([^)]+)\)/g, "gettype($1) === 'array' && array_keys($1) === array_keys(array_keys($1))" ],
            [ /Number\.isInteger\s*\(([^)]+)\)/g, "is_int($1)" ],
            [ /([^(\s]+)\s+instanceof\s+String/g, 'is_string($1)' ],
=======
            [ /\!Array\.isArray\s*\(([^\)]+)\)/g, "(gettype($1) !== 'array' || array_keys($1) !== array_keys(array_keys($1)))" ],
            [ /Array\.isArray\s*\(([^\)]+)\)/g, "(gettype($1) === 'array' && array_keys($1) === array_keys(array_keys($1)))" ],
            [ /Number\.isInteger\s*\(([^\)]+)\)/g, "is_int($1)" ],
            [ /([^\(\s]+)\s+instanceof\s+String/g, 'is_string($1)' ],
>>>>>>> bc078a1a
            // we want to remove type hinting variable lines
            [ /^\s+(?:let|const|var)\s+\w+:\s+(?:Str|Int|Num|SubType|MarketType|string|number|Dict|any(?:\[])*);\n/mg, '' ],
            [ /(^|[^a-zA-Z0-9_])(let|const|var)(\s+\w+):\s+(?:Str|Int|Num|Bool|Market|Currency|string|number|Dict|any(?:\[])*)(\s+=\s+[\w+{}])/g, '$1$2$3$4' ],

            [ /typeof\s+([^\s\[]+)(?:\s|\[(.+?)])\s+===?\s+'undefined'/g, '$1[$2] === null' ],
            [ /typeof\s+([^\s\[]+)(?:\s|\[(.+?)])\s+!==?\s+'undefined'/g, '$1[$2] !== null' ],
            [ /typeof\s+([^\s]+)\s+===?\s+'undefined'/g, '$1 === null' ],
            [ /typeof\s+([^\s]+)\s+!==?\s+'undefined'/g, '$1 !== null' ],
            [ /typeof\s+(.+?)\s+===?\s+'undefined'/g, '$1 === null' ],
            [ /typeof\s+(.+?)\s+!==?\s+'undefined'/g, '$1 !== null' ],

            [ /([^\s\[]+)(?:\s|\[(.+?)])\s+===?\s+undefined/g, '$1[$2] === null' ],
            [ /([^\s\[]+)(?:\s|\[(.+?)])\s+!==?\s+undefined/g, '$1[$2] !== null' ],
            [ /([^\s]+)\s+===?\s+undefined/g, '$1 === null' ],
            [ /([^\s]+)\s+!==?\s+undefined/g, '$1 !== null' ],
            [ /(.+?)\s+===?\s+undefined/g, '$1 === null' ],
            [ /(.+?)\s+!==?\s+undefined/g, '$1 !== null' ],

            [ /typeof\s+([^\s\[]+)(?:\s|\[(.+?)])\s+===?\s+'string'/g, "gettype($1[$2]) === 'string'" ],
            [ /typeof\s+([^\s\[]+)(?:\s|\[(.+?)])\s+!==?\s+'string'/g, "gettype($1[$2]) !== 'string'" ],
            [ /typeof\s+([^\s]+)\s+===?\s+'string'/g, "gettype($1) === 'string'" ],
            [ /typeof\s+([^\s]+)\s+!==?\s+'string'/g, "gettype($1) !== 'string'" ],

            [ /typeof\s+([^\s\[]+)(?:\s|\[(.+?)])\s+===?\s+'object'/g, "gettype($1[$2]) === 'array'" ],
            [ /typeof\s+([^\s\[]+)(?:\s|\[(.+?)])\s+!==?\s+'object'/g, "gettype($1[$2]) !== 'array'" ],
            [ /typeof\s+([^\s]+)\s+===?\s+'object'/g, "gettype($1) === 'array'" ],
            [ /typeof\s+([^\s]+)\s+!==?\s+'object'/g, "gettype($1) !== 'array'" ],
            [ /typeof\s+([^\s]+)\s+===?\s+'function'/g, "is_callable($1)" ],
            [ /typeof\s+([^\s]+)\s+===?\s+'boolean'/g, "is_bool($1)" ],
            [ /typeof\s+([^\s]+)\s+!==?\s+'function'/g, "!is_callable($1)" ],
            [ /typeof\s+([^\s]+)\s+!==?\s+'boolean'/g, "!is_bool($1)" ],

            [ /typeof\s+([^\s\[]+)(?:\s|\[(.+?)])\s+===?\s+'number'/g, "(is_float($1[$2]) || is_int($1[$2]))" ], // same as above but for number
            [ /typeof\s+([^\s\[]+)(?:\s|\[(.+?)])\s+!==?\s+'number'/g, "!(is_float($1[$2]) || is_int($1[$2]))" ],
            [ /typeof\s+([^\s]+)\s+===?\s+'number'/g, "(is_float($1) || is_int($1))" ],
            [ /typeof\s+([^\s]+)\s+!==?\s+'number'/g, "!(is_float($1) || is_int($1))" ],

            [ /undefined/g, 'null' ],
            [ /} else if/g, '} elseif' ],
            [ /this\.stringToBinary\s*\((.*)\)/g, '$1' ],
            [ /this\.stringToBase64\s/g, 'base64_encode' ],
            [ /this\.binaryToBase16\s/g, 'bin2hex' ],
            [ /this\.base64ToBinary\s/g, 'base64_decode' ],
            [ /this\.base64ToString\s/g, 'base64_decode' ],
            [ /Promise\.all\s*\(([^)]+)\)/g, 'Promise\\all($1)' ],
            // deepExtend is commented for PHP because it does not overwrite linear arrays
            // a proper \ccxt\Exchange::deep_extend() base method is implemented instead
            // [ /this\.deepExtend\s/g, 'array_replace_recursive'],
            [ /(\w+)\.shift\s*\(\)/g, 'array_shift($1)' ],
            [ /(\w+)\.reverse\s*\(\)/g, 'array_reverse($1)' ], // see comment in python .reverse()
            [ /(\w+)\.pop\s*\(\)/g, 'array_pop($1)' ],
            [ /Number\.MAX_SAFE_INTEGER/g, 'PHP_INT_MAX' ],
            [ /Precise\.stringAdd\s/g, 'Precise::string_add' ],
            [ /Precise\.stringDiv\s/g, 'Precise::string_div' ],
            [ /Precise\.stringMul\s/g, 'Precise::string_mul' ],
            [ /Precise\.stringSub\s/g, 'Precise::string_sub' ],
            [ /Precise\.stringAbs\s/g, 'Precise::string_abs' ],
            [ /Precise\.stringNeg\s/g, 'Precise::string_neg' ],
            [ /Precise\.stringMod\s/g, 'Precise::string_mod' ],
            [ /Precise\.stringEquals\s/g, 'Precise::string_equals' ],
            [ /Precise\.stringEq\s/g, 'Precise::string_eq' ],
            [ /Precise\.stringMin\s/g, 'Precise::string_min' ],
            [ /Precise\.stringMax\s/g, 'Precise::string_max' ],
            [ /Precise\.stringGt\s/g, 'Precise::string_gt' ],
            [ /Precise\.stringGe\s/g, 'Precise::string_ge' ],
            [ /Precise\.stringLt\s/g, 'Precise::string_lt' ],
            [ /Precise\.stringLe\s/g, 'Precise::string_le' ],
            [ /Precise\.stringOr\s/g, 'Precise::string_or' ],
            [ /(\w+)\.padEnd\s*\(([^,]+),\s*([^)]+)\)/g, 'str_pad($1, $2, $3, STR_PAD_RIGHT)' ],
            [ /(\w+)\.padStart\s*\(([^,]+),\s*([^)]+)\)/g, 'str_pad($1, $2, $3, STR_PAD_LEFT)' ],

        // insert common regexes in the middle (critical)
        ].concat (this.getCommonRegexes ()).concat ([

            [ /([a-zA-Z0-9_]+) in this(:?[^.])/g, 'property_exists($this, $1)$2' ],
            [ /\(this,/g, '($this,' ],
            [ /this\./g, '$this->' ],
            [ / this;/g, ' $this;' ],
            [ /([^'])this_\./g, '$1$this_->' ],
            [ /([^'])\{}/g, '$1array()' ],
            [ /([^'])\[](?!')/g, '$1array()' ],

        // add {}-array syntax conversions up to 20 levels deep on the same line
        ]).concat ([ ... Array (20) ].map (x => [ /\{([^\n}]+)}/g, 'array($1)' ] )).concat ([
            [ /\[\s*([^\]]+)\s]\s=/g, 'list($1) =' ],
            [ /(^|[^a-zA-Z0-9_])(?:let|const|var)\s\[\s*([^\]]+)\s]/g, '$1list($2)' ],
            [ /(^|[^a-zA-Z0-9_])(?:let|const|var)\s\{\s*([^}]+)\s}/g, '$1array_values(list($2))' ],
            [ /(^|[^a-zA-Z0-9_])(?:let|const|var)\s/g, '$1' ],
            [ /Object\.keys\s*\((.*)\)\.length/g, '$1' ],
            [ /Object\.keys\s*\((.*)\)/g, 'is_array($1) ? array_keys($1) : array()' ],
            [ /Object\.values\s*\((.*)\)/g, 'is_array($1) ? array_values($1) : array()' ],
            [ /([^\s]+\s*\(\))\.toString \(\)/g, '(string) $1' ],
            [ /([^\s]+)\.toString \(\)/g, '(string) $1' ],
            [ /throw new Error \((.*)\)/g, 'throw new \\Exception($1)' ],
            [ /throw new ([\S]+) \((.*)\)/g, 'throw new $1($2)' ],
            [ /throw ([\S]+);/g, 'throw $$$1;' ],
            [ '([^a-z]+) (' + Object.keys (errors).join ('|') + ')([^\\s])', "$1 '\\\\ccxt\\\\$2'$3" ],
            [ /}\s+catch \(([\S]+)\) {/g, '} catch (Exception $$$1) {' ],
            [ /for\s+\(([a-zA-Z0-9_]+)\s*=\s*([^;\s]+\s*);[^<>=]+(<=|>=|<|>)\s*(.*)\.length\s*;([^)]+)\)\s*{/g, 'for ($1 = $2; $1 $3 count($4);$5) {' ],
            [ /for\s+\(([a-zA-Z0-9_]+)\s*=\s*([^;\s]+\s*);[^<>=]+(<=|>=|<|>)\s*(.*)\s*;([^)]+)\)\s*{/g, 'for ($1 = $2; $1 $3 $4;$5) {' ],
            [ /([^\s]+)\.length;/g, 'count($1);' ],
            [ /\.push\s*\(([\s\S]+?)\);/g, '[] = $1;' ],
            [ /\sawait\s+([^;]+);/g, ' Async\\await($1);' ],
            [ /([\S]): /g, '$1 => ' ],
            [/\$this->ws\./g, '$this->ws->'], // ws method fix


        // add {}-array syntax conversions up to 20 levels deep
        ]).concat ([ ... Array (20) ].map (x => [ /\{([^{]+?)}([^\s])/g, 'array($1)$2' ])).concat ([

            [ /\[\s*([^\]]+?)\s*]\.join\s*\(\s*([^)]+?)\s*\)/g, "implode($2, array($1))" ],

        // add []-array syntax conversions up to 20 levels deep
        ]).concat ([ ... Array (20) ].map (x => [ /\[(\s[^\]]+?\s)]/g, 'array($1)' ])).concat ([

            [ /(\b)String(\b)/g, "$1'strval'$2"],
            [ /JSON\.stringify/g, 'json_encode' ],
            [ /JSON\.parse\s+\(([^)]+)\)/g, 'json_decode($1, $$as_associative_array = true)' ],
            // [ /\'([^\']+)\'\.sprintf\s*\(([^\)]+)\)/g, "sprintf ('$1', $2)" ],
            [ /([^\s]+)\.toFixed\s*\(([0-9]+)\)/g, "sprintf('%.$2f', $1)" ],
            [ /([^\s]+)\.toFixed\s*\(([^)]+)\)/g, "sprintf('%.' . $2 . 'f', $1)" ],
            [ /parseFloat\s/g, 'floatval'],
            [ /parseInt\s/g, 'intval'],
            [ / \+ (?!\d)/g, ' . ' ],
            [ / \+= (?!\d)/g, ' .= ' ],
            [ /([^\s(]+(?:\s*\(.+\))?)\.toUpperCase\s*\(\)/g, 'strtoupper($1)' ],
            [ /([^\s(]+(?:\s*\(.+\))?)\.toLowerCase\s*\(\)/g, 'strtolower($1)' ],
            [ /([^\s(]+(?:\s*\(.+\))?)\.trim\s*\(\)/g, 'trim($1)' ],
            [ /([^\s(]+(?:\s*\(.+\))?)\.replaceAll\s*\(([^)]+)\)/g, 'str_replace($2, $1)' ],
            [ /([^\s(]+(?:\s*\(.+\))?)\.replace\s*\(([^)]+)\)/g, 'str_replace($2, $1)' ],
            [ /this\[([^\]+]+)]/g, '$$this->$$$1' ],
            [ /([^\s(]+).slice \(([^):,]+)\)/g, 'mb_substr($1, $2)' ],
            [ /([^\s(]+).slice \(([^,)]+),\s*([^)]+)\)/g, 'mb_substr($1, $2, $3 - $2)' ],
            [ /([^\s(]+).split \(('[^']*'|[^,]+?)\)/g, 'explode($2, $1)' ],
            [ /([^\s(]+).startsWith \(('[^']*'|[^,]+?)\)/g, 'str_starts_with($1, $2)' ],
            [ /([^\s(]+).endsWith \(('[^']*'|[^,]+?)\)/g, 'str_ends_with($1, $2)' ],
            [ /([^\s(]+)\.length/g, 'strlen($1)' ],
            [ /Math\.floor\s*\(([^)]+)\)/g, '(int) floor($1)' ],
            [ /Math\.abs\s*\(([^)]+)\)/g, 'abs($1)' ],
            [ /Math\.round\s*\(([^)]+)\)/g, '(int) round($1)' ],
            [ /Math\.ceil\s*\(([^)]+)\)/g, '(int) ceil($1)' ],
            [ /Math\.pow\s*\(([^)]+)\)/g, 'pow($1)' ],
            [ /Math\.log/g, 'log' ],
            [ /([^(\s]+)\s+%\s+([^\s,;)]+)/g, 'fmod($1, $2)' ],
            [ /\(([^\s(]+)\.indexOf\s*\(([^)]+)\)\s*>=\s*0\)/g, '(mb_strpos($1, $2) !== false)' ],
            [ /([^\s(]+)\.indexOf\s*\(([^)]+)\)\s*>=\s*0/g, 'mb_strpos($1, $2) !== false' ],
            [ /([^\s(]+)\.indexOf\s*\(([^)]+)\)\s*<\s*0/g, 'mb_strpos($1, $2) === false' ],
            [ /([^\s(]+)\.indexOf\s*\(([^)]+)\)/g, 'mb_strpos($1, $2)' ],
            [ /\(([^\s(]+)\sin\s([^)]+)\)/g, '(is_array($2) && array_key_exists($1, $2))' ],
            [ /([^\s]+)\.join\s*\(\s*([^)]+?)\s*\)/g, 'implode($2, $1)' ],
            [ 'new ccxt\\.', 'new \\ccxt\\' ], // a special case for test_exchange_datetime_functions.php (and for other files, maybe)
            [ /Math\.(max|min)/g, '$1' ],
            [ /console\.log/g, 'var_dump'],
            [ /process\.exit/g, 'exit'],
            [ /super\./g, 'parent::'],
            [ /\sdelete\s([^\n]+);/g, ' unset($1);' ],
            [ /~([\]\[|@.\s+:\/#()\-a-zA-Z0-9_-]+?)~/g, '{$1}' ], // resolve the "arrays vs url params" conflict (both are in {}-brackets)
            [ /(\s+ \* @(param|return) {[^}]*)array\(\)([^}]*}.*)/g, '$1[]$3' ], // docstring type conversion
            [ /(\s+ \* @(param|return) {[^}]*)object([^}]*}.*)/g, '$1array$3' ], // docstring type conversion
        ])
    }

    getTypescriptRemovalRegexes() {
        return [
            [ /\((\w+)\sas\s\w+\)/g, '$1'], // remove (this as any) or (x as number) paren included
            [ /\sas (Dictionary<)?\w+(\[])?(>)?/g, ''], // remove any "as any" or "as number" or "as trade[]"
            [ /([let|const][^:]+):([^=]+)(\s+=.*$)/g, '$1$3'], // remove variable type
        ]
    }

    getTypescripSignaturetRemovalRegexes() {
        // currently they can't be mixin with the ones above
        return [
            [ /(\s*(?:async\s)?\w+\s\([^)]+\)):[^{]+({)/, "$1 $2" ], // remove return type
            // remove param types
            // Currently supported: single name (object, number, mytype, etc)
            // optional params (string | number)
            // [ /:\s\w+(\s*\|\s*\w+)?(?=\s|,|\))/g, ""], // remove parameters type
            // array types: string[] or (string|number)[]
            // [ /:\s\(?\w+(\s*\|\s*\w+)?\)?\[]/g, ""], // remove parameters type
        ]
    }

    getBaseClass () {
        return new Exchange ()
    }

    getBaseMethods () {
        const baseExchange: any = this.getBaseClass ()
        let object = baseExchange
        let properties: any[] = []
        while (object !== Object.prototype) {
            properties = properties.concat (Object.getOwnPropertyNames (object))
            object = Object.getPrototypeOf (object)
        }
        return properties.filter (x => typeof baseExchange[x] === 'function')
    }

    getPythonBaseMethods () {
        return this.getBaseMethods ()
    }

    getPHPBaseMethods () {
        return this.getBaseMethods ()
    }

    //-------------------------------------------------------------------------
    // the following common headers are used for transpiled tests

    getJsPreamble () {
        return [
            "// ----------------------------------------------------------------------------",
            "",
            "// PLEASE DO NOT EDIT THIS FILE, IT IS GENERATED AND WILL BE OVERWRITTEN:",
            "// https://github.com/ccxt/ccxt/blob/master/CONTRIBUTING.md#how-to-contribute-code",
            "// EDIT THE CORRESPONDENT .ts FILE INSTEAD",
            "",
        ].join ("\n")
    }

    getPythonPreamble (level = 3) {
        return [
            "import os",
            "import sys",
            "",
            `root = ${'os.path.dirname('.repeat(level)}os.path.abspath(__file__)${')'.repeat(level)}`,
            "sys.path.append(root)",
            "",
            "# ----------------------------------------------------------------------------",
            "",
            "# PLEASE DO NOT EDIT THIS FILE, IT IS GENERATED AND WILL BE OVERWRITTEN:",
            "# https://github.com/ccxt/ccxt/blob/master/CONTRIBUTING.md#how-to-contribute-code",
            "",
            "# ----------------------------------------------------------------------------",
            "",
        ].join ("\n")
    }

    getPHPPreamble (include = true, level = 2, isWs = false) {
        return [
            "<?php",
            (isWs ? "namespace ccxt\\pro;" : "namespace ccxt;"),
            include ? `include_once (__DIR__.'/${'../'.repeat(level)}ccxt.php');` : "",
            "// ----------------------------------------------------------------------------",
            "",
            "// PLEASE DO NOT EDIT THIS FILE, IT IS GENERATED AND WILL BE OVERWRITTEN:",
            "// https://github.com/ccxt/ccxt/blob/master/CONTRIBUTING.md#how-to-contribute-code",
            "",
            "// -----------------------------------------------------------------------------",
            "",
        ].join ("\n")
    }

    getPythonGenerated() {
        return [
            "# ----------------------------------------------------------------------------",
            "# PLEASE DO NOT EDIT THIS FILE, IT IS GENERATED AND WILL BE OVERWRITTEN:",
            "# https://github.com/ccxt/ccxt/blob/master/CONTRIBUTING.md#how-to-contribute-code",
            "# -----------------------------------------------------------------------------",
            "",
        ].join ("\n");
    }

    // ------------------------------------------------------------------------
    // a helper to apply an array of regexes and substitutions to text
    // accepts an array like [ [ regex, substitution ], ... ]

    regexAll (text: string, array: any[]) {
        for (const i in array) {
            let regex = array[i][0]
            let replaceStringOrCallback = array[i][1]
            const flags = (typeof regex === 'string') ? 'g' : undefined
            regex = new RegExp (regex, flags)
            if (typeof array[i][1] !== 'function') {
                text = text.replace (regex, replaceStringOrCallback)
            } else {
                text = text.replace (regex, function (matched: any) {
                    return replaceStringOrCallback (matched)
                })
            }
        }
        return text
    }

    // ========================================================================
    // one-time helpers

    createPythonClassDeclaration (className: string, baseClass: string) {
        const mixin = (className === 'testMainClass') ? '' : ', ImplicitAPI'
        return 'class ' + className + '(' + baseClass + mixin + '):'
    }

    createPythonHeader () {
        return [
            pythonCodingUtf8,
            "",
            "# PLEASE DO NOT EDIT THIS FILE, IT IS GENERATED AND WILL BE OVERWRITTEN:",
            "# https://github.com/ccxt/ccxt/blob/master/CONTRIBUTING.md#how-to-contribute-code",
            "",
        ]
    }

    createPythonClassHeader (imports: any[], bodyAsString: string) {
        const header = this.createPythonHeader ()
        return header.concat (imports);
    }

    createPythonClassImports (baseClass: string, className: string, async = false) {
        const baseClasses = {
            'Exchange': 'base.exchange',
        }
        const asyncString = (async ? '.async_support' : '')

        const imports = [
            (baseClass.indexOf ('ccxt.') === 0) ?
                ('import ccxt' + asyncString + ' as ccxt') :
                ('from ccxt' + asyncString + '.' + safeString (baseClasses, baseClass, baseClass) + ' import ' + baseClass),
        ]
        if (className !== 'testMainClass') {
            imports.push ('from ccxt.abstract.' + className + ' import ImplicitAPI')
        }
        return imports
    }

    createPythonClass (className: string, baseClass: string, body: any, methods: any[], async = false) {

        let bodyAsString = body.join ("\n")

        const {
            imports,
            asyncioImports,
            libraries,
            errorImports,
            precisionImports
        } = this.createPythonImports(baseClass, bodyAsString, className, async)

        let header = this.createPythonClassHeader (imports, bodyAsString)

        header = header.concat (asyncioImports, libraries, errorImports, precisionImports)

        // transpile camelCase base method names to underscore base method names
        const baseMethods = this.getPythonBaseMethods ()
        methods = methods.concat (baseMethods)
        for (let method of methods) {
            const regex = new RegExp ('(self|super\\([^)]+\\))\\.(' + method + ')([^a-zA-Z0-9_])', 'g')
            bodyAsString = bodyAsString.replace (regex, (match: any, p1: string, p2: string, p3: string) => (p1 + '.' + unCamelCase (p2) + p3))
        }

        header.push ("\n\n" + this.createPythonClassDeclaration (className, baseClass))

        const footer = [
            '', // footer (last empty line)
        ]

        const result = header.join ("\n") + "\n" + bodyAsString + "\n" + footer.join ('\n')
        return result
    }

    createPythonImports (baseClass: string, bodyAsString: string, className: string, async = false) {

        const pythonStandardLibraries: dict = {
            'hashlib': 'hashlib',
            'math': 'math',
            'json.loads': 'json',
            'json.dumps': 'json',
            'sys': 'sys',
        }

        const imports = this.createPythonClassImports (baseClass, className, async)

        const libraries: string[] = []

        for (let library in pythonStandardLibraries) {
            const regex = new RegExp ("[^\\'\\\"a-zA-Z]" + library + "[^\\'\\\"a-zA-Z]")
            if (bodyAsString.match (regex)){
                const importStatement = 'import ' + pythonStandardLibraries[library];
                if (!libraries.includes(importStatement)) {
                    libraries.push (importStatement)
                }
            }
        }

        if (bodyAsString.match (/numbers\.(Real|Integral)/)) {
            libraries.push ('import numbers')
        }
        const matchObject = {
            'Account': /-> (?:List\[)?Account/,
            'Any': /(?:->|:) (?:List\[)?Any/,
            'BalanceAccount': /-> BalanceAccount:/,
            'Balances': /-> Balances:/,
            'BorrowInterest': /-> BorrowInterest:/,
            'Bool': /(: (?:List\[)?Bool =)|(-> Bool:)/,
            'Conversion': /-> Conversion:/,
            'CrossBorrowRate': /-> CrossBorrowRate:/,
            'CrossBorrowRates': /-> CrossBorrowRates:/,
            'Currencies': /-> Currencies:/,
            'Currency': /(-> Currency:|: Currency)/,
            'DepositAddress': /-> (?:List\[)?DepositAddress/,
            'FundingHistory': /\[FundingHistory/,
            'Greeks': /-> Greeks:/,
            'IndexType': /: IndexType/,
            'Int': /: (?:List\[)?Int =/,
            'IsolatedBorrowRate': /-> IsolatedBorrowRate:/,
            'IsolatedBorrowRates': /-> IsolatedBorrowRates:/,
            'LastPrice': /-> LastPrice:/,
            'LastPrices': /-> LastPrices:/,
            'LedgerEntry': /-> LedgerEntry:/,
            'Leverage': /-> Leverage:/,
            'Leverages': /-> Leverages:/,
            'LeverageTier': /-> (?:List\[)?LeverageTier/,
            'LeverageTiers': /-> LeverageTiers:/,
            'Liquidation': /-> (?:List\[)?Liquidation/,
            'LongShortRatio': /-> (?:List\[)?LongShortRatio/,
            'MarginMode': /-> MarginMode:/,
            'MarginModes': /-> MarginModes:/,
            'MarginModification': /-> MarginModification:/,
            'Market': /(-> Market:|: Market)/,
            // 'MarketInterface': /-> MarketInterface:/,
            'MarketMarginModes': /-> MarketMarginModes:/,
            'MarketType': /: MarketType/,
            'Num': /: (?:List\[)?Num =/,
            'Option': /-> Option:/,
            'OptionChain': /-> OptionChain:/,
            'Order': /-> (?:List\[)?Order]?:/,
            'OrderBook': /-> OrderBook:/,
            'OrderRequest': /: (?:List\[)?OrderRequest/,
            'CancellationRequest': /: (?:List\[)?CancellationRequest/,
            'OrderSide': /: OrderSide/,
            'OrderType': /: OrderType/,
            'Position': /-> (?:List\[)?Position/,
            'Str': /: (?:List\[)?Str =/,
            'Strings': /: (?:List\[)?Strings =/,
            'SubType': /: SubType/,
            'Ticker': /-> Ticker:/,
            'Tickers': /-> Tickers:/,
            'FundingRate': /-> FundingRate:/,
            'OpenInterest': /-> OpenInterest:/,
            'FundingRates': /-> FundingRates:/,
            'OrderBooks': /-> OrderBooks:/,
            'OpenInterests': /-> OpenInterests:/,
            'Trade': /-> (?:List\[)?Trade/,
            'TradingFeeInterface': /-> TradingFeeInterface:/,
            'TradingFees': /-> TradingFees:/,
            'Transaction': /-> (?:List\[)?Transaction/,
            'MarketInterface': /-> (?:List\[)?MarketInterface/,
            'TransferEntry': /-> TransferEntry:/,
        }
        const matches: string[] = []
        let match
        for (const [ object, regex ] of Object.entries (matchObject)) {
            if (bodyAsString.match (regex)) {
                matches.push (object)
            }
        }
        if (matches.length) {
            libraries.push ('from ccxt.base.types import ' + matches.join (', '))
        }
        if (bodyAsString.match (/: Client/)) {
            libraries.push ('from ccxt.async_support.base.ws.client import Client')
        }
        if (bodyAsString.match (/[\s(]Optional\[/)) {
            libraries.push ('from typing import Optional')
        }
        if (bodyAsString.match (/[\s\[(]List\[/)) {
            libraries.push ('from typing import List')
        }

        const errorImports: string[] = []

        for (let error in errors) {
            const regex = new RegExp ("[^\\'\"]" + error + "[^\\'\"]")
            if (bodyAsString.match (regex)) {
                errorImports.push ('from ccxt.base.errors import ' + error)
            }
        }

        const precisionImports: string[] = []

        for (let constant in precisionConstants) {
            if (bodyAsString.indexOf (constant) >= 0) {
                precisionImports.push ('from ccxt.base.decimal_to_precision import ' + constant)
            }
        }
        if (bodyAsString.match (/[\s(]Precise/)) {
            precisionImports.push ('from ccxt.base.precise import Precise')
        }
        const asyncioImports: string[] = []
        if (bodyAsString.match (/asyncio/)) {
            asyncioImports.push ('import asyncio')
        }

        return {
            imports,
            asyncioImports,
            libraries,
            errorImports,
            precisionImports
        }
    }

    // ========================================================================
    // exchange capabilities ordering

    sortExchangeCapabilities (code: string) {
        const lineBreak = '\n';
        const capabilitiesObjectRegex = /(?<='has': {[\n])([^|})]*)(?=\n(\s+}))/;
        const found = capabilitiesObjectRegex.exec (code);
        if (found === null) {
            return false // capabilities not found
        }
        let capabilities = found[0].split (lineBreak);
        const sortingOrder: dict = {
            'CORS': 'undefined,',
            'spot': 'true,',
            'margin': 'undefined,',
            'swap': 'undefined,',
            'future': 'undefined,',
            'option': 'undefined,',
            // then everything else
        }
        const features: dict = {}
        let indentation = '                ' // 16 spaces
        for (let i = 0; i < capabilities.length; i++) {
            const capability = capabilities[i]
            const match = capability.match (/(\s+)'(.+)': (.+)$/)
            if (match) {
                indentation = match[1]
                const feature = match[2]
                const value = match[3]
                features[feature] = value
            }
        }
        let keys = Object.keys (features)
        keys.sort ((a, b) => a.localeCompare (b))
        const allKeys = Object.keys (sortingOrder).concat (keys)
        for (let i = 0; i < allKeys.length; i++) {
            const key = allKeys[i]
            sortingOrder[key] = (key in features) ? features[key] : sortingOrder[key]
        }
        const result = Object.entries (sortingOrder).map (([ key, value ]) => indentation + "'" + key + "': " + value).join (lineBreak)
        if (result === found[0]) {
            return false
        }
        return code.replace (capabilitiesObjectRegex, result)
    }

    // ------------------------------------------------------------------------

    createPHPClassDeclaration (className: string, baseClass: string) {
        return 'class ' + className + ' extends ' + baseClass + ' {'
    }

    createPHPClassHeader (className: string, baseClass: string, bodyAsString: string, namespace: string) {
        return [
            "<?php",
            "",
            "namespace " + namespace + ";",
            "",
            "// PLEASE DO NOT EDIT THIS FILE, IT IS GENERATED AND WILL BE OVERWRITTEN:",
            "// https://github.com/ccxt/ccxt/blob/master/CONTRIBUTING.md#how-to-contribute-code",
            "",
            "use Exception; // a common import",
            "use " + namespace + "\\abstract\\" + className + " as " + baseClass + ';',
        ]
    }

    createPHPClass (className: string, baseClass: string, body: any, methods: any[], async = false) {

        let bodyAsString = body.join ("\n")

        let header = this.createPHPClassHeader (className, baseClass, bodyAsString, async ? 'ccxt\\async' : 'ccxt')

        const errorImports: string[] = []

        if (async) {
            for (let error in errors) {
                const regex = new RegExp ("[^'\"]" + error + "[^'\"]")
                if (bodyAsString.match (regex)) {
                    errorImports.push ('use ccxt\\' + error + ';')
                }
            }
        }

        const precisionImports: string[] = []
        const libraryImports: string[] = []

        if (async) {
            if (bodyAsString.match (/[\s(]Precise/)) {
                precisionImports.push ('use ccxt\\Precise;')
            }
            if (bodyAsString.match (/Async\\await/)) {
                libraryImports.push ('use \\React\\Async;')
            }
            if (bodyAsString.match (/Promise\\all/)) {
                libraryImports.push ('use \\React\\Promise;')
            }
            if (bodyAsString.match (/: PromiseInterface/)) {
                libraryImports.push ('use \\React\\Promise\\PromiseInterface;')
            }
        }

        header = header.concat (errorImports).concat (precisionImports).concat (libraryImports)

        // transpile camelCase base method names to underscore base method names
        const baseMethods = this.getPHPBaseMethods ()
        methods = methods.concat (baseMethods)

        for (let method of methods) {
            let regex = new RegExp ('\\$this->(' + method + ')\\s?(\\(|[^a-zA-Z0-9_])', 'g')
            bodyAsString = bodyAsString.replace (regex,
                (match: any, p1: string, p2: string) => {
                    return ((p2 === '(') ?
                        ('$this->' + unCamelCase (p1) + p2) : // support direct php calls
                        ("array($this, '" + unCamelCase (p1) + "')" + p2)) // as well as passing instance methods as callables
                })

            regex = new RegExp ('parent::(' + method + ')\\s?(\\(|[^a-zA-Z0-9_])', 'g')
            bodyAsString = bodyAsString.replace (regex,
                (match: any, p1: string, p2: string) => {
                    return ((p2 === '(') ?
                        ('parent::' + unCamelCase (p1) + p2) : // support direct php calls
                        ("array($this, '" + unCamelCase (p1) + "')" + p2)) // as well as passing instance methods as callables
                })
        }

        header.push ("\n" + this.createPHPClassDeclaration (className, baseClass))

        const footer = [
            "}\n",
        ]

        const result = header.join ("\n") + "\n" + bodyAsString + "\n" + footer.join ('\n')
        return result
    }

    // ========================================================================

    transpileJavaScriptToPython3 ({ js, className, removeEmptyLines }: any) {

        // transpile JS → Python 3
        let python3Body = this.regexAll (js, this.getPythonRegexes ())

        if (removeEmptyLines) {
            python3Body = python3Body.replace (/$\s*$/gm, '')
        }

        // handle empty lines inside pydocs
        python3Body = python3Body.replace(/         \*/g, '')

        const strippedPython3BodyWithoutComments = python3Body.replace (/^[\s]+#.+$/gm, '')

        if (!strippedPython3BodyWithoutComments.match(/[^\s]/)) {
            python3Body += '\n        pass'
        }

        python3Body = python3Body.replace (/'([абвгдеёжзийклмнопрстуфхцчшщъыьэюя服务端忙碌]+)'/gm, "u'$1'")

        // special case for Python OrderedDicts
        let orderedDictRegex = /\.ordered\s+\(\{([^}]+)}\)/g
        let orderedDictMatches: RegExpExecArray | null | undefined = undefined
        while (orderedDictMatches = orderedDictRegex.exec (python3Body)) {
            let replaced = orderedDictMatches[1].replace (/^(\s+)([^:]+):\s*([^,]+),$/gm, '$1($2, $3),')
            python3Body = python3Body.replace (orderedDictRegex, '\.ordered([' + replaced + '])')
        }

        // snake case function names
        python3Body = python3Body.replace (/def (\w+)/g, (match, group1) => 'def ' + unCamelCase (group1))

        // special case for Python super
        if (className) {
            python3Body = python3Body.replace (/super\./g, 'super(' + className + ', self).')
        }

        return python3Body
    }

    // ------------------------------------------------------------------------

    transpilePython3ToPython2 (py: string) {

        // remove await from Python sync body (transpile Python async → Python sync)
        let python2Body = this.regexAll (py, this.getPython2Regexes ())

        return python2Body
    }

    // ------------------------------------------------------------------------

    transpileAsyncPHPToSyncPHP (php: string) {

        // remove yield from php body
        return this.regexAll (php, this.getPHPSyncRegexes ())
    }

    // ------------------------------------------------------------------------

    transpileJavaScriptToPHP ({ js, variables }: any, async = false) {

        // match all local variables (let, const or var)
        let localVariablesRegex = /(?:^|[^a-zA-Z0-9_])(?:let|const|var)\s+(?:\[([^\]]+)]|([a-zA-Z0-9_]+))/g // local variables

        let allVariables = (variables || []).map ((x:any) => x); // clone the array
        // process the variables created in destructuring assignments as well
        let localVariablesMatches
        while (localVariablesMatches = localVariablesRegex.exec (js)) {
            if (localVariablesMatches[1]) {
                // this is a destructuring assignment like
                // let [ a, b, c ] = 'a-b-c'.split ('-')
                let matches = localVariablesMatches[1].trim ().split (', ') // split the destructuring assignment by comma
                matches.forEach (x => allVariables.push (x.trim ())) // trim each variable name
            } else {
                // this is a single variable assignment
                allVariables.push (localVariablesMatches[2].trim ()) // add it to the list of local variables
            }
        }

        // match all variables instantiated in the catch()-block of a try-catch clause
        let catchClauseRegex = /catch \(([^)]+)\)/g
        let catchClauseMatches
        while (catchClauseMatches = catchClauseRegex.exec (js)) {
            allVariables.push (catchClauseMatches[1])
        }

        // match all variables instantiated as function parameters
        let functionParamRegex = /function\s*(\w+)\s*\(([^)]+)\)/g
        js = js.replace (functionParamRegex, (match: any, group1: any, group2: any) => 'function ' + unCamelCase (group1) + '(' + group2 + ')')
        let functionParamVariables
        while (functionParamVariables = functionParamRegex.exec (js)) {
            const match = functionParamVariables[2]
            const tokens = match.split (', ')
            allVariables = allVariables.concat (tokens)
        }

        allVariables = allVariables.map ((error:any) => this.regexAll (error, this.getCommonRegexes ()))

        // append $ to all variables in the method (PHP syntax demands $ at the beginning of a variable name)
        let phpVariablesRegexes = allVariables.map ((x:any) => [ "(^|[^$$a-zA-Z0-9\\.\\>'\"_/])" + x + "([^a-zA-Z0-9'_/])", '$1$$' + x + '$2' ])

        // support for php syntax for object-pointer dereference
        // convert all $variable.property to $variable->property
        let variablePropertiesRegexes = allVariables.map ((x:any) => [ "(^|[^a-zA-Z0-9\\.\\>'\"_])" + x + '\\.', '$1' + x + '->' ])

        // transpile JS → PHP
        const phpRegexes = this.getPHPRegexes ()
        let phpBody = this.regexAll (js, phpRegexes.concat (phpVariablesRegexes).concat (variablePropertiesRegexes))
        // indent async php
        if (async && js.indexOf (' await ') > -1) {
            const closure = variables && variables.length ? 'use (' + variables.map ((x: any) => '$' + x).join (', ') + ')': '';
            phpBody = '        return Async\\async(function () ' + closure + ' {\n    ' +  phpBody.replace (/\n/g, '\n    ') + '\n        }) ();'
        }
        phpBody = phpBody.replaceAll(/parent::\$market/g, 'parent::market')
        return phpBody
    }

    // ------------------------------------------------------------------------

    transpileJavaScriptToPythonAndPHP (args:any) {

        // transpile JS → Python 3
        let python3Body = ''
        let python2Body = ''

        if (this.buildPython) {
            python3Body = this.transpileJavaScriptToPython3 (args)
            // remove await from Python sync body (transpile Python async → Python sync)
            python2Body = this.transpilePython3ToPython2 (python3Body)
        }

        let phpAsyncBody  = ''
        let phpBody = ''

        if (this.buildPHP) {
            // transpile JS → Async PHP
            phpAsyncBody = this.transpileJavaScriptToPHP (args, true)
            // transpile JS -> Sync PHP
            phpBody = this.transpileAsyncPHPToSyncPHP (this.transpileJavaScriptToPHP (args, false))
        }

        return { python3Body, python2Body, phpBody, phpAsyncBody }
    }

    //-----------------------------------------------------------------------------

    transpilePythonAsyncToSync (asyncFilePath: string, syncFilePath: string) {

        const async = asyncFilePath
        const sync = syncFilePath
        log.magenta ('Transpiling ' + async.yellow + ' → ' + sync.yellow)
        const fileContents = fs.readFileSync (async, 'utf8')
        let lines = fileContents.split ("\n")

        lines = lines.filter (line => ![ 'import asyncio' ].includes (line))
            .map (line => {
                return (
                    line.replace ('asyncio.get_event_loop().run_until_complete(main())', 'main()')
                        .replace ('asyncio.run(main())', 'main()')
                        .replace ('import ccxt.async_support as ccxt', 'import ccxt')
                        .replace ('await asyncio.sleep', 'time.sleep')
                        .replace ('async ', '')
                        .replace ('await ', ''))
                        .replace ('asyncio.gather\(\*', '(') // needed for async -> sync
                        .replace ('asyncio.run', '') // needed for async -> sync
            })

        // lines.forEach (line => log (line))

        function deleteFunction (f: string, from: string) {
            // the following regexes make a technical error
            // since it won't cut away a single function
            // it will delete everything up to the beginning of the next comment
            const re1 = new RegExp ('def ' + f + '[^\#]+', 'g')
            const re2 = new RegExp ('[\\s]+' + f + '\\(exchange\\)', 'g')
            return from.replace (re1, '').replace (re2, '')
        }

        let newContents = lines.join ('\n')

        newContents = deleteFunction ('test_tickers_async', newContents)
        newContents = deleteFunction ('test_l2_order_books_async', newContents)
        if (fs.existsSync (sync)) {
            fs.truncateSync (sync)
        }
        fs.writeFileSync (sync, newContents)
    }

    //-----------------------------------------------------------------------------

    transpilePhpAsyncToSync (asyncFilePath: string, syncFilePath: string) {

        const async = asyncFilePath
        const sync = syncFilePath
        log.magenta ('Transpiling ' + async .yellow + ' → ' + sync.yellow)
        const fileContents = fs.readFileSync (async, 'utf8')
        const syncBody = this.transpileAsyncPHPToSyncPHP (fileContents)

        const phpTestRegexes = [
            [ /Async\\coroutine\(\$main\)/, '\$main()' ],
            [ /ccxt\\\\async/, 'ccxt' ],
        ]

        const newContents = this.regexAll (syncBody, this.getPHPSyncRegexes ().concat (phpTestRegexes));
        if (fs.existsSync (sync)) {
            fs.truncateSync (sync)
        }
        fs.writeFileSync (sync, newContents)
    }

    // ------------------------------------------------------------------------

    getExchangeClassDeclarationMatches (contents: string) {
        return contents.match (/^export default\s*class\s+([\S]+)\s+extends\s+([\S]+)\s+{([\s\S]+?)^};*/m)
    }

    getClassDeclarationMatches (contents: string) {
        return contents.match (/^export \s*(?:default)?\s*class\s+([\S]+)(?:\s+extends\s+([\S]+))?\s+{([\s\S]+?)^};*/m)
    }

    // ------------------------------------------------------------------------

    transpileClass (contents: string) {
        const [ _, className, baseClass, classBody ] = this.getClassDeclarationMatches (contents) as any
        const methods = classBody.trim ().split (/\n\s*\n/)
        const {
            python2,
            python3,
            php,
            phpAsync,
            methodNames
        } = this.transpileMethodsToAllLanguages (className, methods)
        // altogether in PHP, async PHP, Python sync and async
        const sync = false
        const async = true
        const result = {
            python2:      this.buildPython ? this.createPythonClass (className, baseClass, python2,  methodNames, sync) : '',
            python3:      this.buildPython ? this.createPythonClass (className, baseClass, python3,  methodNames, async) : '',
            php:          this.buildPHP ? this.createPHPClass    (className, baseClass, php,      methodNames, sync) : '',
            phpAsync:     this.buildPHP ? this.createPHPClass    (className, baseClass, phpAsync, methodNames, async) : '',
            className,
            baseClass,
        }
        return this.afterTranspileClass (result, contents);
    }

    // for override
    afterTranspileClass (result: any, contents: any) {
        return result
    }
    // ========================================================================

    transpileDerivedExchangeFile (tsFolder: string, filename: string, options: any, force = false) {

        // todo normalize jsFolder and other arguments

        try {

            const { python2Folder, python3Folder, phpFolder, phpAsyncFolder } = options
            const pythonFilename = filename.replace ('.ts', '.py')
            const phpFilename = filename.replace ('.ts', '.php')

            const tsPath = path.join (tsFolder, filename)

            let contents = fs.readFileSync (tsPath, 'utf8')
            const sortedExchangeCapabilities = this.sortExchangeCapabilities (contents)
            if (sortedExchangeCapabilities) {
                contents = sortedExchangeCapabilities
                overwriteSafe (tsPath, contents)
            }

            let tsMtime = fs.statSync (tsPath).mtime.getTime ();
            tsMtime = tsMtime - tsMtime % 1000;

            const python2Path  = python2Folder  ? path.join (python2Folder, pythonFilename) : ''
            const python3Path  = python3Folder  ? path.join (python3Folder, pythonFilename) : ''
            const phpPath      = phpFolder      ? path.join(phpFolder, phpFilename)    : ''
            const phpAsyncPath = phpAsyncFolder ? path.join (phpAsyncFolder, phpFilename)    : ''

            const python2Mtime: number  = python2Folder  ? (fs.existsSync (python2Path)  ? fs.statSync (python2Path).mtime.getTime ()  : 0) : 0
            const python3Mtime: number  = python3Path    ? (fs.existsSync (python3Path)  ? fs.statSync (python3Path).mtime.getTime ()  : 0) : 0
            const phpAsyncMtime: number = phpAsyncFolder ? (fs.existsSync (phpAsyncPath) ? fs.statSync (phpAsyncPath).mtime.getTime () : 0) : 0
            const phpMtime: number      = phpPath        ? (fs.existsSync (phpPath)      ? fs.statSync (phpPath).mtime.getTime ()      : 0) : 0

            if (force ||
                (python3Folder  && (tsMtime > python3Mtime))  ||
                (phpFolder      && (tsMtime > phpMtime))      ||
                (phpAsyncFolder && (tsMtime > phpAsyncMtime)) ||
                (python2Folder  && (tsMtime > python2Mtime))) {
                const { python2, python3, php, phpAsync, className, baseClass } = this.transpileClass (contents)
                if (this.buildPHP && this.buildPython) {
                    log.cyan ('Transpiling from', filename.yellow)
                } else {
                    const lang = (this.buildPHP) ? '[PHP]' : '[Python]'
                    log.cyan ('Transpiling from', filename.yellow, "to".cyan, lang.yellow )
                }

                let languagesFolders: any[] = [];

                if (this.buildPython) {
                    languagesFolders = languagesFolders.concat([ [python2Folder, pythonFilename, python2] ])
                    languagesFolders = languagesFolders.concat([ [python3Folder, pythonFilename, python3] ])
                }

                if (this.buildPHP) {
                    languagesFolders = languagesFolders.concat([ [phpFolder, phpFilename, php] ])
                    languagesFolders = languagesFolders.concat([ [phpAsyncFolder, phpFilename, phpAsync] ])
                }

                // ;[
                //     // [ python2Folder, pythonFilename, python2 ],
                //     // [ python3Folder, pythonFilename, python3 ],
                //     [ phpFolder, phpFilename, php ],
                //     [ phpAsyncFolder, phpFilename, phpAsync ],
                // ].
                languagesFolders.forEach (([ folder, filename, code ]) => {
                    if (folder) {
                        const qualifiedPath = path.join (folder, filename)
                        overwriteSafe (qualifiedPath, code)
                        // fs.utimesSync (qualifiedPath, new Date (), new Date (tsMtime))
                        // this line makes it impossible to detect if the files were properly transpiled or not (to avoid stale files)
                    }
                })

                return { className, baseClass }

            } else {

                const [ _, className, baseClass ] = this.getClassDeclarationMatches (contents) as any
                log.green ('Already transpiled', filename.yellow)
                return { className, baseClass }
            }

        } catch (e) {
            log.red ('\nFailed to transpile source code from', filename.yellow)
            log.red ('See https://github.com/ccxt/ccxt/blob/master/CONTRIBUTING.md on how to build this library properly\n')
            throw e // rethrow it
        }
    }

    //-------------------------------------------------------------------------

    transpileDerivedExchangeFiles (tsFolder: string, options: any, pattern = '.ts', force = false, child = false) {

        // todo normalize jsFolder and other arguments

        const { python2Folder, python3Folder, phpFolder, phpAsyncFolder, jsFolder } = options

        // exchanges.json accounts for ids included in exchanges.cfg
        let ids: string[] = [];
        if (tsFolder.indexOf('pro/') > -1) {
            ids = exchangesWsIds;
        } else {
            ids = exchangeIds;
        }

        const regex = new RegExp (pattern.replace (/[.*+?^${}()|[\]\\]/g, '\\$&'))

        let exchangesToTranspile;
        if (options.exchanges && options.exchanges.length) {
            exchangesToTranspile = options.exchanges.map ((x:any) => x + pattern)
        } else if (ids.length) {
            exchangesToTranspile = ids.map(id => id + '.ts');
        } else {
            exchangesToTranspile = fs.readdirSync (tsFolder).filter (file => file.match (regex) && (!ids || ids.includes (basename (file, '.js'))))
        }

        const classNames = exchangesToTranspile.map ((file:any) => this.transpileDerivedExchangeFile (tsFolder, file, options, force))

        const classes: any = {}

        if (classNames.length === 0) {
            return null
        }

        classNames.forEach (({ className, baseClass }: { className: string; baseClass: any }) => {
            classes[className] = baseClass
        })

        if (!child && classNames.length > 1) {

            function deleteOldTranspiledFiles (folder: string, pattern: any) {
                fs.readdirSync (folder)
                    .filter (file =>
                        !fs.lstatSync (path.join (folder, file)).isDirectory () &&
                        !(file.replace (pattern, '') in classes) &&
                        !file.match (/^[A-Z_]/))
                    .map (file => path.join (folder, file))
                    .forEach (file => log.red ('Deleting ' + file.yellow) && fs.unlinkSync (file))
            }

            [
                [ jsFolder, /\.(?:js|d\.ts)$/],
                [ python2Folder, /\.pyc?$/ ],
                [ python3Folder, /\.pyc?$/ ],
                [ phpFolder, /\.php$/ ],
                [ phpAsyncFolder, /\.php$/ ],
            ].forEach (([ folder, pattern ]) => {
                if (folder) {
                    deleteOldTranspiledFiles (folder, pattern)
                }
            })

        }

        return classes
    }

    // ========================================================================

    addPythonSpacesToDocs(docs: any[]) {
        const fixedDocs: string[] = [];
        for (let i = 0; i < docs.length; i++) {
            // const previousLine = (i === 0) ? '' : docs[i - 1];
            const currentLine = docs[i];
            const nextLine = (i+1 === docs.length) ? '' : docs[i + 1];

            const emptyCommentLine = '         *';

            // const previousLineIsSee = previousLine.indexOf('@see') > -1;
            const currentLineIsSee = currentLine.indexOf('@see') > -1;
            const nextLineIsSee = nextLine.indexOf('@see') > -1;

            if (nextLineIsSee && !currentLineIsSee) {
                // add empty line
                fixedDocs.push(docs[i]);
                fixedDocs.push(emptyCommentLine);
            } else if (currentLineIsSee && !nextLineIsSee) {
                // add empty line
                fixedDocs.push(docs[i]);
                fixedDocs.push(emptyCommentLine)
            } else {
                fixedDocs.push(docs[i]);
            }
        }
        return fixedDocs;
    }
    // ========================================================================

    moveJsDocInside(method: string) {

        const isOutsideJSDoc = /^\s*\/\*\*/;

        if (!method.match(isOutsideJSDoc)) {
            return method;
        }

        const newLines: string[] = [];
        const methodSplit = method.split('\n');

        // move jsdoc inside the method
        // below the signature to simplify the docs in python/php
        for (let i = 0; i < methodSplit.length; i++) {
            const line = methodSplit[i];
            if (line.match(isOutsideJSDoc)) {
                const jsDocIden = '         ';
                let jsdoc = '        ' + line.trim();
                let jsDocLines = [jsdoc];
                while (!jsdoc.match(/\*\//)) {
                    i++;
                    const lineTrimmed = methodSplit[i].trim();

                    jsdoc += '\n' + jsDocIden + lineTrimmed;
                    jsDocLines.push(jsDocIden + lineTrimmed);
                }
                newLines.push(methodSplit[i+1]);
                i++;
                jsDocLines = this.addPythonSpacesToDocs(jsDocLines);
                // newLines.push(jsdoc);
                for (let j = 0; j < jsDocLines.length; j++) {
                    newLines.push(jsDocLines[j]);
                }
            } else {
                newLines.push(line);
            }
        }
        const res = newLines.join('\n');
    return res;
    }

    // ========================================================================

    transpileMethodsToAllLanguages (className: string, methods: any) {

        let python2: string[] = []
        let python3: string[] = []
        let php: string[] = []
        let phpAsync: string[] = []
        let methodNames: string[] = []

        for (let i = 0; i < methods.length; i++) {
            // parse the method signature
            let part = this.moveJsDocInside(methods[i].trim());
            // let part = methods[i].trim ()
            let lines = part.split ("\n")
            let signature = lines[0].trim ()
            signature = signature.replace('function ', '')

            // Typescript types trim from signature
            // will be improved in the future
            // Here we will be removing return type:
            // example: async fetchTickers(): Promise<any> { ---> async fetchTickers() {
            // and remove parameters types
            // example: myFunc (name: string | number = undefined) ---> myFunc(name = undefined)
            if (className === 'Exchange') {
                signature = this.regexAll(signature, this.getTypescripSignaturetRemovalRegexes())
            }

            let methodSignatureRegex = /(async |)(\S+)\s\(([^)]*)\)\s*(?::\s+(\S+))?\s*{/ // signature line
            let matches = methodSignatureRegex.exec (signature)

            if (!matches) {
                log.red (methods[i])
                log.yellow.bright ("\nMake sure your methods don't have empty lines!\n")
            }

            // async or not
            let keyword = matches?.[1] as string

            // method name
            let method = matches?.[2] as string

            if (process.argv.includes ('--check-parsers')) {
                this.checkIfMethodLacksParser (className, method, part)
            }

            methodNames.push (method)

            method = unCamelCase (method)

            // method arguments
            const args = (matches?.[3] as string).trim ()

            // return type
            let returnType = matches?.[4] as string

            // extract argument names and local variables
            const argsArray = args.length ? args.split (',').map (x => x.trim ()) : []

            // get names of all method arguments for later substitutions
            let variables = argsArray.map (arg => arg.split ('=').map (x => x.split (':')[0].trim ().replace (/\?$/, '')) [0])

            let phpArgs = ''
            let syncPhpSignature = ''
            let asyncPhpSignature = ''
            let promiseReturnTypeMatch: RegExpMatchArray | null = null
            let syncReturnType = ''

            if (returnType) {
                promiseReturnTypeMatch = returnType.match (/^Promise<([^>]+)>$/)
                syncReturnType = promiseReturnTypeMatch ? promiseReturnTypeMatch[1] : returnType
            }

            // python helpers
            const pythonTypes: dict = {
                'string': 'str',
                'number': 'float',
                'any': 'Any',
                'boolean': 'bool',
                'Int': 'Int',
                'OHLCV': 'list',
                'Dictionary<any>': 'dict',
                'Dict': 'dict'
            }
            const unwrapLists = (type: string) => {
                let count = 0
                while (type.slice (-2) == '[]') {
                    type = type.slice (0, -2)
                    count++
                }
                return 'List['.repeat (count) + (pythonTypes[type] ?? type) + ']'.repeat (count)
            }

            if (this.buildPHP) {
                // add $ to each argument name in PHP method signature
                const phpTypes: dict = {
                    'any': 'mixed',
                    'string': 'string',
                    'MarketType': 'string',
                    'SubType': 'string',
                    'Str': '?string',
                    'Num': '?float',
                    'Strings': '?array',
                    'number': 'float',
                    'boolean': 'bool',
                    'IndexType': 'int|string',
                    'Int': '?int',
                    'OrderType': 'string',
                    'OrderSide': 'string',
                    'Dictionary<any>': 'array',
                    'Dict': 'array',
                }
                const phpArrayRegex = /^(?:Market|Currency|Account|AccountStructure|BalanceAccount|object|OHLCV|Order|OrderBook|Tickers?|Trade|Transaction|Balances?|MarketInterface|TransferEntry|TransferEntries|Leverages|Leverage|Greeks|MarginModes|MarginMode|MarketMarginModes|MarginModification|LastPrice|LastPrices|TradingFeeInterface|Currencies|TradingFees|CrossBorrowRate|IsolatedBorrowRate|FundingRates|FundingRate|LedgerEntry|LeverageTier|LeverageTiers|Conversion|DepositAddress|LongShortRatio|Position|BorrowInterest)( \| undefined)?$|\w+\[]/

                phpArgs = argsArray.map (x => {
                    const parts = x.split (':')
                    if (parts.length === 1) {
                        return '$' + x
                    } else {
                        let variable = parts[0]
                        const secondPart = parts[1].split ('=')
                        let nullable = false
                        let endpart = ''
                        if (secondPart.length === 2) {
                            const trimmed = secondPart[1].trim ()
                            nullable = trimmed === 'undefined'
                            endpart = ' = ' + trimmed
                        }
                        nullable = nullable || variable.slice (-1) === '?'
                        variable = variable.replace (/\?$/, '')
                        const type = secondPart[0].trim ()
                        const phpType = phpTypes[type] ?? type
                        let resolveType = (phpType.match (phpArrayRegex)  && phpType !== 'object[]')? 'array' : phpType // in PHP arrays are not compatible with ArrayCache, so removing this type for now;
                        if (resolveType === 'object[]') {
                            resolveType = 'mixed'; // in PHP objects are not compatible with ArrayCache, so removing this type for now;
                        }
                        // const resolveType = phpType.match (phpArrayRegex) ? 'array' : phpType
                        const ignore = (resolveType === 'mixed' || resolveType[0] === '?' )
                        return (nullable && !ignore ? '?' : '') + resolveType + ' $' + variable + endpart
                    }
                }).join (', ').trim ()
                    .replace (/undefined/g, 'null')
                    .replace (/\{}/g, 'array ()')
                phpArgs = phpArgs.length ? (phpArgs) : ''
                let syncPhpReturnType = ''
                let asyncPhpReturnType = ''
                if (returnType) {
                    // promiseReturnTypeMatch = returnType.match (/^Promise<([^>]+)>$/)
                    // syncReturnType = promiseReturnTypeMatch ? promiseReturnTypeMatch[1] : returnType
                    if (syncReturnType === 'Currencies') {
                        syncPhpReturnType = ': ?array'; // since for now `fetchCurrencies` returns null or Currencies
                    } else if (syncReturnType.match (phpArrayRegex)) {
                        syncPhpReturnType = ': array'
                    } else {
                        syncPhpReturnType = ': ' + (phpTypes[syncReturnType] ?? syncReturnType)
                    }
                    if (promiseReturnTypeMatch) {
                        asyncPhpReturnType = ': PromiseInterface'
                    } else {
                        asyncPhpReturnType = syncPhpReturnType
                    }
                }
                syncPhpSignature = '    ' + 'public function ' + method + '(' + phpArgs + ')' + syncPhpReturnType + ' {'
                asyncPhpSignature = '    ' + 'public function ' + method + '(' + phpArgs + ')' + asyncPhpReturnType + ' {'
            }

            let pythonArgs = ''

            if (this.buildPython) {
                // remove excessive spacing from argument defaults in Python method signature
                pythonArgs = argsArray.map (x => {
                    if (x.includes (':')) {
                        const parts = x.split(':')
                        let typeParts = parts[1].trim ().split (' ')
                        const type = typeParts[0]
                        typeParts[0] = ''
                        let variable = parts[0]
                        // const nullable = typeParts[typeParts.length - 1] === 'undefined' || variable.slice (-1) === '?'
                        variable = variable.replace (/\?$/, '')
                        const rawType = unwrapLists (type)
                        return variable + ': ' + rawType + typeParts.join (' ')
                    } else {
                        return x.replace (' = ', '=')
                    }
                })
                .join (', ')
                .replace (/undefined/g, 'None')
                .replace (/false/g, 'False')
                .replace (/true/g, 'True')
            }

            // method body without the signature (first line)
            // and without the closing bracket (last line)
            let js = lines.slice (1, -1).join ("\n")

            // transpile everything
            let { python3Body, python2Body, phpBody, phpAsyncBody } = this.transpileJavaScriptToPythonAndPHP ({ js, className, variables, removeEmptyLines: true })

            if (this.buildPython) {
                // compile the final Python code for the method signature
                let pythonReturnType = ''
                if (syncReturnType) {
                    pythonReturnType = ' -> ' + unwrapLists (syncReturnType)
                }
                let pythonString = 'def ' + method + '(self' + (pythonArgs.length ? ', ' + pythonArgs : '') + ')' + pythonReturnType + ':'

                // compile signature + body for Python sync
                python2.push ('');
                python2.push ('    ' + pythonString);
                python2.push (python2Body);

                // compile signature + body for Python async
                python3.push ('');
                python3.push ('    ' + keyword + pythonString);
                python3.push (python3Body);
            }

            if (this.buildPHP) {
                // compile signature + body for PHP
                php.push ('');
                php.push (syncPhpSignature);
                php.push (phpBody);
                php.push ('    ' + '}')

                phpAsync.push ('');
                phpAsync.push (asyncPhpSignature);
                phpAsync.push (phpAsyncBody);
                phpAsync.push ('    ' + '}')
            }
        }

        if (process.argv.includes ('--check-parsers') && this.missingParsers.length) {
            log.magenta (this.missingParsers.join ('\n'));
            process.exit (1);
        }

        return {
            // altogether in PHP, async PHP, Python sync and async
            python2,
            python3,
            php,
            phpAsync,
            methodNames
        }
    }

    // ========================================================================

    transpileBaseMethods () {
        const delimiter = 'METHODS BELOW THIS LINE ARE TRANSPILED FROM TYPESCRIPT'
        const contents = fs.readFileSync (baseExchangeJsFile, 'utf8')
        const [ _, className, baseClass, classBody ] = this.getClassDeclarationMatches (contents) as any
        const jsDelimiter = '// ' + delimiter
        const parts = classBody.split (jsDelimiter)
        if (parts.length > 1) {
            log.magenta ('Transpiling from', baseExchangeJsFile.yellow)
            const secondPart = parts[1]
            const methods = secondPart.trim ().split (/\n\s*\n/)
            const {
                python2,
                python3,
                php,
                phpAsync,
            } = this.transpileMethodsToAllLanguages (className, methods)
            // trim away sync methods from python async
            // since it already inherits those methods
            const python3Async: string[] = []
            if (this.buildPython) {
                python3.forEach ((line, i, arr) => {
                    if (line.match (/^\s+async def/)) {
                        python3Async.push ('')
                        python3Async.push (line)
                        python3Async.push (arr[i+1])
                    }
                })
            }

            const pythonDelimiter = '# ' + delimiter + '\n'
            const phpDelimiter = '// ' + delimiter + '\n'
            const restOfFile = '([^\n]*\n)+'
            const python2File = './python/ccxt/base/exchange.py'
            const python3File = './python/ccxt/async_support/base/exchange.py'
            const phpFile = './php/Exchange.php'
            const phpAsyncFile = './php/async/Exchange.php'

            if (this.buildPython) {
                log.magenta ('→', python2File.yellow)
                replaceInFile (python2File,  new RegExp (pythonDelimiter + restOfFile), pythonDelimiter + python2.join ('\n') + '\n')
                log.magenta ('→', python3File.yellow)
                replaceInFile (python3File,  new RegExp (pythonDelimiter + restOfFile), pythonDelimiter + python3Async.join ('\n') + '\n')
            }

            if (this.buildPHP) {
                log.magenta ('→', phpFile.yellow)
                replaceInFile (phpFile,      new RegExp (phpDelimiter + restOfFile),    phpDelimiter + php.join ('\n') + '\n}\n')
                log.magenta ('→', phpAsyncFile.yellow)
                replaceInFile (phpAsyncFile, new RegExp (phpDelimiter + restOfFile),    phpDelimiter + phpAsync.join ('\n') + '\n}\n')
            }
        }
    }

    // ========================================================================

    async getTSClassDeclarationsAllFiles (ids: string[], folder: string, extension = '.js')  {
        const files = fs.readdirSync (folder).filter (file => ids.includes (basename (file, extension)))
        const promiseReadFile = promisify (fs.readFile);
        const fileArray = await Promise.all (files.map (file => promiseReadFile (path.join (folder, file), 'utf8')));
        const classComponents: any[] = await Promise.all (fileArray.map (file => this.getClassDeclarationMatches (file)));

        const classes: any = {}
        classComponents.forEach ( elem => classes[elem[1]] = elem[2] );

        return classes
    }

    // ========================================================================

    exportTypeScriptClassNames (file: string, classes: any) {
        log.bright.cyan ('Exporting TypeScript class names →', file.yellow)

        const regex = /\/[\n]{2}(?:    export class [^\s]+ extends [^\s]+ \{}[\r]?[\n])+/
        const replacement = "/\n\n" + Object.keys (classes).map (className => {
            const baseClass = classes[className].replace (/ccxt\.[a-z0-9_]+/, 'Exchange')
            return '    export class ' + className + ' extends ' + baseClass + " {}"
        }).join ("\n") + "\n"

        replaceInFile (file, regex, replacement)
    }

    exportTypeScriptExchangeIds (file: string, classes: any) {
        log.bright.cyan ('Exporting TypeScript exchange ids →', file.yellow)

        const regex = /\/[\n]{2}    export type ExchangeId =\n(?:        \| '[a-z0-9_]+'[\r]?[\n])+/
        const replacement = "/\n\n    export type ExchangeId =\n" + Object.keys (classes).map (className => {
            return "        | '" + className + "'"
        }).join ("\n") + "\n"

        replaceInFile (file, regex, replacement)
    }

    // ========================================================================

    transpileErrorHierarchy () {

        const errorHierarchyFilename = './js/src/base/errorHierarchy.js'
        const errorHierarchyPath = __dirname + '/.' + errorHierarchyFilename

        let js = fs.readFileSync (errorHierarchyPath, 'utf8')

        js = this.regexAll (js, [
            // [ /export { [^\;]+\s*\}\n/s, '' ], // new esm
            [ /\s*export default(.*?);/g, '' ],
            // [ /module\.exports = [^\;]+\;\n/s, '' ], // old commonjs
        ]).trim ()

        const message = 'Transpiling error hierachy →'
        const root = errorHierarchy['BaseError']

        const { python3Body } = this.transpileJavaScriptToPythonAndPHP ({ js })

        // a helper to generate a list of exception class declarations
        // properly derived from corresponding parent classes according
        // to the error hierarchy

        function intellisense (map: any, parent: any, generate: any, classes: any = undefined) {
            function* generator(map: any, parent: any, generate: any, classes: any): any {
                for (const key in map) {
                    yield generate (key, parent, classes)
                    yield* generator (map[key], key, generate, classes)
                }
            }
            return Array.from (generator (map, parent, generate, classes))
        }

        // Python -------------------------------------------------------------
        if (this.buildPython) {
            function pythonDeclareErrorClass (name: string, parent: string, classes: string[]) {
                classes.push (name)
                return [
                    'class ' + name + '(' + parent + '):',
                    '    pass',
                    '',
                    '',
                ].join ('\n');
            }

            const pythonBaseError = [
                'class BaseError(Exception):',
                '    pass',
                '',
                '',
            ].join ('\n');

            const quote = (s: string) => "'" + s + "'" // helper to add quotes around class names
            const pythonExports = [ 'error_hierarchy', 'BaseError' ]
            const pythonErrors = intellisense (root, 'BaseError', pythonDeclareErrorClass, pythonExports)
            const pythonAll = '__all__ = [\n    ' + pythonExports.map (quote).join (',\n    ') + '\n]'
            const python3BodyIntellisense = python3Body + '\n\n\n' + pythonBaseError + '\n' + pythonErrors.join ('\n') + '\n' + pythonAll + '\n'

            const pythonFilename = './python/ccxt/base/errors.py'
            if (fs.existsSync (pythonFilename)) {
                log.bright.cyan (message, pythonFilename.yellow)
                fs.writeFileSync (pythonFilename, python3BodyIntellisense)
            }

        }

        // PHP ----------------------------------------------------------------

        if (this.buildPHP) {
            function phpMakeErrorClassFile (name: string, parent: string) {

                const useClause = "\nuse " + parent + ";\n"
                const requireClause = "\nrequire_once PATH_TO_CCXT . '" + parent + ".php';\n"

                const phpBody = [
                    '<?php',
                    '',
                    'namespace ccxt;',
                    (parent === 'Exception') ? useClause : requireClause,
                    'class ' + name + ' extends ' + parent + ' {};',
                    '',
                ].join ("\n")
                const phpFilename = './php/' + name + '.php'
                log.bright.cyan (message, phpFilename.yellow)
                fs.writeFileSync (phpFilename, phpBody)
                return "require_once PATH_TO_CCXT . '" + name + ".php';"
            }

            const phpFilename ='./ccxt.php'

            if (fs.existsSync (phpFilename)) {
                const phpErrors = intellisense (errorHierarchy, 'Exception', phpMakeErrorClassFile)
                const phpBodyIntellisense = phpErrors.join ("\n") + "\n\n"
                log.bright.cyan (message, phpFilename.yellow)
                const phpRegex = /require_once PATH_TO_CCXT \. 'BaseError\.php';\n(?:require_once PATH_TO_CCXT[^\n]+\n)+\n/m
                replaceInFile (phpFilename, phpRegex, phpBodyIntellisense)
            }
        }
    }

    //-------------------------------------------------------------------------

    transpileCryptoTests () {
        const jsFile = './ts/src/test/base/test.cryptography.ts' // using ts version to avoid formatting issues
        const pyFile = './python/ccxt/test/base/test_cryptography.py'
        const phpFile = './php/test/base/test_cryptography.php'
        log.magenta ('Transpiling from', jsFile.yellow)
        let js = fs.readFileSync (jsFile).toString ()

        js = this.regexAll (js, [
            [ /'use strict';?\s+/g, '' ],
            [ /[^\n]+from[^\n]+\n/g, '' ],
            [ /^export default[^\n]+\n/g, '' ],
            [/^const\s+{.*}\s+=.*$/gm, ''],
            [ /function equals \([\S\s]+?return true;?\n}\n/g, '' ],
            [ /(export default .*)/g, '' ],
            [ /testCryptography/g, 'test_cryptography' ],
        ])

        let { python2Body, phpBody } = this.transpileJavaScriptToPythonAndPHP ({ js, removeEmptyLines: false })

        python2Body = this.regexAll (python2Body, [
            [ /function (\w+)\(\) \{/g, 'def $1():' ],
        ])

        const pythonHeader = [
            "",
            "import ccxt  # noqa: F402",
            "import hashlib  # noqa: F402",
            "",
            "Exchange = ccxt.Exchange",
            "hash = Exchange.hash",
            "hmac = Exchange.hmac",
            "ecdsa = Exchange.ecdsa",
            "eddsa = Exchange.eddsa",
            "safe_string = Exchange.safe_string",
            "safe_integer = Exchange.safe_integer",
            "in_array = Exchange.in_array",
            "jwt = Exchange.jwt",
            "crc32 = Exchange.crc32",
            "rsa = Exchange.rsa",
            "encode = Exchange.encode",
            "",
            "",
            "def equals(a, b):",
            "    return a == b",
            "",
        ].join ("\n")

        const phpHeader = [
            "",
            "function hash(...$args) {",
            "    return Exchange::hash(...$args);",
            "}",
            "",
            "function hmac(...$args) {",
            "    return Exchange::hmac(...$args);",
            "}",
            "",
            "function encode(...$args) {",
            "    return Exchange::encode(...$args);",
            "}",
            "",
            "function ecdsa(...$args) {",
            "    return Exchange::ecdsa(...$args);",
            "}",
            "",
            "function eddsa(...$args) {",
            "    return Exchange::eddsa(...$args);",
            "}",
            "",
            "function jwt(...$args) {",
            "    return Exchange::jwt(...$args);",
            "}",
            "",
            "function crc32(...$arg) {",
            "    return Exchange::crc32(...$arg);",
            "}",
            "",
            "function rsa(...$arg) {",
            "    return Exchange::rsa(...$arg);",
            "}",
        ].join ("\n")

        const python = this.getPythonPreamble (4) + pythonHeader + python2Body + '\n'
        const php = this.getPHPPreamble (true, 3) + phpHeader + phpBody

        if (this.buildPython) {
            log.magenta ('→', pyFile.yellow)
            overwriteSafe (pyFile, python)
        }

        if (this.buildPHP) {
            log.magenta ('→', phpFile.yellow)
            overwriteSafe (phpFile, php)

        }
    }

    // ============================================================================

    async readFilesAsync(files: string[]) {
        const promiseReadFile = promisify(fs.readFile);
        const fileArray = await Promise.all(files.map(file => promiseReadFile(file)));
        return fileArray.map( file => file.toString() );
    }

    readTsFileNames (dir: string) {
        return fs.readdirSync (dir).filter(filename => filename.endsWith('.ts')).map(filename => filename.replace('.ts', ''));
    }

    // ============================================================================

    uncamelcaseName (name: string) {
        return unCamelCase (name).replace (/\./g, '_');
    }

    phpReplaceException (cont: string) {
        return cont.
            replace (/catch\(Exception/g, 'catch\(\\Throwable').
            replace (/catch\(\\Exception/g, 'catch\(\\Throwable');
    }

    // ============================================================================

    transpileExchangeTests () {

        this.transpileMainTests ({
            'tsFile': './ts/src/test/tests.ts',
            'pyFileAsync': './python/ccxt/test/tests_async.py',
            'phpFileAsync': './php/test/tests_async.php',
            'pyFileSync': './python/ccxt/test/tests_sync.py',
            'phpFileSync': './php/test/tests_sync.php',
            'jsFile': './js/test/tests.js',
        });

        const baseFolders = {
            ts: './ts/src/test/Exchange/',
            tsBase: './ts/src/test/Exchange/base/',
            py: './python/ccxt/test/',
            pyBase: './python/ccxt/test/exchange/base/',
            php: './php/test/',
            phpBase: './php/test/exchange/base/',
        };

        let baseTests = fs.readdirSync (baseFolders.tsBase).filter(filename => filename.endsWith('.ts')).map(filename => filename.replace('.ts', ''));
        const exchangeTests = fs.readdirSync (baseFolders.ts).filter(filename => filename.endsWith('.ts')).map(filename => filename.replace('.ts', ''));

        // ignore throttle test for now
        baseTests = baseTests.filter (filename => filename !== 'test.throttle');
        this.createBaseInitFile(baseFolders.pyBase, baseTests);

        const tests: any[] = [];
        for (const testName of baseTests) {
            const unCamelCasedFileName = this.uncamelcaseName(testName);
            const test = {
                base: true,
                name: testName,
                tsFile: baseFolders.tsBase + testName + '.ts',
                pyFileSync: baseFolders.pyBase + unCamelCasedFileName + '.py',
                phpFileSync: baseFolders.phpBase + unCamelCasedFileName + '.php',
            };
            tests.push(test);
        }
        for (const testName of exchangeTests) {
            const unCamelCasedFileName = this.uncamelcaseName(testName);
            const test = {
                base: false,
                name: testName,
                tsFile: baseFolders.ts + testName + '.ts',
                pyFileSync: baseFolders.py + 'exchange/sync/' + unCamelCasedFileName + '.py',
                pyFileAsync: baseFolders.py + 'exchange/async/' + unCamelCasedFileName + '.py',
                phpFileSync: baseFolders.php + 'exchange/sync/' + unCamelCasedFileName + '.php',
                phpFileAsync: baseFolders.php + 'exchange/async/' + unCamelCasedFileName + '.php',
            };
            tests.push(test);
        }
        this.transpileAndSaveExchangeTests (tests);
    }

    baseFunctionalitiesTests () {

        const baseFolders = {
            ts: './ts/src/test/base/',
            py: './python/ccxt/test/base/',
            php: './php/test/base/',
        };

        let baseFunctionTests = fs.readdirSync (baseFolders.ts).filter(filename => filename.endsWith('.ts')).map(filename => filename.replace('.ts', ''));

        const tests: { base: boolean; name: string; tsFile: string; pyFileSync: string; phpFileSync: string }[] = [];

        for (const testName of baseFunctionTests) {
            const unCamelCasedFileName = this.uncamelcaseName(testName);
            const tsFile = baseFolders.ts + testName + '.ts';
            const tsContent = fs.readFileSync(tsFile).toString();
            if (!tsContent.includes ('// AUTO_TRANSPILE_ENABLED')) {
                continue;
            }
            const test: any = {
                base: true,
                name: testName,
                tsFile: tsFile,
                pyFileSync: baseFolders.py + unCamelCasedFileName + '.py',
                phpFileSync: baseFolders.php + unCamelCasedFileName + '.php',
            };
            // Add ArrayCache imports if the test uses cache classes
            if (tsContent.includes('ArrayCache') || tsContent.includes('ArrayCacheByTimestamp') || 
                tsContent.includes('ArrayCacheBySymbolById') || tsContent.includes('ArrayCacheBySymbolBySide')) {
                test.pyHeaders = ['from ccxt.async_support.base.ws.cache import ArrayCache, ArrayCacheByTimestamp, ArrayCacheBySymbolById, ArrayCacheBySymbolBySide  # noqa: F402'];
                test.phpHeaders = ['use ccxt\\pro\\ArrayCache;', 'use ccxt\\pro\\ArrayCacheByTimestamp;', 'use ccxt\\pro\\ArrayCacheBySymbolById;', 'use ccxt\\pro\\ArrayCacheBySymbolBySide;'];
            }
            tests.push(test);
        }
        this.transpileAndSaveExchangeTests (tests);
    }


    createBaseInitFile (pyPath: string, tests: string[]) {
        const finalPath = pyPath + '__init__.py';
        const fileNames: string[] = tests.filter(t => t !== 'test.sharedMethods').map(test => this.uncamelcaseName(test));
        const importNames = fileNames.map(testName => `from ccxt.test.exchange.base.${testName} import ${testName} # noqa E402`)
        const baseContent = [
            '',
            this.getPythonGenerated(),
            ...importNames
        ].join('\n');

        log.magenta ('→', finalPath)
        overwriteSafe (finalPath, baseContent)
    }

    isFirstLetterUpperCase (str: string) {
        if (!str || str.length === 0) return false;
        const firstChar = str[0];
        return firstChar === firstChar.toUpperCase() && firstChar !== firstChar.toLowerCase();
    }

    transpileMainTests (files: any) {
        log.magenta ('Transpiling from', files.tsFile.yellow)
        let ts = fs.readFileSync (files.tsFile).toString ()

        ts = this.regexAll (ts, [
            [ /'use strict';?\s+/g, '' ],
            [ /[^\n]+require[^\n]+\n/g, '' ],
        ])

        const allDefinedFunctions = [ ...ts.matchAll (/function (.*?) \(/g)].map(m => m[1]);
        const snakeCaseFunctions = (cont: string) => {
            return this.regexAll (cont, allDefinedFunctions.map( fName => {
                return [ new RegExp ('\\b' + fName + '\\b', 'g'), unCamelCase (fName)];
            }));
        };

        const mainContent = ts;
        // let { python2, python3, php, phpAsync, className, baseClass } = this.transpileClass (mainContent);
        const parserConfig = {
            'verbose': false,
            'python':{
                'uncamelcaseIdentifiers': true,
            },
            'php':{
                'uncamelcaseIdentifiers': true,
            },
        };
        const transpiler = new astTranspiler(parserConfig);
        let fileConfig: Object[] = [
            // {
            //     language: "php",
            //     async: true
            // },
            // {
            //     language: "php",
            //     async: false
            // },
            // {
            //     language: "python",
            //     async: true
            // }
        ]
        if (this.buildPHP) {
            fileConfig = [
                {
                    language: "php",
                    async: true
                },
                {
                    language: "php",
                    async: false
                },
            ]
        }
        if (this.buildPython) {
            fileConfig = fileConfig.concat([
                {
                    language: "python",
                    async: true
                }
            ])
        }
        const transpilerResult = transpiler.transpileDifferentLanguages(fileConfig, mainContent);
        let [ phpAsync, php, python3 ] = ['', '', '']
        // let ren = [ transpilerResult[0].content, transpilerResult[1].content, transpilerResult[2].content  ];
        const fileImports = transpilerResult[0].imports

        if (transpilerResult.length == 3) { // all langs were transpiled
            phpAsync =  transpilerResult[0].content
            php = transpilerResult[1].content
            python3 = transpilerResult[2].content
        } else if (transpilerResult.length == 2) { // only  php
            phpAsync =  transpilerResult[0].content
            php = transpilerResult[1].content
        } else { // only python
            python3 = transpilerResult[0].content
        }

        // ########### PYTHON ###########
        if (this.buildPython) {
            python3 = python3.
            // remove async ccxt import
            replace (/from ccxt\.async_support(.*)/g, '').
            // add one more newline before function
            replace (/^(async def|def) (\w)/gs, '\n$1 $2').
            // camelCase walletAddress and privateKey
            replace(/\.wallet_address/g, '.walletAddress').
            replace(/\.private_key/g, '.privateKey').
            replace(/\.api_key/g, '.apiKey');

            let pythonImports: any[] = fileImports.filter(x=>x.path.includes('./tests.helpers.js'));
            pythonImports = pythonImports.map (x=> (x.name in errors || x.name === 'baseMainTestClass' || this.isFirstLetterUpperCase (x.name)) ? x.name : unCamelCase(x.name));
            const impHelper = `# -*- coding: utf-8 -*-\n\nimport asyncio\n\n\n` + 'from tests_helpers import ' + pythonImports.join (', ') + '  # noqa: F401' + '\n\n';
            let newPython = impHelper + python3;
            newPython = snakeCaseFunctions (newPython);
            overwriteSafe (files.pyFileAsync, newPython);
            this.transpilePythonAsyncToSync (files.pyFileAsync, files.pyFileSync);
            // remove 4 extra newlines
            let existingPythonWN = fs.readFileSync (files.pyFileSync).toString ();
            existingPythonWN = existingPythonWN.replace (/(\n){4}/g, '\n\n');
            overwriteSafe (files.pyFileSync, existingPythonWN);
        }


        // ########### PHP ###########
        if (this.buildPHP) {
            const phpReform = (cont: string) => {
                // add exceptions
                let exceptions = '';
                for (const eType of Object.keys(errors)) {
                    if (cont.includes (' ' + eType)) {
                        exceptions += `use ccxt\\${eType};\n`;
                    }
                }
                let head = '<?php\n\n' + 'namespace ccxt;\n\n' + 'use \\React\\Async;\nuse \\React\\Promise;\n' + exceptions + '\nrequire_once __DIR__ . \'/tests_helpers.php\';\n\n';
                let newContent = head + cont;
                newContent = newContent.
                    replace (/use ccxt\\(async\\|)abstract\\testMainClass as baseMainTestClass;/g, '').
                    replace(/->wallet_address/g, '->walletAddress').
                    replace(/->private_key/g, '->privateKey').
                    replace(/->api_key/g, '->apiKey').
                    replace (/class testMainClass/, '#[\\AllowDynamicProperties]\nclass testMainClass');
                newContent = snakeCaseFunctions (newContent);
                newContent = this.phpReplaceException (newContent);
                return newContent;
            }
            let bodyPhpAsync = phpReform (phpAsync);
            overwriteSafe (files.phpFileAsync, bodyPhpAsync);
            let bodyPhpSync = phpReform (php);
            bodyPhpSync = bodyPhpSync.replace (/Promise\\all/g, '');
            overwriteSafe (files.phpFileSync, bodyPhpSync);
        }
    }

    // ============================================================================

    async webworkerTranspile (allFiles: any[], fileConfig: any, parserConfig: any) {
        // create worker config
        const workerConfigArray = allFiles.map( file => {
            return {
                content: file,
                config: fileConfig
            }
        });

        // create worker
        const piscina = new Piscina({
            filename: resolve(__dirname, './ast-transpiler-worker.js')
        });

        const chunkSize = 10;
        const promises: Promise<any>[] = [];
        const now = Date.now();
        for (let i = 0; i < workerConfigArray.length; i += chunkSize) {
            const chunk = workerConfigArray.slice(i, i + chunkSize);
            promises.push(piscina.run({transpilerConfig:parserConfig, filesConfig:chunk}));
        }
        const workerResult = await Promise.all(promises);
        const elapsed = Date.now() - now;
        log.green ('[ast-transpiler] Transpiled', workerResult.length, 'tests in', elapsed, 'ms');
        const flatResult = workerResult.flat();
        return flatResult;
    }
    // ============================================================================

    async transpileAndSaveExchangeTests (tests: any[]) {
        const parser = {
            'LINES_BETWEEN_FILE_MEMBERS': 2
        }
        let fileConfig: { language: string; async: boolean }[] = [
            // {
            //     language: "php",
            //     async: true
            // },
            // {
            //     language: "php",
            //     async: false
            // },
            // {
            //     language: "python",
            //     async: false
            // },
            // {
            //     language: "python",
            //     async: true
            // },
        ]

        if (this.buildPHP) {
            fileConfig.push({"language": "php", "async": true})
            fileConfig.push({"language": "php", "async": false})
        }


        if (this.buildPython) {
            fileConfig.push({"language": "python", "async": false})
            fileConfig.push({"language": "python", "async": true})
        }

        // @ts-expect-error
        if (tests.base) {
            fileConfig = []
            if (this.buildPHP) {
                fileConfig.push({ language: "php", async: false})
            }
            if (this.buildPython) {
                fileConfig.push({ language: "python", async: false})
            }
        }
        const parserConfig = {
            'verbose': false,
            'python':{
                'uncamelcaseIdentifiers': true,
                'parser': parser
            },
            'php':{
                'uncamelcaseIdentifiers': true,
                'parser': parser
            }
        };

        let allFiles = await this.readFilesAsync (tests.map(t => t.tsFile));

        const needsEquals = allFiles.map(file => file.includes('function equals'));

        // apply regex to every file
        allFiles = allFiles.map( file => this.regexAll (file, [
            [ /'use strict';?\s+/g, '' ],
            [ /\/\* eslint-disable \*\/\n*/g, '' ],
            // [ /[^\n]+from[^\n]+\n/g, '' ],
            // [ /export default\s+[^\n]+;*\n*/g, '' ],
            [ /function equals \([\S\s]+?return true;?\n}\n/g, '' ],
        ]));

        const flatResult = await this.webworkerTranspile (allFiles, fileConfig, parserConfig);

        const exchangeCamelCaseProps = (str: string) => {
            // replace all snake_case exchange props to camelCase
            return str.
                replace (/precision_mode/g, 'precisionMode');
        };

        const pyFixes = (str: string, sync = false) => {
            str = str.replace (/assert\((.*)\)(?!$)/g, 'assert $1');
            str = str.replace (/ == True/g, ' is True');
            str = str.replace (/ == False/g, ' is False');
            if (sync) {
                // str = str.replace (/asyncio\.gather\(\*(\[.+\])\)/g, '$1');
                str = str.replace (/asyncio\.gather\(\*/g, '(');
            }
            return exchangeCamelCaseProps(str);
        }

        const phpFixes = (str: string) => {
            str = str.
                replace (/\$exchange\[\$method]/g, '$exchange->$method').
                replace (/\$test_shared_methods->/g, '').
                replace (/TICK_SIZE/g, '\\ccxt\\TICK_SIZE').
                replace (/Precise->/g, 'Precise::').
                replace (/function equals(.*?)\{/g, '').
                replace (/\$ccxt->/g, '\\ccxt\\');
            str = this.phpReplaceException (str);
            return exchangeCamelCaseProps(str);
        }

        const fileSaveFunc = (path: string, content: string) => {
            log.magenta ('→', path);
            overwriteSafe (path, content);
        };

        for (let i = 0; i < flatResult.length; i++) {
            const result = flatResult[i];
            const test = tests[i];
            const isWs = test.tsFile.includes('ts/src/pro/');

            // handle different usecases regarding the conditional transpilation
            let phpAsync = ''
            let phpSync = ''

            let pythonAsync = ''
            let pythonSync = ''

            if (this.buildPHP && this.buildPython) {
                phpAsync = phpFixes(result[0].content);
                phpSync = phpFixes(result[1].content);
                pythonSync = pyFixes (result[2].content, true);
                pythonAsync = pyFixes (result[3].content);
            } else if (this.buildPHP) {
                phpAsync = phpFixes(result[0].content);
                phpSync = phpFixes(result[1].content);
            } else if (this.buildPython) {
                pythonAsync = pyFixes(result[1].content);
                pythonSync = pyFixes(result[0].content);
            }

            const usesEqualsFunction = needsEquals[i];
            // @ts-expect-error
            if (tests.base) {
                phpAsync = '';
                pythonAsync = '';
            }

            const imports: any[] = result[0].imports;

            const usesPrecise = imports.find(x => x.name.includes('Precise'));
            const usesNumber = pythonAsync.indexOf ('numbers.') >= 0;
            const requiredSubTests  = imports.filter(x => x.name.includes('test')).map(x => x.name);
            const usesAsyncio = pythonAsync.indexOf ('asyncio.') >= 0;

            let importedExceptionTypes = imports.filter(x => Object.keys(errors).includes(x.name)).map(x => x.name); // returns 'OnMaintenance,ExchangeNotAvailable', etc...

            const getDirLevelForPath = (langFolder: string, filePath: string, defaultDirs: number) => {
                let directoriesToPythonFile: number | undefined = undefined;
                if(filePath && filePath.includes('/' + langFolder + '/')) {
                    directoriesToPythonFile = (filePath.split('/' + langFolder + '/')[1]?.match(/\//g)?.length || defaultDirs) + 1;
                }
                return directoriesToPythonFile;
            };

            const pyDirsAmount = getDirLevelForPath('python', test.pyFileAsync || test.pyFileSync, 3);
            const phpDirsAmount = getDirLevelForPath('php', test.phpFileAsync || test.phpFileSync, 2);
            const pythonPreamble = this.getPythonPreamble(pyDirsAmount);
            // In PHP preable, for specifically WS tests, we need to avoid php namespace differences for tests, for example, if WATCH methods use ccxt\\pro, then the inlcuded non-pro test methods (like "test_trade" etc) are under ccxt, causing the purely transpiled code to have namespace conflicts specifically in PHP. so, for now, let's just leave all watch method tests under `ccxt` namespace, not `ccxt\pro`
            // let phpPreamble = this.getPHPPreamble (false, phpDirsAmount, isWs);
            const includePath = isWs && test.base;
            const addProNs = isWs && test.base; // only for base CACHE and ORDERBOOK tests
            let phpPreamble = this.getPHPPreamble (includePath, phpDirsAmount, addProNs);


            let pythonHeaderSync: string[] = []
            let pythonHeaderAsync: string[] = []
            let phpHeaderSync: string[] = []
            let phpHeaderAsync: string[] = []

            phpHeaderAsync.push ('use React\\Async;');
            phpHeaderAsync.push ('use React\\Promise;');

            const decimalProps = [ 'DECIMAL_PLACES', 'TICK_SIZE', 'NO_PADDING', 'TRUNCATE', 'ROUND', 'ROUND_UP', 'ROUND_DOWN', 'SIGNIFICANT_DIGITS', 'PAD_WITH_ZERO', 'decimal_to_precision', 'number_to_string' ];
            for (const propName of decimalProps) {
                if (pythonAsync.includes (propName)) {
                    pythonHeaderSync.push ('from ccxt.base.decimal_to_precision import ' + propName + '  # noqa E402')
                    pythonHeaderAsync.push ('from ccxt.base.decimal_to_precision import ' + propName + '  # noqa E402')
                }
            }
            if (pythonAsync.match (/\sccxt\./)) {
                pythonHeaderSync.push ('import ccxt  # noqa: F402')
                pythonHeaderAsync.push ('import ccxt  # noqa: F402')
            }
            if (usesNumber) {
                pythonHeaderSync.push ('import numbers  # noqa E402')
                pythonHeaderAsync.push ('import numbers  # noqa E402')
            }
            // py: json
            if (pythonAsync.includes ('json.load') || pythonAsync.includes ('json.dump')) {
                pythonHeaderSync.push ('import json  # noqa E402')
                pythonHeaderAsync.push ('import json  # noqa E402')
            }
            if (usesPrecise) {
                pythonHeaderAsync.push ('from ccxt.base.precise import Precise  # noqa E402')
                pythonHeaderSync.push ('from ccxt.base.precise import Precise  # noqa E402')
                phpHeaderAsync.push ('use \\ccxt\\Precise;')
                phpHeaderSync.push ('use \\ccxt\\Precise;')
            }
            if (usesAsyncio) {
                pythonHeaderAsync.push ('import asyncio')
            }
            if (test.pyHeaders) {
                pythonHeaderAsync = pythonHeaderAsync.concat (test.pyHeaders);
                pythonHeaderSync = pythonHeaderSync.concat (test.pyHeaders);
            }
            if (test.phpHeaders) {
                phpHeaderAsync = phpHeaderAsync.concat (test.phpHeaders);
                phpHeaderSync = phpHeaderSync.concat (test.phpHeaders);
            }

            for (const eType of importedExceptionTypes) {
                const py = `from ccxt.base.errors import ${eType}  # noqa E402`;
                pythonHeaderAsync.push (py)
                pythonHeaderSync.push (py)
            }

            for (const subTestName of requiredSubTests) {
                const snake_case = unCamelCase(subTestName);
                const isSharedMethodsImport = subTestName.includes ('SharedMethods');
                const isSameDirImport = tests.find(t => t.name === subTestName);
                const phpPrefix = isSameDirImport ? '__DIR__ . \'/' : 'PATH_TO_CCXT . \'/test/exchange/base/';
                let pySuffix = isSameDirImport ? '' : '.exchange.base';
                const isLangSpec = subTestName === 'testLanguageSpecific';

                if (isSharedMethodsImport) {
                    pythonHeaderAsync.push (`from ccxt.test.exchange.base import test_shared_methods  # noqa E402`)
                    pythonHeaderSync.push (`from ccxt.test.exchange.base import test_shared_methods  # noqa E402`)

                    // php
                    if (!test.base) {
                        phpHeaderAsync.push (`include_once PATH_TO_CCXT . '/test/exchange/base/test_shared_methods.php';`)
                    } else {
                        phpHeaderSync.push (`include_once PATH_TO_CCXT . '/test/exchange/base/test_shared_methods.php';`)
                    }
                } else {
                    if (test.base) {
                        const phpLangSpec =  isLangSpec ? 'language_specific/' : '';
                        phpHeaderSync.push (`include_once __DIR__ . '/${phpLangSpec}${snake_case}.php';`)
                        if (test.tsFile.includes('Exchange/base')) {
                            pythonHeaderSync.push (`from ccxt.test.exchange.base.${snake_case} import ${snake_case}  # noqa E402`)
                        } else {
                            const pyLangSpec =  isLangSpec ? 'language_specific.' : '';
                            pythonHeaderSync.push (`from ccxt.test.base.${pyLangSpec}${snake_case} import ${snake_case}  # noqa E402`)
                        }
                    } else {
                        phpHeaderSync.push (`include_once ${phpPrefix}${snake_case}.php';`)
                        phpHeaderAsync.push (`include_once ${phpPrefix}${snake_case}.php';`)
                        pySuffix = (pySuffix === '') ? snake_case : pySuffix;
                        pythonHeaderSync.push (`from ccxt.test${pySuffix} import ${snake_case}  # noqa E402`)
                        pythonHeaderAsync.push (`from ccxt.test${pySuffix} import ${snake_case}  # noqa E402`)
                    }
                }
            }

            if (usesEqualsFunction) {
                const pyEquals = [
                    "",
                    "def equals(a, b):",
                    "    return a == b",
                ].join('\n')
                pythonHeaderSync.push(pyEquals);
                pythonHeaderAsync.push(pyEquals);
            }


            test.pythonPreambleSync = pythonPreamble + pythonCodingUtf8 + '\n\n' + pythonHeaderSync.join ('\n') + '\n\n';
            test.phpPreambleSync = phpPreamble + phpHeaderSync.join ('\n') + "\n\n";
            test.phpPreambleAsync = phpPreamble + phpHeaderAsync.join ('\n') + "\n\n";
            test.pythonPreambleAsync = pythonPreamble + pythonCodingUtf8 + '\n\n' + pythonHeaderAsync.join ('\n') + '\n\n';

            // Remove incorrect ArrayCache imports from transpiled Python code if we added the correct one in headers
            if (test.pyHeaders && test.pyHeaders.some((h: string) => h.includes('from ccxt.async_support.base.ws.cache import'))) {
                pythonSync = pythonSync.replace(/from ccxt\.base\.ws\.cache import ArrayCache[^\n]*\n/g, '');
                pythonAsync = pythonAsync.replace(/from ccxt\.base\.ws\.cache import ArrayCache[^\n]*\n/g, '');
            }

            test.phpFileSyncContent = test.phpPreambleSync + phpSync;
            test.pyFileSyncContent = test.pythonPreambleSync + pythonSync;
            test.phpFileAsyncContent = test.phpPreambleAsync + phpAsync;
            test.pyFileAsyncContent = test.pythonPreambleAsync + pythonAsync;

            if (!test.base) {
                if (test.phpFileAsync && this.buildPHP) fileSaveFunc (test.phpFileAsync, test.phpFileAsyncContent);
                if (test.pyFileAsync && this.buildPython) fileSaveFunc (test.pyFileAsync, test.pyFileAsyncContent);
            }
            if (test.phpFileSync) {
                if (test.phpFileSync && this.buildPHP) fileSaveFunc (test.phpFileSync, test.phpFileSyncContent);
            }
            if (test.pyFileSync) {
                if (test.pyFileSync && this.buildPython) fileSaveFunc (test.pyFileSync, test.pyFileSyncContent);
            }
        }
    }

    // ============================================================================

    transpileTests () {

        if (!shouldTranspileTests) {
            log.bright.yellow ('Skipping tests transpilation');
            return;
        }

        this.baseFunctionalitiesTests ();

        this.transpileCryptoTests ()

        this.transpileExchangeTests ()
    }

    // ============================================================================
    transpileExamples () {
        const parser = {
            'LINES_BETWEEN_FILE_MEMBERS': 2
        }
        const fileConfig: { language: string; async: boolean }[] = [
            {
                language: "php",
                async: true
            },
            {
                language: "python",
                async: true
            },
        ]
        const parserConfig = {
            'verbose': false,
            'python':{
                'uncamelcaseIdentifiers': true,
                'parser': parser
            },
            'php':{
                'uncamelcaseIdentifiers': true,
                'parser': parser
            },
        };
        const transpiler = new astTranspiler(parserConfig);

        const examplesBaseFolder = __dirname + '/../examples/'
        const examplesFolders = {
            ts: examplesBaseFolder +'ts/',
            js: examplesBaseFolder +'js/',
            py: examplesBaseFolder +'py/',
            php: examplesBaseFolder +'php/',
        }
        const transpileFlagPhrase = '// AUTO-TRANSPILE //'

        const pythonPreamble = this.getPythonPreamble ().replace ('sys.path.append(root)', 'sys.path.append(root + \'/python\')'); // as main preamble is meant for derived exchange classes, the path needs to be changed
        const phpPreamble = this.getPHPPreamble ();

        const preambles = {
            phpAsync: phpPreamble,
            pyAsync: pythonPreamble,
        };

        const fileHeaders: any = {
            pyAsync: [
                "import asyncio",
                "import ccxt.async_support as ccxt  # noqa: E402",
                ""
            ],
            pyPro: [
                "import asyncio",
                "import ccxt.pro as ccxt  # noqa: E402",
                "",
                "",
                "",
            ],
            phpAsync: [
                "",
                "error_reporting(E_ALL);",
                "date_default_timezone_set('UTC');",
                "",
                "use ccxt\\Precise;",
                "use React\\Async;",
                "use React\\Promise;",
                "",
                "",
                "",
            ]
        }
        // join header arrays into strings
        for (const [key, value] of Object.entries (fileHeaders)) {
            fileHeaders[key] = (value as any).join ('\n')
        }

        // start iteration through examples folder
        const allTsExamplesFiles = fs.readdirSync (examplesFolders.ts).filter((f) => f.endsWith('.ts'));
        for (const filenameWithExtension of allTsExamplesFiles) {
            const tsFile = path.join (examplesFolders.ts, filenameWithExtension)
            let tsContent = fs.readFileSync (tsFile).toString ()
            if (tsContent.indexOf (transpileFlagPhrase) > -1) {
                const isCcxtPro = tsContent.indexOf ('ccxt.pro') > -1;
                log.magenta ('Transpiling from', tsFile.yellow)
                const fileName = filenameWithExtension.replace ('.ts', '')
                // temporary: avoid console.log with + (plos) because it may break in python.
                if (tsContent.match ('console\.log \((.*?)\\+(.*?)\);')){
                    throw new Error ('console.log with +(plus) detected in ' + tsFile + '. Please use commas or string interpolation.');
                }

                // detect all function declarations in JS, e.g. `async function Xyz (...)`)
                const allDetectedFunctionNames = [...tsContent.matchAll(/\bfunction (.*?)\(/g)].map (match => match[1].trim());

                // exec the main transpile function
                const transpiled = transpiler.transpileDifferentLanguages(fileConfig, tsContent);
                let [ phpAsyncBody, pythonAsyncBody ] = [ transpiled[0].content, transpiled[1].content  ];
                // ###### replace common (synchronity agnostic) syntaxes ######
                const fixPython = (body: string)=> {
                    return this.regexAll (body, [
                        [ /console\.log/g, 'print' ],
                        // in python import ccxt.pro as ccxt
                        [ /ccxt.pro/g, 'ccxt' ],
                        // cases like: exchange = new ccxt.binance ()
                        //[ / ccxt\.(.?)\(/g, 'ccxt.' + '$2\(' ],
                        // cases like: exchange = new ccxt['name' or name] ()
                        [ /ccxt\[(.*?)]/g, 'getattr(ccxt, $1)'],
                        // cases like: exchange = new ccxt.pro['name' or name] ()
                        [ /ccxt.pro\[(.*?)]/g, 'getattr(ccxt, $1)'],
                    ]);
                };
                const fixPhp = (body: string)=> {
                    const regexes = [
                        [ /\$console->log/g, 'var_dump' ],
                        // cases like: exchange = new ccxt.pro.huobi ()
                        [  /new \$ccxt->pro->/g, 'new \\ccxt\\pro\\' ],
                        // cases like: exchange = new ccxt.huobi ()
                        [ /new \$ccxt->/g, 'new \\ccxt\\async\\' ],
                        // cases like: exchange = new ccxt['huobi' or varname] ()
                        [ /(\s*)(\$\w+)\s*=\s*new\s+\$ccxt\[([^\]]*)]\(([^\]]*)\)/g, '$1$exchange_class = \'\\ccxt\\async\\\\\'.$3;$1$2 = new $exchange_class($4)' ],
                        // cases like: exchange = new ccxt.pro['huobi' or varname] ()
                        [ /(\s*)(\$\w+)\s*=\s*new\s+\$ccxt\\async\\pro\[([^\]]*)]\(([^\]]*)\)/g, '$1$exchange_class = \'\\ccxt\\pro\\\\\'.$3;$1$2 = new $exchange_class($4)' ],
                        // fix cases like: async\pro->kucoin
                        [ /async\\pro->/g, 'pro\\' ],
                    ];
                    return this.regexAll (body, regexes);
                };

                const finalBodies: any = {};
                finalBodies.pyAsync = fixPython (pythonAsyncBody);
                finalBodies.phpAsync = fixPhp (phpAsyncBody);

                // specifically in python (not needed in other langs), we need add `await .close()` inside matching methods
                for (const funcNameInit of allDetectedFunctionNames) {
                    const funcName = unCamelCase (funcNameInit)
                    // match function bodies
                    const funcBodyRegex = new RegExp ('(?=def ' + funcName + '\\()(.*?)(?=\\n\\w)', 'gs');
                    // inside functions, find exchange initiations
                    finalBodies.pyAsync = finalBodies.pyAsync.replace (funcBodyRegex, function (wholeMatch: string, innerMatch: string){
                        // find inited exchanges
                        // case 1: inited with getattr
                        let matches = [ ... innerMatch.matchAll(/(\w*?) = getattr\(ccxt,\s*(.*?)\)/g)];
                        if (matches.length === 0) {
                            // case 2: inited with direct call
                            matches = [ ... innerMatch.matchAll(/(\w*?) = ccxt\.(.*?)\(/g)];
                        }
                        let matchedBody = innerMatch;
                        // add `await exchange.close()` to instantiated variables
                        for (const exchLineMatches of matches) {
                            // we presume all methods to be in main scope, so adding just 4 spaces
                            matchedBody = matchedBody + '    await ' + exchLineMatches[1] + '.close()\n'
                        }
                        return matchedBody;
                    });
                    // place main-scope await function calls within asyncio
                    finalBodies.pyAsync = finalBodies.pyAsync.replace (new RegExp ('await ' + funcName + '\\((.*?)\\)', 'g'), function(wholeMatch: string, innerMatch: string){ return '\nasyncio.run(' + wholeMatch.replace('await ','').trim() + ')';})
                }

                let finalPyHeaders = '';
                if (isCcxtPro) {
                    finalPyHeaders = fileHeaders.pyPro;
                } else {
                    // these are cases when transpliation happens of not specific PRO file, i.e. "example" snippets, where just "new ccxt.pro" appears
                    if (tsContent.match ('new ccxt.pro')){
                        finalPyHeaders += 'import ccxt.pro  # noqa: E402' + '\n'
                    }
                    finalPyHeaders += '\n\n'
                }
                // write files
                overwriteSafe (examplesFolders.py  + fileName + '.py', preambles.pyAsync + finalPyHeaders + finalBodies.pyAsync)
                overwriteSafe (examplesFolders.php + fileName + '.php', preambles.phpAsync + fileHeaders.phpAsync + finalBodies.phpAsync)
            }
        }
    }

    // ============================================================================

    getAllFilesRecursively(folder: string, jsFiles: string[]) {
        fs.readdirSync(folder).forEach(File => {
            const absolute = join(folder, File);
            if (fs.statSync(absolute).isDirectory()) return this.getAllFilesRecursively(absolute, jsFiles);
            else return jsFiles.push(absolute);
        });
    }

    addGeneratedHeaderToJs (jsFolder: string, force = false) {

        // add it to every .js file inside the folder
        let jsFiles: string[] = [];
        this.getAllFilesRecursively(jsFolder, jsFiles);

        jsFiles.filter(f => !f.includes(".d.ts") && !f.includes(".tsbuildinfo")).map (jsFilePath => {
            const content = fs.readFileSync (jsFilePath, 'utf8');
            if (content.indexOf (this.getJsPreamble()) === -1) {
                let contents = [
                    this.getJsPreamble(),
                    content
                ].join ("\n")
                overwriteSafe (jsFilePath, contents)
            }
        })
        log.bright.yellow ('Added JS preamble to all ', jsFiles.length + ' files.')
    }

    // ============================================================================

    missingParsers: string[] = [];
    parserMethodsMap: any;

    defineMethodParsersMap () {
        // test if developer has implemented all parse required parse methods
        this.parserMethodsMap = {
            // basic
            'fetchCurrencies': ['parseCurrency'],
            // parseOrder
            'cancelOrder': ['parseOrder'],
            'createOrder': ['parseOrder'],
            'editOrder': ['parseOrder'],
            'fetchClosedOrder': ['parseOrder'],
            'fetchOpenOrder': ['parseOrder'],
            'fetchOrder': ['parseOrder'],
            // parseOrders  (we also allow parser methods like 'fetchOrders', 'fetchOrdersByState/Status', etc..)
            'cancelAllOrders': ['parseOrders', 'fetchOrders'],
            'cancelOrders': ['parseOrders', 'fetchOrders'],
            'fetchCanceledOrders': ['parseOrders', 'fetchOrders'],
            'fetchClosedOrders': ['parseOrders', 'fetchOrders'],
            'fetchOpenOrders': ['parseOrders', 'fetchOrders'],
            'fetchOrders': ['parseOrders', 'fetchOrdersBy'],
            // parseDepositAddress/es
            'createDepositAddress': ['parseDepositAddress'],
            'fetchDepositAddress': ['parseDepositAddress'],
            'fetchDepositAddresses': ['parseDepositAddresses'],
            'fetchDepositAddressesByNetwork': ['parseDepositAddresses'],
            // ticker/s
            'fetchTicker': ['parseTicker', 'fetchTickers'],
            //     'fetchBidsAsks': ['parseTickers'], // temporarily disabled
            'fetchTickers': ['parseTicker'], // singular also allowed, because some exchanges have iteratation inside implementation
            // transaction/s  (also allow i.e. 'fetchTransactionsByType')
            'fetchDeposit': ['parseTransaction'],
            'fetchWithdrawal': ['parseTransaction'],
            'fetchDeposits': ['parseTransactions', 'fetchTransactions'],
            'fetchWithdrawals': ['parseTransactions', 'fetchTransactions'],
            'withdraw': ['parseTransaction'],
            'fetchTransactions': ['parseTransactions'],
            // rate/s
            'fetchBorrowInterest': ['parseBorrowInterest'],
            'fetchBorrowInterests': ['parseBorrowInterests'],
            'fetchBorrowRate': ['parseBorrowRate'],
            'fetchBorrowRates': ['parseBorrowRates'],
            'fetchBorrowRatesPerSymbol': ['parseBorrowRates'],
            'fetchFundingRate': ['parseFundingRate'],
            'fetchFundingRates': ['parseFundingRates'],
            // borrow & funding historyies
            'fetchBorrowRateHistory': ['parseBorrowRateHistory'],
            'fetchBorrowRateHistories': ['parseBorrowRateHistories'],
            'fetchFundingHistory': ['parseFundingHistory'],
            'fetchFundingRateHistory': ['parseFundingRateHistory'],
            'fetchFundingRateHistories': ['parseFundingRateHistories'],
            // OHLCV
            'fetchOHLCV': ['parseOHLCV'],
            'fetchIndexOHLCV': ['parseOHLCV'],
            'fetchMarkOHLCV': ['parseOHLCV'],
            'fetchPremiumIndexOHLCV': ['parseOHLCV'],
            // orderBook
            'fetchOrderBook': ['parseOrderBook'],
            'fetchOrderBooks': ['parseOrderBook'],
            //    'fetchL1OrderBooks': ['parseOrderBook'], // temporarily disabled
            'fetchL2OrderBook': ['parseOrderBook'],
            // fee/s
            'fetchTransactionFee': ['parseTransactionFee'],
            'fetchTransactionFees': ['parseTransactionFees'],
            'fetchTradingFees': ['parseTradingFee'],
            'fetchTradingFee': ['parseTradingFee'],
            // position/s
            'fetchPositionsRisk': ['parsePositionRisk'],
            'fetchPositions': ['parsePositions'],
            'fetchPosition': ['parsePosition', 'fetchPositions'],
            // trade/s
            'fetchTrades': ['parseTrades'],
            'fetchMyTrades': ['parseTrades'],
            'fetchOrderTrades': ['parseTrades'],
            // transfer/s
            'fetchTransfers': ['parseTransfers'],
            'transfer': ['parseTransfer'],
            // ledger/s
            'fetchLedger': ['parseLedgerEntries'],
            'fetchLedgerEntry': ['parseLedgerEntry'],
            // margin
            'addMargin': ['parseMarginModification'],
            'reduceMargin': ['parseMarginModification'],
            'setMargin': ['parseMarginModification'],
            // misc
            'fetchAccounts': ['parseAccount'],
            'fetchBalance': ['parseBalance'],
            'fetchLeverageTiers': ['parseLeverageTiers'],
            'fetchMarketLeverageTiers': ['parseMarketLeverageTiers'],
            'setMarginMode': ['parseMarginMode'],
            'setPositionMode': ['parsePositionMode'],
            'setLeverage': ['parseLeverageEntry'],
            'fetchTradingLimits': ['parseTradingLimits'],
            // skipped: fetchMarkets, fetchPermissions, fetchStatus, fetchTime, signIn, fetchCurrencies
        };
        this.missingParsers = [];
    }

    checkIfMethodLacksParser (className: string, methodName: string, methodContent: string) {
        if (className === 'Exchange') {
            return;
        }
        // before base class, the check is not needed
        if (!this.parserMethodsMap) {
            this.defineMethodParsersMap ();
        }
        // only check those method names, that are in the list
        if (methodName in this.parserMethodsMap) {
            // get the list of which parsers might be used for current method
            const assignedParserMethods = this.parserMethodsMap[methodName];
            // iterate and ...
            for (const parserMethod of assignedParserMethods) {
                // check if the parser method is found in the body ...
                if (methodContent.includes ('this.' + parserMethod)) {
                    // ... if found, then current method's implementation is ok, and jumpt to next method check
                    return;
                }
            }
            // if code reached here, then it means parser method was not used, so, throw error
            this.missingParsers.push (' * Missing parser method: ' + className.toUpperCase () + ' > ' + methodName + ' (): ' + assignedParserMethods.join ('/'));
        }
    }

    // ============================================================================

    async transpileEverything (force = false, child = false) {

        // default pattern is '.js'
        const exchanges = process.argv.slice (2).filter (x => !x.startsWith ('--'))
            , python2Folder  = './python/ccxt/'
            , python3Folder  = './python/ccxt/async_support/'
            , phpFolder      = './php/'
            , phpAsyncFolder = './php/async/'
            , tsFolder = './ts/src/'
            , jsFolder = './js/src/'
            // , options = { python2Folder, python3Folder, phpFolder, phpAsyncFolder }
            , options = { python2Folder, python3Folder, phpFolder, phpAsyncFolder, jsFolder, exchanges }

        const transpilingSingleExchange = (exchanges.length === 1); // when transpiling single exchange, we can skip some steps because this is only used for testing/debugging
        if (transpilingSingleExchange) {
            force = true; // when transpiling single exchange, we always force
        }
        if (!transpilingSingleExchange && !child) {
            if (this.buildPython) {
                createFolderRecursively (python2Folder)
                createFolderRecursively (python3Folder)
            }

            if (this.buildPHP) {
                createFolderRecursively (phpFolder)
                createFolderRecursively (phpAsyncFolder)
            }
        }

        // const classes = this.transpileDerivedExchangeFiles (tsFolder, options, pattern, force)
        const classes = this.transpileDerivedExchangeFiles (tsFolder, options, '.ts', force, (child || !!exchanges.length))

        if (classes === null) {
            log.bright.yellow ('0 files transpiled.')
            return;
        }
        if (child) {
            return
        }

        if (!transpilingSingleExchange) {
            this.transpileBaseMethods ()

            //*/

            this.transpileErrorHierarchy ()

            this.transpileTests ()

            this.transpileExamples ()

            // this.addGeneratedHeaderToJs ('./js/')
        }

        log.bright.green ('Transpiled successfully.')
    }
}

function parallelizeTranspiling (exchanges: string[], processes = undefined, force = false, python = false, php = false) {
    const processesNum = Math.min(processes || os.cpus ().length, exchanges.length)
    log.bright.green ('starting ' + processesNum + ' new processes...')
    let isFirst = true
    const args: string[] = [];
    if (force) {
        args.push ('--force')
    }
    if (python) {
        args.push('--python')
    }
    if (php) {
        args.push('--php')
    }
    for (let i = 0; i < processesNum; i ++) {
        const toProcess = exchanges.filter ((_, index) => index % processesNum === i)
        fork (process.argv[1], toProcess.concat (args))
        if (isFirst) {
            args.push ('--child');
            isFirst = false
        }
    }
}

function isMainEntry(metaUrl: any) {
    // https://exploringjs.com/nodejs-shell-scripting/ch_nodejs-path.html#detecting-if-module-is-main
    if (metaFileUrl.startsWith('file:')) {
        const modulePath = url.fileURLToPath(metaUrl);
        if (process.argv[1] === modulePath) {
            return true;
        }
        // when called without .js extension
        if (process.argv[1] === modulePath.replace('.js','')) {
            return true;
        }
    }
    return false;
}

// ============================================================================
if (isMainEntry(metaFileUrl)) {
    const transpiler = new Transpiler ()
    const test = process.argv.includes ('--test') || process.argv.includes ('--tests')
    const errors = process.argv.includes ('--error') || process.argv.includes ('--errors')
    const child = process.argv.includes ('--child')
    const force = process.argv.includes ('--force')
    const addJsHeaders = process.argv.includes ('--js-headers')
    const multiprocess = process.argv.includes ('--multiprocess') || process.argv.includes ('--multi')

    shouldTranspileTests = process.argv.includes ('--noTests') ? false : true

    const phpOnly = process.argv.includes ('--php');
    if (phpOnly) {
        transpiler.buildPython = false // it's easier to handle the language to build this way instead of doing something like (build python only)
    }
    const pyOnly = process.argv.includes ('--python');
    if (pyOnly) {
        transpiler.buildPHP = false
    }

    if (!child && !multiprocess) {
        log.bright.green ({ force })
    }
    if (test) {
        transpiler.transpileTests ()
    } else if (errors) {
        transpiler.transpileErrorHierarchy ()
    } else if (multiprocess) {
        parallelizeTranspiling (exchangeIds, undefined, force, pyOnly, phpOnly)
    } else if (addJsHeaders) {
        transpiler.addGeneratedHeaderToJs ('./js/')
    } else {
        (async () => {
            await transpiler.transpileEverything (force, child)
        })()
    }

} else { // if required as a module

    // do nothing
}

// ============================================================================

export {
    Transpiler,
    parallelizeTranspiling,
    isMainEntry
}<|MERGE_RESOLUTION|>--- conflicted
+++ resolved
@@ -403,17 +403,10 @@
             [ /(\s+)\* @description (.*)/g, '$1\* $2' ], // docstring description
             [ /\s+\* @name .*/g, '' ], // docstring @name
             [ /(\s+)\* @returns/g, '$1\* @return' ], // docstring return
-<<<<<<< HEAD
-            [ /!Array\.isArray\s*\(([^)]+)\)/g, "gettype($1) !== 'array' || array_keys($1) !== array_keys(array_keys($1))" ],
-            [ /Array\.isArray\s*\(([^)]+)\)/g, "gettype($1) === 'array' && array_keys($1) === array_keys(array_keys($1))" ],
+            [ /!Array\.isArray\s*\(([^)]+)\)/g, "(gettype($1) !== 'array' || array_keys($1) !== array_keys(array_keys($1)))" ],
+            [ /Array\.isArray\s*\(([^)]+)\)/g, "(gettype($1) === 'array' && array_keys($1) === array_keys(array_keys($1)))" ],
             [ /Number\.isInteger\s*\(([^)]+)\)/g, "is_int($1)" ],
             [ /([^(\s]+)\s+instanceof\s+String/g, 'is_string($1)' ],
-=======
-            [ /\!Array\.isArray\s*\(([^\)]+)\)/g, "(gettype($1) !== 'array' || array_keys($1) !== array_keys(array_keys($1)))" ],
-            [ /Array\.isArray\s*\(([^\)]+)\)/g, "(gettype($1) === 'array' && array_keys($1) === array_keys(array_keys($1)))" ],
-            [ /Number\.isInteger\s*\(([^\)]+)\)/g, "is_int($1)" ],
-            [ /([^\(\s]+)\s+instanceof\s+String/g, 'is_string($1)' ],
->>>>>>> bc078a1a
             // we want to remove type hinting variable lines
             [ /^\s+(?:let|const|var)\s+\w+:\s+(?:Str|Int|Num|SubType|MarketType|string|number|Dict|any(?:\[])*);\n/mg, '' ],
             [ /(^|[^a-zA-Z0-9_])(let|const|var)(\s+\w+):\s+(?:Str|Int|Num|Bool|Market|Currency|string|number|Dict|any(?:\[])*)(\s+=\s+[\w+{}])/g, '$1$2$3$4' ],
@@ -2179,7 +2172,7 @@
                 phpFileSync: baseFolders.php + unCamelCasedFileName + '.php',
             };
             // Add ArrayCache imports if the test uses cache classes
-            if (tsContent.includes('ArrayCache') || tsContent.includes('ArrayCacheByTimestamp') || 
+            if (tsContent.includes('ArrayCache') || tsContent.includes('ArrayCacheByTimestamp') ||
                 tsContent.includes('ArrayCacheBySymbolById') || tsContent.includes('ArrayCacheBySymbolBySide')) {
                 test.pyHeaders = ['from ccxt.async_support.base.ws.cache import ArrayCache, ArrayCacheByTimestamp, ArrayCacheBySymbolById, ArrayCacheBySymbolBySide  # noqa: F402'];
                 test.phpHeaders = ['use ccxt\\pro\\ArrayCache;', 'use ccxt\\pro\\ArrayCacheByTimestamp;', 'use ccxt\\pro\\ArrayCacheBySymbolById;', 'use ccxt\\pro\\ArrayCacheBySymbolBySide;'];
