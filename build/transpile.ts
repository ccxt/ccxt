--- conflicted
+++ resolved
@@ -41,12 +41,9 @@
 
 let shouldTranspileTests = true
 
-<<<<<<< HEAD
-=======
 // let buildPython = true;
 // let buildPHP = true;
 
->>>>>>> bc078a1a
 const metaFileUrl = import.meta.url;
 let __dirname = new URL('.', metaFileUrl).pathname;
 
@@ -2175,7 +2172,7 @@
                 phpFileSync: baseFolders.php + unCamelCasedFileName + '.php',
             };
             // Add ArrayCache imports if the test uses cache classes
-            if (tsContent.includes('ArrayCache') || tsContent.includes('ArrayCacheByTimestamp') || 
+            if (tsContent.includes('ArrayCache') || tsContent.includes('ArrayCacheByTimestamp') ||
                 tsContent.includes('ArrayCacheBySymbolById') || tsContent.includes('ArrayCacheBySymbolBySide')) {
                 test.pyHeaders = ['from ccxt.async_support.base.ws.cache import ArrayCache, ArrayCacheByTimestamp, ArrayCacheBySymbolById, ArrayCacheBySymbolBySide  # noqa: F402'];
                 test.phpHeaders = ['use ccxt\\pro\\ArrayCache;', 'use ccxt\\pro\\ArrayCacheByTimestamp;', 'use ccxt\\pro\\ArrayCacheBySymbolById;', 'use ccxt\\pro\\ArrayCacheBySymbolBySide;'];
