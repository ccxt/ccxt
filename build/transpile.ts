--- conflicted
+++ resolved
@@ -842,11 +842,8 @@
             'TradingFeeInterface': /-> TradingFeeInterface:/,
             'TradingFees': /-> TradingFees:/,
             'Transaction': /-> (?:List\[)?Transaction/,
-<<<<<<< HEAD
             'ConsumerFunction': /: ConsumerFunction =/,
-=======
             'MarketInterface': /-> (?:List\[)?MarketInterface/,
->>>>>>> 248d15d0
             'TransferEntry': /-> TransferEntry:/,
         }
         const matches = []
