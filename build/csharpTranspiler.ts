--- conflicted
+++ resolved
@@ -675,7 +675,6 @@
         }
     }
 
-<<<<<<< HEAD
     async transpileWS(force = false) {
         const tsFolder = './ts/src/pro/';
         const options = { csharpFolder: EXCHANGES_WS_FOLDER, exchanges:exchanges.ws }
@@ -683,10 +682,7 @@
         await this.transpileDerivedExchangeFiles (tsFolder, options, '.ts', force, !!(exchanges.ws), true )
     }
 
-    async transpileEverything (force = false, child = false) {
-=======
     async transpileEverything (force = false, child = false, baseOnly = false) {
->>>>>>> 9cfc2e2f
 
         const exchanges = process.argv.slice (2).filter (x => !x.startsWith ('--'))
             , csharpFolder = EXCHANGES_FOLDER
@@ -773,9 +769,6 @@
         // const transpiledFiles =  await this.webworkerTranspile(allFilesPath, this.getTranspilerConfig());
         log.blue('[csharp] Transpiling [', exchanges.join(', '), ']');
         const transpiledFiles =  allFilesPath.map(file => this.transpiler.transpileCSharpByPath(file));
-<<<<<<< HEAD
-        exchanges.map ((file, idx) => this.transpileDerivedExchangeFile (jsFolder, file, options, transpiledFiles[idx], force, ws))
-=======
         
         for (let i = 0; i < transpiledFiles.length; i++) {
             const transpiled = transpiledFiles[i];
@@ -786,7 +779,6 @@
 
         }
         exchanges.map ((file, idx) => this.transpileDerivedExchangeFile (jsFolder, file, options, transpiledFiles[idx], force))
->>>>>>> 9cfc2e2f
 
         const classes = {}
 
@@ -1224,11 +1216,8 @@
 }
 
 if (isMainEntry(import.meta.url)) {
-<<<<<<< HEAD
     const ws = process.argv.includes ('--ws')
-=======
     const baseOnly = process.argv.includes ('--base')
->>>>>>> 9cfc2e2f
     const test = process.argv.includes ('--test') || process.argv.includes ('--tests')
     const force = process.argv.includes ('--force')
     const child = process.argv.includes ('--child')
