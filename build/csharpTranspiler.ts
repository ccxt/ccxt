import Transpiler from "ast-transpiler";
import ts from "typescript";
import path from 'path'
import errors from "../js/src/base/errors.js"
import { basename, join, resolve } from 'path'
import { createFolderRecursively, replaceInFile, overwriteFile, writeFile, checkCreateFolder } from './fsLocal.js'
import { platform } from 'process'
import fs from 'fs'
import log from 'ololog'
import ansi from 'ansicolor'
import {Transpiler as OldTranspiler, parallelizeTranspiling } from "./transpile.js";
import { promisify } from 'util';
import errorHierarchy from '../js/src/base/errorHierarchy.js'
import Piscina from 'piscina';
import { isMainEntry } from "./transpile.js";
import { unCamelCase } from "../js/src/base/functions.js";

ansi.nice
const promisedWriteFile = promisify (fs.writeFile);

let exchanges = JSON.parse (fs.readFileSync("./exchanges.json", "utf8"));
const exchangeIds = exchanges.ids

let __dirname = new URL('.', import.meta.url).pathname;

function overwriteFileAndFolder (path, content) {
    if (!(fs.existsSync(path))) {
        checkCreateFolder (path);
    }
    overwriteFile (path, content);
    writeFile (path, content);
}

// this is necessary because for some reason
// pathname keeps the first '/' for windows paths
// making them invalid
// example: /C:Users/user/Desktop/
if (platform === 'win32') {
    if (__dirname[0] === '/') {
        __dirname = __dirname.substring(1)
    }
}

const GLOBAL_WRAPPER_FILE = './cs/ccxt/base/Exchange.Wrappers.cs';
const EXCHANGE_WRAPPER_FOLDER = './cs/ccxt/wrappers/'
const EXCHANGE_WS_WRAPPER_FOLDER = './cs/ccxt/exchanges/pro/wrappers/'
const ERRORS_FILE = './cs/ccxt/base/Exchange.Errors.cs';
const BASE_METHODS_FILE = './cs/ccxt/base/Exchange.BaseMethods.cs';
const EXCHANGES_FOLDER = './cs/ccxt/exchanges/';
const EXCHANGES_WS_FOLDER = './cs/ccxt/exchanges/pro/';
const GENERATED_TESTS_FOLDER = './cs/tests/Generated/Exchange/';
const BASE_TESTS_FOLDER = './cs/tests/Generated/Base';
const BASE_TESTS_FILE =  './cs/tests/Generated/TestMethods.cs';
const EXCHANGE_BASE_FOLDER = './cs/tests/Generated/Exchange/Base/';
const EXCHANGE_GENERATED_FOLDER = './cs/tests/Generated/Exchange/';
const EXAMPLES_INPUT_FOLDER = './examples/ts/';
const EXAMPLES_OUTPUT_FOLDER = './examples/cs/examples/';
const csharpComments ={};

class NewTranspiler {

    transpiler: Transpiler;
    pythonStandardLibraries;
    oldTranspiler = new OldTranspiler();

    constructor() {

        this.setupTranspiler()
        // this.transpiler.csharpTranspiler.VAR_TOKEN = 'var'; // tmp fix


        this.pythonStandardLibraries = {
            'hashlib': 'hashlib',
            'math': 'math',
            'json.loads': 'json',
            'json.dumps': 'json',
            'sys': 'sys',
        }
    }

    getWsRegexes() {
        // hoplefully we won't need this in the future by having everything typed properly in the typescript side
        return [
            [/new (\w+)Rest\(\)/, 'new ccxt.$1()'],
            [/return await (\w+);/gm, 'return await ($1 as Exchange.Future);'],
            // [/typeof\(client\)/gm, 'client'],
            // [/typeof\(orderbook\)/gm, 'orderbook'], // fix this in the transpiler later
            [/new\sgetValue\((\w+),\s(\w+)\)\((\w+)\)/gm, 'this.newException(getValue($1, $2), $3)'],
            [/\(object\)client\).subscriptions/gm, '(WebSocketClient)client).subscriptions'],
            [/client\.subscriptions/gm, '((WebSocketClient)client).subscriptions'],
            [/Dictionary<string,object>\)client.futures/gm, 'Dictionary<string, ccxt.Exchange.Future>)client.futures'],
            [/this\.safeValue\(client\.futures,/gm, 'this.safeValue((client as WebSocketClient).futures,'],
            [/Dictionary<string,object>\)this\.clients/gm, 'Dictionary<string, ccxt.Exchange.WebSocketClient>)this.clients'],
            [/(orderbook)(\.reset.+)/gm, '($1 as IOrderBook)$2'],
            [/(\w+)(\.cache)/gm, '($1 as ccxt.pro.OrderBook)$2'],
            //  [/(\w+)(\.reset)/gm, '($1 as ccxt.OrderBook)$2'],
            [/((?:this\.)?\w+)(\.hashmap)/gm, '($1 as ArrayCacheBySymbolById)$2'],
            [/(countedBookSide)\.store\(((.+),(.+),(.+))\)/gm, '($1 as IOrderBookSide).store($2)'],
            [/(\w+)\.store\(((.+),(.+),(.+))\)/gm, '($1 as IOrderBookSide).store($2)'],
            [/(\w+)\.store\(((.+),(.+))\)/gm, '($1 as IOrderBookSide).store($2)'],
            [/(\w+)(\.storeArray\(.+\))/gm, '($1 as IOrderBookSide)$2'],
            // [/(.+)\.store\((.+),(.+)\)/gm, '($1 as OrderBookSide).store($2,$3)'],
            [/(\w+)\.call\(this,(.+)\)/gm, 'DynamicInvoker.InvokeMethod($1, new object[] {$2})'],
            [/(\w+)(\.limit\(\))/gm, '($1 as IOrderBook)$2'],
            [/(future)\.resolve\((.*)\)/gm, '($1 as Future).resolve($2)'],
            [/this\.spawn\((this\.\w+),(.+)\)/gm, 'this.spawn($1, new object[] {$2})'],
            [/this\.delay\(([^,]+),([^,]+),(.+)\)/gm, 'this.delay($1, $2, new object[] {$3})'],
            // [/(this\.\w+)\.(append|resolve|getLimit)\((.+)\)/gm, 'callDynamically($1, "$2", new object[] {$3})'], // check this.orders
            [/(((?:this\.)?\w+))\.(append|resolve|getLimit)\((.+)\)/gm, 'callDynamically($1, "$3", new object[] {$4})'],
            [/future(\.reject.+)/gm, '((Future)future)$1'],
            [/(\w+)(\.reject.+)/gm, '((WebSocketClient)$1)$2'],
            [/(client)(\.reset.+)/gm, '((WebSocketClient)$1)$2'],
            [/\(client,/g, '(client as WebSocketClient,'],
            [/\(object client,/gm, '(WebSocketClient client,'],
            [/\(object client\)/gm, '(WebSocketClient client)'],
            [/object client =/gm, 'var client ='],
            [/object future =/gm, 'var future ='],
        ]
    }


    // c# custom method
    customCSharpPropAssignment(node, identation) {
        const stringValue = node.getFullText().trim();
        if (Object.keys(errors).includes(stringValue)) {
            return `typeof(${stringValue})`;
        }
        return undefined;
    }

    // a helper to apply an array of regexes and substitutions to text
    // accepts an array like [ [ regex, substitution ], ... ]

    regexAll (text, array) {
        for (const i in array) {
            let regex = array[i][0]
            const flags = (typeof regex === 'string') ? 'g' : undefined
            regex = new RegExp (regex, flags)
            text = text.replace (regex, array[i][1])
        }
        return text
    }

    // ============================================================================

    iden(level = 1) {
        return '    '.repeat(level)
    }
    // ============================================================================

    getTranspilerConfig() {
        return {
            "verbose": false,
            "csharp": {
                "parser": {
                    "ELEMENT_ACCESS_WRAPPER_OPEN": "getValue(",
                    "ELEMENT_ACCESS_WRAPPER_CLOSE": ")",
                    // "VAR_TOKEN": "var",
                }
            },
        }
    }

    createSee(link: string) {
        return `/// See <see href="${link}"/>  <br/>`
    }

    createParam(param) {
        return`/// <item>
    /// <term>${param.name}</term>
    /// <description>
    /// ${param.type} : ${param.description}
    /// </description>
    /// </item>`
    }

    createCsharpCommentTemplate(name: string, desc: string, see: string[], params : string[], returnType:string, returnDesc: string) {
        //
        // Summary:
        //     Converts the value of the specified 16-bit signed integer to an equivalent 64-bit
        //     signed integer.
        //
        // Parameters:
        //   value:
        //     The 16-bit signed integer to convert.
        //
        // Returns:
        //     A 64-bit signed integer that is equivalent to value
        const comment = `
    /// <summary>
    /// ${desc}
    /// </summary>
    /// <remarks>
    ${see.map( l => this.createSee(l)).join("\n    ")}
    /// <list type="table">
    ${params.map( p => this.createParam(p)).join("\n    ")}
    /// </list>
    /// </remarks>
    /// <returns> <term>${returnType}</term> ${returnDesc}.</returns>`
    const commentWithoutEmptyLines = comment.replace(/^\s*[\r\n]/gm, "");
    return commentWithoutEmptyLines;
    }

    transformTSCommentIntoCSharp(name: string, desc: string, sees: string[], params : string[], returnType:string, returnDesc: string) {
        return this.createCsharpCommentTemplate(name, desc, sees, params, returnType, returnDesc);
    }

    transformLeadingComment(comment) {
        // parse comment
        // /**
        //  * @method
        //  * @name binance#fetchTime
        //  * @description fetches the current integer timestamp in milliseconds from the exchange server
        //  * @see https://binance-docs.github.io/apidocs/spot/en/#check-server-time       // spot
        //  * @see https://binance-docs.github.io/apidocs/futures/en/#check-server-time    // swap
        //  * @see https://binance-docs.github.io/apidocs/delivery/en/#check-server-time   // future
        //  * @param {object} [params] extra parameters specific to the exchange API endpoint
        //  * @returns {int} the current integer timestamp in milliseconds from the exchange server
        //  */
        // return comment;
        const commentNameRegex = /@name\s(\w+)#(\w+)/;
        const nameMatches = comment.match(commentNameRegex);
        const exchangeName = nameMatches ? nameMatches[1] : undefined;
        if (!exchangeName) {
            return comment;
        }
        const methodName = nameMatches[2];
        const commentDescriptionRegex = /@description\s(.+)/;
        const descriptionMatches = comment.match(commentDescriptionRegex);
        const description = descriptionMatches ? descriptionMatches[1] : undefined;
        const seeRegex = /@see\s(.+)/g;
        const seeMatches = comment.match(seeRegex);
        const sees: string[] = [];
        if (seeMatches) {
            seeMatches.forEach(match => {
                const [, link] = match.split(' ');
                sees.push(link);
            });
        }
        // const paramRegex = /@param\s{(\w+)}\s\[(\w+)\]\s(.+)/g; // @param\s{(\w+)}\s\[((\w+(.\w+)?))\]\s(.+)
        const paramRegex = /@param\s{(\w+[?]?)}\s\[(\w+\.?\w+?)]\s(.+)/g;
        const params = [] as any;
        let paramMatch;
        while ((paramMatch = paramRegex.exec(comment)) !== null) {
            const [, type, name, description] = paramMatch;
            params.push({type, name, description});
        }
        const returnRegex = /@returns\s{(\w+\[?\]?\[?\]?)}\s(.+)/;
        const returnMatch = comment.match(returnRegex);
        const returnType = returnMatch ? returnMatch[1] : undefined;
        const returnDescription =  returnMatch && returnMatch.length > 1 ? returnMatch[2]: undefined;
        let exchangeData = csharpComments[exchangeName];
        if (!exchangeData) {
            exchangeData = csharpComments[exchangeName] = {}
        }
        let exchangeMethods = csharpComments[exchangeName];
        if (!exchangeMethods) {
            exchangeMethods = {}
        }
        const transformedComment = this.transformTSCommentIntoCSharp(methodName, description, sees,params, returnType, returnDescription);
        exchangeMethods[methodName] = transformedComment;
        csharpComments[exchangeName] = exchangeMethods
        return comment;
    }

    setupTranspiler() {
        this.transpiler = new Transpiler (this.getTranspilerConfig())
        this.transpiler.setVerboseMode(false);
        this.transpiler.csharpTranspiler.transformLeadingComment = this.transformLeadingComment.bind(this);
    }

    createGeneratedHeader() {
        return [
            "// PLEASE DO NOT EDIT THIS FILE, IT IS GENERATED AND WILL BE OVERWRITTEN:",
            "// https://github.com/ccxt/ccxt/blob/master/CONTRIBUTING.md#how-to-contribute-code",
            ""
        ]
    }

    getCsharpImports(file, ws = false) {
        const namespace = ws ? 'namespace ccxt.pro;' : 'namespace ccxt;';
        const values = [
            // "using ccxt;",
            namespace,
        ]
        // if (ws) {
        //     values.push("using System.Reflection;");
        // }
        return values;
    }

    isObject(type: string) {
        return (type === 'any') || (type === 'unknown');
    }

    isDictionary(type: string): boolean {
        return (type === 'Object') || (type === 'Dictionary<any>') || (type === 'unknown') || (type === 'Dict') || ((type.startsWith('{')) && (type.endsWith('}')))
    }

    isStringType(type: string) {
        return (type === 'Str') || (type === 'string') || (type === 'StringLiteral') || (type === 'StringLiteralType') || (type.startsWith('"') && type.endsWith('"')) || (type.startsWith("'") && type.endsWith("'"))
    }

    isNumberType(type: string) {
        return (type === 'Num') || (type === 'number') || (type === 'NumericLiteral') || (type === 'NumericLiteralType')
    }

    isIntegerType(type: string) {
        return type !== undefined && (type.toLowerCase() === 'int') ;
    }

    isBooleanType(type: string) {
        return (type === 'boolean') || (type === 'BooleanLiteral') || (type === 'BooleanLiteralType') || (type === 'Bool')
    }

    convertJavascriptTypeToCsharpType(name: string, type: string, isReturn = false): string | undefined {

        // handle watchOrderBook exception here (watchOrderBook and watchOrderBookForSymbols)
        if (name.startsWith('watchOrderBook')) {
            return `Task<ccxt.pro.IOrderBook>`;
        }

        if (name === 'watchOHLCVForSymbols') {
            return `Task<Dictionary<string, Dictionary<string, List<OHLCV>>>>`;
        }

        if (name === 'fetchTime'){
            return `Task<Int64>`; // custom handling for now
        }

        const isPromise = type.startsWith('Promise<') && type.endsWith('>');
        let wrappedType = isPromise ? type.substring(8, type.length - 1) : type;
        let isList = false;

        function addTaskIfNeeded(type) {
            if (type == 'void') {
                return isPromise ? `Task` : 'void';
            } else if (isList) {
                return isPromise ? `Task<List<${type}>>` : `List<${type}>`;
            }
            return isPromise ? `Task<${type}>` : type;
        }

        const csharpReplacements = {
            'OrderType': 'string',
            'OrderSide': 'string', // tmp
        }

        if (wrappedType === undefined || wrappedType === 'Undefined') {
            return addTaskIfNeeded('object'); // default if type is unknown;
        }

        if (wrappedType === 'string[][]') {
            return addTaskIfNeeded('List<List<string>>');
        }

        // check if returns a list
        if (wrappedType.endsWith('[]')) {
            isList = true;
            wrappedType = wrappedType.substring(0, wrappedType.length - 2);
        }

        if (this.isObject(wrappedType)) {
            if (isReturn) {
                return addTaskIfNeeded('Dictionary<string, object>');
            }
            return addTaskIfNeeded('object');
        }
        if (this.isDictionary(wrappedType)) {
            return addTaskIfNeeded('Dictionary<string, object>');
        }
        if (this.isStringType(wrappedType)) {
            return addTaskIfNeeded('string');
        }
        if (this.isIntegerType(wrappedType)) {
            return addTaskIfNeeded('Int64');
        }
        if (this.isNumberType(wrappedType)) {
            // return addTaskIfNeeded('float');
            return addTaskIfNeeded('double');
        }
        if (this.isBooleanType(wrappedType)) {
            return addTaskIfNeeded('bool');
        }
        if (wrappedType === 'Strings') {
            return addTaskIfNeeded('List<String>')
        }
        if (csharpReplacements[wrappedType] !== undefined) {
            return addTaskIfNeeded(csharpReplacements[wrappedType]);
        }

        if (wrappedType.startsWith('Dictionary<')) {
            let type = wrappedType.substring(11, wrappedType.length - 1);
            if (type.startsWith('Dictionary<')) {
                type = this.convertJavascriptTypeToCsharpType(name, type) as any;
            }
            return addTaskIfNeeded(`Dictionary<string, ${type}>`);
        }

        return addTaskIfNeeded(wrappedType);
    }

    safeCsharpName(name: string): string {
        const csharpReservedWordsReplacement = {
            'params': 'parameters',
            'base': 'baseArg',
        }
        return csharpReservedWordsReplacement[name] || name;
    }

    convertJavascriptParamToCsharpParam(param): string | undefined {
        const name = param.name;
        const safeName = this.safeCsharpName(name);
        const isOptional =  param.optional || param.initializer !== undefined;
        const op = isOptional ? '?' : '';
        let paramType: any = undefined;
        if (param.type == undefined) {
            paramType = 'object';
        } else {
            paramType = this.convertJavascriptTypeToCsharpType(name, param.type);
        }
        const isNonNullableType = this.isNumberType(param.type) || this.isBooleanType(param.type) || this.isIntegerType(param.type);
        if (isNonNullableType) {
            if (isOptional) {
                if (param.initializer !== undefined && param.initializer !== 'undefined') {
                    return `${paramType} ${safeName} = ${param.initializer}`
                } else {
                    if (paramType  === 'bool') {
                        return `${paramType}? ${safeName} = false`
                    }
                    if (paramType === 'double' || paramType  === 'float') {
                        return `${paramType}? ${safeName}2 = 0`
                    }
                    if (paramType  === 'Int64') {
                        return `${paramType}? ${safeName}2 = 0`
                    }
                    return `${paramType}? ${safeName}`
                }
            }
        } else {
            if (isOptional) {
                if (param.initializer !== undefined) {
                        if (param.initializer === 'undefined' || param.initializer === '{}' || paramType === 'object') {
                            return `${paramType} ${safeName} = null`
                        }
                        return `${paramType} ${safeName} = ${param.initializer.replaceAll("'", '"')}`
                }
            } else {
                return `${paramType} ${safeName}`
            }
        }
        return `${paramType}${op} ${safeName}`
    }

    shouldCreateWrapper(methodName: string, isWs = false): boolean {
        const allowedPrefixes = [
            'fetch',
            'create',
            'edit',
            'cancel',
            'setP',
            'setM',
            'setL',
            'transfer',
            'withdraw',
            'watch',
            // 'load',
        ];
        // const allowedPrefixesWs = [
        //     ''
        // ]
        const blacklistMethods = [
            'fetch',
            'setSandBoxMode',
            'loadOrderBook',
            'fetchCurrencies',
            'loadMarketsHelper',
            'createNetworksByIdObject',
            'setProperty',
            'setProxyAgents',
            'watch',
            'watchMultipleSubscription',
            'watchMultiple',
            'watchPrivate',
            'watchPublic',
            'setPositionsCache',
            'setPositionCache'
        ] // improve this later
        if (isWs) {
            if (methodName.indexOf('Snapshot') !== -1 || methodName.indexOf('Subscription') !== -1 || methodName.indexOf('Cache') !== -1) {
                return false;
            }
        }
        const isBlackListed = blacklistMethods.includes(methodName);
        const startsWithAllowedPrefix = allowedPrefixes.some(prefix => methodName.startsWith(prefix));
        return !isBlackListed && startsWithAllowedPrefix;
    }

    unwrapTaskIfNeeded(type: string): string {
        return type.startsWith('Task<') && type.endsWith('>') ? type.substring(5, type.length - 1) : type;
    }

    unwrapListIfNeeded(type: string): string {
        return type.startsWith('List<') && type.endsWith('>') ? type.substring(5, type.length - 1) : type;
    }

    unwrapDictionaryIfNeeded(type: string): string {
        return type.startsWith('Dictionary<string,') && type.endsWith('>') ? type.substring(19, type.length - 1) : type;
    }

    createReturnStatement(methodName: string,  unwrappedType:string ) {
        // handle watchOrderBook exception here
        if (methodName.startsWith('watchOrderBook')) {
            return `return ((ccxt.pro.IOrderBook) res).Copy();`; // return copy to avoid concurrency issues
        }

        if (methodName === 'watchOHLCVForSymbols') {
            return `return Helper.ConvertToDictionaryOHLCVList(res);`
        }

        // custom handling for now
        if (methodName === 'fetchTime'){
            return `return (Int64)res;`;
        }

        // handle the typescript type Dict
        if (unwrappedType === 'Dict') {
            return `return (Dictionary<string, object>)res;`;
        }

        const needsToInstantiate = !unwrappedType.startsWith('List<') && !unwrappedType.startsWith('Dictionary<') && unwrappedType !== 'object' && unwrappedType !== 'string' && unwrappedType !== 'float' && unwrappedType !== 'bool' && unwrappedType !== 'Int64';
        let returnStatement = "";
        if (unwrappedType.startsWith('List<')) {
            if (unwrappedType === 'List<Dictionary<string, object>>') {
                returnStatement = `return ((IList<object>)res).Select(item => (item as Dictionary<string, object>)).ToList();`
            } else {
                returnStatement = `return ((IList<object>)res).Select(item => new ${this.unwrapListIfNeeded(unwrappedType)}(item)).ToList<${this.unwrapListIfNeeded(unwrappedType)}>();`
            }
        } else if (unwrappedType.startsWith('Dictionary<string,') && unwrappedType !== 'Dictionary<string, object>' && !unwrappedType.startsWith('Dictionary')) {
            const type = this.unwrapDictionaryIfNeeded(unwrappedType);
            const returnParts = [
                `var keys = ((IDictionary<string, object>)res).Keys.ToList();`,
                `        var result = new Dictionary<string, ${type}>();`,
                `        foreach (var key in keys)`,
                `        {`,
                `            result[key] = new ${type}(((IDictionary<string,object>)res)[key]);`,
                `        }`,
                `        return result;`,
            ].join("\n");
            return returnParts;
        } else {
            returnStatement =  needsToInstantiate ? `return new ${unwrappedType}(res);` :  `return ((${unwrappedType})res);`;            ;
        }
        return returnStatement;
    }

    getDefaultParamsWrappers(rawParameters) {
        const res: string[] = [];

        rawParameters.forEach(param => {
            const isOptional =  param.optional || param.initializer === 'undefined';
            // const isOptional =  param.optional || param.initializer !== undefined;
            if (isOptional && (this.isIntegerType(param.type) || this.isNumberType(param.type))) {
                const decl =  `${this.inden(2)}var ${param.name} = ${param.name}2 == 0 ? null : (object)${param.name}2;`;
                res.push(decl);
            }
        });

        return res.join("\n");
    }

    inden(level: number) {
        return '    '.repeat(level);
    }

    createWrapper (exchangeName, methodWrapper, isWs = false) {
        const isAsync = methodWrapper.async;
        const methodName = methodWrapper.name;
        if (!this.shouldCreateWrapper(methodName, isWs)) {
            return ''; // skip aux methods like encodeUrl, parseOrder, etc
        }
        const methodNameCapitalized = methodName.charAt(0).toUpperCase() + methodName.slice(1);
        const returnType = this.convertJavascriptTypeToCsharpType(methodName, methodWrapper.returnType, true);
        const unwrappedType = this.unwrapTaskIfNeeded(returnType as string);
        const args = methodWrapper.parameters.map(param => this.convertJavascriptParamToCsharpParam(param));
        const stringArgs = args.filter(arg => arg !== undefined).join(', ');
        const params = methodWrapper.parameters.map(param => this.safeCsharpName(param.name)).join(', ');

        const one = this.inden(1);
        const two = this.inden(2);
        const methodDoc = [] as any[];
        if (csharpComments[exchangeName] && csharpComments[exchangeName][methodName]) {
            methodDoc.push(csharpComments[exchangeName][methodName]);
        }
        const method = [
            `${one}public ${isAsync ? 'async ' : ''}${returnType} ${methodNameCapitalized}(${stringArgs})`,
            `${one}{`,
            this.getDefaultParamsWrappers(methodWrapper.parameters),
            `${two}var res = ${isAsync ? 'await ' : ''}this.${methodName}(${params});`,
            `${two}${this.createReturnStatement(methodName, unwrappedType)}`,
            `${one}}`
        ];
        return methodDoc.concat(method).filter(e => !!e).join('\n')
    }

    createExchangesWrappers(): string[] {
        // in csharp classes should be Capitalized, so I'm creating a wrapper class for each exchange
        const res: string[] = ['// class wrappers'];
        exchangeIds.forEach(exchange => {
            const capitalizedExchange = exchange.charAt(0).toUpperCase() + exchange.slice(1);
            const capitalName = capitalizedExchange.replace('.ts','');
            const constructor = `public ${capitalName}(object args = null) : base(args) { }`
            res.push(`public class  ${capitalName}: ${exchange.replace('.ts','')} { ${constructor} }`)
        });
        return res;
    }

    createCSharpWrappers(exchange:string, path: string, wrappers, ws = false) {
        const wrappersIndented = wrappers.map(wrapper => this.createWrapper(exchange, wrapper, ws)).filter(wrapper => wrapper !== '').join('\n');
        const shouldCreateClassWrappers = exchange === 'Exchange';
        const classes = shouldCreateClassWrappers ? this.createExchangesWrappers().filter(e=> !!e).join('\n') : '';
        // const exchangeName = ws ? exchange + 'Ws' : exchange;
        const namespace = ws ? 'namespace ccxt.pro;' : 'namespace ccxt;';
        const capitizedName = exchange.charAt(0).toUpperCase() + exchange.slice(1);
        const capitalizeStatement = ws ? `public class  ${capitizedName}: ${exchange} { public ${capitizedName}(object args = null) : base(args) { } }` : '';
        const file = [
            namespace,
            '',
            this.createGeneratedHeader().join('\n'),
            capitalizeStatement,
            `public partial class ${exchange}`,
            '{',
            wrappersIndented,
            '}',
            classes
        ].join('\n')
        log.magenta ('→', (path as any).yellow)

        overwriteFileAndFolder (path, file);
    }

    transpileErrorHierarchy () {

        const errorHierarchyFilename = './js/src/base/errorHierarchy.js'
        const errorHierarchyPath = __dirname + '/.' + errorHierarchyFilename

        let js = fs.readFileSync (errorHierarchyPath, 'utf8')

        js = this.regexAll (js, [
            // [ /export { [^\;]+\s*\}\n/s, '' ], // new esm
            [ /\s*export default[^\n]+;\n/g, '' ],
            // [ /module\.exports = [^\;]+\;\n/s, '' ], // old commonjs
        ]).trim ()

        const message = 'Transpiling error hierachy →'
        const root = errorHierarchy['BaseError']

        // a helper to generate a list of exception class declarations
        // properly derived from corresponding parent classes according
        // to the error hierarchy

        function intellisense (map, parent, generate, classes) {
            function* generator(map, parent, generate, classes) {
                for (const key in map) {
                    yield generate (key, parent, classes)
                    yield* generator (map[key], key, generate, classes)
                }
            }
            return Array.from (generator (map, parent, generate, classes))
        }


        // CSHARP ----------------------------------------------------------------

        // ---------------------------------------------------------------------

        function csharpMakeErrorClassFile (name, parent) {
            const exception =
`   public class ${name} : ${parent}
    {
        public ${name}() : base() { }
        public ${name}(string message) : base(message) { }
        public ${name}(string message, ${parent} inner) : base(message, inner) { }
    }`;
            return exception
        }

            const csharpBaseError =
`   public class BaseError : Exception
    {
        public BaseError() : base() { }
        public BaseError(string message) : base(message) { }
        public BaseError(string message, Exception inner) : base(message, inner) { }
    }`;

        // const pythonExports = [ 'error_hierarchy', 'BaseError' ]
        const csharpBody = undefined;
        const csharpErrors = intellisense (root as any, 'BaseError', csharpMakeErrorClassFile, undefined)
        const csharpBodyIntellisense = '\nnamespace ccxt;\n' + this.createGeneratedHeader().join('\n') + '\n' + csharpBaseError + '\n' + csharpErrors.join ('\n') + '\n'
        const csharpFile = ""
        if (fs.existsSync (ERRORS_FILE)) {
            log.bright.cyan (message, (ERRORS_FILE as any).yellow)
            // const csharpRegex = /(?<=public partial class Exchange\n{)((.|\n)+)(?=})/g
            // replaceInFile (ERRORS_FILE, csharpRegex, csharpBodyIntellisense)
            overwriteFileAndFolder (ERRORS_FILE, csharpBodyIntellisense)
        }

        log.bright.cyan (message, (ERRORS_FILE as any).yellow)

    }

    transpileBaseMethods(baseExchangeFile) {
        const csharpExchangeBase = BASE_METHODS_FILE;
        const delimiter = 'METHODS BELOW THIS LINE ARE TRANSPILED FROM JAVASCRIPT TO PYTHON AND PHP'

        // to c#
        // const tsContent = fs.readFileSync (baseExchangeFile, 'utf8');
        // const delimited = tsContent.split (delimiter)
        const baseFile = this.transpiler.transpileCSharpByPath(baseExchangeFile);
        let baseClass = baseFile.content as any;// remove this later

        // create wrappers with specific types
        this.createCSharpWrappers('Exchange', GLOBAL_WRAPPER_FILE, baseFile.methodsTypes)


        // custom transformations needed for c#
        // baseClass = baseClass.replaceAll("client.futures", "getValue(client, \"futures\")"); // tmp fix for c# not needed after ws-merge
        baseClass = baseClass.replace("((object)this).number = String;", "this.number = typeof(String);"); // tmp fix for c#
        baseClass = baseClass.replaceAll("client.resolve", "// client.resolve"); // tmp fix for c#
        baseClass = baseClass.replaceAll("((object)this).number = float;", "this.number = typeof(float);"); // tmp fix for c#
        baseClass = baseClass.replaceAll(/(\w+)(\.storeArray\(.+\))/gm, '($1 as ccxt.pro.IOrderBookSide)$2'); // tmp fix for c#
        // baseClass = baseClass.replace("= new List<Task<List<object>>> {", "= new List<Task<object>> {");
        // baseClass = baseClass.replace("this.number = Number;", "this.number = typeof(float);"); // tmp fix for c#
        baseClass = baseClass.replace("throw new getValue(broad, broadKey)(((string)message));", "this.throwDynamicException(broad, broadKey, message);"); // tmp fix for c#
        baseClass = baseClass.replace("throw new getValue(exact, str)(((string)message));", "this.throwDynamicException(exact, str, message);"); // tmp fix for c#
        // baseClass = baseClass.replace("throw new getValue(exact, str)(message);", "throw new Exception ((string) message);"); // tmp fix for c#


        // WS fixes
        baseClass = baseClass.replace(/\(object client,/gm, '(WebSocketClient client,');
        baseClass = baseClass.replace(/Dictionary<string,object>\)client\.futures/gm, 'Dictionary<string, ccxt.Exchange.Future>)client.futures');
        baseClass = baseClass.replaceAll (/(\b\w*)RestInstance.describe/g, "(\(Exchange\)$1RestInstance).describe");

        const jsDelimiter = '// ' + delimiter
        const parts = baseClass.split (jsDelimiter)
        if (parts.length > 1) {
            const baseMethods = parts[1]
            const fileHeader = this.getCsharpImports(undefined).concat([
                this.createGeneratedHeader().join('\n'),
                "public partial class Exchange\n{\n\n"
            ]).join("\n");

            const file = fileHeader + baseMethods + "\n";
            fs.writeFileSync (csharpExchangeBase, file);
        }
    }

    camelize(str) {
        var res =  str.replace(/(?:^\w|[A-Z]|\b\w|\s+)/g, function(match, index) {
          if (+match === 0) return ""; // or if (/\s+/.test(match)) for white spaces
          return index === 0 ? match.toLowerCase() : match.toUpperCase();
        });
        return res.replaceAll('-', '');
      }


    getCsharpExamplesWarning() {
        return [
            '',
            '    // !!Warning!! This example was automatically transpiled',
            '    // from the TS version, meaning that the code is overly',
            '    // complex and illegible compared to the code you would need to write',
            '    // normally. Use it only to get an idea of how things are done.',
            '    // Additionally always choose the typed version of the method instead of the generic one',
            '    // (e.g. CreateOrder (typed) instead of createOrder (generic)',
            ''
        ].join('\n')
    }

    transpileExamples () {
        return;
        // currently disabled!, the generated code is too complex and illegible
        const transpileFlagPhrase = '// AUTO-TRANSPILE //'

        const allTsExamplesFiles = fs.readdirSync (EXAMPLES_INPUT_FOLDER).filter((f) => f.endsWith('.ts'));
        for (const filenameWithExtenstion of allTsExamplesFiles) {
            const tsFile = path.join (EXAMPLES_INPUT_FOLDER, filenameWithExtenstion)
            let tsContent = fs.readFileSync (tsFile).toString ()
            if (tsContent.indexOf (transpileFlagPhrase) > -1) {
                const fileName = filenameWithExtenstion.replace ('.ts', '')
                log.magenta ('[C#] Transpiling example from', (tsFile as any).yellow)
                const csharp = this.transpiler.transpileCSharp(tsContent);

                const transpiledFixed = this.regexAll(
                    csharp.content,
                    [
                        [/object exchange/, 'Exchange exchange'],
                        [/async public Task example/gm, 'async public Task ' + this.camelize(fileName)],
                        [/(^\s+)object\s(\w+)\s=/gm, '$1var $2 ='],
                        [/^await.+$/gm, '']
                    ]
                )

                const finalFile = [
                    'using ccxt;',
                    'using ccxt.pro;',
                    'namespace examples;',
                    // this.getCsharpExamplesWarning(),
                    'partial class Examples',
                    '{',
                    transpiledFixed,
                    '}'
                ].join('\n');

                overwriteFileAndFolder (EXAMPLES_OUTPUT_FOLDER + fileName + '.cs', finalFile);
            }
        }
    }

    async transpileWS(force = false) {
        const tsFolder = './ts/src/pro/';

        let inputExchanges =  process.argv.slice (2).filter (x => !x.startsWith ('--'));
        if (inputExchanges === undefined) {
            inputExchanges = exchanges.ws;
        }
        const options = { csharpFolder: EXCHANGES_WS_FOLDER, exchanges:inputExchanges }
        // const options = { csharpFolder: EXCHANGES_WS_FOLDER, exchanges:['bitget'] }
        await this.transpileDerivedExchangeFiles (tsFolder, options, '.ts', force, !!(inputExchanges), true )
    }

    async transpileEverything (force = false, child = false, baseOnly = false, examplesOnly = false) {

        const exchanges = process.argv.slice (2).filter (x => !x.startsWith ('--'))
            , csharpFolder = EXCHANGES_FOLDER
            , tsFolder = './ts/src/'
            , exchangeBase = './ts/src/base/Exchange.ts'

        if (!child) {
            createFolderRecursively (csharpFolder)
        }
        const transpilingSingleExchange = (exchanges.length === 1); // when transpiling single exchange, we can skip some steps because this is only used for testing/debugging
        if (transpilingSingleExchange) {
            force = true; // when transpiling single exchange, we always force
        }
        const options = { csharpFolder, exchanges }

        if (!baseOnly && !examplesOnly) {
            await this.transpileDerivedExchangeFiles (tsFolder, options, '.ts', force, !!(child || exchanges.length))
        }

        this.transpileExamples(); // disabled for now

        if (examplesOnly) {
            return;
        }

        if (transpilingSingleExchange) {
            return;
        }
        if (child) {
            return;
        }

        this.transpileBaseMethods (exchangeBase)

        if (baseOnly) {
            return;
        }


        this.transpileTests()

        this.transpileErrorHierarchy ()

        log.bright.green ('Transpiled successfully.')
    }

    async webworkerTranspile (allFiles , parserConfig) {

        // create worker
        const piscina = new Piscina({
            filename: resolve(__dirname, 'csharp-worker.js')
        });

        const chunkSize = 20;
        const promises: any = [];
        const now = Date.now();
        for (let i = 0; i < allFiles.length; i += chunkSize) {
            const chunk = allFiles.slice(i, i + chunkSize);
            promises.push(piscina.run({transpilerConfig:parserConfig, files:chunk}));
        }
        const workerResult = await Promise.all(promises);
        const elapsed = Date.now() - now;
        log.green ('[ast-transpiler] Transpiled', allFiles.length, 'files in', elapsed, 'ms');
        const flatResult = workerResult.flat();
        return flatResult;
    }

    async transpileDerivedExchangeFiles (jsFolder, options, pattern = '.ts', force = false, child = false, ws = false) {

        // todo normalize jsFolder and other arguments

        // exchanges.json accounts for ids included in exchanges.cfg
        let ids: string[] = []
        try {
            ids = (exchanges as any).ids
        } catch (e) {
        }

        const regex = new RegExp (pattern.replace (/[.*+?^${}()|[\]\\]/g, '\\$&'))

        // let exchanges
        if (options.exchanges && options.exchanges.length) {
            exchanges = options.exchanges.map (x => x + pattern)
        } else {
            exchanges = fs.readdirSync (jsFolder).filter (file => file.match (regex) && (!ids || ids.includes (basename (file, '.ts'))))
        }

        // transpile using webworker
        const allFilesPath = exchanges.map (file => jsFolder + file );
        // const transpiledFiles =  await this.webworkerTranspile(allFilesPath, this.getTranspilerConfig());
        log.blue('[csharp] Transpiling [', exchanges.join(', '), ']');
        const transpiledFiles =  allFilesPath.map(file => this.transpiler.transpileCSharpByPath(file));

        if (!ws) {
            for (let i = 0; i < transpiledFiles.length; i++) {
                const transpiled = transpiledFiles[i];
                const exchangeName = exchanges[i].replace('.ts','');
                const path = EXCHANGE_WRAPPER_FOLDER + exchangeName + '.cs';
                this.createCSharpWrappers(exchangeName, path, transpiled.methodsTypes)
            }
        } else {
            //
            for (let i = 0; i < transpiledFiles.length; i++) {
                const transpiled = transpiledFiles[i];
                const exchangeName = exchanges[i].replace('.ts','');
                const path = EXCHANGE_WS_WRAPPER_FOLDER + exchangeName + '.cs';
                this.createCSharpWrappers(exchangeName, path, transpiled.methodsTypes, true)
            }
        }
        exchanges.map ((file, idx) => this.transpileDerivedExchangeFile (jsFolder, file, options, transpiledFiles[idx], force, ws))

        const classes = {}

        return classes
    }

    createCSharpClass(csharpVersion, ws = false) {
        const csharpImports = this.getCsharpImports(csharpVersion, ws).join("\n") + "\n\n";
        let content = csharpVersion.content;

        const baseWsClassRegex = /class\s(\w+)\s+:\s(\w+)/;
        const baseWsClassExec = baseWsClassRegex.exec(content);
        const baseWsClass = baseWsClassExec ? baseWsClassExec[2] : '';
        if (!ws) {
            content = content.replace(/class\s(\w+)\s:\s(\w+)/gm, "public partial class $1 : $2");
        } else {
            const wsParent =  baseWsClass.endsWith('Rest') ? 'ccxt.' + baseWsClass.replace('Rest', '') : baseWsClass;
            content = content.replace(/class\s(\w+)\s:\s(\w+)/gm, `public partial class $1 : ${wsParent}`);
        }
        content = content.replace(/binaryMessage.byteLength/gm, 'getValue(binaryMessage, "byteLength")'); // idex tmp fix
        // WS fixes
        if (ws) {
            const wsRegexes = this.getWsRegexes();
            content = this.regexAll (content, wsRegexes);
            content = this.replaceImportedRestClasses (content, csharpVersion.imports);
            const classNameRegex = /public\spartial\sclass\s(\w+)\s:\s(\w+)/gm;
            const classNameExec = classNameRegex.exec(content);
            const className = classNameExec ? classNameExec[1] : '';
            const constructorLine = `\npublic partial class ${className} { public ${className}(object args = null) : base(args) { } }\n`
            content = constructorLine  + content;
        }
        content = this.createGeneratedHeader().join('\n') + '\n' + content;
        return csharpImports + content;
    }

    replaceImportedRestClasses (content, imports) {
        for (const imp of imports) {
            // { name: "hitbtc", path: "./hitbtc.js", isDefault: true, }
            // { name: "bequantRest", path: "../bequant.js", isDefault: true, }
            const name = imp.name;
            if (name.endsWith('Rest')) {
                content = content.replaceAll(name, 'ccxt.' + name.replace('Rest', ''));
            }
        }
        return content;
    }

    transpileDerivedExchangeFile (tsFolder, filename, options, csharpResult, force = false, ws = false) {

        const tsPath = tsFolder + filename

        const { csharpFolder } = options

        const csharpFilename = filename.replace ('.ts', '.cs')

        const tsMtime = fs.statSync (tsPath).mtime.getTime ()

        const csharp  = this.createCSharpClass (csharpResult, ws)

        if (csharpFolder) {
            overwriteFileAndFolder (csharpFolder + csharpFilename, csharp)
            // fs.utimesSync (csharpFolder + csharpFilename, new Date (), new Date (tsMtime))
        }
    }

    // ---------------------------------------------------------------------------------------------
    transpileWsOrderbookTestsToCSharp (outDir: string) {

<<<<<<< HEAD
        const jsFile = './ts/src/pro/test/base/test.OrderBook.ts';
        const csharpFile = `${outDir}/Ws/test.OrderBook.cs`;
=======
        const jsFile = './ts/src/pro/test/base/test.orderBook.ts';
        const csharpFile = `${outDir}/Ws/test.orderBook.cs`;
>>>>>>> 4eeb6026

        log.magenta ('Transpiling from', (jsFile as any).yellow)

        const csharp = this.transpiler.transpileCSharpByPath(jsFile);
        let content = csharp.content;
        const splitParts = content.split('// --------------------------------------------------------------------------------------------------------------------');
        splitParts.shift();
        content = splitParts.join('\n// --------------------------------------------------------------------------------------------------------------------\n');
        content = this.regexAll (content, [
            [/typeof\((\w+)\)/g,'$1'], // tmp fix
            [/object\s*(\w+)\s=\sgetValue\((\w+),\s*"(bids|asks)".+/g,'var $1 = $2.$3;'], // tmp fix
            [ /object  = functions;/g, '' ], // tmp fix
            [ /\s*public\sobject\sequals(([^}]|\n)+)+}/gm, '' ], // remove equals
            [/assert/g, 'Assert'],
        ]).trim ()

        const contentLines = content.split ('\n');
        const contentIdented = contentLines.map (line => '        ' + line).join ('\n');

        const file = [
            'using ccxt.pro;',
            'namespace Tests;',
            '',
            this.createGeneratedHeader().join('\n'),
            'public partial class BaseTest',
            '{',
            contentIdented,
            '}',
        ].join('\n')

        log.magenta ('→', (csharpFile as any).yellow)

        overwriteFileAndFolder (csharpFile, file);
    }

    // ---------------------------------------------------------------------------------------------
    transpileWsCacheTestsToCSharp (outDir: string) {

<<<<<<< HEAD
        const jsFile = './ts/src/pro/test/base/test.Cache.ts';
        const csharpFile = `${outDir}/Ws/test.Cache.cs`;
=======
        const jsFile = './ts/src/pro/test/base/test.cache.ts';
        const csharpFile = `${outDir}/Ws/test.cache.cs`;
>>>>>>> 4eeb6026

        log.magenta ('Transpiling from', (jsFile as any).yellow)

        const csharp = this.transpiler.transpileCSharpByPath(jsFile);
        let content = csharp.content;
        const splitParts = content.split('// ----------------------------------------------------------------------------');
        splitParts.shift();
        content = splitParts.join('\n// ----------------------------------------------------------------------------\n');
        content = this.regexAll (content, [
            [/typeof\((\w+)\)/g,'$1'], // tmp fix
            [/typeof\(timestampCache\)/g,'timestampCache'], // tmp fix
            [ /object  = functions;/g, '' ], // tmp fix
            [ /\s*public\sobject\sequals(([^}]|\n)+)+}/gm, '' ], // remove equals
            [/assert/g, 'Assert'],
        ]).trim ()

        const contentLines = content.split ('\n');
        const contentIdented = contentLines.map (line => '        ' + line).join ('\n');

        const file = [
            'using ccxt.pro;',
            'namespace Tests;',
            '',
            this.createGeneratedHeader().join('\n'),
            'public partial class BaseTest',
            '{',
            contentIdented,
            '}',
        ].join('\n')

        log.magenta ('→', (csharpFile as any).yellow)

        overwriteFileAndFolder (csharpFile, file);
    }

    // ---------------------------------------------------------------------------------------------

    transpileCryptoTestsToCSharp (outDir: string) {

        const jsFile = './ts/src/test/base/test.cryptography.ts';
        const csharpFile = `${outDir}/test.cryptography.cs`;

        log.magenta ('[csharp] Transpiling from', (jsFile as any).yellow)

        const csharp = this.transpiler.transpileCSharpByPath(jsFile);
        let content = csharp.content;
        content = this.regexAll (content, [
            [ /\s*public\sobject\sequals(([^}]|\n)+)+}/gm, '' ], // remove equals
            [/assert/g, 'Assert'],
            // [/(^\s*Assert\(equals\(ecdsa\([^;]+;)/gm, '/*\n $1\nTODO: add ecdsa\n*/'] // temporarily disable ecdsa tests
        ]).trim ()

        const contentLines = content.split ('\n');
        const contentIdented = contentLines.map (line => '        ' + line).join ('\n');


        const file = [
            'using ccxt;',
            'namespace Tests;',
            '',
            this.createGeneratedHeader().join('\n'),
            'public partial class BaseTest',
            '{',
            contentIdented,
            '}',
        ].join('\n')

        log.magenta ('→', (csharpFile as any).yellow)

        overwriteFileAndFolder (csharpFile, file);
    }

    transpileExchangeTest(name: string, path: string): [string, string] {
        const csharp = this.transpiler.transpileCSharpByPath(path);
        let content = csharp.content;

        const parsedName = name.replace('.ts', '');
        const parsedParts = parsedName.split('.');
        const finalName = parsedParts[0] + this.capitalize(parsedParts[1]);

        content = this.regexAll (content, [
            [/assert/g, 'Assert'],
            [/object exchange/g, 'Exchange exchange'],
            [/function test/g, finalName],
        ]).trim ()

        const contentLines = content.split ('\n');
        const contentIdented = contentLines.map (line => '    ' + line).join ('\n');

        const file = [
            'using ccxt;',
            'namespace Tests;',
            'using System;',
            'using System.Collections.Generic;',
            '',
            this.createGeneratedHeader().join('\n'),
            'public partial class BaseTest',
            '{',
            contentIdented,
            '}',
        ].join('\n')
        return [finalName, file];
    }

    async transpileExchangeTestsToCsharp() {
        const inputDir = './ts/src/test/exchange/';
        const outDir = GENERATED_TESTS_FOLDER;
        const ignore = [
            // 'exportTests.ts',
            // 'test.fetchLedger.ts',
            'test.throttler.ts',
            // 'test.fetchOrderBooks.ts', // uses spread operator
        ]

        const inputFiles = fs.readdirSync('./ts/src/test/exchange');
        const files = inputFiles.filter(file => file.match(/\.ts$/)).filter(file => !ignore.includes(file) );
        const transpiledFiles = files.map(file => this.transpileExchangeTest(file, inputDir + file));
        await Promise.all (transpiledFiles.map ((file, idx) => promisedWriteFile (outDir + file[0] + '.cs', file[1])))
    }

    transpileBaseTestsToCSharp () {
        const outDir = BASE_TESTS_FOLDER;
        this.transpileBaseTests(outDir);
        this.transpileCryptoTestsToCSharp(outDir);
        this.transpileWsCacheTestsToCSharp(outDir);
        this.transpileWsOrderbookTestsToCSharp(outDir);
    }

    transpileBaseTests (outDir) {

        const baseFolders = {
            ts: './ts/src/test/base/',
        };

        let baseFunctionTests = fs.readdirSync (baseFolders.ts).filter(filename => filename.endsWith('.ts')).map(filename => filename.replace('.ts', ''));
        baseFunctionTests = baseFunctionTests.filter (filename => filename !== 'test.cryptography');

        for (const testName of baseFunctionTests) {
            const tsFile = baseFolders.ts + testName + '.ts';
<<<<<<< HEAD
=======
            const tsContent = fs.readFileSync(tsFile).toString();
            if (!tsContent.includes ('// AUTO_TRANSPILE_ENABLED')) {
                continue;
            }

>>>>>>> 4eeb6026
            const csharpFile = `${outDir}/${testName}.cs`;

            log.magenta ('Transpiling from', (tsFile as any).yellow)

            const csharp = this.transpiler.transpileCSharpByPath(tsFile);
            let content = csharp.content;
            content = this.regexAll (content, [
                [/object  = functions;/g, '' ], // tmp fix
                [/assert/g, 'Assert'],
                [ /\s*public\sobject\sequals(([^}]|\n)+)+}/gm, '' ], // remove equals
<<<<<<< HEAD
                [ /testSharedMethods.AssertDeepEqual/gm, 'AssertDeepEqual' ], // remove equals

=======
                [ /testSharedMethods.AssertDeepEqual/gm, 'AssertDeepEqual' ], // deepEqual added
>>>>>>> 4eeb6026
            ]).trim ()

            const contentLines = content.split ('\n');
            const contentIdented = contentLines.map (line => '        ' + line).join ('\n');

            const file = [
                'using ccxt;',
                'namespace Tests;',
                '',
                this.createGeneratedHeader().join('\n'),
                'public partial class BaseTest',
                '{',
                contentIdented,
                '}',
            ].join('\n')

            log.magenta ('→', (csharpFile as any).yellow)

            overwriteFileAndFolder (csharpFile, file);
        } 
    }

    capitalize(s: string) {
        return s.charAt(0).toUpperCase() + s.slice(1);
    }

    transpileMainTest(files) {
        log.magenta ('[csharp] Transpiling from', files.tsFile.yellow)
        let ts = fs.readFileSync (files.tsFile).toString ();

        ts = this.regexAll (ts, [
            [ /\'use strict\';?\s+/g, '' ],
        ])

        const mainContent = ts;
        const csharp = this.transpiler.transpileCSharp(mainContent);
        // let contentIndentend = csharp.content.split('\n').map(line => line ? '    ' + line : line).join('\n');
        let contentIndentend = csharp.content;


        // ad-hoc fixes
        contentIndentend = this.regexAll (contentIndentend, [
            [ /object mockedExchange =/g, 'var mockedExchange =' ],
            [ /public virtual object initOfflineExchange/g, 'public virtual Exchange initOfflineExchange' ],
            [ /object exchange(?=[,)])/g, 'Exchange exchange' ],
            [ /object exchange =/g, 'Exchange exchange =' ],
            [ /throw new Error/g, 'throw new Exception' ],
            [/class testMainClass/g, 'public partial class testMainClass'],
        ])

        const file = [
            'using ccxt;',
            'namespace Tests;',
            '',
            this.createGeneratedHeader().join('\n'),
            contentIndentend,
        ].join('\n')

        overwriteFileAndFolder (files.csharpFile, file);
    }

    transpileExchangeTests(){
        this.transpileMainTest({
            'tsFile': './ts/src/test/tests.ts',
            'csharpFile': BASE_TESTS_FILE,
        });

        const baseFolders = {
            ts: './ts/src/test/Exchange/',
            tsBase: './ts/src/test/Exchange/base/',
            csharpBase: EXCHANGE_BASE_FOLDER,
            csharp: EXCHANGE_GENERATED_FOLDER,
        };

        let baseTests = fs.readdirSync (baseFolders.tsBase).filter(filename => filename.endsWith('.ts')).map(filename => filename.replace('.ts', ''));
        const exchangeTests = fs.readdirSync (baseFolders.ts).filter(filename => filename.endsWith('.ts')).map(filename => filename.replace('.ts', ''));

        // ignore throttle test for now
        baseTests = baseTests.filter (filename => filename !== 'test.throttle');

        const tests = [] as any;
        baseTests.forEach (baseTest => {
            tests.push({
                base: true,
                name:baseTest,
                tsFile: baseFolders.tsBase + baseTest + '.ts',
                csharpFile: baseFolders.csharpBase + baseTest + '.cs',
            });
        });
        exchangeTests.forEach (test => {
            tests.push({
                base: false,
                name: test,
                tsFile: baseFolders.ts + test + '.ts',
                csharpFile: baseFolders.csharp + test + '.cs',
            });
        });

        this.transpileAndSaveCsharpExchangeTests (tests);
    }

    transpileWsExchangeTests(){

        const baseFolders = {
            ts: './ts/src/pro/test/Exchange/',
            csharp: EXCHANGE_GENERATED_FOLDER + 'Ws/',
        };

        const wsTests = fs.readdirSync (baseFolders.ts).filter(filename => filename.endsWith('.ts')).map(filename => filename.replace('.ts', ''));

        const tests = [] as any;

        wsTests.forEach (test => {
            tests.push({
                name: test,
                tsFile: baseFolders.ts + test + '.ts',
                csharpFile: baseFolders.csharp + test + '.cs',
            });
        });

        this.transpileAndSaveCsharpExchangeTests (tests, true);
    }

    async transpileAndSaveCsharpExchangeTests(tests, isWs = false) {
        const paths = tests.map(test => test.tsFile);
        const flatResult = await this.webworkerTranspile (paths, this.getTranspilerConfig());
        flatResult.forEach((file, idx) => {
            let contentIndentend = file.content.split('\n').map(line => line ? '    ' + line : line).join('\n');

            let regexes = [
                [ /object exchange(?=[,)])/g, 'Exchange exchange' ],
                [ /throw new Error/g, 'throw new Exception' ],
                [/testSharedMethods\.assertTimestampAndDatetime\(exchange, skippedProperties, method, orderbook\)/, '// testSharedMethods.assertTimestampAndDatetime (exchange, skippedProperties, method, orderbook)'], // tmp disabling timestamp check on the orderbook
                [ /void function/g, 'void']
            ];

            if (isWs) {
                // add ws-tests specific regeces
                regexes = regexes.concat([
                    [/await exchange.watchOrderBook\(symbol\)/g, '((IOrderBook)(await exchange.watchOrderBook(symbol))).Copy()'],
                    [/await exchange.watchOrderBookForSymbols\((.*?)\)/g, '((IOrderBook)(await exchange.watchOrderBookForSymbols($1))).Copy()'],
                ]);
            }

            contentIndentend = this.regexAll (contentIndentend, regexes)
            const namespace = isWs ? 'using ccxt;\nusing ccxt.pro;' : 'using ccxt;';
            const fileHeaders = [
                namespace,
                'namespace Tests;',
                '',
                this.createGeneratedHeader().join('\n'),
                '',
                'public partial class testMainClass : BaseTest',
                '{',
            ]
            let csharp: string;
            const filename = tests[idx].name;
            if (filename === 'test.sharedMethods') {
                const doubleIndented = contentIndentend.split('\n').map(line => line ? '    ' + line : line).join('\n');
                csharp = [
                    ...fileHeaders,
                    `${this.iden(1)}public partial class SharedMethods`,
                    `${this.iden(1)}{`,
                    doubleIndented,
                    `${this.iden(1)}}`,
                    '}',
                ].join('\n');
            } else {
                contentIndentend = this.regexAll (contentIndentend, [
                    [ /public void/g, 'public static void' ], // make tests static
                    [ /async public Task/g, 'async static public Task' ], // make tests static
                ])
                csharp = [
                    ...fileHeaders,
                    contentIndentend,
                    '}',
                ].join('\n');
            }
            overwriteFileAndFolder (tests[idx].csharpFile, csharp);
        });
    }

    transpileTests(){
        this.transpileBaseTestsToCSharp();
        this.transpileExchangeTests();
        this.transpileWsExchangeTests();
    }
}

if (isMainEntry(import.meta.url)) {
    const ws = process.argv.includes ('--ws')
    const baseOnly = process.argv.includes ('--baseTests')
    const test = process.argv.includes ('--test') || process.argv.includes ('--tests')
    const examples = process.argv.includes ('--examples');
    const force = process.argv.includes ('--force')
    const child = process.argv.includes ('--child')
    const multiprocess = process.argv.includes ('--multiprocess') || process.argv.includes ('--multi')
    if (!child && !multiprocess) {
        log.bright.green ({ force })
    }
    const transpiler = new NewTranspiler ();
    if (ws) {
        await transpiler.transpileWS (force)
    } else if (test) {
        transpiler.transpileTests ()
    } else if (multiprocess) {
        parallelizeTranspiling (exchangeIds)
    } else {
        await transpiler.transpileEverything (force, child, baseOnly, examples)
    }
}<|MERGE_RESOLUTION|>--- conflicted
+++ resolved
@@ -1008,13 +1008,8 @@
     // ---------------------------------------------------------------------------------------------
     transpileWsOrderbookTestsToCSharp (outDir: string) {
 
-<<<<<<< HEAD
-        const jsFile = './ts/src/pro/test/base/test.OrderBook.ts';
-        const csharpFile = `${outDir}/Ws/test.OrderBook.cs`;
-=======
         const jsFile = './ts/src/pro/test/base/test.orderBook.ts';
         const csharpFile = `${outDir}/Ws/test.orderBook.cs`;
->>>>>>> 4eeb6026
 
         log.magenta ('Transpiling from', (jsFile as any).yellow)
 
@@ -1053,13 +1048,8 @@
     // ---------------------------------------------------------------------------------------------
     transpileWsCacheTestsToCSharp (outDir: string) {
 
-<<<<<<< HEAD
-        const jsFile = './ts/src/pro/test/base/test.Cache.ts';
-        const csharpFile = `${outDir}/Ws/test.Cache.cs`;
-=======
         const jsFile = './ts/src/pro/test/base/test.cache.ts';
         const csharpFile = `${outDir}/Ws/test.cache.cs`;
->>>>>>> 4eeb6026
 
         log.magenta ('Transpiling from', (jsFile as any).yellow)
 
@@ -1195,18 +1185,14 @@
         };
 
         let baseFunctionTests = fs.readdirSync (baseFolders.ts).filter(filename => filename.endsWith('.ts')).map(filename => filename.replace('.ts', ''));
-        baseFunctionTests = baseFunctionTests.filter (filename => filename !== 'test.cryptography');
 
         for (const testName of baseFunctionTests) {
             const tsFile = baseFolders.ts + testName + '.ts';
-<<<<<<< HEAD
-=======
             const tsContent = fs.readFileSync(tsFile).toString();
             if (!tsContent.includes ('// AUTO_TRANSPILE_ENABLED')) {
                 continue;
             }
 
->>>>>>> 4eeb6026
             const csharpFile = `${outDir}/${testName}.cs`;
 
             log.magenta ('Transpiling from', (tsFile as any).yellow)
@@ -1217,12 +1203,7 @@
                 [/object  = functions;/g, '' ], // tmp fix
                 [/assert/g, 'Assert'],
                 [ /\s*public\sobject\sequals(([^}]|\n)+)+}/gm, '' ], // remove equals
-<<<<<<< HEAD
-                [ /testSharedMethods.AssertDeepEqual/gm, 'AssertDeepEqual' ], // remove equals
-
-=======
                 [ /testSharedMethods.AssertDeepEqual/gm, 'AssertDeepEqual' ], // deepEqual added
->>>>>>> 4eeb6026
             ]).trim ()
 
             const contentLines = content.split ('\n');
