--- conflicted
+++ resolved
@@ -1,13 +1,8 @@
 import Transpiler from "ast-transpiler";
 import path from 'path'
 import errors from "../js/src/base/errors.js"
-<<<<<<< HEAD
-import { basename, resolve } from 'path'
-import { createFolderRecursively, overwriteFile } from './fsLocal.js'
-=======
 import { basename, join, resolve } from 'path'
 import { createFolderRecursively, replaceInFile, overwriteFile, writeFile, checkCreateFolder } from './fsLocal.js'
->>>>>>> f68b08aa
 import { platform } from 'process'
 import fs from 'fs'
 import log from 'ololog'
