--- conflicted
+++ resolved
@@ -1620,44 +1620,9 @@
         // });
 
 
-        // custom transformations needed for go
-<<<<<<< HEAD
-        baseClass = baseClass.replaceAll(/\=\snew\s/gm, "= ");
-        // baseClass = baseClass.replaceAll(/(?<!<-)this\.callInternal/gm, "<-this.callInternal");
-        baseClass = baseClass.replaceAll(/callDynamically\(/gm, 'this.callDynamically(') //fix this on the transpiler
-        baseClass = baseClass.replaceAll (/currentRestInstance interface\{\},/g, "currentRestInstance Exchange,");
-        baseClass = baseClass.replaceAll (/parentRestInstance interface\{\},/g, "parentRestInstance Exchange,");
-        baseClass = baseClass.replaceAll (/client interface\{\},/g, "client Client,");
-        baseClass = baseClass.replaceAll (/this.Number = String/g, 'this.Number = "string"');
-        baseClass = baseClass.replaceAll (/(\w+)(\.StoreArray\(.+\))/gm, '($1.(*OrderBookSide))$2'); // tmp fix for c#
-        baseClass = baseClass.replaceAll (/ch <- nil\s+\/\/.+/g, '');
-        baseClass = baseClass.replaceAll (/var stream interface\{\} = this.Stream/g, 'var stream *Stream = this.Stream');
-        baseClass = baseClass.replaceAll (/var stream interface\{\} = this.Stream/g, 'var stream *Stream = this.Stream');
-        baseClass = baseClass.replaceAll(/args\.\.\.\)/g, '(args).([]interface{})...)');
-        baseClass = baseClass.replaceAll (/(var \w+ interface{}) = client.Futures/g, '$1 = (client.(Client)).Futures'); // tmp fix for go not needed after ws-merge
         
         // Fix setMarketsFromExchange parameter type
         baseClass = baseClass.replaceAll(/func\s+\(this \*Exchange\)\s+SetMarketsFromExchange\(sourceExchange interface\{\}\)/g, 'func (this *Exchange) SetMarketsFromExchange(sourceExchange *Exchange)');
-
-        // baseClass = baseClass.replaceAll("client.futures", "getValue(client, \"futures\")"); // tmp fix for c# not needed after ws-merge
-        // baseClass = baseClass.replace("((object)this).number = String;", "this.number = typeof(String);"); // tmp fix for c#
-        // baseClass = baseClass.replaceAll("client.resolve", "// client.resolve"); // tmp fix for c#
-        // baseClass = baseClass.replaceAll("((object)this).number = float;", "this.number = typeof(float);"); // tmp fix for c#
-        // // baseClass = baseClass.replace("= new List<Task<List<object>>> {", "= new List<Task<object>> {");
-        // // baseClass = baseClass.replace("this.number = Number;", "this.number = typeof(float);"); // tmp fix for c#
-        // baseClass = baseClass.replace("throw new getValue(broad, broadKey)(((string)message));", "this.throwDynamicException(broad, broadKey, message);"); // tmp fix for c#
-        // baseClass = baseClass.replace("throw new getValue(exact, str)(((string)message));", "this.throwDynamicException(exact, str, message);"); // tmp fix for c#
-        // // baseClass = baseClass.replace("throw new getValue(exact, str)(message);", "throw new Exception ((string) message);"); // tmp fix for c#
-
-
-        // // WS fixes
-        // baseClass = baseClass.replace(/\(object client,/gm, '(WebSocketClient client,');
-        // baseClass = baseClass.replace(/Dictionary<string,object>\)client\.futures/gm, 'Dictionary<string, ccxt.Exchange.Future>)client.futures');
-        // baseClass = baseClass.replaceAll (/(\b\w*)RestInstance.describe/g, "(\(Exchange\)$1RestInstance).describe");
-
-        const jsDelimiter = '// ' + delimiter
-        const parts = baseClass.split (jsDelimiter)
-=======
         baseClass = this.regexAll (baseClass, [
             [/\=\snew\s/gm, "= "],
             // baseClass = baseClass.replaceAll(/(?<!<-)this\.callInternal/gm, "<-this.callInternal");
@@ -1697,10 +1662,23 @@
             // Fix setMarketsFromExchange parameter type
             [/func\s+\(this \*Exchange\)\s+SetMarketsFromExchange\(sourceExchange interface\{\}\)/g, 'func (this *Exchange) SetMarketsFromExchange(sourceExchange *Exchange)'],
         ]);
+        // custom transformations needed for go
+        baseClass = baseClass.replaceAll(/\=\snew\s/gm, "= ");
+        // baseClass = baseClass.replaceAll(/(?<!<-)this\.callInternal/gm, "<-this.callInternal");
+        baseClass = baseClass.replaceAll(/callDynamically\(/gm, 'this.callDynamically(') //fix this on the transpiler
+        baseClass = baseClass.replaceAll (/currentRestInstance interface\{\},/g, "currentRestInstance Exchange,");
+        baseClass = baseClass.replaceAll (/parentRestInstance interface\{\},/g, "parentRestInstance Exchange,");
+        baseClass = baseClass.replaceAll (/client interface\{\},/g, "client Client,");
+        baseClass = baseClass.replaceAll (/this.Number = String/g, 'this.Number = "string"');
+        baseClass = baseClass.replaceAll (/(\w+)(\.StoreArray\(.+\))/gm, '($1.(*OrderBookSide))$2'); // tmp fix for c#
+        baseClass = baseClass.replaceAll (/ch <- nil\s+\/\/.+/g, '');
+        baseClass = baseClass.replaceAll (/var stream interface\{\} = this.Stream/g, 'var stream *Stream = this.Stream');
+        baseClass = baseClass.replaceAll (/var stream interface\{\} = this.Stream/g, 'var stream *Stream = this.Stream');
+        baseClass = baseClass.replaceAll(/args\.\.\.\)/g, '(args).([]interface{})...)');
+        baseClass = baseClass.replaceAll (/(var \w+ interface{}) = client.Futures/g, '$1 = (client.(Client)).Futures'); // tmp fix for go not needed after ws-merge
 
         const jsDelimiter = '// ' + delimiter;
         const parts = baseClass.split (jsDelimiter);
->>>>>>> 418b5f8d
         if (parts.length > 1) {
             const baseMethods = parts[1];
             const fileHeader = this.getGoImports(undefined).concat([
