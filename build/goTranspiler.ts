--- conflicted
+++ resolved
@@ -136,7 +136,6 @@
     "parseTransfer": false,
     "parseWithdrawal": false,
     "parseWithdrawalStatus": false,
-    "networkCodeAdjusterForCurrency": false,
     "safeMarket": false, // try to remove custom implementations
     "market": false,
     "setSandboxMode": false,
@@ -1560,14 +1559,9 @@
             const go = this.transpiler.transpileGoByPath(tsFile);
             let content = go.content;
             content = this.regexAll (content, [
-<<<<<<< HEAD
-                [/new ccxt.Exchange.+\n.+\n.+/gm, 'ccxt.NewExchange()' ],
-                [/(\w+) := ccxt\.NewExchange\(\)/gm, '$1 := ccxt.NewExchange().(*ccxt.Exchange); $1.InitParent(map[string]interface{}{}, map[string]interface{}{}, $1)' ],
-=======
                 [/(\w+) := new ccxt\.Exchange\(([\S\s]+?)\)/gm, '$1 := ccxt.NewExchange().(*ccxt.Exchange); $1.DerivedExchange = $1; $1.InitParent($2, map[string]interface{}{}, $1)' ],
                 [/exchange interface\{\}, /g,'exchange *ccxt.Exchange, '], // in arguments
                 [/ interface\{\}(?= \= map\[string\]interface\{\} )/g, ' map[string]interface{}'], // fix incorrect variable type
->>>>>>> b9ac1653
                 [ /interface{}\sfunc\sEquals.+\n.*\n.+\n.+/gm, '' ], // remove equals
                 [/Precise\.String/gm, 'ccxt.Precise.String'],
                 [ /testSharedMethods.AssertDeepEqual/gm, 'AssertDeepEqual' ], // deepEqual added
