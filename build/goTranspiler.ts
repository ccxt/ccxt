import Transpiler from "ast-transpiler";
import ts from "typescript";
import path from 'path'
import errors from "../js/src/base/errors.js"
import { basename, join, resolve } from 'path'
// @ts-expect-error
import { createFolderRecursively, replaceInFile, overwriteFile, writeFile, checkCreateFolder } from './fsLocal.js'
import { platform } from 'process'
import fs from 'fs'
import log from 'ololog'
// @ts-expect-error
import ansi from 'ansicolor'
import {Transpiler as OldTranspiler, parallelizeTranspiling } from "./transpile.js";
import { promisify } from 'util';
import errorHierarchy from '../js/src/base/errorHierarchy.js'
import Piscina from 'piscina';
import { isMainEntry } from "./transpile.js";
import { unCamelCase } from "../js/src/base/functions.js";

type dict = { [key: string]: string }

ansi.nice
const promisedWriteFile = promisify (fs.writeFile);

let exchanges = JSON.parse (fs.readFileSync("./exchanges.json", "utf8"));
const exchangeIds = exchanges.ids

        // @ts-expect-error
let __dirname = new URL('.', import.meta.url).pathname;

let shouldTranspileTests = true;

function overwriteFileAndFolder (path: string, content: string) {
    if (!(fs.existsSync(path))) {
        checkCreateFolder (path);
    }
    overwriteFile (path, content);
    writeFile (path, content);
}

// this is necessary because for some reason
// pathname keeps the first '/' for windows paths
// making them invalid
// example: /C:Users/user/Desktop/
if (platform === 'win32') {
    if (__dirname[0] === '/') {
        __dirname = __dirname.substring(1)
    }
}

const GLOBAL_WRAPPER_FILE = './go/v4/base/exchange_wrappers.go';
const EXCHANGE_WRAPPER_FOLDER = './go/v4/'
const DYNAMIC_INSTANCE_FILE = './go/v4/exchange_dynamic.go';
// const EXCHANGE_WS_WRAPPER_FOLDER = './go/v4/exchanges/pro/wrappers/'
const ERRORS_FILE = './go/v4/exchange_errors.go';
const BASE_METHODS_FILE = './go/v4/exchange_generated.go';
const EXCHANGES_FOLDER = './go/v4/';
// const EXCHANGES_WS_FOLDER = './go/v4/exchanges/pro/';
// const GENERATED_TESTS_FOLDER = './go/tests/Generated/Exchange/';
const BASE_TESTS_FOLDER = './go/tests/base';
const BASE_TESTS_FILE =  './go/tests/base/tests.go';
// const EXCHANGE_BASE_FOLDER = './go/tests/Generated/Exchange/Base/';
// const EXCHANGE_GENERATED_FOLDER = './go/tests/Generated/Exchange/';
// const EXAMPLES_INPUT_FOLDER = './examples/ts/';
// const EXAMPLES_OUTPUT_FOLDER = './examples/cs/examples/';
const goComments: any = {};

const goTypeOptions: any = {};
const goWithMethods = {};

let goTests: string[] = [];

const VIRTUAL_BASE_METHODS: any = {
    "cancelOrder": true, // true if the method returns a channel (async in JS)
    "createExpiredOptionMarket": false,
    "createOrder": true,
    "editOrder": true,
    "fetchAccounts": true,
    "fetchBalance": true,
    "fetchClosedOrders": true,
    "fetchDeposits": true,
    "fetchDepositsWithdrawals": true,
    "fetchDepositWithdrawFees": true,
    "fetchFundingInterval": true,
    "fetchFundingIntervals": true,
    "fetchFundingRates": true,
    "fetchL2OrderBook": true,
    "fetchL3OrderBook": true,
    "fetchLeverage": true,
    "fetchLeverages": true,
    "fetchLeverageTiers": true,
    "fetchMarginMode": true,
    "fetchMarginModes": true,
    "fetchMyTrades": true,
    "fetchOHLCV": true,
    "fetchOpenOrders": true,
    "fetchOption": true,
    "fetchOrder": true,
    "fetchOrderBook": true,
    "fetchOrderBooks": true,
    "fetchOrders": true,
    "fetchOrderTrades": true,
    "fetchPositionsHistory": true,
    "fetchStatus": true,
    "fetchTicker": true,
    "fetchTickers": true,
    "fetchTime": true,
    "fetchTrades": true,
    "fetchTransactions": true,
    "fetchWithdrawals": true,
    "parseAccount": false,
    "parseBalance": false,
    "parseBidsAsks": false,
    "parseBorrowInterest": false,
    "parseBorrowRate": false,
    "parseCurrency": false,
    "parseDeposit": false,
    "parseDepositAddress": false,
    "parseDepositStatus": false,
    "parseDepositWithdrawFee": false,
    "parseFundingRate": false,
    "parseFundingRateHistory": false,
    "parseIncome": false,
    "parseLedgerEntry": false,
    "parseLiquidation": false,
    "parseMarginMode": false,
    "parseMarginModification": false,
    "parseMarket": false,
    "parseMarketLeverageTiers": false,
    "parseOHLCV": false,
    "parseOpenInterest": false,
    "parseOption": false,
    "parseOrder": false,
    "parseOrderSide": false,
    "parseOrderStatus": false,
    "parseOrderType": false,
    "parsePosition": false,
    "parseTicker": false,
    "parseTrade": false,
    "parseTransaction": false,
    "parseTransfer": false,
    "parseWithdrawal": false,
    "parseWithdrawalStatus": false,
    "safeMarket": false, // try to remove custom implementations
    "market": false,
    "setSandboxMode": false,
    "safeCurrencyCode": false,
    "parseConversion": false,
    "sign": false
}

class NewTranspiler {

    transpiler!: Transpiler;
    pythonStandardLibraries;
    oldTranspiler = new OldTranspiler();

    constructor() {

        this.setupTranspiler()
        // this.transpiler.goharpTranspiler.VAR_TOKEN = 'var'; // tmp fix


        this.pythonStandardLibraries = {
            'hashlib': 'hashlib',
            'math': 'math',
            'json.loads': 'json',
            'json.dumps': 'json',
            'sys': 'sys',
        }
    }

    getWsRegexes() {
        // hoplefully we won't need this in the future by having everything typed properly in the typescript side
        return [
            [/new (\w+)Rest\(\)/, 'new ccxt.$1()'],
            [/return await (\w+);/gm, 'return await ($1 as Exchange.Future);'],
            // [/typeof\(client\)/gm, 'client'],
            // [/typeof\(orderbook\)/gm, 'orderbook'], // fix this in the transpiler later
            [/new\sgetValue\((\w+),\s(\w+)\)\((\w+)\)/gm, 'this.newException(getValue($1, $2), $3)'],
            [/\(object\)client\).subscriptions/gm, '(WebSocketClient)client).subscriptions'],
            [/client\.subscriptions/gm, '((WebSocketClient)client).subscriptions'],
            [/Dictionary<string,object>\)client.futures/gm, 'Dictionary<string, ccxt.Exchange.Future>)client.futures'],
            [/this\.safeValue\(client\.futures,/gm, 'this.safeValue((client as WebSocketClient).futures,'],
            [/Dictionary<string,object>\)this\.clients/gm, 'Dictionary<string, ccxt.Exchange.WebSocketClient>)this.clients'],
            [/(orderbook)(\.reset.+)/gm, '($1 as IOrderBook)$2'],
            [/(\w+)(\.cache)/gm, '($1 as ccxt.pro.OrderBook)$2'],
            //  [/(\w+)(\.reset)/gm, '($1 as ccxt.OrderBook)$2'],
            [/((?:this\.)?\w+)(\.hashmap)/gm, '($1 as ArrayCacheBySymbolById)$2'],
            [/(countedBookSide)\.store\(((.+),(.+),(.+))\)/gm, '($1 as IOrderBookSide).store($2)'],
            [/(\w+)\.store\(((.+),(.+),(.+))\)/gm, '($1 as IOrderBookSide).store($2)'],
            [/(\w+)\.store\(((.+),(.+))\)/gm, '($1 as IOrderBookSide).store($2)'],
            [/(\w+)(\.storeArray\(.+\))/gm, '($1 as IOrderBookSide)$2'],
            // [/(.+)\.store\((.+),(.+)\)/gm, '($1 as OrderBookSide).store($2,$3)'],
            [/(\w+)\.call\(this,(.+)\)/gm, 'DynamicInvoker.InvokeMethod($1, new object[] {$2})'],
            [/(\w+)(\.limit\(\))/gm, '($1 as IOrderBook)$2'],
            [/(future)\.resolve\((.*)\)/gm, '($1 as Future).resolve($2)'],
            [/this\.spawn\((this\.\w+),(.+)\)/gm, 'this.spawn($1, new object[] {$2})'],
            [/this\.delay\(([^,]+),([^,]+),(.+)\)/gm, 'this.delay($1, $2, new object[] {$3})'],
            // [/(this\.\w+)\.(append|resolve|getLimit)\((.+)\)/gm, 'callDynamically($1, "$2", new object[] {$3})'], // check this.orders
            [/(((?:this\.)?\w+))\.(append|resolve|getLimit)\((.+)\)/gm, 'callDynamically($1, "$3", new object[] {$4})'],
            [/future(\.reject.+)/gm, '((Future)future)$1'],
            [/(\w+)(\.reject.+)/gm, '((WebSocketClient)$1)$2'],
            [/(client)(\.reset.+)/gm, '((WebSocketClient)$1)$2'],
            [/\(client,/g, '(client as WebSocketClient,'],
            [/\(object client,/gm, '(WebSocketClient client,'],
            [/\(object client\)/gm, '(WebSocketClient client)'],
            [/object client =/gm, 'var client ='],
            [/object future =/gm, 'var future ='],
        ]
    }


    // c# custom method
    customCSharpPropAssignment(node: any, identation: any) {
        const stringValue = node.getFullText().trim();
        if (Object.keys(errors).includes(stringValue)) {
            return `typeof(${stringValue})`;
        }
        return undefined;
    }

    // a helper to apply an array of regexes and substitutions to text
    // accepts an array like [ [ regex, substitution ], ... ]

    regexAll (text: string, array: any[]) {
        for (const i in array) {
            let regex = array[i][0]
            const flags = (typeof regex === 'string') ? 'g' : undefined
            regex = new RegExp (regex, flags)
            text = text.replace (regex, array[i][1])
        }
        return text
    }

    // ============================================================================

    iden(level = 1) {
        return '    '.repeat(level)
    }
    // ============================================================================

    getTranspilerConfig() {
        return {
            "verbose": false,
            // "go": {
            //     "parser": {
            //         "ELEMENT_ACCESS_WRAPPER_OPEN": "getValue(",
            //         "ELEMENT_ACCESS_WRAPPER_CLOSE": ")",
            //         // "VAR_TOKEN": "var",
            //     }
            // },
        }
    }

    createSee(link: string) {
        return `/// See <see href="${link}"/>  <br/>`
    }

    createParam(param: any) {
        return`/// <item>
    /// <term>${param.name}</term>
    /// <description>
    /// ${param.type} : ${param.description}
    /// </description>
    /// </item>`
    }

    createGOCommentTemplate(name: string, desc: string, see: string[], params : string[], returnType:string, returnDesc: string) {
        //
        // Summary:
        //     Converts the value of the specified 16-bit signed integer to an equivalent 64-bit
        //     signed integer.
        //
        // Parameters:
        //   value:
        //     The 16-bit signed integer to convert.
        //
        // Returns:
        //     A 64-bit signed integer that is equivalent to value
        const comment = `
    /// <summary>
    /// ${desc}
    /// </summary>
    /// <remarks>
    ${see.map( l => this.createSee(l)).join("\n    ")}
    /// <list type="table">
    ${params.map( p => this.createParam(p)).join("\n    ")}
    /// </list>
    /// </remarks>
    /// <returns> <term>${returnType}</term> ${returnDesc}.</returns>`
    const commentWithoutEmptyLines = comment.replace(/^\s*[\r\n]/gm, "");
    return commentWithoutEmptyLines;
    }

    transformTSCommentIntoGO(name: string, desc: string, sees: string[], params : string[], returnType:string, returnDesc: string) {
        return this.createGOCommentTemplate(name, desc, sees, params, returnType, returnDesc);
    }

    transformLeadingComment(comment: any) {
        // parse comment
        // /**
        //  * @method
        //  * @name binance#fetchTime
        //  * @description fetches the current integer timestamp in milliseconds from the exchange server
        //  * @see https://binance-docs.github.io/apidocs/spot/en/#check-server-time       // spot
        //  * @see https://binance-docs.github.io/apidocs/futures/en/#check-server-time    // swap
        //  * @see https://binance-docs.github.io/apidocs/delivery/en/#check-server-time   // future
        //  * @param {object} [params] extra parameters specific to the exchange API endpoint
        //  * @returns {int} the current integer timestamp in milliseconds from the exchange server
        //  */
        // return comment;
        const commentNameRegex = /@name\s(\w+)#(\w+)/;
        const nameMatches = comment.match(commentNameRegex);
        const exchangeName = nameMatches ? nameMatches[1] : undefined;
        if (!exchangeName) {
            return comment;
        }
        const methodName = nameMatches[2];
        // const commentDescriptionRegex = /@description\s(.+)/;
        // const descriptionMatches = comment.match(commentDescriptionRegex);
        // const description = descriptionMatches ? descriptionMatches[1] : undefined;
        // const seeRegex = /@see\s(.+)/g;
        // const seeMatches = comment.match(seeRegex);
        // const sees: string[] = [];
        // if (seeMatches) {
        //     seeMatches.forEach(match => {
        //         const [, link] = match.split(' ');
        //         sees.push(link);
        //     });
        // }
        // // const paramRegex = /@param\s{(\w+)}\s\[(\w+)\]\s(.+)/g; // @param\s{(\w+)}\s\[((\w+(.\w+)?))\]\s(.+)
        // const paramRegex = /@param\s{(\w+[?]?)}\s\[(\w+\.?\w+?)]\s(.+)/g;
        // const params = [] as any;
        // let paramMatch;
        // while ((paramMatch = paramRegex.exec(comment)) !== null) {
        //     const [, type, name, description] = paramMatch;
        //     params.push({type, name, description});
        // }
        // // const returnRegex = /@returns\s{(\w+\[?\]?\[?\]?)}\s(.+)/;
        // // const returnMatch = comment.match(returnRegex);
        // const returnType = returnMatch ? returnMatch[1] : undefined;
        // const returnDescription =  returnMatch && returnMatch.length > 1 ? returnMatch[2]: undefined;
        let exchangeData = goComments[exchangeName];
        if (!exchangeData) {
            exchangeData = goComments[exchangeName] = {}
        }
        let exchangeMethods = goComments[exchangeName];
        if (!exchangeMethods) {
            exchangeMethods = {}
        }
        // const transformedComment = this.transformTSCommentIntoCSharp(methodName, description, sees,params, returnType, returnDescription);
        exchangeMethods[methodName] = comment;
        goComments[exchangeName] = exchangeMethods
        return comment;
    }

    setupTranspiler() {
        this.transpiler = new Transpiler (this.getTranspilerConfig())
        this.transpiler.setVerboseMode(false);
        this.transpiler.goTranspiler.transformLeadingComment = this.transformLeadingComment.bind(this);
    }

    createGeneratedHeader() {
        return [
            "// PLEASE DO NOT EDIT THIS FILE, IT IS GENERATED AND WILL BE OVERWRITTEN:",
            "// https://github.com/ccxt/ccxt/blob/master/CONTRIBUTING.md#how-to-contribute-code",
            ""
        ]
    }

    getGoImports(file: any, ws = false) {
        const namespace = ws ? 'package ccxt' : 'package ccxt';
        const values = [
            // "using ccxt;",
            namespace,
            // 'import "helpers"'
        ]
        // if (ws) {
        //     values.push("using System.Reflection;");
        // }
        return values;
    }

    getCsharpImports(file: any, ws = false) {
        const namespace = ws ? 'namespace ccxt.pro;' : 'namespace ccxt;';
        const values = [
            // "using ccxt;",
            namespace,
        ]
        // if (ws) {
        //     values.push("using System.Reflection;");
        // }
        return values;
    }

    isObject(type: string) {
        return (type === 'any') || (type === 'unknown');
    }

    isDictionary(type: string): boolean {
        return (type === 'Object') || (type === 'Dictionary<any>') || (type === 'unknown') || (type === 'Dict') || ((type.startsWith('{')) && (type.endsWith('}')))
    }

    isStringType(type: string) {
        return (type === 'Str') || (type === 'string') || (type === 'StringLiteral') || (type === 'StringLiteralType') || (type.startsWith('"') && type.endsWith('"')) || (type.startsWith("'") && type.endsWith("'"))
    }

    isNumberType(type: string) {
        return (type === 'Num') || (type === 'number') || (type === 'NumericLiteral') || (type === 'NumericLiteralType')
    }

    isIntegerType(type: string) {
        return type !== undefined && (type.toLowerCase() === 'int') ;
    }

    isBooleanType(type: string) {
        return (type === 'boolean') || (type === 'BooleanLiteral') || (type === 'BooleanLiteralType') || (type === 'Bool')
    }

    convertJavascriptTypeToGoType(name: string, type: string, isReturn = false): string | undefined {

        // handle watchOrderBook exception here (watchOrderBook and watchOrderBookForSymbols)
        if (name.startsWith('watchOrderBook')) {
            return `Task<ccxt.pro.IOrderBook>`;
        }

        if (name === 'fetchTime'){
            return ` <- chan int64`; // custom handling for now
        }

        const isPromise = type.startsWith('Promise<') && type.endsWith('>');
        let wrappedType = isPromise ? type.substring(8, type.length - 1) : type;
        let isList = false;

        function addTaskIfNeeded(type: string) {
            if (type == 'void') {
                return isPromise ? `<- chan` : '<- chan';
            } else if (isList) {
                return isPromise ? `<- chan []${type}` : `[]${type}`;
            }
            return isPromise ? `<- chan ${type}` : type;
        }

        const csharpReplacements: dict = {
            'OrderType': 'string',
            'OrderSide': 'string', // tmp
        }

        if (wrappedType === undefined || wrappedType === 'Undefined') {
            return addTaskIfNeeded('interface{}'); // default if type is unknown;
        }

        if (wrappedType === 'string[][]') {
            return addTaskIfNeeded('[][]string');
        }

        // check if returns a list
        if (wrappedType.endsWith('[]')) {
            isList = true;
            wrappedType = wrappedType.substring(0, wrappedType.length - 2);
        }

        if (this.isObject(wrappedType)) {
            if (isReturn) {
                return addTaskIfNeeded('map[string]interface{}');
            }
            return addTaskIfNeeded('interface{}');
        }
        if (this.isDictionary(wrappedType)) {
            return addTaskIfNeeded('map[string]interface{}');
        }
        if (this.isStringType(wrappedType)) {
            return addTaskIfNeeded('string');
        }
        if (this.isIntegerType(wrappedType)) {
            return addTaskIfNeeded('int64');
        }
        if (this.isNumberType(wrappedType)) {
            // return addTaskIfNeeded('float');
            return addTaskIfNeeded('float64');
        }
        if (this.isBooleanType(wrappedType)) {
            return addTaskIfNeeded('bool');
        }
        if (wrappedType === 'Strings') {
            return addTaskIfNeeded('[]string')
        }
        if (csharpReplacements[wrappedType] !== undefined) {
            return addTaskIfNeeded(csharpReplacements[wrappedType]);
        }

        if (wrappedType.startsWith('Dictionary<')) {
            let type = wrappedType.substring(11, wrappedType.length - 1);
            if (type.startsWith('Dictionary<')) {
                type = this.convertJavascriptTypeToGoType(name, type) as any;
            }
            return addTaskIfNeeded(`map[string]${type}`);
        }

        return addTaskIfNeeded(wrappedType);
    }

    safeGoName(name: string): string {
        const goReservedWordsReplacement: dict = {
            'type': 'typeVar',
        }
        return goReservedWordsReplacement[name] || name;
    }

    convertParamsToGo(methodName: string, params: any[]): string {
        const needsVariadicOptions = params.some(param => param.optional || param?.initializer !== undefined);
        if (needsVariadicOptions && params.length === 1 && params[0].name === 'params') {
            // handle params = {}
            return 'params ...interface{}';
        }
        const paramsParsed = params.map(param => this.convertJavascriptParamToGoParam(param)).join(', ');
        if (!needsVariadicOptions) {
            return paramsParsed;
        }
        // return paramsParsed;
        const regularParams = params.filter(params => !params.optional && params?.initializer === undefined);
        const regularParamsParsed = regularParams.map(param => this.convertJavascriptParamToGoParam(param));
        // const optionalParams = params.filter(params => params.optional || params?.initializer !== undefined);
        const allParams =  regularParamsParsed.concat(['options ...' + this.capitalize(methodName) + 'Options']);
        return allParams.join(', ');
    }

    convertJavascriptParamToGoParam(param: any): string | undefined {
        const name = param.name;
        const safeName = this.safeGoName(name);
        const isOptional =  param.optional || param.initializer !== undefined;
        const op = isOptional ? '?' : '';
        let paramType: any = undefined;
        if (param.type == undefined) {
            paramType = 'interface{}';
        } else {
            paramType = this.convertJavascriptTypeToGoType(name, param.type);
        }
        const isNonNullableType = this.isNumberType(param.type) || this.isBooleanType(param.type) || this.isIntegerType(param.type);
        if (isNonNullableType) {
            if (isOptional) {
                // if (param.initializer !== undefined && param.initializer !== 'undefined') {
                return `${safeName} *${paramType}`
                // } else {
                //     if (paramType  === 'bool') {
                //         return `${paramType}? ${safeName} = false`
                //     }
                //     if (paramType === 'double' || paramType  === 'float') {
                //         return `${paramType}? ${safeName}2 = 0`
                //     }
                //     if (paramType  === 'Int64') {
                //         return `${paramType}? ${safeName}2 = 0`
                //     }
                //     return `${safeName} ${paramType}`
                // }
            }
        } else {
            if (isOptional) {
                // if (param.initializer !== undefined) {
                //         if (param.initializer === 'undefined' || param.initializer === '{}' || paramType === 'object') {
                //             return `${paramType} ${safeName} = null`
                //         }
                //         return `${paramType} ${safeName} = ${param.initializer.replaceAll("'", '"')}`
                // }
                return `${safeName} *${paramType}`
            } else {
                return `${safeName} ${paramType}`
            }
        }
        return `${safeName} ${paramType}`
    }

    shouldCreateWrapper(methodName: string, isWs = false): boolean {
        const allowedPrefixes = [
            'fetch',
            'create',
            'edit',
            'cancel',
            'setP',
            'setM',
            'setL',
            'transfer',
            'withdraw',
            'watch',
            // 'load',
        ];
        // const allowedPrefixesWs = [
        //     ''
        // ]
        const blacklistMethods = [
            'fetch',
            'setSandBoxMode',
            'loadOrderBook',
            'fetchCurrencies',
            'loadMarketsHelper',
            'createNetworksByIdObject',
            'setProperty',
            'setProxyAgents',
            'watch',
            'watchMultipleSubscription',
            'watchMultiple',
            'watchPrivate',
            'watchPublic',
            'setPositionsCache',
            'setPositionCache',
            'createSpotOrder',
            'createContractOrder',
            'createSwapOrder',
            'fetchPortfolioDetails',
<<<<<<< HEAD
            'createMarginOrder',
            'editMarginOrder'
=======
            'createVault'
>>>>>>> 00776e0b
        ] // improve this later
        if (isWs) {
            if (methodName.indexOf('Snapshot') !== -1 || methodName.indexOf('Subscription') !== -1 || methodName.indexOf('Cache') !== -1) {
                return false;
            }
        }
        const isBlackListed = blacklistMethods.includes(methodName);
        const startsWithAllowedPrefix = allowedPrefixes.some(prefix => methodName.startsWith(prefix));
        return !isBlackListed && startsWithAllowedPrefix;
    }

    unwrapTaskIfNeeded(type: string): string {
        return type.replace('<- chan ', '');
    }

    unwrapListIfNeeded(type: string): string {
        return type.replace('[]', '');
    }

    unwrapDictionaryIfNeeded(type: string): string {
        return type.startsWith('Dictionary<string,') && type.endsWith('>') ? type.substring(19, type.length - 1) : type;
    }

    createReturnStatement(methodName: string,  unwrappedType:string ) {

        // custom handling for now
        if (methodName === 'fetchTime'){
            return `(res).(int64)`;
        }

        // handle the typescript type Dict
        if (unwrappedType === 'Dict' || unwrappedType === 'map[string]interface{}') {
            return `res.(map[string]interface{})`;
        }

        if (unwrappedType === '[]map[string]interface{}') {
            return `res.([]map[string]interface{})`;
        }

        const needsToInstantiate = !unwrappedType.startsWith('List<') && !unwrappedType.startsWith('Dictionary<') && unwrappedType !== 'object' && unwrappedType !== 'string' && unwrappedType !== 'float' && unwrappedType !== 'bool' && unwrappedType !== 'Int64';
        let returnStatement = "";
        if (unwrappedType.startsWith('[]')) {
            const typeWithoutList = this.unwrapListIfNeeded(unwrappedType);
            returnStatement = `New${this.capitalize(typeWithoutList)}Array(res)`;
        } else {
            returnStatement =  needsToInstantiate ? `New${this.capitalize(unwrappedType)}(res)` :  `res.(${unwrappedType})`;            ;
        }
        return returnStatement;
    }

    getDefaultParamsWrappers(name: string, rawParameters: any[]) {
        let res: string[] = [];

        const hasOptionalParams = rawParameters.some(param => param.optional || param.initializer !== undefined || param.initializer === 'undefined');
        const isOnlyParams = rawParameters.length === 1 && rawParameters[0].name === 'params';
        const i2 = this.inden(2);
        const i1 = this.inden(1);
        if (hasOptionalParams && !isOnlyParams) {
            const structName = this.capitalize(name) + 'Options';
            const initOptions = [
                '',
                'opts := ' + structName + 'Struct{}',
                '',
                'for _, opt := range options {',
                '    opt(&opts)',
                '}'
            ].map(e => e!='' ? i1 + e : e);
            res = res.concat(initOptions);
        }
        if (!isOnlyParams) {
            rawParameters.forEach(param => {

                const isOptional =  param.optional || param.initializer === 'undefined' || param.initializer !== undefined || param.initializer === '{}';
                // const isOptional =  param.optional || param.initializer !== undefined;
                if (isOptional) {
                    const capName = this.capitalize(param.name);
                    // const decl =  `${this.inden(2)}var ${param.name} = ${param.name}2 == 0 ? null : (object)${param.name}2;`;
                    let decl = `
    var ${this.safeGoName(param.name)} interface{} = nil
    if opts.${capName} != nil {
        ${this.safeGoName(param.name)} = *opts.${capName}
    }`
                res.push(decl);
                }
            });

        }
        return res.join("\n");
    }

    inden(level: number) {
        return '    '.repeat(level);
    }

    createOptionsStruct(methodName: string, params: any[]) {
        const capName = this.capitalize(methodName);
        const optionalParams = params.filter(param => param.optional || param.initializer !== undefined || param.initializer === 'undefined' || param.initializer === '{}');
        if (optionalParams.length === 0) {
            return
        }
        if (capName in goTypeOptions) {
            return
        }
        if (params.length === 1 && params[0].name === 'params') {
            return;
        }
        const i1 = this.inden(1);
        const res = [
            'type ' + capName + 'OptionsStruct struct {'
        ];
        for (const param of optionalParams) {
            const name = this.capitalize(param.name);
            const type = this.convertJavascriptTypeToGoType(param.name, param.type);
            const decl = `${i1}${name} *${type}`;
            res.push(decl);
        }

        res.push('}');
        res.push('');
        res.push(`type ${capName}Options func(opts *${capName}OptionsStruct)`);
        const one = this.inden(0);
        const two = this.inden(1);
        const three = this.inden(2);

        // here WithX methods with optional parameters, like withPrice, withSince, withParams, etc
        // example
        // func WithPrice(price float64) CreateOrderOptions {
        //     return func(opts *CreateOrderOptionsStruct) {
        //         opts.Price = &price
        //     }
        // }
        const withMethod = optionalParams.filter(param => param.optional || param.initializer !== undefined).map(param => {
            const name = this.capitalize(param.name);
            const type = this.convertJavascriptTypeToGoType(param.name, param.type);
            const capName = this.capitalize(methodName);
            const structName = capName + 'OptionsStruct';
            return [
                '',
                `${one}func With${capName}${name}(${this.safeGoName(param.name)} ${type}) ${capName}Options {`,
                `${two}return func(opts *${structName}) {`,
                `${three}opts.${name} = &${this.safeGoName(param.name)}`,
                `${two}}`,
                `${one}}`,
                ''
            ].join('\n');
        });
        goTypeOptions[capName] = res.concat(withMethod).join("\n");
    }

    createWrapper (exchangeName: string, methodWrapper: any, isWs = false) {
        const isAsync = methodWrapper.async;
        const methodName = methodWrapper.name;
        if (!this.shouldCreateWrapper(methodName, isWs) || !isAsync) {
            return ''; // skip aux methods like encodeUrl, parseOrder, etc
        }
        const methodNameCapitalized = methodName.charAt(0).toUpperCase() + methodName.slice(1);
        const returnType = this.convertJavascriptTypeToGoType(methodName, methodWrapper.returnType, true);
        const unwrappedType = this.unwrapTaskIfNeeded(returnType as string);
        const stringArgs = this.convertParamsToGo(methodName, methodWrapper.parameters);
        this.createOptionsStruct(methodName, methodWrapper.parameters);
        // const stringArgs = args.filter(arg => arg !== undefined).join(', ');
        let params = methodWrapper.parameters.map((param: any) => {
            let parsedParam = this.safeGoName(param.name)

            if (methodName === 'createOrders' && param.name === 'orders') {
                parsedParam = 'ConvertOrderRequestListToArray(orders)' // quick fix, check this later
            }

            return parsedParam
        }).join(', ');

        const one = this.inden(0);
        const two = this.inden(1);
        const three = this.inden(2);
        const methodDoc = [] as any[];
        if (goComments[exchangeName] && goComments[exchangeName][methodName]) {
            methodDoc.push(goComments[exchangeName][methodName]);
        }

        let emtpyObject = `${unwrappedType}{}`;
        if (unwrappedType.startsWith('[]')) {
            emtpyObject = 'nil'
        } else if (unwrappedType.includes('int64')) {
            emtpyObject = '-1'
        } else if (unwrappedType === 'string') {
            emtpyObject = '""'
        }

        const defaultParams =  this.getDefaultParamsWrappers(methodName, methodWrapper.parameters)

        if (stringArgs =='params ...interface{}') {
            params = 'params...'
        }

        const body = [
            // `${two}ch:= make(chan ${unwrappedType})`,
            // `${two}go func() {`,
            // `${three}defer close(ch)`,
            // `${three}defer ReturnPanicError(ch)`,
           `${defaultParams}`,
            `${two}res := <- this.Core.${methodNameCapitalized}(${params})`,
            `${two}if IsError(res) {`,
            `${three}return ${emtpyObject}, CreateReturnError(res)`,
            `${two}}`,
            `${two}return ${this.createReturnStatement(methodName, unwrappedType)}, nil`,
            // `${two}}()`,
            // `${two}return ch`,
        ]
        const method = [
            `${one}func (this *${this.capitalize(exchangeName)}) ${methodNameCapitalized}(${stringArgs}) (${unwrappedType}, error) {`,
            ...body,
            // this.getDefaultParamsWrappers(methodNameCapitalized, methodWrapper.parameters),
            // `${two}res := ${isAsync ? '<-' : ''}this.${exchangeName}.${methodNameCapitalized}(${params});`,
            // `${two}${this.createReturnStatement(methodName, unwrappedType)}`,
            `${one}}`
        ];
        // return methodDoc.concat(method).concat(withMethod).filter(e => !!e).join('\n')
        return methodDoc.concat(method).filter(e => !!e).join('\n')
    }

    createExchangesWrappers(): string[] {
        // in csharp classes should be Capitalized, so I'm creating a wrapper class for each exchange
        const res: string[] = ['// class wrappers'];
        exchangeIds.forEach((exchange: string) => {
            const capitalizedExchange = exchange.charAt(0).toUpperCase() + exchange.slice(1);
            const capitalName = capitalizedExchange.replace('.ts','');
            const constructor = `public ${capitalName}(object args = null) : base(args) { }`
            res.push(`public class  ${capitalName}: ${exchange.replace('.ts','')} { ${constructor} }`)
        });
        return res;
    }

    createGoWrappers(exchange:string, path: string, wrappers: any[], ws = false) {
        const wrappersIndented = wrappers.map(wrapper => this.createWrapper(exchange, wrapper, ws)).filter(wrapper => wrapper !== '').join('\n');
        const shouldCreateClassWrappers = exchange === 'Exchange';
        const classes = shouldCreateClassWrappers ? this.createExchangesWrappers().filter(e=> !!e).join('\n') : '';
        // const exchangeName = ws ? exchange + 'Ws' : exchange;
        const namespace = 'package ccxt';
        const capitizedName = exchange.charAt(0).toUpperCase() + exchange.slice(1);
        // const capitalizeStatement = ws ? `public class  ${capitizedName}: ${exchange} { public ${capitizedName}(object args = null) : base(args) { } }` : '';
        const exchangeStruct = [
            `type ${capitizedName} struct {`,
            `   *${exchange}`,
            `   Core *${exchange}`,
            `}`
        ].join('\n');

        const newMethod = [
            'func New' + capitizedName + '(userConfig map[string]interface{}) ' + capitizedName + ' {',
            `   p := &${exchange}{}`,
            '   p.Init(userConfig)',
            `   return ${capitizedName}{`,
            `       ${exchange}: p,`,
            `       Core:  p,`,
            `   }`,
            '}'
        ].join('\n');

        const file = [
            namespace,
            '',
            exchangeStruct,
            '',
            newMethod,
            '',
            this.createGeneratedHeader().join('\n'),
            '',
            wrappersIndented,
        ].join('\n')
        log.magenta ('→', (path as any).yellow)

        overwriteFileAndFolder (path, file);
    }

    transpileErrorHierarchy () {

        const errorHierarchyFilename = './js/src/base/errorHierarchy.js'
        const errorHierarchyPath = __dirname + '/.' + errorHierarchyFilename

        let js = fs.readFileSync (errorHierarchyPath, 'utf8')

        js = this.regexAll (js, [
            // [ /export { [^\;]+\s*\}\n/s, '' ], // new esm
            [ /\s*export default[^\n]+;\n/g, '' ],
            // [ /module\.exports = [^\;]+\;\n/s, '' ], // old commonjs
        ]).trim ()

        const message = 'Transpiling error hierachy →'
        const root = errorHierarchy['BaseError']

        // a helper to generate a list of exception class declarations
        // properly derived from corresponding parent classes according
        // to the error hierarchy

        function intellisense (map: any, parent: any, generate: any, classes: any) {
            function* generator(map: any, parent: any, generate: any, classes: any): any {
                for (const key in map) {
                    yield generate (key, parent, classes)
                    yield* generator (map[key], key, generate, classes)
                }
            }
            return Array.from (generator (map, parent, generate, classes))
        }

        const errorNames: string[] = [];
        function GoMakeErrorFile (name: string, parent: any) {
            errorNames.push(name);
            const exception =
`func ${name}(v ...interface{}) error {
    return NewError("${name}", v...)
}`;
            return exception
        }

        const goErrors = intellisense (root as any, 'BaseError', GoMakeErrorFile, undefined)


        // createError function
        const caseStatements = errorNames.map(error => {
            return`    case "${error}":
        return ${error}(v...)`;
        })

        const functionDecl = `func CreateError(err string, v ...interface{}) error {
    switch err {
${caseStatements.join('\n')}
        default:
            return NewError(err, v...)
    }
}`

    const constStatements = errorNames.map(error => {
        return`   ${error}ErrType ErrorType = "${error}"`;
    })

    const constDecl =` const (
${constStatements.join('\n')}
)`

        const goBodyIntellisense = '\package ccxt\n' + this.createGeneratedHeader().join('\n') + '\n' + goErrors.join ('\n') + '\n' + functionDecl + '\n' + constDecl + '\n';
        if (fs.existsSync (ERRORS_FILE)) {
            log.bright.cyan (message, (ERRORS_FILE as any).yellow)
            overwriteFileAndFolder (ERRORS_FILE, goBodyIntellisense)
        }

        log.bright.cyan (message, (ERRORS_FILE as any).yellow)

    }

    transpileBaseMethods(baseExchangeFile: string) {
        // @ts-expect-error
        log.bright.cyan ('Transpiling base methods →', baseExchangeFile.yellow, BASE_METHODS_FILE.yellow)
        const goExchangeBase = BASE_METHODS_FILE;
        const delimiter = 'METHODS BELOW THIS LINE ARE TRANSPILED FROM JAVASCRIPT TO PYTHON AND PHP'

        // to c#
        // const tsContent = fs.readFileSync (baseExchangeFile, 'utf8');
        // const delimited = tsContent.split (delimiter)
        const allVirtual = Object.keys(VIRTUAL_BASE_METHODS);
        this.transpiler.goTranspiler.wrapCallMethods = Object.keys(VIRTUAL_BASE_METHODS);
        const baseFile = this.transpiler.transpileGoByPath(baseExchangeFile);
        this.transpiler.goTranspiler.wrapCallMethods = [];
        let baseClass = baseFile.content as any;// remove this later

        const syncMethods = allVirtual.filter(elem => !VIRTUAL_BASE_METHODS[elem])
        const asyncMethods = allVirtual.filter(elem => VIRTUAL_BASE_METHODS[elem])

        const syncRegex = new RegExp(`<-this\\.callInternal\\("(${syncMethods.join('|')})", (.+)\\)`, 'gm');
        // console.log(syncRegex)
        // baseClass = baseClass.replace(syncRegex, 'this.DerivedExchange.$1($2)');
        baseClass = baseClass.replace(syncRegex, (_match: any, p1: string, p2: string) => {
            const capitalizedMethod = this.capitalize(p1);
            return `this.DerivedExchange.${capitalizedMethod}(${p2})`;
        });

        const asyncRegex = new RegExp(`<-this\\.callInternal\\("(${asyncMethods.join('|')})", (.+)\\)`, 'gm');
        // console.log(asyncRegex)
        // baseClass = baseClass.replace(asyncRegex, '<-this.DerivedExchange.$1($2)');
        baseClass = baseClass.replace(asyncRegex, (_match: any, p1: string, p2: string) => {
            const capitalizedMethod = this.capitalize(p1);
            return `<-this.DerivedExchange.${capitalizedMethod}(${p2})`;
        });
        // create wrappers with specific types
        // this.createCSharpWrappers('Exchange', GLOBAL_WRAPPER_FILE, baseFile.methodsTypes)


        // custom transformations needed for go
        baseClass = baseClass.replaceAll(/\=\snew\s/gm, "= ");
        // baseClass = baseClass.replaceAll(/(?<!<-)this\.callInternal/gm, "<-this.callInternal");
        baseClass = baseClass.replaceAll(/callDynamically\(/gm, 'this.callDynamically(') //fix this on the transpiler
        baseClass = baseClass.replaceAll (/currentRestInstance interface\{\},/g, "currentRestInstance Exchange,");
        baseClass = baseClass.replaceAll (/parentRestInstance interface\{\},/g, "parentRestInstance Exchange,");
        baseClass = baseClass.replaceAll (/client interface\{\},/g, "client Client,");
        baseClass = baseClass.replaceAll (/this.Number = String/g, 'this.Number = "string"');
        baseClass = baseClass.replaceAll(/(\w+)(\.StoreArray\(.+\))/gm, '($1.(*OrderBookSide))$2'); // tmp fix for c#

        // baseClass = baseClass.replaceAll("client.futures", "getValue(client, \"futures\")"); // tmp fix for c# not needed after ws-merge
        // baseClass = baseClass.replace("((object)this).number = String;", "this.number = typeof(String);"); // tmp fix for c#
        // baseClass = baseClass.replaceAll("client.resolve", "// client.resolve"); // tmp fix for c#
        // baseClass = baseClass.replaceAll("((object)this).number = float;", "this.number = typeof(float);"); // tmp fix for c#
        // // baseClass = baseClass.replace("= new List<Task<List<object>>> {", "= new List<Task<object>> {");
        // // baseClass = baseClass.replace("this.number = Number;", "this.number = typeof(float);"); // tmp fix for c#
        // baseClass = baseClass.replace("throw new getValue(broad, broadKey)(((string)message));", "this.throwDynamicException(broad, broadKey, message);"); // tmp fix for c#
        // baseClass = baseClass.replace("throw new getValue(exact, str)(((string)message));", "this.throwDynamicException(exact, str, message);"); // tmp fix for c#
        // // baseClass = baseClass.replace("throw new getValue(exact, str)(message);", "throw new Exception ((string) message);"); // tmp fix for c#


        // // WS fixes
        // baseClass = baseClass.replace(/\(object client,/gm, '(WebSocketClient client,');
        // baseClass = baseClass.replace(/Dictionary<string,object>\)client\.futures/gm, 'Dictionary<string, ccxt.Exchange.Future>)client.futures');
        // baseClass = baseClass.replaceAll (/(\b\w*)RestInstance.describe/g, "(\(Exchange\)$1RestInstance).describe");

        const jsDelimiter = '// ' + delimiter
        const parts = baseClass.split (jsDelimiter)
        if (parts.length > 1) {
            const baseMethods = parts[1]
            const fileHeader = this.getGoImports(undefined).concat([
                this.createGeneratedHeader().join('\n'),
            ]).join("\n");

            const file = fileHeader + baseMethods + "\n";
            fs.writeFileSync (goExchangeBase, file);
        }
    }


    createDynamicInstanceFile(){
        const dynamicInstanceFile = DYNAMIC_INSTANCE_FILE;
        const exchanges = ['Exchange'].concat(exchangeIds);

        const caseStatements = exchanges.map(exchange => {
            return`    case "${exchange}":
        ${exchange}Itf := &${exchange}{}
        ${exchange}Itf.Init(exchangeArgs)
        return ${exchange}Itf, true`;
        })

        const functionDecl = `
func DynamicallyCreateInstance(exchangeId string, exchangeArgs map[string]interface{}) (IExchange, bool) {
    switch exchangeId {
${caseStatements.join('\n')}
        default:
            return nil, false
    }
    return nil, false
}
`
        const file = [
            'package ccxt',
            this.createGeneratedHeader().join('\n'),
            '',
            functionDecl,
        ].join('\n');

        fs.writeFileSync (dynamicInstanceFile, file);
    }

    camelize(str: string) {
        var res =  str.replace(/(?:^\w|[A-Z]|\b\w|\s+)/g, function(match, index) {
          if (+match === 0) return ""; // or if (/\s+/.test(match)) for white spaces
          return index === 0 ? match.toLowerCase() : match.toUpperCase();
        });
        return res.replaceAll('-', '');
      }


    getCsharpExamplesWarning() {
        return [
            '',
            '    // !!Warning!! This example was automatically transpiled',
            '    // from the TS version, meaning that the code is overly',
            '    // complex and illegible compared to the code you would need to write',
            '    // normally. Use it only to get an idea of how things are done.',
            '    // Additionally always choose the typed version of the method instead of the generic one',
            '    // (e.g. CreateOrder (typed) instead of createOrder (generic)',
            ''
        ].join('\n')
    }

    transpileExamples () {
        return;
        // currently disabled!, the generated code is too complex and illegible
        const transpileFlagPhrase = '// AUTO-TRANSPILE //'

        // @ts-expect-error
        const allTsExamplesFiles = fs.readdirSync (EXAMPLES_INPUT_FOLDER).filter((f) => f.endsWith('.ts'));
        for (const filenameWithExtenstion of allTsExamplesFiles) {
            // @ts-expect-error
            const tsFile = path.join (EXAMPLES_INPUT_FOLDER, filenameWithExtenstion)
            let tsContent = fs.readFileSync (tsFile).toString ()
            if (tsContent.indexOf (transpileFlagPhrase) > -1) {
                const fileName = filenameWithExtenstion.replace ('.ts', '')
                log.magenta ('[C#] Transpiling example from', (tsFile as any).yellow)
                const csharp = this.transpiler.transpileCSharp(tsContent);

                const transpiledFixed = this.regexAll(
                    csharp.content,
                    [
                        [/object exchange/, 'Exchange exchange'],
                        [/async public Task example/gm, 'async public Task ' + this.camelize(fileName)],
                        [/(^\s+)object\s(\w+)\s=/gm, '$1var $2 ='],
                        [/^await.+$/gm, '']
                    ]
                )

                const finalFile = [
                    'using ccxt;',
                    'using ccxt.pro;',
                    'namespace examples;',
                    // this.getCsharpExamplesWarning(),
                    'partial class Examples',
                    '{',
                    transpiledFixed,
                    '}'
                ].join('\n');
                // @ts-expect-error
                overwriteFileAndFolder (EXAMPLES_OUTPUT_FOLDER + fileName + '.go', finalFile);
            }
        }
    }

    async transpileWS(force = false) {
        const tsFolder = './ts/src/pro/';

        let inputExchanges =  process.argv.slice (2).filter (x => !x.startsWith ('--'));
        if (inputExchanges === undefined) {
            inputExchanges = exchanges.ws;
        }
        // @ts-expect-error
        const options = { csharpFolder: EXCHANGES_WS_FOLDER, exchanges:inputExchanges }
        // const options = { csharpFolder: EXCHANGES_WS_FOLDER, exchanges:['bitget'] }
        await this.transpileDerivedExchangeFiles (tsFolder, options, '.ts', force, !!(inputExchanges), true )
    }

    async transpileEverything (force = false, child = false, baseOnly = false, examplesOnly = false) {

        const exchanges = process.argv.slice (2).filter (x => !x.startsWith ('--'))
            , csharpFolder = EXCHANGES_FOLDER
            , tsFolder = './ts/src/'
            , exchangeBase = './ts/src/base/Exchange.ts'

        if (!child) {
            createFolderRecursively (csharpFolder)
        }
        const transpilingSingleExchange = (exchanges.length === 1); // when transpiling single exchange, we can skip some steps because this is only used for testing/debugging
        if (transpilingSingleExchange) {
            force = true; // when transpiling single exchange, we always force
        }
        const options = { csharpFolder, exchanges }

        if (!baseOnly && !examplesOnly) {
            await this.transpileDerivedExchangeFiles (tsFolder, options, '.ts', force, !!(child || exchanges.length))
        }

        // this.transpileExamples(); // disabled for now

        if (examplesOnly) {
            return;
        }

        if (transpilingSingleExchange) {
            this.createDynamicInstanceFile();
            return;
        }
        if (child) {
            return;
        }

        this.transpileBaseMethods (exchangeBase)
        this.createDynamicInstanceFile();

        if (baseOnly) {
            return;
        }


        this.transpileTests()

        this.transpileErrorHierarchy ()

        log.bright.green ('Transpiled successfully.')
    }

    async webworkerTranspile (allFiles: any[], parserConfig: any) {

        // create worker
        const piscina = new Piscina({
            filename: resolve(__dirname, 'go-worker.js')
        });

        const chunkSize = 20;
        const promises: any = [];
        const now = Date.now();
        for (let i = 0; i < allFiles.length; i += chunkSize) {
            const chunk = allFiles.slice(i, i + chunkSize);
            promises.push(piscina.run({transpilerConfig:parserConfig, files:chunk}));
        }
        const workerResult = await Promise.all(promises);
        const elapsed = Date.now() - now;
        log.green ('[ast-transpiler] Transpiled', allFiles.length, 'files in', elapsed, 'ms');
        const flatResult = workerResult.flat();
        return flatResult;
    }

    safeOptionsStructFile() {
        const EXCHANGE_OPTIONS_FILE = './go/v4/exchange_wrapper_structs.go';

        const file = [
            'package ccxt',
            this.createGeneratedHeader().join('\n'),
            ''
        ];
        // add simple Options
        file.push('type Options struct {');
        file.push('    Params *map[string]interface{}');
        file.push('}');
        file.push('');

        for (const key in goTypeOptions) {
            const struct = goTypeOptions[key];
            file.push(struct);
            file.push('');
        }

        fs.writeFileSync (EXCHANGE_OPTIONS_FILE, file.join('\n'));
    }

    async transpileDerivedExchangeFiles (jsFolder: string, options: any, pattern = '.ts', force = false, child = false, ws = false) {

        // todo normalize jsFolder and other arguments

        // exchanges.json accounts for ids included in exchanges.cfg
        let ids: string[] = []
        try {
            ids = (exchanges as any).ids
        } catch (e) {
        }

        const regex = new RegExp (pattern.replace (/[.*+?^${}()|[\]\\]/g, '\\$&'))

        // let exchanges
        if (options.exchanges && options.exchanges.length) {
            exchanges = options.exchanges.map ((x:string) => x + pattern)
        } else {
            exchanges = fs.readdirSync (jsFolder).filter (file => file.match (regex) && (!ids || ids.includes (basename (file, '.ts'))))
        }

        // exchanges = ['bitmart.ts']
        // transpile using webworker
        const allFilesPath = exchanges.map ((file: string) => jsFolder + file );
        // const transpiledFiles =  await this.webworkerTranspile(allFilesPath, this.getTranspilerConfig());
        log.blue('[go] Transpiling [', exchanges.join(', '), ']');
        const transpiledFiles =  allFilesPath.map((file: string) => this.transpiler.transpileGoByPath(file));

        if (!ws) {
            for (let i = 0; i < transpiledFiles.length; i++) {
                const transpiled = transpiledFiles[i];
                const exchangeName = exchanges[i].replace('.ts','');
                const path = EXCHANGE_WRAPPER_FOLDER + exchangeName + '_wrapper.go';
                this.createGoWrappers(exchangeName, path, transpiled.methodsTypes)
            }
        } else {
            //
            for (let i = 0; i < transpiledFiles.length; i++) {
                // const transpiled = transpiledFiles[i];
                // const exchangeName = exchanges[i].replace('.ts','');
                // const path = EXCHANGE_WS_WRAPPER_FOLDER + exchangeName + '.go';
                // this.createCSharpWrappers(exchangeName, path, transpiled.methodsTypes, true)
            }
        }
        exchanges.map ((file: string, idx: number) => this.transpileDerivedExchangeFile (jsFolder, file, options, transpiledFiles[idx], force, ws))
        if (exchanges.length > 1) {
            this.safeOptionsStructFile();
        }
        const classes = {}

        return classes
    }

    createGoExchange(className: string, goVersion: any, ws = false) {
        const goImports = this.getGoImports(goVersion, ws).join("\n") + "\n\n";
        let content = goVersion.content;

        // const isInheritedExchange = content.indexOf('')

        // const baseWsClassRegex = /class\s(\w+)\s+:\s(\w+)/;
        // const baseWsClassExec = baseWsClassRegex.exec(content);
        // const baseWsClass = baseWsClassExec ? baseWsClassExec[2] : '';

        const classExtends = /type\s\w+\sstruct\s{\s*(\w+)/;
        const matches = content.match(classExtends);
        const baseClass = matches ? matches[1] : '';

        let isAlias = baseClass !== 'Exchange';

        if (!ws) {
            content = content.replace(/func\sNew(\w+)\(\)/g, "func New$1Core()");
            // content = content.replace(/(?<!<-)this\.callInternal/gm, "<-this.callInternal");
            content = content.replace(/base\.(\w+)\(/gm, "this.Exchange.$1(");
            content = content.replace(/base\.Describe/gm, "this.Exchange.Describe");
            content = content.replace(/"\0"/gm, '"\/\/\" + "0"'); // check this later in bl3p
            content = content.replace(/new Precise/gm, "NewPrecise");
            content = content.replace(/var precise interface\{\} = /gm, "precise := ");
            content = content.replace(/var preciseAmount interface\{\} = /gm, "preciseAmount := ");
            content = content.replace(/binaryMessage.ByteLength/gm, 'GetValue(binaryMessage, "byteLength")'); // idex tmp fix
            content = content.replace(/ToString\(precise\)/gm, 'precise.ToString()')
            content = content.replace(/ToString\((precise\w*)\)/gm, '$1.ToString()')
            content = content.replace(/<\-callDynamically/gm, '<-this.callDynamically') //fix this on the transpiler

        } else {
            // const wsParent =  baseWsClass.endsWith('Rest') ? 'ccxt.' + baseWsClass.replace('Rest', '') : baseWsClass;
            // content = content.replace(/class\s(\w+)\s:\s(\w+)/gm, `public partial class $1 : ${wsParent}`);
        }
        // content = content.replace(/binaryMessage.byteLength/gm, 'getValue(binaryMessage, "byteLength")'); // idex tmp fix
        // WS fixes
        if (ws) {
            // const wsRegexes = this.getWsRegexes();
            // content = this.regexAll (content, wsRegexes);
            // content = this.replaceImportedRestClasses (content, csharpVersion.imports);
            // const classNameRegex = /public\spartial\sclass\s(\w+)\s:\s(\w+)/gm;
            // const classNameExec = classNameRegex.exec(content);
            // const className = classNameExec ? classNameExec[1] : '';
            // const constructorLine = `\npublic partial class ${className} { public ${className}(object args = null) : base(args) { } }\n`
            // content = constructorLine  + content;
        }

        if (isAlias) {
            content = content.replace(/this.Exchange.Describe/gm, "this." + baseClass + ".Describe");
        }

        const capitalizedClassName = className.charAt(0).toUpperCase() + className.slice(1);
        let initMethod = '';
        if (!isAlias) {
            initMethod = `
func (this *${className}) Init(userConfig map[string]interface{}) {
    this.Exchange = Exchange{}
    this.Exchange.DerivedExchange = this
    this.Exchange.InitParent(userConfig, this.Describe().(map[string]interface{}), this)
}\n`
        } else {
            initMethod = `
func (this *${className}) Init(userConfig map[string]interface{}) {
    this.${baseClass}.Init(this.DeepExtend(this.Describe(), userConfig))
    this.Itf = this
    this.Exchange.DerivedExchange = this
}\n`
        }

        content = this.createGeneratedHeader().join('\n') + '\n' + content + '\n' +  initMethod;
        return goImports + content;
    }

    replaceImportedRestClasses (content: string, imports: any[]) {
        for (const imp of imports) {
            // { name: "hitbtc", path: "./hitbtc.js", isDefault: true, }
            // { name: "bequantRest", path: "../bequant.js", isDefault: true, }
            const name = imp.name;
            if (name.endsWith('Rest')) {
                content = content.replaceAll(name, 'ccxt.' + name.replace('Rest', ''));
            }
        }
        return content;
    }

    transpileDerivedExchangeFile (tsFolder: string, filename: string, options: any, csharpResult: any, force = false, ws = false) {

        const tsPath = tsFolder + filename

        const { csharpFolder } = options

        const extensionlessName = filename.replace ('.ts', '')
        const goFilename = filename.replace ('.ts', '.go')

        const tsMtime = fs.statSync (tsPath).mtime.getTime ()

        const csharp  = this.createGoExchange (extensionlessName, csharpResult, ws)

        if (csharpFolder) {
            overwriteFileAndFolder (csharpFolder + goFilename, csharp)
            // fs.utimesSync (csharpFolder + csharpFilename, new Date (), new Date (tsMtime))
        }
    }

    // ---------------------------------------------------------------------------------------------
    transpileWsOrderbookTestsToCSharp (outDir: string) {

        const jsFile = './ts/src/pro/test/base/test.OrderBook.ts';
        const csharpFile = `${outDir}/Orderbook.go`;

        log.magenta ('Transpiling from', (jsFile as any).yellow)

        const csharp = this.transpiler.transpileCSharpByPath(jsFile);
        let content = csharp.content;
        const splitParts = content.split('// --------------------------------------------------------------------------------------------------------------------');
        splitParts.shift();
        content = splitParts.join('\n// --------------------------------------------------------------------------------------------------------------------\n');
        content = this.regexAll (content, [
            [/typeof\((\w+)\)/g,'$1'], // tmp fix
            [/object\s*(\w+)\s=\sgetValue\((\w+),\s*"(bids|asks)".+/g,'var $1 = $2.$3;'], // tmp fix
            [ /object  = functions;/g, '' ], // tmp fix
            [ /\s*public\sobject\sequals(([^}]|\n)+)+}/gm, '' ], // remove equals
            [/assert/g, 'Assert'],
        ]).trim ()

        const contentLines = content.split ('\n');
        const contentIdented = contentLines.map (line => '        ' + line).join ('\n');

        const file = [
            'using ccxt.pro;',
            'namespace Tests;',
            '',
            this.createGeneratedHeader().join('\n'),
            'public partial class BaseTest',
            '{',
            contentIdented,
            '}',
        ].join('\n')

        log.magenta ('→', (csharpFile as any).yellow)

        overwriteFileAndFolder (csharpFile, file);
    }

    // ---------------------------------------------------------------------------------------------
    transpileWsCacheTestsToCSharp (outDir: string) {

        const jsFile = './ts/src/pro/test/base/test.Cache.ts';
        const csharpFile = `${outDir}/Cache.go`;

        log.magenta ('Transpiling from', (jsFile as any).yellow)

        const csharp = this.transpiler.transpileCSharpByPath(jsFile);
        let content = csharp.content;
        const splitParts = content.split('// ----------------------------------------------------------------------------');
        splitParts.shift();
        content = splitParts.join('\n// ----------------------------------------------------------------------------\n');
        content = this.regexAll (content, [
            [/typeof\((\w+)\)/g,'$1'], // tmp fix
            [/typeof\(timestampCache\)/g,'timestampCache'], // tmp fix
            [ /object  = functions;/g, '' ], // tmp fix
            [ /\s*public\sobject\sequals(([^}]|\n)+)+}/gm, '' ], // remove equals
            [/assert/g, 'Assert'],
        ]).trim ()

        const contentLines = content.split ('\n');
        const contentIdented = contentLines.map (line => '        ' + line).join ('\n');

        const file = [
            'using ccxt.pro;',
            'namespace Tests;',
            '',
            this.createGeneratedHeader().join('\n'),
            'public partial class BaseTest',
            '{',
            contentIdented,
            '}',
        ].join('\n')

        log.magenta ('→', (csharpFile as any).yellow)

        overwriteFileAndFolder (csharpFile, file);
    }

    // ---------------------------------------------------------------------------------------------

    transpileCryptoTestsToGo (outDir: string) {

        const jsFile = './ts/src/test/base/test.cryptography.ts';
        const goFile = `${outDir}/test.cryptography.go`;

        log.magenta ('[go] Transpiling from', (jsFile as any).yellow)

        const csharp = this.transpiler.transpileGoByPath(jsFile);
        let content = csharp.content;
        content = this.regexAll (content, [
            [/new ccxt.Exchange.+\n.+\n.+/gm, 'ccxt.Exchange{}' ],
            [ /func Equals\(.+\n.*\n.*\n.*}/gm, '' ], // remove equals
            // [/(^\s*Assert\(equals\(ecdsa\([^;]+;)/gm, '/*\n $1\nTODO: add ecdsa\n*/'] // temporarily disable ecdsa tests
        ]).trim ()



        const file = [
            'package base',
            this.createGeneratedHeader().join('\n'),
            content
        ].join('\n')

        log.magenta ('→', (goFile as any).yellow)

        overwriteFileAndFolder (goFile, file);
    }

    transpileExchangeTest(name: string, path: string): [string, string] {
        const csharp = this.transpiler.transpileCSharpByPath(path);
        let content = csharp.content;

        const parsedName = name.replace('.ts', '');
        const parsedParts = parsedName.split('.');
        const finalName = parsedParts[0] + this.capitalize(parsedParts[1]);

        content = this.regexAll (content, [
            [/assert/g, 'Assert'],
            [/object exchange/g, 'Exchange exchange'],
            [/function test/g, finalName],
        ]).trim ()

        const contentLines = content.split ('\n');
        const contentIdented = contentLines.map (line => '    ' + line).join ('\n');

        const file = [
            'using ccxt;',
            'namespace Tests;',
            'using System;',
            'using System.Collections.Generic;',
            '',
            this.createGeneratedHeader().join('\n'),
            'public partial class BaseTest',
            '{',
            contentIdented,
            '}',
        ].join('\n')
        return [finalName, file];
    }

    async transpileExchangeTestsToCsharp() {
        const inputDir = './ts/src/test/exchange/';
        // @ts-expect-error
        const outDir = GENERATED_TESTS_FOLDER;
        const ignore = [
            // 'exportTests.ts',
            // 'test.fetchLedger.ts',
            'test.throttler.ts',
            // 'test.fetchOrderBooks.ts', // uses spread operator
        ]

        const inputFiles = fs.readdirSync('./ts/src/test/exchange');
        const files = inputFiles.filter(file => file.match(/\.ts$/)).filter(file => !ignore.includes(file) );
        const transpiledFiles = files.map(file => this.transpileExchangeTest(file, inputDir + file));
        await Promise.all (transpiledFiles.map ((file, idx) => promisedWriteFile (outDir + file[0] + '.go', file[1])))
    }

    transpileBaseTestsToGo () {
        const outDir = BASE_TESTS_FOLDER;
        this.transpileBaseTests(outDir);
        this.transpileCryptoTestsToGo(outDir);
        // this.transpileWsCacheTestsToCSharp(outDir);
        // this.transpileWsOrderbookTestsToCSharp(outDir);
    }

    transpileBaseTests (outDir: string) {

        const baseFolders = {
            ts: './ts/src/test/base/',
        };

        let baseFunctionTests = fs.readdirSync (baseFolders.ts).filter(filename => filename.endsWith('.ts')).map(filename => filename.replace('.ts', ''));

        for (const testName of baseFunctionTests) {
            const tsFile = baseFolders.ts + testName + '.ts';
            const tsContent = fs.readFileSync(tsFile).toString();
            if (!tsContent.includes ('// AUTO_TRANSPILE_ENABLED')) {
                continue;
            }

            // const goFileName = this.capitalize(testName.replace ('test.', ''));
            const goFile = `${outDir}/${testName}.go`;

            log.magenta ('Transpiling from', (tsFile as any).yellow)

            const go = this.transpiler.transpileGoByPath(tsFile);
            let content = go.content;
            content = this.regexAll (content, [
                [/(\w+) := new ccxt\.Exchange\(([\S\s]+?)\)/gm, '$1 := ccxt.NewExchange().(*ccxt.Exchange); $1.DerivedExchange = $1; $1.InitParent($2, map[string]interface{}{}, $1)' ],
                [/exchange interface\{\}, /g,'exchange *ccxt.Exchange, '], // in arguments
                [/ interface\{\}(?= \= map\[string\]interface\{\} )/g, ' map[string]interface{}'], // fix incorrect variable type
                [ /interface{}\sfunc\sEquals.+\n.*\n.+\n.+/gm, '' ], // remove equals
                [/Precise\.String/gm, 'ccxt.Precise.String'],
                [ /testSharedMethods.AssertDeepEqual/gm, 'AssertDeepEqual' ], // deepEqual added
                [ /func Equals\(.+\n.*\n.*\n.*\}/gm, '' ], // remove equals
                [ /Assert\("GO_SKIP_START"\)[\S\s]+?Assert\("GO_SKIP_END"\)/gm, '' ], // remove equals

            ]).trim ()

            const file = [
                'package base',
                testName.indexOf('tests.init') === -1 ? 'import "github.com/ccxt/ccxt/go/v4"' : '',
                '',
                this.createGeneratedHeader().join('\n'),
                content,
            ].join('\n')

            log.magenta ('→', (goFile as any).yellow)

            goTests.push(this.capitalize(testName));
            overwriteFileAndFolder (goFile, file);
        }
    }

    capitalize(s: string) {
        return s.charAt(0).toUpperCase() + s.slice(1);
    }

    transpileMainTest(files: any) {
        log.magenta ('[go] Transpiling from', files.tsFile.yellow)
        let ts = fs.readFileSync (files.tsFile).toString ();

        ts = this.regexAll (ts, [
            [ /\'use strict\';?\s+/g, '' ],
        ])

        const mainContent = ts;
        const go = this.transpiler.transpileGo(mainContent);
        let contentIndentend = go.content;


        // ad-hoc fixes
        contentIndentend = this.regexAll (contentIndentend, [
            [/var exchange interface{} =/g,'var exchange ccxt.IExchange ='],
            [/var mockedExchange interface{} =/g,'var mockedExchange ccxt.IExchange ='],
            [/exchange interface\{\},/g, 'exchange ccxt.IExchange,'],
            [/exchange interface\{\}\)/g, 'exchange ccxt.IExchange)'],
            [/exchange.(\w+)\s*=\s*(.+)/g, 'exchange.Set$1($2)'],
            [/exchange\.(\w+)(,|;|\)|\s)/g, 'exchange.Get$1()$2'],
            [/InitOfflineExchange\(exchangeName interface{}\) interface\{\}  {/g, 'InitOfflineExchange(exchangeName interface{}) ccxt.IExchange {'],
            [/assert\(/g, 'Assert('],
            [/GetRootException\(ex\)/g, 'GetRootException(e)'],
            [/OnlySpecificTests \[\]interface\{\}/g, 'OnlySpecificTests interface{} '],
            [ /interface{}\sfunc\sEquals.+\n.*\n.+\n.+/gm, '' ], // remove equals
        ])

        const file = [
            'package base',
            'import "github.com/ccxt/ccxt/go/v4"',
            '',
            this.createGeneratedHeader().join('\n'),
            contentIndentend,
        ].join('\n')

        overwriteFileAndFolder (files.goFile, file);
    }

    transpileExchangeTests(){
        
        // remove above later debug only
        this.transpileMainTest({
            'tsFile': './ts/src/test/tests.ts',
            'goFile': BASE_TESTS_FILE,
        });
        const baseFolders = {
            ts: './ts/src/test/Exchange/',
            tsBase: './ts/src/test/Exchange/base/',
            goBase: './go/tests/base/',
            go: './go/tests/base/',
        };

        let baseTests = fs.readdirSync (baseFolders.tsBase).filter(filename => filename.endsWith('.ts')).map(filename => filename.replace('.ts', ''));
        let exchangeTests = fs.readdirSync (baseFolders.ts).filter(filename => filename.endsWith('.ts')).map(filename => filename.replace('.ts', ''));

        // ignore throttle test for now
        baseTests = baseTests.filter (filename => filename !== 'test.throttle');
        exchangeTests = exchangeTests.filter (filename => filename !== 'test.proxies' &&  filename !== 'test.fetchLastPrices' && filename !== 'test.createOrder');

        const tests: any[] = [] as any;
        baseTests.forEach (baseTest => {
            tests.push({
                base: true,
                name:baseTest,
                tsFile: baseFolders.tsBase + baseTest + '.ts',
                goFile: baseFolders.goBase + baseTest + '.go',
            });
        });
        exchangeTests.forEach (test => {
            tests.push({
                base: false,
                name: test,
                tsFile: baseFolders.ts + test + '.ts',
                goFile: baseFolders.go + test + '.go',
            });
        });

        const testNames = tests.map (test => test.name);
        testNames.forEach (test => goTests.push(test));
        this.transpileAndSaveGoExchangeTests (tests);
    }

    transpileWsExchangeTests(){

        // const baseFolders = {
        //     ts: './ts/src/pro/test/Exchange/',
        //     csharp: EXCHANGE_GENERATED_FOLDER + 'Ws/',
        // };

        // const wsTests = fs.readdirSync (baseFolders.ts).filter(filename => filename.endsWith('.ts')).map(filename => filename.replace('.ts', ''));

        // const tests = [] as any;

        // wsTests.forEach (test => {
        //     tests.push({
        //         name: test,
        //         tsFile: baseFolders.ts + test + '.ts',
        //         csharpFile: baseFolders.goharp + test + '.go',
        //     });
        // });

        // this.transpileAndSaveGoExchangeTests (tests, true);
    }

    async transpileAndSaveGoExchangeTests(tests: any[], isWs = false) {
        let paths = tests.map(test => test.tsFile);
        // paths = [paths[30]];
        const flatResult = await this.webworkerTranspile (paths,  this.getTranspilerConfig());
        flatResult.forEach((file, idx) => {
            let contentIndentend = file.content.split('\n').map((line: string) => line ? '    ' + line : line).join('\n');

            let regexes = [
                [/exchange \:\= &ccxt\.Exchange\{\}/g, 'exchange := ccxt.NewExchange()'],
                [/exchange := ccxt\.Exchange\{\}/g, 'exchange := ccxt.NewExchange()'],
                [/exchange interface\{\},/g, 'exchange ccxt.IExchange,'],
                [/exchange interface\{\}\)/g, 'exchange ccxt.IExchange)'],
                [/testSharedMethods\./g, ''],
                [/assert/gm, 'Assert'],
                [/exchange.(\w+)\s*=\s*(.+)/g, 'exchange.Set$1($2)'],
                [/exchange\.(\w+)(,|;|\)|\s)/g, 'exchange.Get$1()$2'],
                [/Precise\./gm, 'ccxt.Precise.'],
                [ /interface{}\sfunc\sEquals.+\n.*\n.+\n.+/gm, '' ], // remove equals
                [ /func Equals\(.+\n.*\n.*\n.*\}/gm, '' ], // remove equals


                // [ /object exchange(?=[,)])/g, 'Exchange exchange' ],
                // [ /throw new Error/g, 'throw new Exception' ],
                // [/testSharedMethods\.assertTimestampAndDatetime\(exchange, skippedProperties, method, orderbook\)/, '// testSharedMethods.assertTimestampAndDatetime (exchange, skippedProperties, method, orderbook)'], // tmp disabling timestamp check on the orderbook
                // [ /void function/g, 'void']
            ];

            // if (isWs) {
            //     // add ws-tests specific regeces
            //     regexes = regexes.concat([
            //         [/await exchange.watchOrderBook\(symbol\)/g, '((IOrderBook)(await exchange.watchOrderBook(symbol))).Copy()'],
            //         [/await exchange.watchOrderBookForSymbols\((.*?)\)/g, '((IOrderBook)(await exchange.watchOrderBookForSymbols($1))).Copy()'],
            //     ]);
            // }

            contentIndentend = this.regexAll (contentIndentend, regexes)
            const namespace = 'package base';
            const fileHeaders = [
                namespace,
                'import "github.com/ccxt/ccxt/go/v4"',
                '',
                this.createGeneratedHeader().join('\n'),
                '',
            ]
            let go: string;
            const filename = tests[idx].name;
            if (filename === 'test.sharedMethods') {
                // const doubleIndented = contentIndentend.split('\n').map(line => line ? '    ' + line : line).join('\n');
                go = [
                    ...fileHeaders,
                    contentIndentend,
                ].join('\n');
            } else {
                contentIndentend = this.regexAll (contentIndentend, [
                    // [ /public void/g, 'public static void' ], // make tests static
                    // [ /async public Task/g, 'async static public Task' ], // make tests static
                ])
                go = [
                    ...fileHeaders,
                    contentIndentend,
                ].join('\n');
            }
            overwriteFileAndFolder (tests[idx].goFile, go);
        });
    }

    transpileTests(){
        if (!shouldTranspileTests) {
            log.bright.yellow ('Skipping tests transpilation');
            return;
        }
        this.transpileBaseTestsToGo();
        this.transpileExchangeTests();
        this.createFunctionsMapFile();
        // this.transpileWsExchangeTests();
    }

    createFunctionsMapFile() {
        // const normalizedTestNames = goTests.map(test => 'Test' + this.capitalize(test.replace('Test.', '').replace('test.', '')) );
        const normalizedTestNames: string[] = [];
        const normalizedFunctionNames: string[] = [];
        for (let test of goTests) {
            const skipTests = [
                "test.sharedMethods",
                "Tests.init",
            ];
            if (skipTests.includes(test)) {
                continue;
            }
            if (test === 'test.ohlcv') {
                test = 'test.OHLCV';
            }
            const methodName = test.replace('Test.', '').replace('test.', '');
            normalizedFunctionNames.push(methodName);
            test = 'Test' + this.capitalize(methodName)
            normalizedTestNames.push(test);
        }
        const file = [
            'package base',
            '',
            this.createGeneratedHeader().join('\n'),
            '',
            'var FunctionsMap = map[string]interface{}{',
            ...normalizedTestNames.map((test,i) => `    "${normalizedFunctionNames[i]}": ${test},`),
            '}',
        ].join('\n');
        overwriteFileAndFolder (BASE_TESTS_FOLDER + '/test.functions.go', file);
}


}

// @ts-expect-error
if (isMainEntry(import.meta.url)) {
    const ws = process.argv.includes ('--ws')
    const baseOnly = process.argv.includes ('--baseTests')
    const test = process.argv.includes ('--test') || process.argv.includes ('--tests')
    const examples = process.argv.includes ('--examples');
    const force = process.argv.includes ('--force')
    const child = process.argv.includes ('--child')
    const multiprocess = process.argv.includes ('--multiprocess') || process.argv.includes ('--multi')
    shouldTranspileTests = process.argv.includes ('--noTests') ? false : true
    if (!child && !multiprocess) {
        log.bright.green ({ force })
    }
    const transpiler = new NewTranspiler ();
    if (ws) {
        // @ts-expect-error
        await transpiler.transpileWS (force)
    } else if (test) {
        transpiler.transpileTests ()
    } else if (multiprocess) {
        parallelizeTranspiling (exchangeIds)
    } else {
        // @ts-expect-error
        await transpiler.transpileEverything (force, child, baseOnly, examples)
    }
}<|MERGE_RESOLUTION|>--- conflicted
+++ resolved
@@ -608,12 +608,9 @@
             'createContractOrder',
             'createSwapOrder',
             'fetchPortfolioDetails',
-<<<<<<< HEAD
             'createMarginOrder',
-            'editMarginOrder'
-=======
+            'editMarginOrder',
             'createVault'
->>>>>>> 00776e0b
         ] // improve this later
         if (isWs) {
             if (methodName.indexOf('Snapshot') !== -1 || methodName.indexOf('Subscription') !== -1 || methodName.indexOf('Cache') !== -1) {
