--- conflicted
+++ resolved
@@ -50,17 +50,12 @@
     }
 }
 
-<<<<<<< HEAD
 const TS_BASE_FILE = './ts/src/base/Exchange.ts';
-const EXCHANGE_WRAPPER_FOLDER = './go/v4/'
-const DYNAMIC_INSTANCE_FILE = './go/v4/exchange_dynamic.go';
-=======
 const GLOBAL_WRAPPER_FILE = './go/v4/exchange_wrappers.go';
 const EXCHANGE_WRAPPER_FOLDER = './go/v4/'
 const DYNAMIC_INSTANCE_FILE = './go/v4/exchange_dynamic.go';
 const TYPED_INTERFACE_FILE = './go/v4/exchange_typed_interface.go';
 // const EXCHANGE_WS_WRAPPER_FOLDER = './go/v4/exchanges/pro/wrappers/'
->>>>>>> 691bdcd6
 const ERRORS_FILE = './go/v4/exchange_errors.go';
 const BASE_METHODS_FILE = './go/v4/exchange_generated.go';
 const EXCHANGES_FOLDER = './go/v4/';
@@ -163,67 +158,6 @@
     "safeCurrencyCode": false,
     "parseConversion": false,
     "sign": false,
-    'cancelAllOrdersWs': true,
-	'cancelOrdersWs': true,
-	'cancelOrderWs': true,
-	'createLimitBuyOrderWs': true,
-	'createLimitOrderWs': true,
-	'createLimitSellOrderWs': true,
-	'createMarketBuyOrderWs': true,
-	'createMarketOrderWithCostWs': true,
-	'createMarketOrderWs': true,
-	'createMarketSellOrderWs': true,
-	'createOrderWithTakeProfitAndStopLossWs': true,
-	'createOrderWs': true,
-	'createPostOnlyOrderWs': true,
-	'createReduceOnlyOrderWs': true,
-	'createStopLimitOrderWs': true,
-	'createStopLossOrderWs': true,
-	'createStopMarketOrderWs': true,
-	'createStopOrderWs': true,
-	'createTakeProfitOrderWs': true,
-	'createTrailingAmountOrderWs': true,
-	'createTrailingPercentOrderWs': true,
-	'createTriggerOrderWs': true,
-	'editOrderWs': true,
-	'fetchBalanceWs': true,
-	'fetchClosedOrdersWs': true,
-    // 'fetchCurrenciesWs': true,
-	'fetchDepositsWs': true,
-	// 'fetchMarketsWs': true,
-	'fetchMyTradesWs': true,
-	'fetchOHLCVWs': true,
-	'fetchOpenOrdersWs': true,
-	'fetchOrderBookWs': true,
-	'fetchOrdersWs': true,
-	'fetchOrderWs': true,
-	'fetchPositionsForSymbolWs': true,
-	'fetchPositionsWs': true,
-	'fetchPositionWs': true,
-	'fetchTickersWs': true,
-	'fetchTickerWs': true,
-	'fetchTradesWs': true,
-	'fetchTradingFeesWs': true,
-	'fetchWithdrawalsWs': true,
-	'watchBalance': true,
-	'watchBidsAsks': true,
-	'watchLiquidations': true,
-	'watchMyLiquidations': true,
-	'watchMyLiquidationsForSymbols': true,
-	'watchMyTrades': true,
-	'watchOHLCV': true,
-	'watchOHLCVForSymbols': true,
-	'watchOrderBook': true,
-	'watchOrderBookForSymbols': true,
-	'watchOrders': true,
-	'watchOrdersForSymbols': true,
-	'watchPosition': true,
-	'watchPositions': true,
-	'watchTicker': true,
-	'watchTickers': true,
-	'watchTrades': true,
-	'watchTradesForSymbols': true,
-	'withdraw': true,
 }
 
 const INTERFACE_METHODS = [
@@ -354,6 +288,68 @@
     'setPositionMode',
     'transfer',
     'withdraw',
+    // ws methods
+    'cancelAllOrdersWs',
+	'cancelOrdersWs',
+	'cancelOrderWs',
+	'createLimitBuyOrderWs',
+	'createLimitOrderWs',
+	'createLimitSellOrderWs',
+	'createMarketBuyOrderWs',
+	'createMarketOrderWithCostWs',
+	'createMarketOrderWs',
+	'createMarketSellOrderWs',
+	'createOrderWithTakeProfitAndStopLossWs',
+	'createOrderWs',
+	'createPostOnlyOrderWs',
+	'createReduceOnlyOrderWs',
+	'createStopLimitOrderWs',
+	'createStopLossOrderWs',
+	'createStopMarketOrderWs',
+	'createStopOrderWs',
+	'createTakeProfitOrderWs',
+	'createTrailingAmountOrderWs',
+	'createTrailingPercentOrderWs',
+	'createTriggerOrderWs',
+	'editOrderWs',
+	'fetchBalanceWs',
+	'fetchClosedOrdersWs',
+    // 'fetchCurrenciesWs',
+	'fetchDepositsWs',
+	// 'fetchMarketsWs',
+	'fetchMyTradesWs',
+	'fetchOHLCVWs',
+	'fetchOpenOrdersWs',
+	'fetchOrderBookWs',
+	'fetchOrdersWs',
+	'fetchOrderWs',
+	'fetchPositionsForSymbolWs',
+	'fetchPositionsWs',
+	'fetchPositionWs',
+	'fetchTickersWs',
+	'fetchTickerWs',
+	'fetchTradesWs',
+	'fetchTradingFeesWs',
+	'fetchWithdrawalsWs',
+	'watchBalance',
+	'watchBidsAsks',
+	'watchLiquidations',
+	'watchMyLiquidations',
+	'watchMyLiquidationsForSymbols',
+	'watchMyTrades',
+	'watchOHLCV',
+	'watchOHLCVForSymbols',
+	'watchOrderBook',
+	'watchOrderBookForSymbols',
+	'watchOrders',
+	'watchOrdersForSymbols',
+	'watchPosition',
+	'watchPositions',
+	'watchTicker',
+	'watchTickers',
+	'watchTrades',
+	'watchTradesForSymbols',
+	'withdraw',
 ]
 
 class NewTranspiler {
@@ -1051,8 +1047,8 @@
         }
         const itf = methodInfo.interface
         // const params = methodInfo.params;
-        const exCap = this.capitalize(exchangeName);
-        const nameCap = this.capitalize(name);
+        const exCap = capitalize(exchangeName);
+        const nameCap = capitalize(name);
         const wrapper = methodInfo.wrapper;
 
         let args: string[] = [];
@@ -1155,13 +1151,9 @@
             params: stringArgs,
         }
         // wrapperMethods[exchangeName].push([interfaceMethod, stringArgs, methodWrapper]);
-        const funcContext = isExchange ? 'ExchangeTyped' : this.capitalize(exchangeName);
+        const funcContext = isExchange ? 'ExchangeTyped' : capitalize(exchangeName);
         const method = [
-<<<<<<< HEAD
-            `${one}func (this *${capitalize(exchangeName)}) ${methodNameCapitalized}(${stringArgs}) (${unwrappedType}, error) {`,
-=======
             `${one}func (this *${funcContext}) ${methodNameCapitalized}(${stringArgs}) (${unwrappedType}, error) {`,
->>>>>>> 691bdcd6
             ...body,
             // this.getDefaultParamsWrappers(methodNameCapitalized, methodWrapper.parameters),
             // `${two}res := ${isAsync ? '<-' : ''}this.${exchangeName}.${methodNameCapitalized}(${params});`,
@@ -1184,14 +1176,10 @@
         return res;
     }
 
-<<<<<<< HEAD
     createGoWrappers(exchange: string, path: string, wrappers: any[], ws = false) {
-=======
-    createGoWrappers(exchange:string, path: string, wrappers: any[], ws = false) {
         const methodsList = wrappers.map(wrapper => wrapper.name);
         const missingMethods = INTERFACE_METHODS.filter(method => !methodsList.includes(method));
 
->>>>>>> 691bdcd6
         const wrappersIndented = wrappers.map(wrapper => this.createWrapper(exchange, wrapper, ws)).filter(wrapper => wrapper !== '').join('\n');
 
         let missingMethodsWrappers = '';
@@ -1208,26 +1196,6 @@
         const capitizedName = exchange.charAt(0).toUpperCase() + exchange.slice(1);
         const coreName = capitalize(exchange) + 'Core';
         // const capitalizeStatement = ws ? `public class  ${capitizedName}: ${exchange} { public ${capitizedName}(object args = null) : base(args) { } }` : '';
-<<<<<<< HEAD
-        
-        const exchangeStruct = [
-            `type ${capitizedName} struct {`,
-            `   *${coreName}`,
-            `   Core *${coreName}`,
-            `}`
-        ].join('\n');
-
-        const newMethod = [
-            'func New' + capitizedName + '(userConfig map[string]interface{}) ' + capitizedName + ' {',
-            `   p := New${coreName}()`,
-            '   p.Init(userConfig)',
-            `   return ${capitizedName}{`,
-            `       ${coreName}: p,`,
-            `       Core:  p,`,
-            `   }`,
-            '}'
-        ].join('\n');
-=======
 
         let exchangeStruct = '';
         if (exchange === 'Exchange') {
@@ -1242,8 +1210,8 @@
 
             exchangeStruct = [
                 `type ${capitizedName} struct {`,
-                `   *${exchange}`,
-                `   Core *${exchange}`,
+                `   *${coreName}`,
+                `   Core *${coreName}`,
                 `   exchangeTyped *ExchangeTyped`,
                 `}`
             ].join('\n');
@@ -1263,10 +1231,10 @@
         } else {
             newMethod = [
                 'func New' + capitizedName + '(userConfig map[string]interface{}) *' + capitizedName + ' {',
-                `   p := &${exchange}{}`,
+                `   p := New${coreName}()`,
                 '   p.Init(userConfig)',
                 `   return &${capitizedName}{`,
-                `       ${exchange}: p,`,
+                `       ${coreName}: p,`,
                 `       Core:  p,`,
                 '       exchangeTyped: NewExchangeTyped(&p.Exchange),',
                 `   }`,
@@ -1274,7 +1242,6 @@
             ].join('\n');
         }
 
->>>>>>> 691bdcd6
 
 
         const getsImport = (
@@ -1291,13 +1258,9 @@
             this.createGeneratedHeader().join('\n'),
             '',
             wrappersIndented,
-<<<<<<< HEAD
-            // Wrapper regex replacements
-=======
             '// missing typed methods from base',
             '//nolint',
             missingMethodsWrappers,
->>>>>>> 691bdcd6
         ].join('\n')
         if (ws) {
             file = this.addPackagePrefix(file, this.extractTypeAndFuncNames(EXCHANGES_FOLDER), 'ccxt');
@@ -1416,9 +1379,6 @@
             return `<-this.DerivedExchange.${capitalizedMethod}(${p2})`;
         });
         // create wrappers with specific types
-<<<<<<< HEAD
-        // this.createGoWrappers('Exchange', GLOBAL_WRAPPER_FILE, baseFile.methodsTypes)
-=======
         this.createGoWrappers('Exchange', GLOBAL_WRAPPER_FILE, baseFile.methodsTypes)
 
         // const exchangeMethods = wrapperMethods['Exchange'];
@@ -1426,7 +1386,6 @@
         // sortedList.forEach( i => {
         //     console.log(i)
         // });
->>>>>>> 691bdcd6
 
 
         // custom transformations needed for go
@@ -1524,7 +1483,7 @@
         const exchanges = ['exchange'].concat(exchangeIds);
 
         const caseStatements = exchanges.map(exchange => {
-            const struct = exchange === 'exchange' ? 'ExchangeTyped' : this.capitalize(exchange);
+            const struct = exchange === 'exchange' ? 'ExchangeTyped' : capitalize(exchange);
             const args = exchange === 'exchange' ? 'nil' : 'options';
             return`    case "${exchange}":
         itf := New${struct}(${args})
@@ -1660,7 +1619,7 @@
         }
         const options = { goFolder, exchanges }
 
-        this.transpileBaseMethods (exchangeBase) // now we always need the baseMethods info
+        this.transpileBaseMethods (TS_BASE_FILE) // now we always need the baseMethods info
         if (!transpilingSingleExchange && !child) {
             this.createDynamicInstanceFile();
             this.createTypedInterfaceFile();
@@ -1675,11 +1634,6 @@
             return;
         }
 
-<<<<<<< HEAD
-        this.transpileBaseMethods (TS_BASE_FILE)
-        this.createDynamicInstanceFile();
-=======
->>>>>>> 691bdcd6
 
         if (baseOnly) {
             return;
