--- conflicted
+++ resolved
@@ -1816,12 +1816,9 @@
         this.transpileBaseMethods(TS_BASE_FILE, true);
         await this.transpileDerivedExchangeFiles (tsFolder, options, '.ts', force, !!(inputExchanges), true );
         this.createDynamicInstanceFile(true);
-<<<<<<< HEAD
         this.transpileProTypes();
-=======
         this.createWsTypedInterfaceFile();
 
->>>>>>> 58a1a659
     }
 
     async transpileEverything (force = false, child = false, baseOnly = false, examplesOnly = false) {
