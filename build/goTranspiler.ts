--- conflicted
+++ resolved
@@ -1559,12 +1559,7 @@
             const go = this.transpiler.transpileGoByPath(tsFile);
             let content = go.content;
             content = this.regexAll (content, [
-<<<<<<< HEAD
-                [/new ccxt.Exchange.+\n.+\n.+/gm, 'ccxt.NewExchange()' ],
-                [/(\w+) := ccxt\.NewExchange\(\)/gm, '$1 := ccxt.NewExchange().(*ccxt.Exchange); $1.InitParent(map[string]interface{}{}, map[string]interface{}{}, $1)' ],
-=======
                 [/(\w+) := new ccxt\.Exchange\(([\S\s]+?)\)/gm, '$1 := ccxt.NewExchange().(*ccxt.Exchange); $1.InitParent($2, map[string]interface{}{}, $1)' ],
->>>>>>> ecab5427
                 [ /interface{}\sfunc\sEquals.+\n.*\n.+\n.+/gm, '' ], // remove equals
                 [/Precise\.String/gm, 'ccxt.Precise.String'],
                 [ /testSharedMethods.AssertDeepEqual/gm, 'AssertDeepEqual' ], // deepEqual added
