
import ts from 'typescript';
import fs from 'fs'
import log from 'ololog'

const skipMethods = [
    'fetchMarkets',
    'createDepositAddress', // will be updated later
<<<<<<< HEAD
    // skip because of c# already typed methods
    "fetchLeverageTiers",
    "fetchDepositWithdrawFees",
    "fetchFundingRate",
    "fetchLedger",
    "fetchBorrowInterest",
    "withdraw",
    "fetchDepositWithdrawFee",
    "fetchLedgerEntry"
=======
    'watchTickers', // will be updated later
>>>>>>> cb9c8417
]

const skipExchanges = [
    'someExchange'
    // place exchanges here
]

const skipMethodsPerExchange = {
    'bitfinex': [
        'fetchPositions',
    ],
    'bitflyer': [
        'fetchPositions',
    ],
    'kraken': [
        'fetchPositions',
    ],
    'okcoin': [
        'fetchPositions',
        'fetchPosition'
    ],
    'btctradeua': [
        'createOrder'
    ],
    'coinspot': [
        'createOrder'
    ],
    'poloniex': [
        'fetchOrderStatus'
    ]
}

const allExchanges = JSON.parse (fs.readFileSync("./exchanges.json", "utf8"));
const exchanges = allExchanges.ids;
const wsExchanges = allExchanges.ws;

// Function to extract method names and return types from a .d.ts file
function extractMethodsAndReturnTypes(filePath: string): Record<string, string> {
  const program = ts.createProgram([filePath], {});
  const checker = program.getTypeChecker();
  const sourceFile = program.getSourceFile(filePath);

  const methods: Record<string, string> = {};

  function visit(node: ts.Node) {
    if (ts.isMethodSignature(node) || ts.isMethodDeclaration(node)) {
      const methodName = node.name.getText(sourceFile);
      const returnType = checker.typeToString(checker.getReturnTypeOfSignature(checker.getSignatureFromDeclaration(node)!));

      methods[methodName] = returnType;
    }
    ts.forEachChild(node, visit);
  }

  if (sourceFile) {
    visit(sourceFile);
  }
  return methods;
}

function isUserFacingMethod(method: string) {
    return method.startsWith('fetch')
        || method.startsWith('create')
        || method.startsWith('cancel')
        || method.startsWith('edit')
        || method.startsWith('transfer')
        || method.startsWith('withdraw')
        || method.startsWith('deposit')
        || method.startsWith('watch');
}

function isUknownReturnType(type: string) {
    return type === 'any'
        || type === 'Promise<{}>'
        || type === 'Promise<unknown>'
        || type === 'Promise<any>'
        || type === 'Promise<void>'
        || type.startsWith('{')
        || type.startsWith('Promise<{')
}


function main() {
    const args = process.argv.slice(2);
    const basePath = './js/src/';

    let exchangesToCheck: string[] = [];

    if (args.length > 0) {
        exchangesToCheck = args;
    } else {
        exchangesToCheck = exchanges;
    }

    const sourceOfTruth = extractMethodsAndReturnTypes(basePath + 'base/Exchange.d.ts');
    let foundIssues = false;
    let differences = 0;
    let methodsWithDifferences = new Set<string>();
    for (const exchange of exchangesToCheck) {
        if (skipExchanges.includes(exchange)) {
            continue;
        }
        const restPath = basePath + exchange + '.d.ts';
        const wsPath = basePath + 'pro/' + exchange + '.d.ts';
        const restMethodsInfo = extractMethodsAndReturnTypes(restPath); // rest API
        let wsMethodsInfo: any = {};
        if (wsExchanges.includes(exchange)) {
            wsMethodsInfo = extractMethodsAndReturnTypes(wsPath); // ws API
        }
        const methodsInfo = {...restMethodsInfo, ...wsMethodsInfo};
        for (const method in methodsInfo) {
            if (skipMethods.includes(method)) {
                continue;
            }
            if (skipMethodsPerExchange[exchange] && skipMethodsPerExchange[exchange].includes(method)) {
                continue;
            }
            const returnType = methodsInfo[method];
            if (method in sourceOfTruth) {
                const targetReturnType = sourceOfTruth[method];
                if (isUserFacingMethod(method)) {
                    if (!isUknownReturnType(targetReturnType)) { // ignore any/untyped methods
                        if (sourceOfTruth[method] !== returnType) {
                            foundIssues = true;
                            differences++;
                            methodsWithDifferences.add(method);
                            log.magenta('Difference found', exchange, method, 'found:', returnType, 'expected:' ,targetReturnType);
                        }
                    }
                }
            }
        }
    }
    if (!foundIssues) {
        log.bright.green('No type differences found');
    } else {
        log.bright.red(differences, 'type differences found!');
        log.bright.red('Methods with differences:', methodsWithDifferences)
        process.exit(1);
    }
}

main()<|MERGE_RESOLUTION|>--- conflicted
+++ resolved
@@ -6,7 +6,6 @@
 const skipMethods = [
     'fetchMarkets',
     'createDepositAddress', // will be updated later
-<<<<<<< HEAD
     // skip because of c# already typed methods
     "fetchLeverageTiers",
     "fetchDepositWithdrawFees",
@@ -15,10 +14,8 @@
     "fetchBorrowInterest",
     "withdraw",
     "fetchDepositWithdrawFee",
-    "fetchLedgerEntry"
-=======
+    "fetchLedgerEntry",
     'watchTickers', // will be updated later
->>>>>>> cb9c8417
 ]
 
 const skipExchanges = [
