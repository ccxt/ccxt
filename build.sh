--- conflicted
+++ resolved
@@ -17,7 +17,6 @@
 [[ "$RUNSTEP" == "finalstage" ]] && STAGE_DEPLOY="TRUE" || STAGE_DEPLOY="FALSE"
 
 echo "RUNSTEP: $RUNSTEP"
-echo "STAGE_DEPLOY: $STAGE_DEPLOY"
 msgPrefix="⬤ BUILD.SH : "
 
 function run_tests {
@@ -39,16 +38,11 @@
   if [ -z "$rest_pid" ]; then
     if [ -z "$rest_args" ] || { [ -n "$rest_args" ] && [ "$rest_args" != "skip" ]; }; then
       # shellcheck disable=SC2086
-<<<<<<< HEAD
-      if [ "$STAGE_PYJSPHP" == "TRUE" ]; then
-        npm run commonjs-test && ./package-test.sh && npm run test-pyjsphp --useProxy -- $rest_args &
+        npm run test-pyjsphp --useProxy -- $rest_args &
       fi
       if [ "$STAGE_CSHARP" == "TRUE" ]; then
         npm run test-cs --useProxy -- $rest_args &
       fi
-=======
-      node run-tests --js --python-async --php-async --csharp --useProxy $rest_args &
->>>>>>> e88f1567
       local rest_pid=$!
     fi
   fi
@@ -103,21 +97,16 @@
       #   cd  ..
       # fi
     fi
-<<<<<<< HEAD
     if [ "$STAGE_PYJSPHP" == "TRUE" ]; then
       npm run test-base-pyjsphp
       npm run test-base-ws-pyjsphp
+      npm run commonjs-test
+      npm run package-test
     fi
     if [ "$STAGE_CSHARP" == "TRUE" ]; then
       npm run test-base-cs
       npm run test-base-ws-cs
     fi
-=======
-    npm run test-base
-    npm run test-base-ws
-    node test-commonjs.cjs
-    npm run package-test
->>>>>>> e88f1567
     last_commit_message=$(git log -1 --pretty=%B)
     echo "Last commit: $last_commit_message" # for debugging
     if [[ "$last_commit_message" == *"skip-tests"* ]]; then
@@ -188,7 +177,6 @@
 echo "$msgPrefix REST_EXCHANGES TO BE TRANSPILED: ${REST_EXCHANGES[*]}"
 PYTHON_FILES=()
 for exchange in "${REST_EXCHANGES[@]}"; do
-<<<<<<< HEAD
   if [ "$STAGE_PYJSPHP" == "TRUE" ]; then
     npm run eslint "ts/src/$exchange.ts"
     node build/transpile.js $exchange --force --child
@@ -209,20 +197,6 @@
   if [ "$STAGE_CSHARP" == "TRUE" ]; then
     tsx build/csharpTranspiler.ts $exchange --ws
   fi
-=======
-  npm run eslint "ts/src/$exchange.ts"
-  node build/transpile.js $exchange --force --child
-  tsx build/csharpTranspiler.ts $exchange
-  PYTHON_FILES+=("python/ccxt/$exchange.py")
-  PYTHON_FILES+=("python/ccxt/async_support/$exchange.py")
-done
-echo "$msgPrefix WS_EXCHANGES TO BE TRANSPILED: ${WS_EXCHANGES[*]}"
-for exchange in "${WS_EXCHANGES[@]}"; do
-  npm run eslint "ts/src/pro/$exchange.ts"
-  node build/transpileWS.js $exchange --force --child
-  tsx build/csharpTranspiler.ts $exchange --ws
-  PYTHON_FILES+=("python/ccxt/pro/$exchange.py")
->>>>>>> e88f1567
 done
 # faster version of post-transpile
 
