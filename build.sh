#!/usr/bin/env bash
set -e

if [ "${BASH_VERSION:0:1}" -lt 4 ]; then
  echo "EPROGMISMATCH: bash version must be at least 4" >&2
  exit 75
fi

if [ $# -gt 0 ]; then
  echo "E2BIG: too many arguments" >&2
  exit 7
fi

[[ -n "$TRAVIS_BUILD_ID" ]] && IS_TRAVIS="TRUE" || IS_TRAVIS="FALSE"

msgPrefix="⬤ BUILD.SH : "

function run_tests {
  local rest_args=
  local ws_args=
  if [ $# -eq 2 ]; then
    rest_args="$1"
    ws_args="$2"
    if [ -z "$rest_args" ]; then
      : &
      local rest_pid=$!
    fi
    if [ -z "$ws_args" ]; then
      : &
      local ws_pid=$!
    fi
  fi

  if [ -z "$rest_pid" ]; then
    if [ -z "$rest_args" ] || { [ -n "$rest_args" ] && [ "$rest_args" != "skip" ]; }; then
      # shellcheck disable=SC2086
<<<<<<< HEAD
      node test-commonjs.cjs && node run-tests --js --python-async --php-async --csharp $rest_args &
=======
      node test-commonjs.cjs && node run-tests --js --python-async --php-async --useProxy $rest_args &
>>>>>>> 460611e8
      local rest_pid=$!
    fi
  fi
  if [ -z "$ws_pid" ]; then
    if [ -z "$ws_args" ] || { [ -n "$ws_args" ] && [ "$ws_args" != "skip" ]; }; then
      # shellcheck disable=SC2086
      node run-tests --ws --js --python-async --php-async --useProxy $ws_args &
      local ws_pid=$!
    fi
  fi

  if [ -n "$rest_pid" ] && [ -n "$ws_pid" ]; then
    wait $rest_pid && wait $ws_pid
  elif [ -n "$rest_pid" ]; then
    wait $rest_pid
  else
    wait $ws_pid
  fi
}

build_and_test_all () {
  npm run force-build
  if [ "$IS_TRAVIS" = "TRUE" ]; then
    merged_pull_request="$(git show --format="%s" -s HEAD | sed -nE 's/Merge pull request #([0-9]{5}).+$/\1/p')"
    echo "DEBUG: $merged_pull_request" # for debugging
    if [ -n "$merged_pull_request" ]; then
      echo "Travis is building merge commit #$merged_pull_request"
      # run every 3 merged pull requests
      # if [ $(("${merged_pull_request:0-1}" % 3)) -eq 0 ]; then
      #   # update pyenv
      #   (cd "$(pyenv root)" && git pull -q origin master)
      #   # install python interpreters
      #   pyenv install -s 3.7.17
      #   pyenv install -s 3.8.18
      #   pyenv install -s 3.9.18
      #   pyenv install -s 3.10.13
      #   pyenv install -s 3.11.6
      #   pyenv global 3.7 3.8 3.9 3.10 3.11
      #   cd python
      #   if ! tox run-parallel; then
      #     exit 1
      #   fi
      #   cd ..
      # fi
    fi
    npm run test-base
    npm run test-base-ws
    run_tests
  fi
  exit
}

### CHECK IF THIS IS A PR ###
# for appveyor, when PR is from fork, APPVEYOR_REPO_BRANCH is "master" and "APPVEYOR_PULL_REQUEST_HEAD_REPO_BRANCH" is branch name. if PR is from same repo, only APPVEYOR_REPO_BRANCH is set (and it is branch name)
if { [ "$IS_TRAVIS" = "TRUE" ] && [ "$TRAVIS_PULL_REQUEST" = "false" ]; } || { [ "$IS_TRAVIS" != "TRUE" ] && [ -z "$APPVEYOR_PULL_REQUEST_HEAD_REPO_BRANCH" ]; }; then
  echo "$msgPrefix This is a master commit (not a PR), will build everything"
  build_and_test_all
fi

##### DETECT CHANGES #####
# in appveyor, there is no origin/master locally, so we need to fetch it.
if [[ "$IS_TRAVIS" != "TRUE" ]]; then
  git remote set-branches origin 'master'
  git fetch --depth=1 --no-tags
fi

diff=$(git diff origin/master --name-only)
# temporarily remove the below scripts from diff
diff=$(echo "$diff" | sed -e "s/^build\.sh//")
diff=$(echo "$diff" | sed -e "s/^skip\-tests\.json//")
diff=$(echo "$diff" | sed -e "s/^ts\/src\/test\/static.*json//") #remove static tests and markets
# diff=$(echo "$diff" | sed -e "s/^\.travis\.yml//")
# diff=$(echo "$diff" | sed -e "s/^package\-lock\.json//")
# diff=$(echo "$diff" | sed -e "s/python\/qa\.py//")
#echo $diff

critical_pattern='Client(Trait)?\.php|Exchange\.php|\/base|^build|static_dependencies|^run-tests|package(-lock)?\.json|composer\.json|ccxt\.ts|__init__.py|test' # add \/test|
if [[ "$diff" =~ $critical_pattern ]]; then
  echo "$msgPrefix Important changes detected - doing full build & test"
  echo "$diff"
  build_and_test_all
fi

echo "$msgPrefix Unimportant changes detected - build & test only specific exchange(s)"
readarray -t y <<<"$diff"
rest_pattern='ts\/src\/([A-Za-z0-9_-]+).ts' # \w not working for some reason
ws_pattern='ts\/src\/pro\/([A-Za-z0-9_-]+)\.ts'

REST_EXCHANGES=()
WS_EXCHANGES=()
for file in "${y[@]}"; do
  if [[ "$file" =~ $rest_pattern ]]; then
    modified_exchange="${BASH_REMATCH[1]}"
    REST_EXCHANGES+=($modified_exchange)
  elif [[ "$file" =~ $ws_pattern ]]; then
    modified_exchange="${BASH_REMATCH[1]}"
    WS_EXCHANGES+=($modified_exchange)
  fi
done


### BUILD SPECIFIC EXCHANGES ###
# faster version of pre-transpile (without bundle and atomic linting)
npm run export-exchanges && npm run tsBuild && npm run emitAPI

# check return types
npm run validate-types ${REST_EXCHANGES[*]}

echo "$msgPrefix REST_EXCHANGES TO BE TRANSPILED: ${REST_EXCHANGES[*]}"
PYTHON_FILES=()
for exchange in "${REST_EXCHANGES[@]}"; do
  npm run eslint "ts/src/$exchange.ts"
  node build/transpile.js $exchange --force --child
  PYTHON_FILES+=("python/ccxt/$exchange.py")
  PYTHON_FILES+=("python/ccxt/async_support/$exchange.py")
done
echo "$msgPrefix WS_EXCHANGES TO BE TRANSPILED: ${WS_EXCHANGES[*]}"
for exchange in "${WS_EXCHANGES[@]}"; do
  npm run eslint "ts/src/pro/$exchange.ts"
  node build/transpileWS.js $exchange --force --child
  PYTHON_FILES+=("python/ccxt/pro/$exchange.py")
done
# faster version of post-transpile
npm run check-php-syntax

# only run the python linter if exchange related files are changed
if [ ${#PYTHON_FILES[@]} -gt 0 ]; then
  echo "$msgPrefix Linting python files: ${PYTHON_FILES[*]}"
  ruff "${PYTHON_FILES[@]}"
fi


### RUN SPECIFIC TESTS (ONLY IN TRAVIS) ###
if [[ "$IS_TRAVIS" != "TRUE" ]]; then
  exit
fi
if [ ${#REST_EXCHANGES[@]} -eq 0 ] && [ ${#WS_EXCHANGES[@]} -eq 0 ]; then
  echo "$msgPrefix no exchanges to test, exiting"
  exit
fi

# run base tests (base js,py,php, brokerId )
# npm run test-base
npm run test-js-base && npm run test-python-base && npm run test-php-base && npm run id-tests

# rest_args=${REST_EXCHANGES[*]} || "skip"
rest_args=$(IFS=" " ; echo "${REST_EXCHANGES[*]}") || "skip"
# ws_args=${WS_EXCHANGES[*]} || "skip"
ws_args=$(IFS=" " ; echo "${WS_EXCHANGES[*]}") || "skip"


#request static tests
for exchange in "${REST_EXCHANGES[@]}"; do
  npm run request-js -- $exchange
  npm run request-py -- $exchange
  npm run request-php -- $exchange
done

#response static tests
for exchange in "${REST_EXCHANGES[@]}"; do
  npm run response-js -- $exchange
  npm run response-py -- $exchange
  npm run response-php -- $exchange
done

run_tests "$rest_args" "$ws_args"<|MERGE_RESOLUTION|>--- conflicted
+++ resolved
@@ -34,11 +34,7 @@
   if [ -z "$rest_pid" ]; then
     if [ -z "$rest_args" ] || { [ -n "$rest_args" ] && [ "$rest_args" != "skip" ]; }; then
       # shellcheck disable=SC2086
-<<<<<<< HEAD
-      node test-commonjs.cjs && node run-tests --js --python-async --php-async --csharp $rest_args &
-=======
-      node test-commonjs.cjs && node run-tests --js --python-async --php-async --useProxy $rest_args &
->>>>>>> 460611e8
+      node test-commonjs.cjs && node run-tests --js --python-async --php-async --csharp --useProxy $rest_args &
       local rest_pid=$!
     fi
   fi
