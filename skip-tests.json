{
    "alpaca": {
        "skip": "private endpoints, todo",
        "skipWs": "private endpoints, todo"
    },
    "apex": {
        "skipMethods": {
            "loadMarkets": {
                "currencyIdAndCode": "messed",
                "currency": "messed"
            },
            "fetchCurrencies": {
                "precision": "messed"
            },
            "ticker": {
                "compareQuoteVolumeBaseVolume": "not aligned with quoteVolume calcs"
            },
            "orderBook": {
                "spread": "bid > ask issue https://github.com/ccxt/ccxt/actions/runs/14901691674/job/41855075107?pr=25907#step:9:389"
            },
            "watchTrades": {
                "timestamp": "order is messed"
            }
        }
    },
    "ascendex": {
        "skipMethods": {
            "loadMarkets": {
                "currencyIdAndCode": "broken currencies"
            },
            "fetchCurrencies": {
                "currencyIdAndCode": "https://app.travis-ci.com/github/ccxt/ccxt/builds/269432480#L3364",
                "type": "todo",
                "withdraw": "not provided for empty chains",
                "deposit": "not provided for empty chains"
            },
            "watchOrderBook": {
                "spread": " bid > ask issue, https://github.com/ccxt/ccxt/actions/runs/14316810634/job/40125014500?pr=25623#step:11:420"
            },
            "watchOrderBookForSymbols": {
                "spread": "same"
            }
        }
    },
    "bequant": {
        "skipMethods": {
            "loadMarkets": {
                "currencyIdAndCode": "https://app.travis-ci.com/github/ccxt/ccxt/builds/264802937#L2194"
            },
            "fetchCurrencies": {
                "fee": "not provided",
                "currencyIdAndCode": "https://app.travis-ci.com/github/ccxt/ccxt/builds/268371892#L2455",
                "type": "todo",
                "activeMajorCurrencies": "todo"
            }
        }
    },
    "binance": {
        "httpsProxy": "http://188.245.226.105:3128",
        "wsProxy": "http://188.245.226.105:3128",
        "skipMethods": {
            "loadMarkets": {
                "currencyIdAndCode": "i.e. binance does not have currency code BCC"
            },
            "orderBook": {
                "timestamp": "not present https://app.travis-ci.com/github/ccxt/ccxt/builds/269572350#L3539 & https://app.travis-ci.com/github/ccxt/ccxt/builds/269572350#L4119"
            }
        }
    },
    "binanceus": {
        "skipMethods": {
            "ticker": {
                "compareQuoteVolumeBaseVolume": "quoteVolume >= baseVolume * low is failing, https://app.travis-ci.com/github/ccxt/ccxt/builds/267900037#L2466"
            },
            "orderBook": {
                "timestamp": "not present https://app.travis-ci.com/github/ccxt/ccxt/builds/269572350#L3458 https://app.travis-ci.com/github/ccxt/ccxt/builds/269572350#L3866"
            }
        }
    },
    "binancecoinm": {
        "httpsProxy": "http://188.245.226.105:3128",
        "skipMethods": {
            "ticker": {
                "compareQuoteVolumeBaseVolume": "quoteVolume >= baseVolume * low is failing, https://app.travis-ci.com/github/ccxt/ccxt/builds/268171081#L2414"
            }
        }
    },
    "binanceusdm": {
        "httpsProxy": "http://188.245.226.105:3128",
        "wsProxy": "http://188.245.226.105:3128",
        "skipMethods": {
            "fetchLedger": {
                "account": "empty",
                "status": "not provided",
                "before": "not provided",
                "after": "not provided",
                "fee": "not provided",
                "code": "not provided",
                "referenceId": "not provided"
            },
            "watchOrderBook": {
                "timestamp": "not present https://app.travis-ci.com/github/ccxt/ccxt/builds/269572350#L3539"
            },
            "watchOrderBookForSymbols": {
                "timestamp": "same"
            }
        }
    },
    "bingx": {
        "skipMethods": {
            "loadMarkets": {
                "taker": "is undefined",
                "maker": "is undefined",
                "currencyIdAndCode": "not all currencies are available"
            },
            "ticker": {
                "bidVolume": "weird values eg -1.1641532182693481e-10 https://github.com/ccxt/ccxt/actions/runs/13135405405/job/36649793252?pr=25190#step:9:213",
                "askVolume": "weird value https://app.travis-ci.com/github/ccxt/ccxt/builds/272650012#L3904",
                "compareQuoteVolumeBaseVolume": "not supported",
                "spread": "same bid-ask https://app.travis-ci.com/github/ccxt/ccxt/builds/269550508#L3581"
            },
            "fetchCurrencies": {
                "limits": "min/max essup temrporarily"
            },
            "orderBook": {
                "compareToNextItem": "multiple bid prices are equal https://app.travis-ci.com/github/ccxt/ccxt/builds/265172859#L2745"
            },
            "fetchPositions": {
                "marginRatio": "undefined",
                "stopLossPrice": "undefined",
                "takeProfitPrice": "undefined",
                "initialMarginPercentage": "undefined",
                "hedged": "undefined",
                "timestamp": "undefined",
                "datetime": "undefined",
                "lastUpdateTimestamp": "undefined",
                "maintenanceMargin": "undefined",
                "contractSize": "undefined",
                "markPrice": "undefined",
                "lastPrice": "undefined",
                "percentage": "undefined",
                "liquidationPrice": "undefined"
            }
        }
    },
    "bit2c": {
        "skipMethods": {
            "loadMarkets": {
                "precision": "not provided",
                "active": "not provided",
                "taker": "not provided",
                "maker": "not provided",
                "info":"null"
            },
            "fetchCurrencies": "todo, returns only 1",
            "orderBook": {
                "timestamp": "https://app.travis-ci.com/github/ccxt/ccxt/builds/269572350#L4034",
                "compareToZero": "sometimes equals to zero: https://app.travis-ci.com/github/ccxt/ccxt/builds/267809189#L2540"
            }
        }
    },
    "bitbank": {
        "skipMethods": {
            "fetchCurrencies": {
                "activeMajorCurrencies": "todo"
            }
        }
    },
    "bitbns": {
        "skipMethods": {
            "loadMarkets": {
                "limits": "market limits have min>max ",
                "currencyIdAndCode": "broken"
            },
            "fetchCurrencies":{
                "activeMajorCurrencies": "todo"
            },
            "ticker": {
                "spread": "ask equals to bid"
            }
        }
    },
    "bitfinex": {
        "skipMethods": {
            "loadMarkets": {
                "currencyIdAndCode": "broken currencies"
            },
            "fetchCurrencies": {
                "withdraw": "not provided",
                "deposit": "not provided",
                "type": "todo",
                "activeMajorCurrencies": "todo"
            },
            "ticker": {
                "spread": "https://app.travis-ci.com/github/ccxt/ccxt/builds/269273148#L3651"
            },
            "orderBook": {
                "compareToNextItem": "multiple bids might have same value"
            },
            "watchOrderBook": "complete skip (todo fix) because of frequent checksum mismatches: https://app.travis-ci.com/github/ccxt/ccxt/builds/269273148#L3553 and also for this https://app.travis-ci.com/github/ccxt/ccxt/builds/269129438#L3999"
        }
    },
    "bitflyer": {
        "skipMethods": {
            "loadMarkets": {
                "contractSize": "not defined when contract",
                "settle": "set hardcoded, not settleid provided",
                "settleId": "not provided",
                "currencyIdAndCode": "messed"
            },
            "fetchCurrencies":{
                "activeMajorCurrencies": "todo"
            },
            "orderBook": {
                "timestamp": "not provided from endoint"
            }
        }
    },
    "bitget": {
        "skipMethods": {
            "loadMarkets": {
                "currencyIdAndCode": "broken currencies"
            },
            "fetchCurrencies": {
                "currencyIdAndCode": "broken currencies",
                "skipCurrenciesWithoutNetworks": "those currencies deosnt have data"
            },
            "ticker": {
                "compareQuoteVolumeBaseVolume": "quoteVolume >= baseVolume * low is failing"
            }
        }
    },
    "bithumb": {
        "skipMethods": {
            "ticker": {
                "compareQuoteVolumeBaseVolume": "quoteVolume >= baseVolume * low is failing"
            },
            "fetchCurrencies":{
                "activeMajorCurrencies": "todo"
            },
            "orderBook": {
                "compareToZero": "frequently, zero amount is set in some orderbook entry"
            }
        }
    },
    "bitmart": {
        "skipMethods": {
            "loadMarkets": {
                "currencyIdAndCode": "broken currencies",
                "taker": "missing",
                "maker": "missing"
            },
            "fetchCurrencies": {
                "currencyIdAndCode": "broken currencies",
                "precision":"not provided"
            },
            "ticker": {
                "compareQuoteVolumeBaseVolume": "quoteVolume >= baseVolume * low is failing",
                "quoteVolume": "incorrect"
            },
            "watchOrderBook": {
                "spread": "bid>ask issue, https://github.com/ccxt/ccxt/actions/runs/14356838751/job/40248419588?pr=25638#step:9:437"
            }
        }
    },
    "bitmex": {
        "skipMethods": {
            "loadMarkets": {
                "currencyIdAndCode": "broken currencies"
            },
            "fetchOHLCV": "https://github.com/ccxt/ccxt/pull/21356#issuecomment-1969565862",
            "watchOHLCV": "same as above, needs key fix",
<<<<<<< HEAD
            "fetchCurrencies": {
                "type": "todo"
=======
            "ticker": {
                "average": "https://app.travis-ci.com/github/ccxt/ccxt/builds/269484317#L4030",
                "open": "https://app.travis-ci.com/github/ccxt/ccxt/builds/269367056#L3473",
                "close": "https://app.travis-ci.com/github/ccxt/ccxt/builds/269454230#L3862",
                "last": "same",
                "low": "same",
                "high": "same",
                "previousClose": "same",
                "vwap": "same",
                "baseVolume":"temp",
                "spread": "https://app.travis-ci.com/github/ccxt/ccxt/builds/269724413#L3725"
>>>>>>> f6cb4d98
            },
            "fetchPositions": {
                "stopLossPrice": "undefined",
                "takeProfitPrice": "undefined",
                "marginRatio": "undefined",
                "lastPrice": "undefined",
                "collateral": "undefined",
                "hedged": "undefined",
                "lastUpdateTimestamp": "undefined",
                "entryPrice": "undefined",
                "markPrice": "undefined",
                "leverage": "undefined",
                "initialMargin": "undefined",
                "maintenanceMargin": "can be zero for default position",
                "notional": "can be zero for default position",
                "contracts": "contracts",
                "unrealizedPnl": "undefined",
                "realizedPnl": "undefined",
                "liquidationPrice": "can be 0",
                "percentage": "might be 0"
            },
            "fetchMyTrades": {
                "side": "sometimes side is not available"
            },
            "fetchLedger": {
                "referenceId": "undefined",
                "amount": "undefined",
                "before":"not provided",
                "tag": "undefined",
                "tagFrom": "undefined",
                "tagTo": "undefined",
                "type": "unmapped types",
                "timestamp": "default value might be invalid"
            },
            "fetchDepositsWithdrawals": {
                "currency": "undefined",
                "currencyIdAndCode": "messes codes"
            },
            "fetchTransactions": "skip",
            "orderBook": {
                "timestamp": "https://app.travis-ci.com/github/ccxt/ccxt/builds/269572350#L4458"
            }
        }
    },
    "bitopro": {
        "skipMethods": {
            "fetchCurrencies": {
                "precision": "not provided",
                "networks": "missing",
                "type": "todo"
            },
            "loadMarkets": {
                "currencyIdAndCode": "broken currencies"
            },
            "fetchOrderBook": {
                "timestamp": "not provided"
            }
        }
    },
    "bitrue": {
        "skipMethods": {
            "loadMarkets": {
                "currencyIdAndCode": "broken currencies",
                "limits": "max is below min"
            },
            "fetchCurrencies": {
                "precision": "not provided",
                "currencyIdAndCode": "broken currencies"
            },
            "ticker": {
                "compareQuoteVolumeBaseVolume": "https://app.travis-ci.com/github/ccxt/ccxt/builds/269454230#L4164"
            }
        }
    },
    "bitso": {
        "skipWs": true,
        "skipMethods": {
            "loadMarkets": {
                "active": "not provided"
            },
            "fetchCurrencies": {
                "activeMajorCurrencies": "todo"
            },
            "orderBook": {
                "compareToZero": "tmp",
                "compareToNextItem":"tmp",
                "spread":"tmp"
            }
        }
    },
    "bitstamp": {
        "skipMethods": {
            "fetchCurrencies": {
                "withdraw": "not provided",
                "deposit": "not provided",
                "activeMajorCurrencies": "todo"
            },
            "orderBook": {
                "compareToZero": "bid/ask might be 0",
                "spread": "https://app.travis-ci.com/github/ccxt/ccxt/builds/269693760#L3648"
            },
            "ticker": {
                "spread": "greater than ask https://app.travis-ci.com/github/ccxt/ccxt/builds/264241638#L3027",
                "compareQuoteVolumeBaseVolume": "baseVolume * low = 8.43e-6 * 3692.59081464 = 0.03112854056 < 0.0311285405674152"
            }
        }
    },
    "bitteam": {
        "skipMethods": {
            "loadMarkets": {
                "taker": "is undefined",
                "maker": "is undefined"
            },
            "fetchCurrencies": {
                "deposit": "not provided",
                "withdraw": "not provided",
                "activeMajorCurrencies":"todo"
            }
        }
    },
    "bitvavo": {
        "skipMethods": {
            "loadMarkets": {
                "currencyIdAndCode": "broken currencies",
                "taker": "is undefined",
                "maker": "is undefined"
            },
            "fetchCurrencies": {
                "activeMajorCurrencies": "todo"
            },
            "ticker": {
                "spread":"broken bid-ask",
                "compareQuoteVolumeBaseVolume": "quoteVolume >= baseVolume * low is failing https://app.travis-ci.com/github/ccxt/ccxt/builds/266144312#L2220"
            },
            "orderBook": {
                "timestamp": "https://app.travis-ci.com/github/ccxt/ccxt/builds/269572350#L4685"
            }
        }
    },
    "blockchaincom": {
        "skipMethods": {
            "loadMarkets": {
                "taker":"not provided",
                "maker":"not provided"
            },
            "fetchCurrencies": {
                "activeMajorCurrencies": "todo"
            },
            "orderBook": {
                "compareToNextItem": "sometimes bid equals to next bid",
                "timestamp": "not provided"
            }
        }
    },
    "btcbox": {
        "skipMethods": {
            "loadMarkets": {
                "precision":"is undefined"
            },
            "fetchCurrencies": {
                "activeMajorCurrencies": "todo"
            },
            "orderBook": {
                "spread":"bids[0][0] (3787971.0) should be < than asks[0][0] (3787971.0)",
                "timestamp":"https://app.travis-ci.com/github/ccxt/ccxt/builds/269572350#L4820"
            },
            "ticker": {
                "spread":"broken bid-ask"
            }
        }
    },
    "btcalpha": {
        "skipMethods": {
            "fetchCurrencies": {
                "activeMajorCurrencies": "todo"
            },
            "orderBook": {
                "spread":"bids[0][0] is not < asks[0][0]",
                "timestamp":""
            },
            "ticker": {
                "spread": "messed bid-ask"
            }
        }
    },
    "btcmarkets": {
        "skipMethods": {
            "fetchCurrencies": {
                "activeMajorCurrencies": "todo"
            },
            "orderBook": {
                "compareToNextItem": "sometimes bid equals to next bid"
            }
        }
    },
    "btcturk": {
        "skipMethods": {
            "fetchCurrencies": {
                "activeMajorCurrencies": "todo"
            },
            "orderBook": {
                "compareToZero": "https://app.travis-ci.com/github/ccxt/ccxt/builds/263287870#L2201",
                "compareToNextItem": "sometimes bid equals to next bid"
            }
        }
    },
    "bybit": {
        "httpsProxy": "http://188.245.226.105:3128",
        "wsProxy": "http://188.245.226.105:3128",
        "skipMethods": {
            "loadMarkets": {
                "currencyIdAndCode": "temp skip"
            },
            "fetchCurrencies": {
                "currencyIdAndCode": "temp skip"
            },
            "ticker": {
                "compareQuoteVolumeBaseVolume": "incorrect calcs: https://app.travis-ci.com/github/ccxt/ccxt/builds/273708837#L4452"
            },
            "fetchPositions": "currently returns a lot of default/non open positions",
            "fetchLedger": {
                "account": "account is not provided",
                "status": "status is not provided",
                "fee": "undefined"
            },
            "fetchOpenInterestHistory": {
                "openInterestAmount": "openInterestAmount is not provided"
            },
            "fetchBorrowRate": "does not work with unified account",
            "orderBook": {
                "compareToNextItem": "messed https://app.travis-ci.com/github/ccxt/ccxt/builds/269572350#L3794"
            }
        }
    },
    "bigone": {
        "skipMethods": {
            "loadMarkets": {
                "taker":"not provided",
                "maker":"not provided",
                "currencyIdAndCode": true
            },
            "fetchCurrencies": {
                "withdrawForNonCrypto": "not available",
                "depositForNonCrypto": "not available"
            },
            "ticker": {
                "spread": "broken bid-ask",
                "baseVolume": "negative value",
                "compareQuoteVolumeBaseVolume":"tmp"
            },
            "orderBook": {
                "timestamp": "not present"
            }
        }
    },
    "coincheck": {
        "skipWs": true,
        "skipMethods": {
            "loadMarkets":{
                "info":"not provided",
                "precision":"not provided",
                "active":"is undefined",
                "taker":"is undefined",
                "maker":"is undefined"
            },
            "fetchCurrencies": "todo: doesnt return more than 1 coins",
            "orderBook": {
                "timestamp": "https://app.travis-ci.com/github/ccxt/ccxt/builds/269572350#L4893"
            }
        }
    },
    "coinbase": {
        "skipMethods": {
            "loadMarkets": {
                "currencyIdAndCode": "some curr not available"
            },
            "fetchCurrencies": {
                "precision": "not provided",
                "networks": "not provided",
                "deposit":"not provided",
                "withdraw": "not provided",
                "activeMajorCurrencies": "todo"
            },
            "watchOrderBook": {
                "spread": "broken bid-ask: https://github.com/ccxt/ccxt/actions/runs/14995105728/job/42127573821?pr=25943#step:9:382"
            },
            "watchOrderBookForSymbols": {
                "spread": "broken bid-ask: https://github.com/ccxt/ccxt/actions/runs/14995105728/job/42127573821?pr=25943#step:9:382"
            },
            "watchTickers": "closes connection"
        }
    },
    "coinbaseexchange": {
        "skipWs": "needs auth",
        "skipMethods": {
            "loadMarkets":{
                "currencyIdAndCode": "https://app.travis-ci.com/github/ccxt/ccxt/builds/269568596#L3551"
            },
            "fetchStatus": "request timeout",
            "fetchCurrencies": {
                "currencyIdAndCode": "https://app.travis-ci.com/github/ccxt/ccxt/builds/269568596#L3551",
                "deposit": "not provided",
                "withdraw": "not provided",
                "activeMajorCurrencies": "not provided"
            },
            "orderBook": {
                "timestamp": "https://app.travis-ci.com/github/ccxt/ccxt/builds/269572350#L5064"
            }
        }
    },
    "coinbaseinternational": {
        "skipMethods": {
            "loadMarkets": {
                "currencyIdAndCode": "i.e. coinbase does not have currency code TIA",
                "max": "zero values"
            },
            "fetchCurrencies": {
                "precision": "not provided",
                "networks": "not provided",
                "withdraw": "not provided",
                "deposit": "not provided",
                "type": "todo",
                "activeMajorCurrencies": "todo"
            }
        }
    },
    "coincatch": {
        "skipMethods": {
            "fetchCurrencies": {
                "precision": "not provided",
                "type": "todo",
                "withdraw":"todo, needs fix",
                "deposit":"todo, needs fix",
                "active" : "todo, needs fix",
                "activeMajorCurrencies": "todo",
                "activeCurrenciesQuota": "activeCurrenciesQuota"
            },
            "loadMarkets": "linear and inverse values are same"
        }
    },
    "coinmetro": {
        "skipMethods": {
            "loadMarkets": {
                "currencyIdAndCode": "some currencies show in fetchMarkets but not in fetchCurrencies"
            },
            "fetchTrades": {
                "side":"side is undefined"
            },
            "orderBook": {
                "timestamp": "https://app.travis-ci.com/github/ccxt/ccxt/builds/269572350#L5064"
            },
            "ticker": {
                "spread": "https://app.travis-ci.com/github/ccxt/ccxt/builds/269687705#L3745"
            }
        }
    },
    "coinone": {
        "skipWs": true,
        "skipMethods": {
            "loadMarkets": {
                "active":"is undefined"
            },
            "ticker": {
                "compareQuoteVolumeBaseVolume": "quote scale isn't right"
            }
        }
    },
    "coinspot": {
        "skip":"temp",
        "skipMethods": {
            "loadMarkets": {
                "precision":"not provided",
                "taker":"is undefined",
                "makert":"is undefined"
            },
            "ticker": {
                "spread": "broken bid-ask",
                "compareQuoteVolumeBaseVolume": "quoteVolume >= baseVolume * low is failing"
            }
        }
    },
    "coinsph": {
        "skipMethods": {
            "loadMarkets": {
                "taker":"messed",
                "maker":"messed"
            },
            "ticker": {
                "compareQuoteVolumeBaseVolume": "quoteVolume >= baseVolume * low is failing"
            },
            "orderBook": {
                "timestamp": "https://app.travis-ci.com/github/ccxt/ccxt/builds/269572350#L5210"
            }
        }
    },
    "cex": {
        "preferredSpotSymbol": "BTC/USD",
        "skipMethods": {
            "proxies": "probably they do not permit our proxy location",
            "loadMarkets": {
                "taker":"unavailable",
                "maker":"unavailable",
                "active":"undefined",
                "limits":"zero min/max",
                "currencyIdAndCode": "messes codes"
            },
            "ticker": {
                "compareQuoteVolumeBaseVolume": "quoteVolume >= baseVolume * low is failing"
            },
            "fetchOHLCV": "cant be tested because of additional required param",
            "watchOHLCV": "does not work for 1min"
        }
    },
    "coinex": {
        "skipWs": "timeouts",
        "skipMethods": {
            "loadMarkets": {
                "currencyIdAndCode":"broken",
                "active":"is undefined"
            },
            "fetchCurrencies": {
                "precision":"not provided",
                "networks": "something implementation glitch",
                "type": "todo"
            }
        }
    },
    "coinmate": {
        "skip": "clourderror error",
        "skipMethods": {
            "loadMarkets": {
                "active":"is undefined"
            },
            "orderBook": {
                "compareToNextItem":"ask should be less than next ask"
            }
        }
    },
    "cryptocom": {
        "skipMethods": {
            "proxies": "probably they do not permit our proxy",
            "loadMarkets": {
                "currencyIdAndCode": "from travis location (USA) these webapi endpoints cant be loaded"
            },
            "fetchCurrencies": {
                "precision": "not provided"
            },
            "ticker": {
                "compareQuoteVolumeBaseVolume": "https://github.com/ccxt/ccxt/actions/runs/15016394551/job/42195664486?pr=25955#step:11:304"
            },
            "fetchPositions": {
                "entryPrice": "entryPrice is not provided",
                "markPrice": "undefined",
                "notional": "undefined",
                "leverage": "undefined",
                "liquidationPrice": "undefined",
                "marginMode": "undefined",
                "percentage": "undefined",
                "marginRatio": "undefined",
                "stopLossPrice": "undefined",
                "takeProfitPrice": "undefined",
                "maintenanceMargin": "undefined",
                "initialMarginPercentage": "undefined",
                "maintenanceMarginPercentage": "undefined",
                "hedged": "undefined",
                "side": "undefined",
                "contracts": "undefined"
            },
            "fetchAccounts": {
                "type": "type is not provided",
                "code": "not provided"
            }
        }
    },
    "cryptomus": {
        "skipMethods": {
            "fetchCurrencies": {
                "precision": "not provided",
                "type": "todo"
            },
            "loadMarkets": {
                "active":"not provided",
                "limits": "not provided"
            },
            "fetchOrderBook": {
                "compareBidAsk": "sometimes bid is greater than ask"
            },
            "fetchTrades": {
                "price": "sometimes is not set",
                "cost": "same"
            }
        }
    },
    "currencycom": {
        "skipMethods": {
            "loadMarkets": {
                "type": "unexpected market type",
                "contractSize": "not defined when contract",
                "settle": "not defined when contract",
                "settleId": "not defined when contract"
            },
            "ticker": {
                "spread": "not above bid https://app.travis-ci.com/github/ccxt/ccxt/builds/263871244#L2163",
                "compareQuoteVolumeBaseVolume": "quoteVolume >= baseVolume * low is failing"
            },
            "watchTrades": {
                "fees": "missing https://app.travis-ci.com/github/ccxt/ccxt/builds/269365378#L3601"
            },
            "orderBook": {
                "timestamp": "https://app.travis-ci.com/github/ccxt/ccxt/builds/269572350#L5510"
            }
        }
    },
    "defx": {
        "skipMethods": {
            "ohlcv": {
                "1": "distorted open: https://github.com/ccxt/ccxt/actions/runs/14648217027/job/41107795879?pr=25786#step:9:458"
            },
            "watchBidsAsks": "temporary skip, because of null values being returned https://github.com/ccxt/ccxt/actions/runs/15016394551/job/42195664486?pr=25955#step:11:505"
        }
    },
    "delta": {
        "skipCSharp": "frequent timeouts https://app.travis-ci.com/github/ccxt/ccxt/builds/269273148#L4301 https://app.travis-ci.com/github/ccxt/ccxt/builds/269533613#L3622",
        "skipMethods": {
            "loadMarkets": {
                "contractSize": "todo",
                "expiry": "wrng format"
            },
            "orderBook": {
                "timestamp": "https://app.travis-ci.com/github/ccxt/ccxt/builds/269572350#L5295"
            },
            "ticker": {
                "compareQuoteVolumeBaseVolume": "quoteVolume >= baseVolume * low is failing",
                "bid": "failing the test"
            },
            "fetchOHLCV": {
                "4":"https://app.travis-ci.com/github/ccxt/ccxt/builds/269542746#L3512"
            },
            "fetchCurrencies": {
                "type": "todo",
                "activeMajorCurrencies": "todo",
                "activeCurrenciesQuota": "todo"
            }
        }
    },
    "deribit": {
        "skipMethods": {
            "fetchCurrencies": {
                "networks": "not provided",
                "withdraw": "not provided",
                "deposit": "not provided",
                "type": "todo",
                "activeMajorCurrencies": "todo"
            },
            "loadMarkets": "strike is set when option is not true",
            "fetchBalance": "does not add up",
            "fetchPositions": {
                "percentage": "undefined",
                "hedged": "undefined",
                "stopLossPrice": "undefined",
                "takeProfitPrice": "undefined",
                "lastPrice": "undefined",
                "collateral": "undefined",
                "marginMode": "undefined",
                "marginRatio": "undefined",
                "contracts": "undefined",
                "id": "undefined"
            },
            "fetchDeposits": {
                "id": "undefined",
                "network": "undefined",
                "addressFrom": "undefined",
                "tag": "undefined",
                "tagTo": "undefined",
                "tagFrom": "undefined",
                "fee": "undefined"
            },
            "ticker": {
                "close": "might be negative https://app.travis-ci.com/github/ccxt/ccxt/builds/269484317#L4371",
                "open": "same",
                "low": "same",
                "high": "same",
                "bid": "same",
                "ask": "same",
                "average": "same"
            },
            "fetchTickers": "requires custom param"
        }
    },
    "derive": {
        "skipMethods":{
            "loadMarkets": {
                "currency": "messed",
                "currencyIdAndCode": "messed"
            }
        }
    },
    "digifinex": {
        "skipMethods": {
            "loadMarkets": {
                "currencyIdAndCode": "messed codes"
            },
            "fetchCurrencies": {
                "precision": "messed",
                "type": "todo"
            },
            "fetchTicker": "unexpected symbol is being returned | safeMarket() requires a fourth argument for BTC_USDT to disambiguate between different markets with the same market id",
            "fetchTickers": "unexpected symbol is being returned | safeMarket() requires a fourth argument for BTC_USDT to disambiguate between different markets with the same market id",
            "fetchLeverageTiers": {
                "minNotional": "undefined",
                "currencyIdAndCode": "messed codes",
                "currency": "messed"
            },
            "fetchBorrowRates": {
                "currencyIdAndCode": "messed codes",
                "currency": "messed"
            },
            "fetchBorrowInterest":  "symbol is messed",
            "fetchPositions": {
                "percentage": "undefined",
                "stopLossPrice": "undefined",
                "takeProfitPrice": "undefined",
                "collateral": "undefined",
                "initialMargin": "undefined",
                "initialMarginPercentage": "undefined",
                "hedged": "undefined",
                "id": "undefined",
                "notional":"undefined"
            },
            "fetchBalance": "tmp skip"
        }
    },
    "exmo": {
        "skipMethods": {
            "loadMarkets": {
                "active":"is undefined"
            },
            "fetchCurrencies":{
                "info":"null",
                "withdraw":"not provided",
                "deposit":"not provided",
                "activeMajorCurrencies": "todo"
            },
            "ticker": {
                "compareQuoteVolumeBaseVolume": "https://app.travis-ci.com/github/ccxt/ccxt/builds/269352042#L3690"
            },
            "watchOrderBook": {
                "nonce": "missing https://app.travis-ci.com/github/ccxt/ccxt/builds/267900037#L4807"
            },
            "orderBook": {
                "timestamp": "https://app.travis-ci.com/github/ccxt/ccxt/builds/269572350#L5420"
            }
        }
    },
    "ellipx": {
        "skipMethods": {
            "fetchOrderBook": {
                "spread":"messed bid-ask https://app.travis-ci.com/github/ccxt/ccxt/builds/273708837#L4611"
            },
            "fetchCurrencies": {
                "type": "todo",
                "withdraw": "not provided",
                "deposit": "not provided",
                "activeMajorCurrencies": "todo"
            }
        }
    },
    "fmfwio": {
        "skipMethods": {
            "fetchCurrencies": {
                "fee": "not provided",
                "type": "todo"
            }
        }
    },
    "gate": {
        "skipMethods": {
            "loadMarkets": {
                "currencyIdAndCode": "messed codes",
                "limits": "max should be above min"
            },
            "fetchCurrencies": {
                "currencyIdAndCode": "https://app.travis-ci.com/github/ccxt/ccxt/builds/268371892#L2559"
            },
            "ticker": {
                "compareQuoteVolumeBaseVolume": "https://app.travis-ci.com/github/ccxt/ccxt/builds/262963390#L3138"
            },
            "fetchPositions":  "currently returns a lot of default/non open positions",
            "fetchLedger": {
                "currency": "undefined",
                "status": "undefined",
                "fee": "undefined",
                "account": "undefined",
                "referenceAccount": "undefined",
                "referenceId": "undefined"
            },
            "fetchTradingFees": "sandbox does not have this endpoint",
            "fetchDeposits": "sandbox does not have this endpoint",
            "fetchWithdrawals": "sandbox does not have this endpoint"
        }
    },
    "gemini": {
        "skipWs": "fixes needed",
        "skipMethods": {
            "loadMarkets": {
                "currencyIdAndCode": "messed codes",
                "active": "not provided"
            },
            "fetchCurrencies":{
                "withdraw": "not provided",
                "deposit": "not provided",
                "activeMajorCurrencies": "todo"
            },
            "watchOrderBook": {
                "nonce": "missing https://app.travis-ci.com/github/ccxt/ccxt/builds/267900037#L4833"
            },
            "orderBook": {
                "timestamp": "https://app.travis-ci.com/github/ccxt/ccxt/builds/269572350#L5654"
            }
        }
    },
    "hashkey": {
        "httpsProxy": "http://188.245.226.105:3128",
        "wsProxy": "http://188.245.226.105:3128",
        "skipMethods": {
            "fetchCurrencies": {
                "precision": "not provided",
                "type": "todo"
            },
            "fetchTrades": {
                "side": "not provided"
            },
            "watchTrades": {
                "side": "not provided"
            }
        }
    },
    "hitbtc": {
        "skipMethods": {
            "loadMarkets": {
                "currencyIdAndCode": "messed codes"
            },
            "fetchCurrencies": {
                "fee": "not provided",
                "currencyIdAndCode": "https://app.travis-ci.com/github/ccxt/ccxt/builds/268371892#L2455",
                "type": "todo",
                "activeMajorCurrencies": "todo"
            },
            "ticker": {
                "bid":"messed bid-ask"
            },
            "watchOrderBook": {
                "spread": "tmp",
                "compareToNextItem": "tmp"
            }
        }
    },
    "hyperliquid": {
        "skipMethods": {
            "loadMarkets": {
                "currencyIdAndCode": "different"
            },
            "fetchTrades": "private",
            "fetchCurrencies": {
                "id": "skip",
                "precision": "skip",
                "networks": "not provided",
                "limits" : "not provided",
                "deposit": "not provided",
                "withdraw": "not provided",
                "type": "todo",
                "activeMajorCurrencies": "todo"
            },
            "watchTrades": {
                "currency": "not provided"
            }
        }
    },
    "hollaex": {
        "skipWs": "temp",
        "skipMethods": {
            "watchOrderBook": {
                "nonce": "https://app.travis-ci.com/github/ccxt/ccxt/builds/267900037#L4957"
            },
            "fetchCurrencies": {
                "type": "todo"
            }
        }
    },
    "htx": {
        "skipMethods": {
            "loadMarkets": {
                "limits":"messed",
                "currencyIdAndCode": "messed codes"
            },
            "fetchCurrencies": {
                "withdraw":"not provided",
                "deposit":"not provided",
                "precision":"is undefined",
                "limits": "broken somewhere",
                "type": "todo"
            },
            "ticker": {
                "compareQuoteVolumeBaseVolume": "https://app.travis-ci.com/github/ccxt/ccxt/builds/267900037#L4860",
                "bid":"messed bid-ask"
            },
            "orderBook": {
                "symbol": "undefined, todo fix https://app.travis-ci.com/github/ccxt/ccxt/builds/269484317#L3670"
            },
            "watchOrderBook": {
                "timestamp": "not provided"
            },
            "watchOrderBookForSymbols": {
                "timestamp": "not provided"
            }
        }
    },
    "bittrade": {
        "skipWs": "timeouts",
        "skipMethods": {
            "loadMarkets": {
                "limits": "messed"
            },
            "fetchCurrencies": {
                "fee": "not defined",
                "networks": "missing"
            },
            "ticker": {
                "compareQuoteVolumeBaseVolume": "quoteVolume >= baseVolume * low is failing"
            },
            "fetchTrades": {
                "fees": "missing"
            }
        }
    },
    "indodax": {
        "skipMethods": {
            "fetchCurrencies": {
                "activeMajorCurrencies": "todo"
            },
            "orderBook": {
                "timestamp":"https://app.travis-ci.com/github/ccxt/ccxt/builds/269572350#L5881"
            }
        }
    },
    "independentreserve": {
        "skipWs": "timeouts",
        "skipMethods": {
            "loadMarkets": {
                "active":"is undefined"
            },
            "fetchCurrencies": {
                "activeMajorCurrencies": "todo"
            },
            "fetchTrades": {
                "side":"side is undefined"
            },
            "fetchTickers": "negative values",
            "orderBook": {
                "compareToNextItem": "sometimes bid equals to next bid",
                "compareToZero": "https://app.travis-ci.com/github/ccxt/ccxt/builds/263629640#L2165"
            }
        }
    },
    "kraken": {
        "skipMethods": {
            "loadMarkets": {
                "currencyIdAndCode": "https://app.travis-ci.com/github/ccxt/ccxt/builds/267515280#L2314"
            },
            "fetchCurrencies": {
                "withdraw": "undefined",
                "deposit": "undefined",
                "currencyIdAndCode": "same as in loadMarkets",
                "type": "todo",
                "activeMajorCurrencies": "todo"
            },
            "ticker": {
                "compareQuoteVolumeBaseVolume": "quoteVolume <= baseVolume * high is failing"
            },
            "orderBook": {
                "timestamp": "https://app.travis-ci.com/github/ccxt/ccxt/builds/269572350#L5965"
            }
        }
    },
    "krakenfutures": {
        "skipMethods": {
            "loadMarkets" :{
                "active": "https://app.travis-ci.com/github/ccxt/ccxt/builds/269484317#L4502",
                "contractSize":"https://app.travis-ci.com/github/ccxt/ccxt/builds/269640396#L3857",
                "currencyIdAndCode": "messed"
            },
            "fetchCurrencies": {
                "currencyIdAndCode": "messed",
                "withdraw": "undefined",
                "deposit": "undefined",
                "activeMajorCurrencies": "todo"
            },
            "watchBidsAsks": {
                "bidVolume": "https://app.travis-ci.com/github/ccxt/ccxt/builds/269878519#L3759",
                "askVolume": "same"
            },
            "watchOrderBook.cs": {
                "spread": "",
                "compareToNextItem": ""
            },
            "watchOrderBookForSymbols.cs": {
                "spread": "same as above",
                "compareToNextItem": "same as above"
            }
        },
        "timeout": 120000
    },
    "kucoin": {
        "skipMethods":{
            "fetchCurrencies": {
                "depositForNonCrypto": "not provided",
                "withdrawForNonCrypto": "not provided",
                "currencyIdAndCode": "messed https://app.travis-ci.com/github/ccxt/ccxt/builds/271028497#L5338"
            },
            "loadMarkets": {
                "taker": "temporary, until NFT-TRX appears in https://api.kucoin.com/api/v1/market/allTickers",
                "maker": "same",
                "currencyIdAndCode": "messed"
            },
            "ticker": {
                "bid":"messed bid-ask",
                "compareQuoteVolumeBaseVolume": "quoteVolume <= baseVolume * high https://app.travis-ci.com/github/ccxt/ccxt/builds/263304041#L2190"
            }
        }
    },
    "kucoinfutures": {
        "skipMethods":{
            "loadMarkets": {
                "currencyIdAndCode": "messed"
            },
            "fetchPositions": {
                "percentage": "percentage is not provided"
            },
            "fetchTickers": {
                "compareQuoteVolumeBaseVolume": "https://app.travis-ci.com/github/ccxt/ccxt/builds/269634788#L1898"
            },
            "watchOrderBook": {
                "spread": "https://app.travis-ci.com/github/ccxt/ccxt/builds/269407124#L3464"
            }
        }
    },
    "latoken": {
        "skipMethods":{
            "loadMarkets": {
                "precision": "messed just for one pair https://app.travis-ci.com/github/ccxt/ccxt/builds/269924468#L4006",
                "currency": "messed",
                "currencyIdAndCode": "messed"
            },
            "fetchCurrencies": {
                "currency": "messed",
                "currencyIdAndCode": "https://app.travis-ci.com/github/ccxt/ccxt/builds/269188556#L4337",
                "withdraw":"not provided",
                "deposit":"not provided",
                "activeMajorCurrencies": "todo"
            },
            "ticker":{
                "open": "negative values",
                "high": "negative values",
                "low": "negative values",
                "close": "negative values",
                "bid": "negative values",
                "bidVolume": "negative values https://app.travis-ci.com/github/ccxt/ccxt/builds/271032316#L5285",
                "ask": "negative values",
                "askVolume": "negative values https://app.travis-ci.com/github/ccxt/ccxt/builds/271032316#L5285",
                "average": "negative values",
                "vwap": "zero values https://github.com/ccxt/ccxt/actions/runs/13230707347/job/36927433961?pr=25233"
            },
            "orderBook":{
                "timestamp": "https://app.travis-ci.com/github/ccxt/ccxt/builds/269572350#L6049"
            }
        }
    },
    "luno": {
        "skipWs": "temp",
        "skipMethods": {
            "fetchCurrencies":{
                "activeMajorCurrencies": "todo"
            },
            "orderBook": {
                "compareToNextItem": "messed"
            }
        }
    },
    "lbank": {
        "skipMethods": {
            "loadMarkets": "settle must be defined when contract is true",
            "fetchCurrencies":{
                "activeMajorCurrencies": "todo"
            },
            "ticker": {
                "compareQuoteVolumeBaseVolume": "quoteVolume >= baseVolume * low is failing"
            },
            "watchTrades": {
                "timestamp": "ts several hours ahead in in future :)"
            },
            "orderBook": {
                "spread": "https://app.travis-ci.com/github/ccxt/ccxt/builds/269364330#L3612"
            },
            "ohlcv": {
                "1":"https://app.travis-ci.com/github/ccxt/ccxt/builds/272644155#L4669"
            },
            "watchOHLCV": "some timestamp issues"
        }
    },
    "mercado": {
        "skipMethods": {
            "loadMarkets": "needs migration to v4, as raw info is not being used. granular can be used for skipping 'info'",
            "ticker": {
                "spread": "sometimes bid is not lower than ask"
            },
            "orderBook": {
                "spread": "bid-ask crossing",
                "timestamp": "https://app.travis-ci.com/github/ccxt/ccxt/builds/269572350#L6133"
            },
            "fetchCurrencies": {
                "info":"key is missing",
                "activeMajorCurrencies": "todo"
            }
        }
    },
    "mexc": {
        "skipMethods": {
            "loadMarkets":{
                "currencyIdAndCode": "messed"
            },
            "fetchCurrencies":{
                "limits": "max above min",
                "precision":"is undefined"
            },
            "fetchTrades": {
                "side": "side is not buy/sell"
            },
            "ticker": {
                "compareQuoteVolumeBaseVolume": "https://app.travis-ci.com/github/ccxt/ccxt/builds/267900037#L6610",
                "spread":"https://app.travis-ci.com/github/ccxt/ccxt/builds/269273148#L3916",
                "vwap": "https://app.travis-ci.com/github/ccxt/ccxt/builds/271520319#L5664"
            },
            "fetchAccounts": {
                "type": "type is not provided"
            },
            "fetchLeverageTiers": "swap only supported",
            "orderBook": {
                "spread": "https://app.travis-ci.com/github/ccxt/ccxt/builds/269273148#L3916"
            }
        }
    },
    "modetrade": {
        "skipMethods": {
            "loadMarkets": {
                "active": "undefined",
                "currencyIdAndCode": "lev curr"
            },
            "fetchCurrencies": {
                "amountOfCurrencies": "exchange has only 1 currency atm",
                "withdraw": "not provided",
                "deposit": "not provided",
                "activeMajorCurrencies": "todo",
                "type": "todo"
            }
        }
    },
    "novadax": {
        "skipMethods": {
            "fetchCurrencies":{
                "activeMajorCurrencies": "todo"
            },
            "ticker": {
                "compareQuoteVolumeBaseVolume": "quoteVolume >= baseVolume * low is failing",
                "bid": "https://app.travis-ci.com/github/ccxt/ccxt/builds/266029139"
            }
        }
    },
    "ndax": {
        "skipWs": "timeouts",
        "skipMethods": {
            "fetchCurrencies": {
                "withdraw": "not provided",
                "deposit": "not provided",
                "activeMajorCurrencies": "todo"
            },
            "fetchOrderBook": {
                "timestamp": "undefined https://app.travis-ci.com/github/ccxt/ccxt/builds/272800616#L3898"
            }
        }
    },
    "oceanex": {
        "skipMethods": {
            "loadMarkets":{
                "active":"is undefined"
            },
            "fetchCurrencies": {
                "activeMajorCurrencies": "todo"
            },
            "fetchOrderBooks": "fetchOrderBooks returned 0 length"
        }
    },
    "okcoin": {
        "skipWs": "temp",
        "skipMethods": {
            "ticker": {
                "symbol": "missing https://app.travis-ci.com/github/ccxt/ccxt/builds/267900037#L6721",
                "compareQuoteVolumeBaseVolume": "quoteVolume >= baseVolume * low is failing"
            }
        }
    },
    "oxfun": {
        "skip": "cloudflare captcha block",
        "skipWs": "same",
        "httpsProxy": "http://188.34.194.190:8911",
        "wsProxy": "http://188.34.194.190:8911",
        "skipMethods": {
            "loadMarkets": {
                "currencyIdAndCode": "messed https://app.travis-ci.com/github/ccxt/ccxt/builds/270314325"
            },
            "orderBook": {
                "spread": "bid ask crossing, https://app.travis-ci.com/github/ccxt/ccxt/builds/270991459#L5901"
            }
        }
    },
    "onetrading": {
        "skip": "API was changed: https://github.com/ccxt/ccxt/pull/21991, also our regular proxy does not seem to work, need smth fix",
        "skipWs": "same",
        "skipMethods": {
            "fetchCurrencies": {
                "withdraw": "not provided",
                "deposit": "not provided"
            },
            "orderBook":{
                "compareToNextItem": "messed bids sequence",
                "timestamp": "not provided"
            },
            "ticker": {
                "compareQuoteVolumeBaseVolume": "quoteVolume >= baseVolume * low is failing"
            }
        }
    },
    "okx": {
        "skipCSharp": true,
        "skipMethods": {
            "loadMarkets": {
                "currencyIdAndCode": "messed",
                "contractSize": "broken for some markets"
            },
            "fetchCurrencies": {
                "precision": "undefined",
                "currencyIdAndCode": "temp skip"
            },
            "ticker": {
                "compareQuoteVolumeBaseVolume": "quoteVolume <= baseVolume * high : https://app.travis-ci.com/github/ccxt/ccxt/builds/263319874#L2132"
            },
            "fetchBorrowRate": "some fields that we can't skip missing",
            "fetchBorrowRates": "same",
            "watchOrderBook": {
                "nonce": "missing https://app.travis-ci.com/github/ccxt/ccxt/builds/267900037#L6721"
            }
        }
    },
    "paymium": {
        "skip": "exchange is down",
        "skipMethods": {
            "loadMarkets": {
                "precision": "not provided",
                "active": "not provided",
                "info": "null",
                "taker":"is undefined",
                "maker":"is undefined"
            },
            "ticker": {
                "compareQuoteVolumeBaseVolume": "quoteVolume >= baseVolume * low is failing"
            }
        }
    },
    "probit": {
        "skipWs": "timeouts",
		"skipMethods": {
            "loadMarkets": "needs fixing",
            "fetchCurrencies": {
                "limits": "messed",
                "type": "todo"
            },
            "ticker":  {
                "compareQuoteVolumeBaseVolume": "quoteVolume >= baseVolume * low is failing"
            },
            "orderBook":{
                "timestamp": "https://app.travis-ci.com/github/ccxt/ccxt/builds/269572350#L6363"
            }
        }
    },
    "paradex": {
        "skipMethods": {
            "loadMarkets": "perp options not handled well by tests",
            "orderBook": {
                "_disabled_spread": "bid-ask crossing"
            },
            "ticker": {
                "bid": "equal to ask https://github.com/ccxt/ccxt/actions/runs/15595034293/job/43923530003?pr=26177#step:9:504"
            }
	    }
    },
    "p2b": {
        "skip": "temp issues",
        "skipWs": "flaky",
        "httpsProxy": "http://188.34.194.190:8911",
        "skipMethods": {
            "loadMarkets": "invalid URL",
            "fetchTrades": "requires order id"
        }
    },
    "poloniex": {
        "skipWs": "temporarily skip before new WS api merged",
        "skipMethods": {
            "loadMarkets": {
                "currencyIdAndCode": "some currencies does not exist in currencies",
                "created": "buggy timestamps https://app.travis-ci.com/github/ccxt/ccxt/builds/270243654#L5259",
                "taker": "not provided",
                "maker": "same"
            },
            "fetchCurrencies": {
                "currencyIdAndCode": "https://app.travis-ci.com/github/ccxt/ccxt/builds/269956260#L4357",
                "withdraw": "undefined",
                "deposit": "undefined",
                "networks": "networks key is missing",
                "precision": "not provided",
                "type": "todo"
            },
            "fetchTrades": {
                "side": "side is not buy/sell"
            },
            "ticker": {
                "compareQuoteVolumeBaseVolume": "quoteVolume <= baseVolume * high | https://app.travis-ci.com/github/ccxt/ccxt/builds/263884643#L2462"
            },
            "watchOrderBook": {
                "nonce": "missing https://app.travis-ci.com/github/ccxt/ccxt/builds/267900037#L6909"
            }
        }
    },
    "phemex": {
        "skipPhpAsync": true,
        "skipCSharp": true,
        "skipMethods": {
            "loadMarkets": {
                "contractSize": "broken for some markets",
                "active": "not provided",
                "currencyIdAndCode": "messed",
                "taker": "null",
                "maker": "null"
            },
            "fetchCurrencies": {
                "withdraw": "not provided",
                "deposit": "not provided",
                "type": "todo",
                "activeMajorCurrencies": "todo",
                "networks": "not provided"
            },
            "ticker": {
                "compareQuoteVolumeBaseVolume": "quoteVolume >= baseVolume * low is failing",
                "bid": "messed bid-ask"
            }
        }
    },
    "tradeogre": {
        "skip": "flaky",
        "skipMethods": {
            "watchOrderBook": {
                "timestamp": "not provided"
            }
        }
    },
    "timex": {
        "skipMethods": {
            "loadMarkets": {
                "currencyIdAndCode": "messed"
            },
            "fetchCurrencies": {
                "fee":"is undefined",
                "networks": "key not present",
                "type": "todo"
            },
            "fetchTrades": {
                "fees": "missingn from structure"
            },
            "fetchTickers": "temporary issues"
        }
    },
    "tokocrypto": {
        "httpsProxy": "http://188.245.226.105:3128",
        "skipMethods": {
            "orderBook":{
                "timestamp": "https://app.travis-ci.com/github/ccxt/ccxt/builds/269572350#L6195"
            }
        }
    },
    "upbit": {
        "skipMethods": {
            "fetchCurrencies": {
                "activeMajorCurrencies": "todo"
            },
            "ticker": {
                "compareQuoteVolumeBaseVolume": "quoteVolume >= baseVolume * low is failing"
            },
            "orderBook": {
                "compareToZero":"some of them mare zero",
                "compareToNextItem": "several rows are same zero"
            }
        }
    },
    "vertex": {
        "httpsProxy": "http://188.245.226.105:3128",
        "wsProxy": "http://188.245.226.105:3128",
        "skipPhpAsync": "for some reason it shows invalid headers - https://app.travis-ci.com/github/ccxt/ccxt/builds/272619476#L4519 but cant reproduce locally",
        "skipCSharp": "same as above",
        "skipMethods": {
            "fetchCurrencies": "incomplete",
            "loadMarkets": {
                "currencyIdAndCode": "different",
                "amount": "handled seperately",
                "precision": "handled seperately"
            },
            "watchTrades": {
                "side": "not set"
            },
            "watchOrderBook": {
                "spread": "cross"
            },
            "watchOrderBookForSymbols": {
                "spread": "same"
            }
        }
    },
    "wavesexchange": {
        "skipMethods": {
            "loadMarkets": "missing key",
            "fetchOHLCV": "index 1 (open price) is undefined",
            "ticker": {
                "compareQuoteVolumeBaseVolume": "quoteVolume >= baseVolume * low is failing"
            },
            "fetchCurrencies": {
                "activeMajorCurrencies": "todo"
            }
        }
    },
    "whitebit": {
        "skipWs": "timeouts",
        "skipMethods": {
            "loadMarkets": "contractSize must be undefined when contract is false",
            "fetchCurrencies": {
                "info": "missing key",
                "precision":"not provided",
                "fee":"is undefined",
                "networks":"missing",
                "limits": "broken for some markets",
                "type": "todo"
            }
        }
    },
	"woo": {
        "//skipWs": "requires auth",
        "skipMethods":{
            "loadMarkets":{
                "active": "undefined",
                "currencyIdAndCode": "messed"
            },
            "fetchCurrencies":{
                "withdraw": "undefined",
                "deposit": "undefined",
                "type": "todo",
                "activeMajorCurrencies": "todo"
            },
            "fetchPositions": {
                "leverage": "undefined",
                "percentage": "undefined",
                "hedged": "undefined",
                "stopLossPrice": "undefined",
                "takeProfitPrice": "undefined",
                "id": "undefined",
                "marginRatio": "undefined",
                "collateral": "undefined"
            },
            "watchBidsAsks": "newUpdates is true",
            "watchTickers": {
                "baseVolume": "PURSE/USDT has weird ticker",
                "quoteVolume": "PURSE/USDT has weird ticker"
            }
        }
	},
    "woofipro": {
        "skipMethods":{
            "loadMarkets":{
                "active": "undefined",
                "currencyIdAndCode": "messed"
            },
            "fetchCurrencies": "doesnt return currencies, todo"
        }
	},
    "wazirx": {
        "skipWs": "timeouts",
        "skipMethods": {
            "loadMarkets": "private",
            "fetchCurrencies": "private",
            "ticker": {
                "bid": "https://app.travis-ci.com/github/ccxt/ccxt/builds/269200021#L4048"
            }
        }
    },
    "xt": {
        "skipMethods": {
            "loadMarkets": {
                "taker":"is undefined",
                "maker":"is undefined",
                "currencyIdAndCode": "different",
                "limits": "incorrect for some currencies"
            },
            "fetchTrades": {
                "side": "not set"
            },
            "fetchTickers": {
                "ask": "weird values",
                "bid": "weird values"
            },
            "watchOrderBook": {
                "timestamp": "not provided",
                "spread": "bid-ask crossing"
            },
            "fetchCurrencies": {
                "type": "todo"
            }
        }
    },
    "yobit": {
        "skipMethods": {
            "loadMarkets":{
                "currencyIdAndCode": "messed"
            },
            "fetchCurrencies": {
                "activeMajorCurrencies": "todo"
            },
            "fetchTickers": "all tickers request exceedes max url length",
            "orderBook":{
                "timestamp": "https://app.travis-ci.com/github/ccxt/ccxt/builds/269572350#L6425"
            }
        }
    },
    "zaif": {
        "skipMethods": {
            "fetchCurrencies": {
                "info": "key is missing",
                "activeMajorCurrencies": "todo"
            },
            "loadMarkets": {
                "active": "is undefined"
            },
            "orderBook":{
                "timestamp": "https://app.travis-ci.com/github/ccxt/ccxt/builds/269572350#L6279"
            }
        }
    },
    "zonda": {
        "skipMethods": {
            "loadMarkets": {
                "active":"is undefined"
            },
            "fetchCurrencies": {
                "activeMajorCurrencies": "todo"
            }
        }
    }
}<|MERGE_RESOLUTION|>--- conflicted
+++ resolved
@@ -270,23 +270,6 @@
             },
             "fetchOHLCV": "https://github.com/ccxt/ccxt/pull/21356#issuecomment-1969565862",
             "watchOHLCV": "same as above, needs key fix",
-<<<<<<< HEAD
-            "fetchCurrencies": {
-                "type": "todo"
-=======
-            "ticker": {
-                "average": "https://app.travis-ci.com/github/ccxt/ccxt/builds/269484317#L4030",
-                "open": "https://app.travis-ci.com/github/ccxt/ccxt/builds/269367056#L3473",
-                "close": "https://app.travis-ci.com/github/ccxt/ccxt/builds/269454230#L3862",
-                "last": "same",
-                "low": "same",
-                "high": "same",
-                "previousClose": "same",
-                "vwap": "same",
-                "baseVolume":"temp",
-                "spread": "https://app.travis-ci.com/github/ccxt/ccxt/builds/269724413#L3725"
->>>>>>> f6cb4d98
-            },
             "fetchPositions": {
                 "stopLossPrice": "undefined",
                 "takeProfitPrice": "undefined",
