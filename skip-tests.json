{
    "ace": {
        "skipMethods": {
            "loadMarkets": {
                "currencyIdAndCode": "temporary skip, because ids are numeric and we are in wip for numeric id tests",
                "quoteId": "numeric",
                "quote": "numeric",
                "baseId": "numeric",
                "base": "numeric",
                "settleId": "numeric",
                "settle": "numeric",
                "active":"is undefined"
            },
            "fetchOrderBook": "needs reversion of amount/price",
            "fetchL2OrderBook": "same"
        }
    },
    "alpaca": {
        "skip": "private endpoints",
        "skipWs": "private endpoints"
    },
    "ascendex": {
        "skipMethods": {
            "loadMarkets": {
                "currencyIdAndCode": "broken currencies"
            },
            "fetchCurrencies": {
                "currencyIdAndCode": "https://app.travis-ci.com/github/ccxt/ccxt/builds/269432480#L3364",
                "withdraw": "not provided",
                "deposit": "not provided"
            },
            "ticker": {
                "low":"16 Aug - happened weird negative 24hr low",
                "bid":"messed bid-ask"
            },
            "orderBook": {
                "bid":"messed bid-ask"
            }
        }
    },
    "bequant": {
        "skipMethods": {
            "loadMarkets": {
                "currencyIdAndCode": "https://app.travis-ci.com/github/ccxt/ccxt/builds/264802937#L2194"
            },
            "ticker": {
                "bid":"broken bid-ask"
            },
            "orderBook": {
                "spread": "https://app.travis-ci.com/github/ccxt/ccxt/builds/269129438#L3841"
            }
        }
    },
    "binance": {
        "httpsProxy": "http://5.75.153.75:8002",
        "wsProxy": "http://5.75.153.75:8002",
        "skipMethods": {
            "loadMarkets": {
                "currencyIdAndCode": "i.e. binance does not have currency code BCC"
            },
            "fetchCurrencies": {
                "precision": "not provided in public api",
                "networks": "not yet unified"
            },
            "ticker": {
                "baseVolume": "https://app.travis-ci.com/github/ccxt/ccxt/builds/267900037#L2466"
            },
            "orderBook": {
                "timestamp": "not present https://app.travis-ci.com/github/ccxt/ccxt/builds/269572350#L3539 & https://app.travis-ci.com/github/ccxt/ccxt/builds/269572350#L4119"
            }
        }
    },
    "binanceus": {
        "skipMethods": {
            "loadMarkets": {
                "expiry": "expiry not set for future markets",
                "expiryDatetime": "expiry not set for future markets"
            },
            "ticker": {
                "baseVolume": "quoteVolume >= baseVolume * low is failing, https://app.travis-ci.com/github/ccxt/ccxt/builds/267900037#L2466"
            },
            "orderBook": {
                "timestamp": "not present https://app.travis-ci.com/github/ccxt/ccxt/builds/269572350#L3458 https://app.travis-ci.com/github/ccxt/ccxt/builds/269572350#L3866"
            },
            "fetchStatus": "private endpoints"
        }
    },
    "binancecoinm": {
        "httpsProxy": "http://5.75.153.75:8002",
        "skipMethods": {
            "loadMarkets": {
                "expiry": "expiry not set for future markets",
                "expiryDatetime": "expiry not set for future markets"
            },
            "ticker": {
                "baseVolume": "quoteVolume >= baseVolume * low is failing, https://app.travis-ci.com/github/ccxt/ccxt/builds/268171081#L2414"
            },
            "watchOrderBook": "out of order update"
        }
    },
    "binanceusdm": {
        "httpsProxy": "http://5.75.153.75:8002",
        "wsProxy": "http://5.75.153.75:8002",
        "skipMethods": {
            "ticker": {
                "baseVolume": "quoteVolume >= baseVolume * low is failing, https://app.travis-ci.com/github/ccxt/ccxt/builds/267900037#L2466"
            },
            "fetchPositions": "currently returns a lot of default/non open positions",
            "fetchLedger": {
                "account": "empty",
                "status": "not provided",
                "before": "not provided",
                "after": "not provided",
                "fee": "not provided",
                "code": "not provided",
                "referenceId": "not provided"
            },
            "fetchBalance": "tmp skip",
            "watchOrderBook": {
                "spread": "https://app.travis-ci.com/github/ccxt/ccxt/builds/269352042#L3463",
                "timestamp": "not present https://app.travis-ci.com/github/ccxt/ccxt/builds/269572350#L3539"
            },
            "watchOrderBookForSymbols": {
                "spread": "same",
                "timestamp": "same"
            }
        }
    },
    "bit2c": {
        "skipMethods": {
            "loadMarkets": {
                "precision": "not provided",
                "active": "not provided",
                "taker": "not provided",
                "maker": "not provided",
                "info":"null"
            },
            "orderBook": {
                "timestamp": "https://app.travis-ci.com/github/ccxt/ccxt/builds/269572350#L4034",
                "bid":"sometimes equals to zero: https://app.travis-ci.com/github/ccxt/ccxt/builds/267809189#L2540"
            }
        }
    },
    "tokocrypto": {
        "httpsProxy": "http://5.75.153.75:8002",
        "skipMethods": {
            "orderBook":{
                "timestamp": "https://app.travis-ci.com/github/ccxt/ccxt/builds/269572350#L6195"
            }
        }
    },
    "bitbank": {
    },
    "bitbay": {
        "skipMethods": {
            "loadMarkets": {
                "expiry": "expiry not set for future markets",
                "expiryDatetime": "expiry not set for future markets"
            }
        }
    },
    "bitbns": {
        "skip": "temp",
        "skipMethods": {
            "loadMarkets": {
                "limits": "only one market has min>max limit",
                "active": "not provided",
                "currencyIdAndCode": "broken"
            },
            "ticker": {
                "symbol": "might be missing",
                "spread": "ask equals to bid"
            }
        }
    },
    "bitcoincom": {
        "skipWs": true
    },
    "bitfinex": {
        "skipMethods": {
            "loadMarkets": "linear and inverse values are same",
            "ticker": {
                "symbol": "something broken with symbol",
                "bid": "https://app.travis-ci.com/github/ccxt/ccxt/builds/262965121#L3179"
            },
            "orderBook":{
                "symbol": "missing https://app.travis-ci.com/github/ccxt/ccxt/builds/267900037#L3846",
                "timestamp": "not present https://app.travis-ci.com/github/ccxt/ccxt/builds/269572350#L3458"
            }
        }
    },
    "bitfinex2": {
        "skipMethods": {
            "loadMarkets": {
                "currencyIdAndCode": "broken currencies"
            },
            "fetchCurrencies": {
                "withdraw": "not provided",
                "deposit": "not provided"
            },
            "ticker": {
                "spread": "https://app.travis-ci.com/github/ccxt/ccxt/builds/269273148#L3651",
                "ask": "https://app.travis-ci.com/github/ccxt/ccxt/builds/269484317#L3783",
                "bid": "https://app.travis-ci.com/github/ccxt/ccxt/builds/269327874#L3234",
                "open": "https://app.travis-ci.com/github/ccxt/ccxt/builds/269177570#L3624",
                "bidVolume": "sometimes negative",
                "askVolume": "sometimes negative"
            },
            "orderBook": {
                "compareToNextItem": "multiple bids might have same value"
            },
            "watchOrderBook": "complete skip because of frequent checksum mismatches: https://app.travis-ci.com/github/ccxt/ccxt/builds/269273148#L3553 and also for this https://app.travis-ci.com/github/ccxt/ccxt/builds/269129438#L3999"
        }
    },
    "bitflyer": {
        "skipMethods": {
            "loadMarkets": "contract is true, but contractSize is undefined",
            "trade": {
                "side": "side key has an null value, but is expected to have a value"
            },
            "orderBook": {
                "timestamp": "https://app.travis-ci.com/github/ccxt/ccxt/builds/269572350#L4205"
            }
        }
    },
    "bitget": {
        "skipMethods": {
            "loadMarkets": {
                "precision": "broken precision",
                "limits": "limit max value is zero, lwer than min",
                "contractSize": "not defined when contract",
                "currencyIdAndCode": "broken currencies"
            },
            "fetchCurrencies": {
                "precision": "not provided",
                "withdraw": "not provided",
                "deposit": "not provided",
                "currencyIdAndCode": "broken currencies"
            },
            "ticker": {
                "bid":"broken bid-ask",
                "open": "https://app.travis-ci.com/github/ccxt/ccxt/builds/269099593#L3833",
                "baseVolume": "quoteVolume >= baseVolume * low is failing"
            },
            "watchOrderBook": {
                "spread": "https://app.travis-ci.com/github/ccxt/ccxt/builds/269572350#L3729"
            },
            "watchOrderBookForSymbols": {
                "spread": "same"
            }
        }
    },
    "bithumb": {
        "skipWs": "timeouts",
        "skipMethods": {
            "ticker": {
                "baseVolume": "quoteVolume >= baseVolume * low is failing"
            },
            "orderBook": {
                "bid": "https://app.travis-ci.com/github/ccxt/ccxt/builds/269273148#L4074"
            },
            "watchTrades":{
                "timestamp": "it could be ahead of the current time"
            }
        }
    },
    "bitmart": {
        "skipMethods": {
            "loadMarkets": {
                "expiry":"expiry is expected to be > 0",
                "settle": "not defined when contract",
                "settleId": "not defined when contract",
                "currencyIdAndCode": "broken currencies"
            },
            "fetchCurrencies": {
                "currencyIdAndCode": "broken currencies",
                "precision":"not provided",
                "networks": "missing"
            },
            "ticker": {
                "spread": "https://app.travis-ci.com/github/ccxt/ccxt/builds/269177564#L3615",
                "baseVolume": "quoteVolume >= baseVolume * low is failing",
                "bid": "https://app.travis-ci.com/github/ccxt/ccxt/builds/269331129#L3609"
            },
            "orderBook": {
                "spread": "https://app.travis-ci.com/github/ccxt/ccxt/builds/269177564#L3946"
            },
            "watchTrades":{
                "side": "todo: https://app.travis-ci.com/github/ccxt/ccxt/builds/267900037#L4312",
                "timestamp": "messed order coming from exchange"
            },
            "watchTradesForSymbols":{
                "side": "todo: https://app.travis-ci.com/github/ccxt/ccxt/builds/269572350#L3602",
                "timestamp": "messed order coming from exchange"
            },
            "ohlcv": {
                "roundTimestamp": "are not rounded: https://app.travis-ci.com/github/ccxt/ccxt/builds/269583057#L4318"
            }
        }
    },
    "bitmex": {
        "skipMethods": {
            "loadMarkets": "some market types are out of expected market-types",
            "fetchOHLCV": "https://github.com/ccxt/ccxt/pull/21356#issuecomment-1969565862",
            "watchOHLCV": "same as above, needs key fix",
            "ticker": {
                "average": "https://app.travis-ci.com/github/ccxt/ccxt/builds/269484317#L4030",
                "open": "https://app.travis-ci.com/github/ccxt/ccxt/builds/269367056#L3473",
                "close": "https://app.travis-ci.com/github/ccxt/ccxt/builds/269454230#L3862",
                "last": "same",
                "low": "same",
                "high": "same",
                "previousClose": "same",
                "vwap": "same",
                "baseVolume":"temp",
                "spread": "https://app.travis-ci.com/github/ccxt/ccxt/builds/269724413#L3725"
            },
            "fetchPositions": {
                "stopLossPrice": "undefined",
                "takeProfitPrice": "undefined",
                "marginRatio": "undefined",
                "lastPrice": "undefined",
                "collateral": "undefined",
                "hedged": "undefined",
                "lastUpdateTimestamp": "undefined",
                "entryPrice": "undefined",
                "markPrice": "undefined",
                "leverage": "undefined",
                "initialMargin": "undefined",
                "maintenanceMargin": "can be zero for default position",
                "notional": "can be zero for default position",
                "contracts": "contracts",
                "unrealizedPnl": "undefined",
                "realizedPnl": "undefined",
                "liquidationPrice": "can be 0",
                "percentage": "might be 0"
            },
            "fetchMyTrades": {
                "side": "sometimes side is not available"
            },
            "fetchLedger": {
                "referenceId": "undefined",
                "amount": "undefined",
                "before":"not provided",
                "tag": "undefined",
                "tagFrom": "undefined",
                "tagTo": "undefined",
                "type": "unmapped types",
                "timestamp": "default value might be invalid"
            },
            "fetchDepositsWithdrawals": {
                "currency": "undefined",
                "currencyIdAndCode": "messes codes"
            },
            "fetchTransactions": "skip",
            "orderBook": {
                "timestamp": "https://app.travis-ci.com/github/ccxt/ccxt/builds/269572350#L4458"
            }
        }
    },
    "bitopro": {
        "skipWs": true,
        "skipMethods": {
            "fetchCurrencies": {
                "precision": "not provided",
                "networks": "missing"
            },
            "loadMarkets": {
                "currencyIdAndCode": "broken currencies"
            },
            "watchTicker": "datetime error: https://app.travis-ci.com/github/ccxt/ccxt/builds/267900037#L4373",
            "orderBook": {
                "nonce": "missing https://app.travis-ci.com/github/ccxt/ccxt/builds/267900037#L4373",
                "timestamp": "https://app.travis-ci.com/github/ccxt/ccxt/builds/269572350#L4373"
            }
        }
    },
    "onetrading": {
        "skip": "Api changed, as mentioned https://github.com/ccxt/ccxt/pull/21991",
        "skipWs": true,
        "skipMethods": {
            "fetchCurrencies": {
                "withdraw": "not provided",
                "deposit": "not provided"
            },
            "orderBook":{
                "compareToNextItem": "messed bids sequence"
            },
            "fetchTrades": {
                "emptyResponse": "sometimes response is empty"
            }
        }
    },
    "bitrue": {
        "skipMethods": {
            "loadMarkets": {
                "currencyIdAndCode": "broken currencies",
                "limits": "max is below min"
            },
            "fetchCurrencies": {
                "precision": "not provided",
                "withdraw": "not provided",
                "deposit": "not provided",
                "currencyIdAndCode": "broken currencies"
            },
            "fetchTrades": {
                "side": "not set"
            },
            "ticker": {
                "baseVolume": "https://app.travis-ci.com/github/ccxt/ccxt/builds/269454230#L4164"
            },
            "orderBook": {
                "timestamp": "https://app.travis-ci.com/github/ccxt/ccxt/builds/269572350#L4978"
            }
        }
    },
    "bitso": {
        "skipWs": true,
        "skipMethods": {
            "loadMarkets": {
                "active": "not provided"
            },
            "orderBook": {
                "bid": "https://app.travis-ci.com/github/ccxt/ccxt/builds/269129438#L4148"
            },
            "fetchOHLCV": "randomly failing with 404 not found"
        }
    },
    "bitstamp": {
        "skipMethods": {
            "fetchCurrencies": {
                "withdraw": "not provided",
                "deposit": "not provided"
            },
            "orderBook": {
                "compareToZero": "bid/ask might be 0",
                "spread": "https://app.travis-ci.com/github/ccxt/ccxt/builds/269693760#L3648"
            },
            "ticker": {
                "bid": "greater than ask https://app.travis-ci.com/github/ccxt/ccxt/builds/264241638#L3027",
                "baseVolume": "baseVolume * low = 8.43e-6 * 3692.59081464 = 0.03112854056 < 0.0311285405674152"
            }
        }
    },
    "bl3p": {
        "skipMethods": {
            "loadMarkets": {
                "precision":"not provided",
                "active": "not provided",
                "info": "null"
            },
            "fetchTrades": {
                "side": "side is undefined"
            },
            "orderBook": {
                "timestamp": "https://app.travis-ci.com/github/ccxt/ccxt/builds/269572350#L4831"
            }
        }
    },
    "bitvavo": {
        "skipMethods": {
            "loadMarkets": {
                "currencyIdAndCode": "broken currencies",
                "taker": "is undefined",
                "maker": "is undefined"
            },
            "fetchCurrencies": {
                "precision": "not provided",
                "networks": "missing"
            },
            "ticker": {
                "bid":"broken bid-ask",
                "baseVolume": "quoteVolume >= baseVolume * low is failing https://app.travis-ci.com/github/ccxt/ccxt/builds/266144312#L2220"
            },
            "orderBook": {
                "timestamp": "https://app.travis-ci.com/github/ccxt/ccxt/builds/269572350#L4685"
            },
            "watchOrderBook": {
                "timestamp": "https://app.travis-ci.com/github/ccxt/ccxt/builds/269572350#L3738"
            },
            "watchOrderBookForSymbols": {
                "timestamp": "same"
            }
        }
    },
    "blockchaincom": {
        "skipMethods": {
            "loadMarkets": {
                "taker":"not provided",
                "maker":"not provided"
            },
            "orderBook": {
                "bid": "messed bid-ask sequence",
                "nonce": "missing https://app.travis-ci.com/github/ccxt/ccxt/builds/267900037#L4517 and https://app.travis-ci.com/github/ccxt/ccxt/builds/267900037#L4562",
                "timestamp": "https://app.travis-ci.com/github/ccxt/ccxt/builds/269572350#L4601",
                "compareToNextItem": "sometimes bid equals to next bid"            }
        }
    },
    "btcbox": {
        "skipMethods": {
            "loadMarkets": {
                "precision":"is undefined",
                "active":"is undefined",
                "info": "null"
            },
            "orderBook": {
                "spread":"bids[0][0] (3787971.0) should be < than asks[0][0] (3787971.0)",
                "timestamp":"https://app.travis-ci.com/github/ccxt/ccxt/builds/269572350#L4820"
            },
            "ticker": {
                "bid":"broken bid-ask"
            }
        }
    },
    "btcalpha": {
	    "skip": true,
        "skipMethods": {
            "orderBook": {
                "spread":"bids[0][0] is not < asks[0][0]"
            },
            "ticker": {
                "symbol": "https://app.travis-ci.com/github/ccxt/ccxt/builds/265171549#L2518",
                "percentage": "broken",
                "bid": "messed bid-ask"
            }
        }
    },
    "btcmarkets": {
        "skipMethods": {
            "loadMarkets":{
                "active":"is undefined"
            },
            "orderBook": {
                "compareToNextItem": "sometimes bid equals to next bid"
            }
        }
    },
    "btcturk": {
        "skipMethods": {
            "loadMarkets": {
                "precision":"is undefined",
                "active":"is undefined",
                "info":"null"
            },
            "orderBook": {
                "compareToZero": "https://app.travis-ci.com/github/ccxt/ccxt/builds/263287870#L2201",
                "compareToNextItem": "sometimes bid equals to next bid"
            }
        }
    },
    "bybit": {
        "httpsProxy": "http://5.75.153.75:8002",
        "wsProxy": "http://5.75.153.75:8002",
        "skipMethods": {
            "loadMarkets": {
                "currencyIdAndCode": "temp skip"
            },
            "fetchCurrencies": {
                "currencyIdAndCode": "temp skip"
            },
            "ticker": {
                "symbol" :"returned symbol is not same as requested symbol. i.e. BTC/USDT:USDT vs BTC/USDT"
            },
            "fetchPositions": "currently returns a lot of default/non open positions",
            "fetchLedger": {
                "account": "account is not provided",
                "status": "status is not provided",
                "fee": "undefined"
            },
            "fetchOpenInterestHistory": {
                "openInterestAmount": "openInterestAmount is not provided"
            },
            "fetchBorrowRate": "does not work with unified account",
            "orderBook": {
                "spread": "https://app.travis-ci.com/github/ccxt/ccxt/builds/269352042#L3669",
                "bid": "messed https://app.travis-ci.com/github/ccxt/ccxt/builds/269572350#L3794"
            }
        }
    },
    "bigone": {
        "skipMethods": {
            "loadMarkets": {
                "taker": "key is there when run locally, but not on travis",
                "maker": "key is there when run locally, but not on travis",
                "currencyIdAndCode": true
            },
            "fetchCurrencies": {
                "withdraw": "not provided",
                "deposit": "not provided"
            },
            "ticker": {
                "bid": "broken bid-ask",
                "baseVolume": "negative value"
            },
            "orderBook": {
                "timestamp": "https://app.travis-ci.com/github/ccxt/ccxt/builds/269572350#L3866"
            }
        }
    },
    "coincheck": {
        "skipWs": true,
        "skipMethods": {
            "loadMarkets":{
                "info":"not provided",
                "precision":"not provided",
                "active":"is undefined",
                "taker":"is undefined",
                "maker":"is undefined"
            },
            "orderBook": {
                "timestamp": "https://app.travis-ci.com/github/ccxt/ccxt/builds/269572350#L4893"
            }
        }
    },
    "coinbase": {
        "skipMethods": {
            "loadMarkets": {
                "taker":"is undefined",
                "maker":"is undefined",
                "currencyIdAndCode": "some curr not available",
                "networks": "not available"
            },
            "fetchTicker": "private",
            "fetchTickers": "private",
            "fetchBidsAsks": "private",
            "fetchCurrencies": {
                "precision": "not provided",
                "networks": "not provided",
                "deposit":"not provided",
                "withdraw": "not provided"
            },
            "fetchTrades": "datetime is not same as timestamp"
        }
    },
    "coinbaseexchange": {
        "skipWs": "needs auth",
        "skipMethods": {
            "loadMarkets":{
                "currencyIdAndCode": "https://app.travis-ci.com/github/ccxt/ccxt/builds/269568596#L3551"
            },
            "fetchStatus": "request timeout",
            "fetchCurrencies": {
                "withdraw": "not provided",
                "deposit": "not provided",
                "currencyIdAndCode": "https://app.travis-ci.com/github/ccxt/ccxt/builds/269568596#L3551"
            },
            "orderBook": {
                "timestamp": "https://app.travis-ci.com/github/ccxt/ccxt/builds/269572350#L5064"
            }
        }
    },
    "coinbaseinternational": {
        "skipMethods": {
            "loadMarkets": {
                "currencyIdAndCode": "i.e. coinbase does not have currency code TIA"
            },
            "fetchCurrencies": {
                "precision": "not provided",
                "networks": "not provided",
                "withdraw": "not provided",
                "deposit": "not provided"
            }
        }
    },
    "coinmetro": {
        "skipMethods": {
            "fetchTrades": {
                "side":"side is undefined"
            },
            "orderBook": {
                "timestamp": "https://app.travis-ci.com/github/ccxt/ccxt/builds/269572350#L5064"
            },
            "ticker": {
                "spread": "https://app.travis-ci.com/github/ccxt/ccxt/builds/269687705#L3745"
            }
        }
    },
    "coinone": {
        "skipWs": true,
        "skipMethods": {
            "loadMarkets": {
                "active":"is undefined"
            },
            "ticker": {
                "baseVolume": "quote scale isn't right"
            }
        }
    },
    "coinspot": {
        "skip":"temp",
        "skipMethods": {
            "loadMarkets": {
                "precision":"not provided",
                "taker":"is undefined",
                "makert":"is undefined"
            },
            "ticker": {
                "bid": "broken bid-ask",
                "baseVolume": "quoteVolume >= baseVolume * low is failing"
            }
        }
    },
    "coinsph": {
        "skipMethods": {
            "loadMarkets": {
                "taker":"messed",
                "maker":"messed"
            },
            "ticker": {
                "baseVolume": "quoteVolume >= baseVolume * low is failing"
            },
            "orderBook": {
                "timestamp": "https://app.travis-ci.com/github/ccxt/ccxt/builds/269572350#L5210"
            }
        }
    },
    "cex": {
        "preferredSpotSymbol": "BTC/USD",
        "skipMethods": {
            "proxies": "probably they do not permit our proxy location",
            "loadMarkets": {
                "active":"is undefined",
                "currencyIdAndCode": "messes codes"
            },
            "fetchCurrencies": {
                "currencyIdAndCode": "messes codes",
                "limits": "min is negative",
                "withdraw": "not provided",
                "deposit": "not provided",
                "networks": "missing"
            },
            "watchOHLCV": "does not work for 1min",
            "fetchOHLCV": "unexpected issue"
        }
    },
    "coinex": {
        "skipWs": "timeouts",
        "skipMethods": {
            "loadMarkets": {
                "currencyIdAndCode":"broken",
                "active":"is undefined"
            }
        }
    },
    "coinmate": {
        "skip": "clourderror error",
        "skipMethods": {
            "loadMarkets": {
                "active":"is undefined"
            },
            "orderBook": {
                "compareToNextItem":"ask should be less than next ask"
            }
        }
    },
    "cryptocom": {
        "skipMethods": {
            "proxies": "probably they do not permit our proxy",
            "loadMarkets": {
                "limits":"max is below min",
                "active":"is undefined",
                "currencyIdAndCode": "from travis location (USA) these webapi endpoints cant be loaded"
            },
            "ticker": {
                "timestamp": "timestamp might be of 1970-01-01T00:00:00.000Z",
                "baseVolume": "can't be infered"
            },
            "fetchPositions": {
                "entryPrice": "entryPrice is not provided",
                "markPrice": "undefined",
                "notional": "undefined",
                "leverage": "undefined",
                "liquidationPrice": "undefined",
                "marginMode": "undefined",
                "percentage": "undefined",
                "marginRatio": "undefined",
                "stopLossPrice": "undefined",
                "takeProfitPrice": "undefined",
                "maintenanceMargin": "undefined",
                "initialMarginPercentage": "undefined",
                "maintenanceMarginPercentage": "undefined",
                "hedged": "undefined",
                "side": "undefined",
                "contracts": "undefined"
            },
            "fetchAccounts": {
                "type": "type is not provided",
                "code": "not provided"
            },
            "watchOrderBook": {
                "nonce": "missing https://app.travis-ci.com/github/ccxt/ccxt/builds/267900037#L4756"
            }
        }
    },
    "currencycom": {
        "skipMethods": {
            "loadMarkets": {
                "type": "unexpected market type",
                "contractSize": "not defined when contract",
                "settle": "not defined when contract",
                "settleId": "not defined when contract"
            },
            "ticker": {
                "bid": "not above bid https://app.travis-ci.com/github/ccxt/ccxt/builds/263871244#L2163",
                "baseVolume": "quoteVolume >= baseVolume * low is failing"
            },
            "watchTrades": {
                "fees": "missing https://app.travis-ci.com/github/ccxt/ccxt/builds/269365378#L3601"
            },
            "orderBook": {
                "timestamp": "https://app.travis-ci.com/github/ccxt/ccxt/builds/269572350#L5510"
            }
        }
    },
    "delta": {
        "skipCSharp": "frequent timeouts https://app.travis-ci.com/github/ccxt/ccxt/builds/269273148#L4301 https://app.travis-ci.com/github/ccxt/ccxt/builds/269533613#L3622",
        "skipMethods": {
            "loadMarkets": "expiryDatetime must be equal to expiry in iso8601 format",
            "orderBook": {
                "timestamp": "https://app.travis-ci.com/github/ccxt/ccxt/builds/269572350#L5295",
                "bid": "bid more than ask"
            },
            "ticker": {
                "baseVolume": "quoteVolume >= baseVolume * low is failing",
                "bid": "failing the test"
            },
            "fetchOHLCV": {
                "4":"https://app.travis-ci.com/github/ccxt/ccxt/builds/269542746#L3512"
            }
        }
    },
    "deribit": {
        "skipMethods": {
            "fetchCurrencies": {
                "networks": "not provided",
                "withdraw": "not provided",
                "deposit": "not provided"
            },
            "loadMarkets": "strike is set when option is not true",
            "fetchBalance": "does not add up",
            "fetchPositions": {
                "percentage": "undefined",
                "hedged": "undefined",
                "stopLossPrice": "undefined",
                "takeProfitPrice": "undefined",
                "lastPrice": "undefined",
                "collateral": "undefined",
                "marginMode": "undefined",
                "marginRatio": "undefined",
                "contracts": "undefined",
                "id": "undefined"
            },
            "fetchDeposits": {
                "id": "undefined",
                "network": "undefined",
                "addressFrom": "undefined",
                "tag": "undefined",
                "tagTo": "undefined",
                "tagFrom": "undefined",
                "fee": "undefined"
            },
            "ticker": {
                "close": "might be negative https://app.travis-ci.com/github/ccxt/ccxt/builds/269484317#L4371",
                "open": "same",
                "low": "same",
                "high": "same",
                "bid": "same",
                "ask": "same",
                "average": "same"
            },
            "fetchTickers": "requires custom param"
        }
    },
    "fmfwio": {
        "skipMethods": {
            "fetchCurrencies": {
                "fee": "not provided"
            },
            "ticker": {
                "bid":"messed bid-ask"
            }
        }
    },
    "gemini": {
        "skipWs": "fixes needed",
        "skipMethods": {
            "loadMarkets": {
                "currencyIdAndCode": "messed codes",
                "active": "not provided"
            },
            "fetchCurrencies":{
                "withdraw": "not provided",
                "deposit": "not provided"
            },
            "watchOrderBook": {
                "nonce": "missing https://app.travis-ci.com/github/ccxt/ccxt/builds/267900037#L4833"
            },
            "orderBook": {
                "timestamp": "https://app.travis-ci.com/github/ccxt/ccxt/builds/269572350#L5654"
            }
        }
    },
    "hitbtc": {
        "skipMethods": {
            "loadMarkets": {
                "currencyIdAndCode": "messed codes"
            },
            "fetchCurrencies": {
                "fee": "not provided",
                "currencyIdAndCode": "https://app.travis-ci.com/github/ccxt/ccxt/builds/268371892#L2455"
            },
            "ticker": {
                "bid":"messed bid-ask"
            },
            "watchOrderBook": {
                "bid": "https://app.travis-ci.com/github/ccxt/ccxt/builds/268349324#L2400"
            }
        }
    },
    "digifinex": {
        "skipMethods": {
            "loadMarkets": {
                "currencyIdAndCode": "messed codes"
            },
            "fetchCurrencies": {
                "precision": "messed"
            },
            "fetchTicker": "unexpected symbol is being returned | safeMarket() requires a fourth argument for BTC_USDT to disambiguate between different markets with the same market id",
            "fetchTickers": "unexpected symbol is being returned | safeMarket() requires a fourth argument for BTC_USDT to disambiguate between different markets with the same market id",
            "fetchLeverageTiers": {
                "minNotional": "undefined",
                "currencyIdAndCode": "messed codes",
                "currency": "messed"
            },
            "fetchBorrowRates": {
                "currencyIdAndCode": "messed codes",
                "currency": "messed"
            },
            "fetchBorrowInterest":  "symbol is messed",
            "fetchPositions": {
                "percentage": "undefined",
                "stopLossPrice": "undefined",
                "takeProfitPrice": "undefined",
                "collateral": "undefined",
                "initialMargin": "undefined",
                "initialMarginPercentage": "undefined",
                "hedged": "undefined",
                "id": "undefined",
                "notional":"undefined"
            },
            "fetchBalance": "tmp skip"
        }
    },
    "gate": {
        "skipMethods": {
            "loadMarkets": {
                "currencyIdAndCode": "messed codes",
                "fetchCurrencies": {
                    "fee":"not provided"
                },
                "limits": "max should be above min",
                "contractSize": "broken for some markets",
                "strike": "incorrect number type"
            },
            "fetchCurrencies": {
                "currencyIdAndCode": "https://app.travis-ci.com/github/ccxt/ccxt/builds/268371892#L2559"
            },
            "fetchTrades":  {
                "timestamp": "timestamp is in decimals"
            },
            "ticker": {
                "bid":"messed bid-ask",
                "baseVolume": "https://app.travis-ci.com/github/ccxt/ccxt/builds/262963390#L3138"
            },
            "fetchPositions":  "currently returns a lot of default/non open positions",
            "fetchLedger": {
                "currency": "undefined",
                "status": "undefined",
                "fee": "undefined",
                "account": "undefined",
                "referenceAccount": "undefined",
                "referenceId": "undefined"
            },
            "fetchTradingFees": "sandbox does not have this endpoint",
            "fetchDeposits": "sandbox does not have this endpoint",
            "fetchWithdrawals": "sandbox does not have this endpoint"
        }
    },
    "hollaex": {
        "skipWs": "temp",
        "skipMethods": {
            "watchOrderBook": {
                "nonce": "https://app.travis-ci.com/github/ccxt/ccxt/builds/267900037#L4957"
            }
        }
    },
    "htx": {
        "skipMethods": {
            "loadMarkets": {
                "limits":"messed",
                "currencyIdAndCode": "messed codes"
            },
            "fetchCurrencies": {
                "withdraw":"not provided",
                "deposit":"not provided",
                "precision":"is undefined",
                "limits": "broken somewhere"
            },
            "ticker": {
                "baseVolume": "https://app.travis-ci.com/github/ccxt/ccxt/builds/267900037#L4860",
                "bid":"messed bid-ask"
            },
            "orderBook": {
                "symbol": "undefined, todo fix https://app.travis-ci.com/github/ccxt/ccxt/builds/269484317#L3670"
            },
            "watchOrderBook": {
                "timestamp": "not provided"
            },
            "watchOrderBookForSymbols": {
                "timestamp": "not provided"
            }
        }
    },
    "huobijp": {
        "skipWs": "timeouts",
        "skipMethods": {
            "loadMarkets": {
                "limits": "messed"
            },
            "fetchCurrencies": {
                "fee": "not defined",
                "networks": "missing"
            },
            "ticker": {
                "baseVolume": "quoteVolume >= baseVolume * low is failing"
            },
            "fetchTrades": {
                "fees": "missing"
            }
        }
    },
    "probit": {
        "skipWs": "timeouts",
		"skipMethods": {
            "loadMarkets": "needs fixing",
            "fetchCurrencies": {
                "limits": "messed"
            },
            "ticker":  {
                "baseVolume": "quoteVolume >= baseVolume * low is failing"
            },
            "orderBook":{
                "timestamp": "https://app.travis-ci.com/github/ccxt/ccxt/builds/269572350#L6363"
            }
        }
    },
    "idex": {
        "skip": "seems down",
        "skipWs": "timeouts",
        "skipCSharp": "for some reasons, frequent rate limits only in C#",
        "skipMethods": {
            "fetchCurrencies": {
                "withdraw":"not provided",
                "deposit":"not provided",
                "networks": "missing"
            },
            "ticker": {
                "baseVolume": "quoteVolume >= baseVolume * low is failing",
                "spread":"messed bid-ask"
            },
            "orderBook": {
                "timestamp": "https://app.travis-ci.com/github/ccxt/ccxt/builds/269572350#L5797",
                "compareToZero": "bid/ask might be 0 - https://app.travis-ci.com/github/ccxt/ccxt/builds/263552512#L2214"
            }
        }
    },
    "indodax": {
        "skipMethods": {
            "orderBook": {
                "timestamp":"https://app.travis-ci.com/github/ccxt/ccxt/builds/269572350#L5881"
            }
        }
    },
    "independentreserve": {
        "skipWs": "timeouts",
        "skipMethods": {
            "loadMarkets": {
                "active":"is undefined"
            },
            "fetchTrades": {
                "side":"side is undefined"
            },
            "fetchTickers": "negative values",
            "orderBook": {
                "compareToNextItem": "sometimes bid equals to next bid",
                "compareToZero": "https://app.travis-ci.com/github/ccxt/ccxt/builds/263629640#L2165"
            },
            "fetchL2OrderBook": {
                "compareToNextItem": "same",
                "compareToZero": "same"
            }
        }
    },
    "kuna": {
        "skip": "temporary glitches with this exchange: https://app.travis-ci.com/github/ccxt/ccxt/builds/267517440#L2304",
        "httpsProxy": "http://5.75.153.75:8002",
        "skipMethods": {
            "loadMarkets": {
                "active":"is undefined"
            },
            "fetchCurrencies": {
                "deposit":"is undefined",
                "withdraw":"is undefined",
                "active":"is undefined",
                "precision":"somewhat strange atm https://app.travis-ci.com/github/ccxt/ccxt/builds/267515280#L2337"
            }
        }
    },
    "kucoin": {
        "skipMethods":{
            "fetchCurrencies": {
                "depositForNonCrypto": "not provided",
                "withdrawForNonCrypto": "not provided",
                "currencyIdAndCode": "messed https://app.travis-ci.com/github/ccxt/ccxt/builds/271028497#L5338"
            },
            "loadMarkets": {
                "currencyIdAndCode": "messed"
            },
            "ticker": {
                "bid":"messed bid-ask",
                "baseVolume": "quoteVolume <= baseVolume * high https://app.travis-ci.com/github/ccxt/ccxt/builds/263304041#L2190"
            }
        }
    },
    "kucoinfutures": {
        "skipCSharp": true,
        "skipMethods":{
            "loadMarkets": {
                "currencyIdAndCode": "messed"
            },
            "fetchPositions": {
                "percentage": "percentage is not provided"
            },
            "fetchTickers": {
                "baseVolume": "https://app.travis-ci.com/github/ccxt/ccxt/builds/269634788#L1898"
            },
            "watchOrderBook": {
                "spread": "https://app.travis-ci.com/github/ccxt/ccxt/builds/269407124#L3464"
            }
        }
    },
    "latoken": {
        "skipMethods":{
            "loadMarkets": {
                "precision": "messed just for one pair https://app.travis-ci.com/github/ccxt/ccxt/builds/269924468#L4006",
                "currency": "messed",
                "currencyIdAndCode": "messed"
            },
            "fetchCurrencies": {
                "currency": "messed",
                "currencyIdAndCode": "https://app.travis-ci.com/github/ccxt/ccxt/builds/269188556#L4337",
                "withdraw":"not provided",
                "deposit":"not provided"
            },
            "ticker":{
                "open": "negative values",
                "high": "negative values",
                "low": "negative values",
                "close": "negative values",
                "bid": "negative values",
                "bidVolume": "negative values https://app.travis-ci.com/github/ccxt/ccxt/builds/271032316#L5285",
                "ask": "negative values",
                "askVolume": "negative values https://app.travis-ci.com/github/ccxt/ccxt/builds/271032316#L5285",
                "average": "negative values"
            },
            "orderBook":{
                "timestamp": "https://app.travis-ci.com/github/ccxt/ccxt/builds/269572350#L6049"
            }
        }
    },
    "luno": {
        "skipWs": "temp",
        "skipMethods": {
            "orderBook": {
                "compareToNextItem": "messed"
            }
        }
    },
    "lbank": {
        "skipMethods": {
            "loadMarkets": "settle must be defined when contract is true",
            "ticker": {
                "baseVolume": "quoteVolume >= baseVolume * low is failing"
            },
            "watchTrades": {
                "timestamp": "ts several hours ahead in in future :)"
            },
            "orderBook": {
                "spread": "https://app.travis-ci.com/github/ccxt/ccxt/builds/269364330#L3612"
            },
            "watchOHLCV": "some timestamp issues"
        }
    },
    "lykke": {
        "skipMethods": {
            "loadMarkets": {
                "currencyIdAndCode": "messed codes"
            },
            "fetchCurrencies": {
                "fee":"not provided"
            },
            "orderBook": {
                "compareToNextItem": "sometimes bid equals to next bid"
            },
            "ticker": {
                "baseVolume": "quoteVolume >= baseVolume * low is failing",
                "close": "might be negative https://app.travis-ci.com/github/ccxt/ccxt/builds/269484317#L4657",
                "open": "same",
                "low": "same",
                "high": "same",
                "average": "same"
            }
        }
    },
    "mercado": {
        "skipMethods": {
            "loadMarkets": "needs migration to v4, as raw info is not being used. granular can be used for skipping 'info'",
            "ticker": {
                "spread": "sometimes bid is not lower than ask"
            },
            "orderBook": {
                "spread": "bid-ask crossing",
                "timestamp": "https://app.travis-ci.com/github/ccxt/ccxt/builds/269572350#L6133"
            },
            "fetchCurrencies": {
                "info":"key is missing"
            }
        }
    },
    "novadax": {
        "skipMethods": {
            "ticker": {
                "baseVolume": "quoteVolume >= baseVolume * low is failing",
                "bid": "https://app.travis-ci.com/github/ccxt/ccxt/builds/266029139"
            }
        }
    },
    "ndax": {
        "skipWs": "timeouts",
        "skipMethods": {
            "fetchCurrencies": {
                "withdraw": "not provided",
                "deposit": "not provided"
            }
        }
    },
    "mexc": {
        "skipMethods": {
            "loadMarkets":{
                "currencyIdAndCode": "messed"
            },
            "fetchCurrencies":{
                "limits": "max above min",
                "precision":"is undefined"
            },
            "fetchTrades": {
                "side": "side is not buy/sell"
            },
            "ticker": {
                "baseVolume": "https://app.travis-ci.com/github/ccxt/ccxt/builds/267900037#L6610",
                "spread":"https://app.travis-ci.com/github/ccxt/ccxt/builds/269273148#L3916",
                "vwap": "https://app.travis-ci.com/github/ccxt/ccxt/builds/271520319#L5664"
            },
            "fetchAccounts": {
                "type": "type is not provided"
            },
            "fetchLeverageTiers": "swap only supported",
            "orderBook": {
                "spread": "https://app.travis-ci.com/github/ccxt/ccxt/builds/269273148#L3916"
            }
        }
    },
    "oceanex": {
        "skipMethods": {
            "loadMarkets":{
                "active":"is undefined"
            },
            "fetchOrderBooks": "fetchOrderBooks returned 0 length"
        }
    },
    "p2b": {
        "skip": "temp issues",
        "skipWs": "flaky",
        "httpsProxy": "http://51.83.140.52:11230",
        "skipMethods": {
            "loadMarkets": "invalid URL",
            "fetchTrades": "requires order id"
        }
    },
    "paymium": {
        "skip": "exchange is down",
        "skipMethods": {
            "loadMarkets": {
                "precision": "not provided",
                "active": "not provided",
                "info": "null",
                "taker":"is undefined",
                "maker":"is undefined"
            },
            "ticker": {
                "baseVolume": "quoteVolume >= baseVolume * low is failing"
            }
        }
    },
    "phemex": {
        "skipPhpAsync": true,
        "skipCSharp": true,
        "skipMethods": {
            "loadMarkets": {
                "contractSize": "broken for some markets",
                "active": "not provided",
                "currencyIdAndCode": "messed",
                "taker": "null",
                "maker": "null"
            },
            "fetchCurrencies": {
                "withdraw": "not provided",
                "deposit": "not provided"
            },
            "ticker": {
                "baseVolume": "quoteVolume >= baseVolume * low is failing",
                "bid": "messed bid-ask"
            }
        }
    },
    "okcoin": {
        "skipWs": "temp",
        "skipMethods": {
            "ticker": {
                "symbol": "missing https://app.travis-ci.com/github/ccxt/ccxt/builds/267900037#L6721",
                "baseVolume": "quoteVolume >= baseVolume * low is failing"
            }
        }
    },
    "oxfun": {
        "skipMethods": {
            "loadMarkets": {
                "currencyIdAndCode": "messed https://app.travis-ci.com/github/ccxt/ccxt/builds/270314325"
            },
            "orderBook": {
                "spread": "bid ask crossing, https://app.travis-ci.com/github/ccxt/ccxt/builds/270991459#L5901"
            }
        }
    },
    "exmo": {
        "skipMethods": {
            "loadMarkets": {
                "active":"is undefined"
            },
            "fetchCurrencies":{
                "info":"null",
                "withdraw":"not provided",
                "deposit":"not provided"
            },
            "ticker": {
                "baseVolume": "https://app.travis-ci.com/github/ccxt/ccxt/builds/269352042#L3690"
            },
            "watchOrderBook": {
                "nonce": "missing https://app.travis-ci.com/github/ccxt/ccxt/builds/267900037#L4807"
            },
            "orderBook": {
                "timestamp": "https://app.travis-ci.com/github/ccxt/ccxt/builds/269572350#L5420"
            }
        }
    },
    "poloniex": {
        "skipMethods": {
            "loadMarkets": {
                "currencyIdAndCode": "some currencies does not exist in currencies",
                "created": "buggy timestamps https://app.travis-ci.com/github/ccxt/ccxt/builds/270243654#L5259"
            },
            "fetchCurrencies": {
                "currencyIdAndCode": "https://app.travis-ci.com/github/ccxt/ccxt/builds/269956260#L4357",
                "withdraw": "undefined",
                "deposit": "undefined",
                "networks": "networks key is missing",
                "precision": "not provided"
            },
            "fetchTrades": {
                "side": "side is not buy/sell"
            },
            "ticker": {
                "baseVolume": "quoteVolume <= baseVolume * high | https://app.travis-ci.com/github/ccxt/ccxt/builds/263884643#L2462"
            },
            "watchOrderBook": {
                "nonce": "missing https://app.travis-ci.com/github/ccxt/ccxt/builds/267900037#L6909"
            }
        }
    },
    "poloniexfutures": {
        "skipCSharp": "too flaky, check the reason later",
        "skipMethods": {
            "watchOrderBook": {
                "spread": "https://app.travis-ci.com/github/ccxt/ccxt/builds/269769010#L3644"
            }
        }
    },
    "okx": {
        "skipCSharp": true,
        "skipMethods": {
            "loadMarkets": "linear & inverse must not be same",
            "fetchCurrencies": {
                "info": "null",
                "currencyIdAndCode": "temp skip"
            },
            "ticker": {
                "baseVolume": "quoteVolume <= baseVolume * high : https://app.travis-ci.com/github/ccxt/ccxt/builds/263319874#L2132"
            },
            "fetchBorrowRate": "some fields that we can't skip missing",
            "fetchBorrowRates": "same",
            "watchOrderBook": {
                "nonce": "missing https://app.travis-ci.com/github/ccxt/ccxt/builds/267900037#L6721"
            }
        }
    },
    "kraken": {
        "skipMethods": {
            "loadMarkets": {
                "currencyIdAndCode": "https://app.travis-ci.com/github/ccxt/ccxt/builds/267515280#L2314"
            },
            "fetchCurrencies": {
                "withdraw": "undefined",
                "deposit": "undefined",
                "currencyIdAndCode": "same as in loadMarkets"
            },
            "ticker": {
                "baseVolume": "quoteVolume <= baseVolume * high is failing"
            },
            "orderBook": {
                "timestamp": "https://app.travis-ci.com/github/ccxt/ccxt/builds/269572350#L5965"
            }
        }
    },
    "krakenfutures": {
        "skipMethods": {
            "loadMarkets" :{
                "active": "https://app.travis-ci.com/github/ccxt/ccxt/builds/269484317#L4502",
                "contractSize":"https://app.travis-ci.com/github/ccxt/ccxt/builds/269640396#L3857",
                "currencyIdAndCode": "messed"
            },
            "fetchCurrencies": {
                "currencyIdAndCode": "messed",
                "withdraw": "undefined",
                "deposit": "undefined"
            },
            "watchTrades": {
                "timestamp": "timestamp reversed: https://app.travis-ci.com/github/ccxt/ccxt/builds/269484317#L3681"
            },
            "watchBidsAsks": {
                "bidVolume": "https://app.travis-ci.com/github/ccxt/ccxt/builds/269878519#L3759",
                "askVolume": "same"
            },
            "watchOrderBook.cs": {
                "bid": "strange issue specifically for krakenfutures, todo in near future https://app.travis-ci.com/github/ccxt/ccxt/builds/269965859#L4781"
            },
            "watchOrderBookForSymbols.cs": {
                "bid": "same as above"
            }
        },
        "timeout": 120000
    },
    "upbit": {
        "skipMethods": {
            "ticker": {
                "baseVolume": "quoteVolume >= baseVolume * low is failing"
            }
        }
    },
    "timex": {
        "skipMethods": {
            "loadMarkets": {
                "currencyIdAndCode": "messed"
            },
            "fetchCurrencies": {
                "fee":"is undefined",
                "networks": "key not present"
            },
            "fetchTrades": {
                "fees": "missingn from structure"
            },
            "fetchTickers": "temporary issues"
        }
    },
    "wavesexchange": {
        "skipMethods": {
            "loadMarkets": "missing key",
            "fetchOHLCV": "index 1 (open price) is undefined",
            "ticker": {
                "baseVolume": "quoteVolume >= baseVolume * low is failing"
            }
        }
    },
    "whitebit": {
        "skipWs": "timeouts",
        "skipMethods": {
            "loadMarkets": "contractSize must be undefined when contract is false",
            "fetchCurrencies": {
                "info": "missing key",
                "precision":"not provided",
                "fee":"is undefined",
                "networks":"missing",
                "limits": "broken for some markets"
            }
        }
    },
	"woo": {
        "//skipWs": "requires auth",
        "skipMethods":{
            "loadMarkets":{
                "active": "undefined",
                "currencyIdAndCode": "messed"
            },
            "fetchCurrencies":{
                "withdraw": "undefined",
                "deposit": "undefined"
            },
            "fetchPositions": {
                "leverage": "undefined",
                "percentage": "undefined",
                "hedged": "undefined",
                "stopLossPrice": "undefined",
                "takeProfitPrice": "undefined",
                "id": "undefined",
                "marginRatio": "undefined",
                "collateral": "undefined"
            }
        }
	},
    "woofipro": {
        "skipMethods":{
            "loadMarkets":{
                "active": "undefined",
                "currencyIdAndCode": "messed"
            },
            "fetchCurrencies":{
                "withdraw": "undefined",
                "deposit": "undefined"
            }
        }
	},
    "yobit": {
        "skipMethods": {
            "loadMarkets":{
                "currencyIdAndCode": "messed"
            },
            "fetchTickers": "all tickers request exceedes max url length",
            "orderBook":{
                "timestamp": "https://app.travis-ci.com/github/ccxt/ccxt/builds/269572350#L6425"
            }
        }
    },
    "zaif": {
        "skipMethods": {
            "fetchCurrencies": {
                "info": "key is missing"
            },
            "loadMarkets": {
                "active": "is undefined"
            },
            "orderBook":{
                "timestamp": "https://app.travis-ci.com/github/ccxt/ccxt/builds/269572350#L6279"
            }
        }
    },
    "zonda": {
        "skipMethods": {
            "loadMarkets": {
                "active":"is undefined"
            }
        }
    },
    "bingx": {
        "skipMethods": {
            "loadMarkets": {
                "taker": "is undefined",
                "maker": "is undefined",
                "contractSize": "returns zero for BTC/USDT:USDT https://app.travis-ci.com/github/ccxt/ccxt/builds/269614608#L3778",
                "currencyIdAndCode": "not all currencies are available"
            },
            "fetchTrades": {
                "side": "undefined"
            },
            "ticker": {
                "baseVolume": "not supported",
                "spread": "same bid-ask https://app.travis-ci.com/github/ccxt/ccxt/builds/269550508#L3581"
            },
            "fetchOHLCV": "spot not supported",
            "fetchCurrencies": {
                "deposit": "not provided",
                "precision": "not provided"
            },
            "orderBook": {
                "bid": "multiple bid prices are equal https://app.travis-ci.com/github/ccxt/ccxt/builds/265172859#L2745"
            },
            "watchTrades": {
                "side": "undefined",
                "timestamp": "sometimes not being sorted"
            },
            "watchOrderBook": {
                "timestamp": "undefined"
            },
            "watchOrderBookForSymbols": {
                "timestamp": "undefined"
            },
            "fetchPositions": {
                "marginRatio": "undefined",
                "stopLossPrice": "undefined",
                "takeProfitPrice": "undefined",
                "initialMarginPercentage": "undefined",
                "hedged": "undefined",
                "timestamp": "undefined",
                "datetime": "undefined",
                "lastUpdateTimestamp": "undefined",
                "maintenanceMargin": "undefined",
                "contractSize": "undefined",
                "markPrice": "undefined",
                "lastPrice": "undefined",
                "percentage": "undefined",
                "liquidationPrice": "undefined"
            }
        }
    },
    "wazirx": {
        "skipWs": "timeouts",
        "skipMethods": {
            "loadMarkets": "private",
            "fetchCurrencies": "private",
            "ticker": {
                "bid": "https://app.travis-ci.com/github/ccxt/ccxt/builds/269200021#L4048"
            }
        }
    },
    "coinlist": {
        "skipMethods": {
            "ticker": {
                "baseVolume": "quoteVolume >= baseVolume * low  is failing",
                "bid": "invalid"
            }
        }
    },
    "bitteam": {
        "skip": "tmp timeout",
        "skipPhpAsync": true,
        "skipMethods": {
            "loadMarkets": {
                "taker": "is undefined",
                "maker": "is undefined"
            },
            "fetchCurrencies": {
                "deposit": "not provided",
                "withdraw": "not provided"
            }
        }
    },
    "hyperliquid": {
        "skipMethods": {
            "loadMarkets": {
                "currencyIdAndCode": "different"
            },
            "fetchTrades": "private",
            "fetchCurrencies": {
                "id": "skip",
                "precision": "skip",
                "networks": "not provided",
                "limits" : "not provided",
                "deposit": "not provided",
                "withdraw": "not provided"
            },
            "watchTrades": {
                "currency": "not provided"
            }
        }
    },
    "tradeogre": {
        "skip": "flaky"
    },
    "xt": {
        "skipMethods": {
            "loadMarkets": {
                "taker":"is undefined",
                "maker":"is undefined",
                "currencyIdAndCode": "different"
            },
            "fetchTrades": {
                "side": "not set"
            },
            "fetchTickers": {
                "ask": "weird values",
                "bid": "weird values"
            },
            "watchOrderBook": {
                "timestamp": "not provided",
                "spread": "bid-ask crossing"
            }
        }
    },
    "vertex": {
        "httpsProxy": "http://5.75.153.75:8002",
        "wsProxy": "http://5.75.153.75:8002",
        "skipMethods": {
            "fetchCurrencies": "incomplete",
            "loadMarkets": {
                "currencyIdAndCode": "different",
                "amount": "handled seperately",
                "precision": "handled seperately"
            },
            "watchTrades": {
                "side": "not set"
            },
            "watchOrderBook": {
                "spread": "cross"
            },
            "watchOrderBookForSymbols": {
                "spread": "same"
            }
        }
    },
    "paradex": {
        "skipMethods": {
            "loadMarkets" : {
                "active":"not provided",
                "currencyIdAndCode": "broken currencies"
<<<<<<< HEAD
	    }
	}
    },   
    "hashkey": {
        "skipMethods": {
            "fetchCurrencies": {
                "precision": "not provided"
            },
            "fetchTrades": {
                "side": "not provided"
=======
>>>>>>> c357dd0c
            }
        }
    }
}<|MERGE_RESOLUTION|>--- conflicted
+++ resolved
@@ -1730,9 +1730,8 @@
             "loadMarkets" : {
                 "active":"not provided",
                 "currencyIdAndCode": "broken currencies"
-<<<<<<< HEAD
-	    }
-	}
+	          }
+	      }
     },   
     "hashkey": {
         "skipMethods": {
@@ -1741,8 +1740,6 @@
             },
             "fetchTrades": {
                 "side": "not provided"
-=======
->>>>>>> c357dd0c
             }
         }
     }
