--- conflicted
+++ resolved
@@ -268,14 +268,6 @@
             "loadMarkets": {
                 "currencyIdAndCode": "broken currencies"
             },
-<<<<<<< HEAD
-            "fetchCurrencies": {
-                "type": "todo"
-            },
-=======
-            "fetchOHLCV": "https://github.com/ccxt/ccxt/pull/21356#issuecomment-1969565862",
-            "watchOHLCV": "same as above, needs key fix",
->>>>>>> f6cb4d98
             "ticker": {
                 "average": "https://app.travis-ci.com/github/ccxt/ccxt/builds/269484317#L4030",
                 "open": "https://app.travis-ci.com/github/ccxt/ccxt/builds/269367056#L3473",
