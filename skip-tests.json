--- conflicted
+++ resolved
@@ -639,11 +639,8 @@
                 "deposit": "not provided",
                 "networks": "missing"
             },
-<<<<<<< HEAD
-            "watchOHLCV": "does not work for 1min"
-=======
+            "watchOHLCV": "does not work for 1min",
             "fetchOHLCV": "unexpected issue"
->>>>>>> a2a5f93b
         }
     },
     "coinex": {
