--- conflicted
+++ resolved
@@ -948,18 +948,11 @@
         "skipMethods": {
             "loadMarkets": {
                 "currencyIdAndCode": "messed codes",
-<<<<<<< HEAD
-                "fetchCurrencies": {
-                    "fee":"not provided"
-                },
                 "limits": "max should be above min",
                 "contractSize": "broken for some markets",
                 "strike": "incorrect number type",
                 "taker": "undefined",
                 "maker": "undefined"
-=======
-                "limits": "max should be above min"
->>>>>>> 6101e086
             },
             "fetchCurrencies": {
                 "currencyIdAndCode": "https://app.travis-ci.com/github/ccxt/ccxt/builds/268371892#L2559"
