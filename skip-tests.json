--- conflicted
+++ resolved
@@ -268,7 +268,6 @@
             "loadMarkets": {
                 "currencyIdAndCode": "broken currencies"
             },
-<<<<<<< HEAD
             "ticker": {
                 "average": "https://app.travis-ci.com/github/ccxt/ccxt/builds/269484317#L4030",
                 "open": "https://app.travis-ci.com/github/ccxt/ccxt/builds/269367056#L3473",
@@ -281,10 +280,6 @@
                 "baseVolume":"temp",
                 "spread": "https://app.travis-ci.com/github/ccxt/ccxt/builds/269724413#L3725"
             },
-=======
-            "fetchOHLCV": "https://github.com/ccxt/ccxt/pull/21356#issuecomment-1969565862",
-            "watchOHLCV": "same as above, needs key fix",
->>>>>>> 6101e086
             "fetchPositions": {
                 "stopLossPrice": "undefined",
                 "takeProfitPrice": "undefined",
