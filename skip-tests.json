--- conflicted
+++ resolved
@@ -342,21 +342,16 @@
                 "precision":"not provided",
                 "active": "not provided"
             },
-<<<<<<< HEAD
             "fetchOrderBook": {
                 "compareToZero": "bid/ask might be 0"
             },
             "fetchL2OrderBook": {
                 "compareToZero": "same"
-=======
-            "fetchOrderBook": "bid/ask might be 0",
-            "fetchL2OrderBook": "same",
             "fetchTicker": {
                 "bid": "greater than ask https://app.travis-ci.com/github/ccxt/ccxt/builds/264241638#L3027"
             },
             "fetchTickers": {
                 "bid": "same"
->>>>>>> b5376d17
             }
         }
     },
