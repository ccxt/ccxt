--- conflicted
+++ resolved
@@ -452,21 +452,6 @@
             "fetchOHLCV": "open might be greater than high"
         }
     },
-<<<<<<< HEAD
-    "bittrex": {
-        "skipMethods": {
-            "fetchStatus": "frequent rate limit for this endpoint",
-            "fetchTickers": "bid might be set to 0",
-            "fetchTicker": "same",
-            "fetchCurrencies": {
-                "withdraw": "not provided",
-                "deposit": "not provided",
-                "networks":"missing"
-            }
-        }
-    },
-=======
->>>>>>> e0a6cfa8
     "btcbox": {
         "skipMethods": {
             "loadMarkets": {
