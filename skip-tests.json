{
    "ace": {
        "skip": "temp",
        "until": "2024-03-15",
        "skipMethods": {
            "loadMarkets": {
                "currencyIdAndCode": "temporary skip, because ids are numeric and we are in wip for numeric id tests",
                "quoteId": "numeric",
                "quote": "numeric",
                "baseId": "numeric",
                "base": "numeric",
                "settleId": "numeric",
                "settle": "numeric",
                "active":"is undefined"
            },
            "fetchOrderBook": "needs reversion of amount/price",
            "fetchL2OrderBook": "same"
        }
    },
    "alpaca": {
        "skip": "private endpoints",
        "skipWs": "private endpoints"
    },
    "ascendex": {
        "skipMethods": {
            "loadMarkets": {
                "currencyIdAndCode": "broken currencies"
            },
            "fetchCurrencies": {
                "currencyIdAndCode": "https://app.travis-ci.com/github/ccxt/ccxt/builds/269432480#L3364",
                "withdraw": "not provided",
                "deposit": "not provided"
            },
            "ticker": {
                "low":"16 Aug - happened weird negative 24hr low",
                "bid":"messed bid-ask"
            },
            "orderBook": {
                "bid":"messed bid-ask"
            }
        }
    },
    "bequant": {
        "skipMethods": {
            "loadMarkets": {
                "currencyIdAndCode": "https://app.travis-ci.com/github/ccxt/ccxt/builds/264802937#L2194"
            },
            "ticker": {
                "bid":"broken bid-ask"
            },
            "orderBook": {
                "spread": "https://app.travis-ci.com/github/ccxt/ccxt/builds/269129438#L3841"
            }
        }
    },
    "binance": {
        "httpsProxy": "http://5.75.153.75:8002",
        "wsProxy": "http://5.75.153.75:8002",
        "skipMethods": {
            "loadMarkets": {
                "currencyIdAndCode": "i.e. binance does not have currency code BCC"
            },
            "fetchCurrencies": {
                "precision": "not provided in public api",
                "networks": "not yet unified"
            },
            "ticker": {
                "baseVolume": "https://app.travis-ci.com/github/ccxt/ccxt/builds/267900037#L2466"
            }
        }
    },
    "binanceusdm ": {
        "httpsProxy": "http://5.75.153.75:8002",
        "wsProxy": "http://5.75.153.75:8002",
        "skipMethods": {
            "orderBook": {
                "spread": "https://app.travis-ci.com/github/ccxt/ccxt/builds/269352042#L3463"
            }
        }
    },
    "binanceus": {
        "skipMethods": {
            "loadMarkets": {
                "expiry": "expiry not set for future markets",
                "expiryDatetime": "expiry not set for future markets"
            },
            "ticker": {
                "baseVolume": "quoteVolume >= baseVolume * low is failing, https://app.travis-ci.com/github/ccxt/ccxt/builds/267900037#L2466"
            },
            "fetchStatus": "private endpoints"
        }
    },
    "binancecoinm": {
        "httpsProxy": "http://5.75.153.75:8002",
        "skipMethods": {
            "loadMarkets": {
                "expiry": "expiry not set for future markets",
                "expiryDatetime": "expiry not set for future markets"
            },
            "ticker": {
                "baseVolume": "quoteVolume >= baseVolume * low is failing, https://app.travis-ci.com/github/ccxt/ccxt/builds/268171081#L2414"
            },
            "watchOrderBook": "out of order update"
        }
    },
    "binanceusdm": {
        "httpsProxy": "http://5.75.153.75:8002",
        "skipMethods": {
            "ticker": {
                "baseVolume": "quoteVolume >= baseVolume * low is failing, https://app.travis-ci.com/github/ccxt/ccxt/builds/267900037#L2466"
            },
            "fetchPositions": "currently returns a lot of default/non open positions",
            "fetchLedger": {
                "account": "empty",
                "status": "not provided",
                "before": "not provided",
                "after": "not provided",
                "fee": "not provided",
                "code": "not provided",
                "referenceId": "not provided"
            },
            "fetchBalance": "tmp skip"
        }
    },
    "bit2c": {
        "skip": "temporary certificate issues",
        "until": "2023-11-25",
        "skipMethods": {
            "loadMarkets": {
                "precision": "not provided",
                "active": "not provided",
                "taker": "not provided",
                "maker": "not provided",
                "info":"null"
            },
            "orderBook": {
                "bid":"sometimes equals to zero: https://app.travis-ci.com/github/ccxt/ccxt/builds/267809189#L2540"
            }
        }
    },
    "tokocrypto": {
        "httpsProxy": "http://5.75.153.75:8002"
    },
    "bitbank": {
    },
    "bitbay": {
        "skipMethods": {
            "loadMarkets": {
                "expiry": "expiry not set for future markets",
                "expiryDatetime": "expiry not set for future markets"
            }
        }
    },
    "bitbns": {
        "skip": "temp",
        "skipMethods": {
            "loadMarkets": {
                "limits": "only one market has min>max limit",
                "active": "not provided",
                "currencyIdAndCode": "broken"
            },
            "ticker": {
                "symbol": "might be missing",
                "spread": "ask equals to bid"
            }
        }
    },
    "bitcoincom": {
        "skipWs": true
    },
    "bitfinex": {
        "skipMethods": {
            "loadMarkets": "linear and inverse values are same",
            "ticker": {
                "symbol": "something broken with symbol",
                "bid": "https://app.travis-ci.com/github/ccxt/ccxt/builds/262965121#L3179"
            },
            "orderBook":{
                "symbol": "missing https://app.travis-ci.com/github/ccxt/ccxt/builds/267900037#L3846"
            }
        }
    },
    "bitfinex2": {
        "skipMethods": {
            "loadMarkets": {
                "currencyIdAndCode": "broken currencies"
            },
            "fetchCurrencies": {
                "withdraw": "not provided",
                "deposit": "not provided"
            },
            "ticker": {
                "spread": "https://app.travis-ci.com/github/ccxt/ccxt/builds/269273148#L3651",
                "ask": "https://app.travis-ci.com/github/ccxt/ccxt/builds/269484317#L3783",
                "bid": "https://app.travis-ci.com/github/ccxt/ccxt/builds/269327874#L3234",
                "open": "https://app.travis-ci.com/github/ccxt/ccxt/builds/269177570#L3624",
                "bidVolume": "sometimes negative",
                "askVolume": "sometimes negative"
            },
            "orderBook": {
                "bid": "multiple bids might have same value"
            },
            "watchOrderBook": "complete skip because of frequent checksum mismatches: https://app.travis-ci.com/github/ccxt/ccxt/builds/269273148#L3553 and also for this https://app.travis-ci.com/github/ccxt/ccxt/builds/269129438#L3999"
        }
    },
    "bitflyer": {
        "skipMethods": {
            "loadMarkets": "contract is true, but contractSize is undefined",
            "trade": {
                "side": "side key has an null value, but is expected to have a value"
            }
        }
    },
    "bitget": {
        "skipMethods": {
            "loadMarkets": {
                "precision": "broken precision",
                "limits": "limit max value is zero, lwer than min",
                "contractSize": "not defined when contract",
                "currencyIdAndCode": "broken currencies"
            },
            "fetchCurrencies": {
                "precision": "not provided",
                "withdraw": "not provided",
                "deposit": "not provided",
                "currencyIdAndCode": "broken currencies"
            },
            "ticker": {
                "bid":"broken bid-ask",
                "open": "https://app.travis-ci.com/github/ccxt/ccxt/builds/269099593#L3833",
                "baseVolume": "quoteVolume >= baseVolume * low is failing"
            }
        }
    },
    "bithumb": {
        "skipWs": "timeouts",
        "skipMethods": {
            "ticker": {
                "baseVolume": "quoteVolume >= baseVolume * low is failing"
            },
            "orderBook": {
                "bid": "https://app.travis-ci.com/github/ccxt/ccxt/builds/269273148#L4074"
            },
            "watchTrades":{
                "timestamp": "it could be ahead of the current time"
            }
        }
    },
    "bitmart": {
        "skipMethods": {
            "loadMarkets": {
                "expiry":"expiry is expected to be > 0",
                "settle": "not defined when contract",
                "settleId": "not defined when contract",
                "currencyIdAndCode": "broken currencies"
            },
            "fetchCurrencies": {
                "currencyIdAndCode": "broken currencies",
                "precision":"not provided",
                "networks": "missing"
            },
            "ticker": {
                "spread": "https://app.travis-ci.com/github/ccxt/ccxt/builds/269177564#L3615",
                "baseVolume": "quoteVolume >= baseVolume * low is failing",
                "bid": "https://app.travis-ci.com/github/ccxt/ccxt/builds/269331129#L3609"
            },
            "orderBook": {
                "spread": "https://app.travis-ci.com/github/ccxt/ccxt/builds/269177564#L3946"
            },
            "watchTrades":{
                "side": "not set https://app.travis-ci.com/github/ccxt/ccxt/builds/267900037#L4312",
                "timestamp": "messed order coming from exchange"
            },
            "ohlcv": {
                "roundTimestamp": "are not rounded: https://app.travis-ci.com/github/ccxt/ccxt/builds/269583057#L4318"
            }
        }
    },
    "bitmex": {
        "skipMethods": {
            "loadMarkets": "some market types are out of expected market-types",
            "fetchOHLCV": "https://github.com/ccxt/ccxt/pull/21356#issuecomment-1969565862",
            "watchOHLCV": "same as above, needs key fix",
            "ticker": {
                "average": "https://app.travis-ci.com/github/ccxt/ccxt/builds/269484317#L4030",
                "open": "https://app.travis-ci.com/github/ccxt/ccxt/builds/269367056#L3473",
                "close": "https://app.travis-ci.com/github/ccxt/ccxt/builds/269454230#L3862",
                "last": "same",
                "low": "same",
                "high": "same",
                "previousClose": "same",
                "vwap": "same",
                "baseVolume":"temp",
                "spread": "https://app.travis-ci.com/github/ccxt/ccxt/builds/269724413#L3725"
            },
            "fetchPositions": {
                "stopLossPrice": "undefined",
                "takeProfitPrice": "undefined",
                "marginRatio": "undefined",
                "lastPrice": "undefined",
                "collateral": "undefined",
                "hedged": "undefined",
                "lastUpdateTimestamp": "undefined",
                "entryPrice": "undefined",
                "markPrice": "undefined",
                "leverage": "undefined",
                "initialMargin": "undefined",
                "maintenanceMargin": "can be zero for default position",
                "notional": "can be zero for default position",
                "contracts": "contracts",
                "unrealizedPnl": "undefined",
                "realizedPnl": "undefined",
                "liquidationPrice": "can be 0",
                "percentage": "might be 0"
            },
            "fetchMyTrades": {
                "side": "sometimes side is not available"
            },
            "fetchLedger": {
                "referenceId": "undefined",
                "amount": "undefined",
                "before":"not provided",
                "tag": "undefined",
                "tagFrom": "undefined",
                "tagTo": "undefined",
                "type": "unmapped types",
                "timestamp": "default value might be invalid"
            },
            "fetchDepositsWithdrawals": {
                "currency": "undefined",
                "currencyIdAndCode": "messes codes"
            },
            "fetchTransactions": "skip"
        }
    },
    "bitopro": {
        "skipWs": true,
        "skipMethods": {
            "fetchCurrencies": {
                "precision": "not provided",
                "networks": "missing"
            },
            "loadMarkets": {
                "currencyIdAndCode": "broken currencies"
            },
            "watchTicker": "datetime error: https://app.travis-ci.com/github/ccxt/ccxt/builds/267900037#L4373",
            "orderBook": {
                "nonce": "missing https://app.travis-ci.com/github/ccxt/ccxt/builds/267900037#L4373"
            }
        }
    },
    "onetrading": {
        "skip": "Api changed, as mentioned https://github.com/ccxt/ccxt/pull/21991",
        "skipWs": true,
        "skipMethods": {
            "fetchCurrencies": {
                "withdraw": "not provided",
                "deposit": "not provided"
            },
            "orderBook":{
                "bid": "messed bids sequence"
            },
            "fetchTrades": {
                "emptyResponse": "sometimes response is empty"
            }
        }
    },
    "bitrue": {
        "skipMethods": {
            "loadMarkets": {
                "currencyIdAndCode": "broken currencies",
                "limits": "max is below min"
            },
            "fetchCurrencies": {
                "precision": "not provided",
                "withdraw": "not provided",
                "deposit": "not provided",
                "currencyIdAndCode": "broken currencies"
            },
            "fetchTrades": {
                "side": "not set"
            },
            "ticker": {
                "baseVolume": "https://app.travis-ci.com/github/ccxt/ccxt/builds/269454230#L4164"
            }
        }
    },
    "bitso": {
        "skipWs": true,
        "skipMethods": {
            "loadMarkets": {
                "active": "not provided"
            },
            "orderBook": {
                "bid": "https://app.travis-ci.com/github/ccxt/ccxt/builds/269129438#L4148"
            },
            "fetchOHLCV": "randomly failing with 404 not found"
        }
    },
    "bitstamp": {
        "skipMethods": {
            "fetchCurrencies": {
                "withdraw": "not provided",
                "deposit": "not provided"
            },
            "orderBook": {
                "bid": "bid/ask might be 0"
            },
            "ticker": {
                "bid": "greater than ask https://app.travis-ci.com/github/ccxt/ccxt/builds/264241638#L3027",
                "baseVolume": "baseVolume * low = 8.43e-6 * 3692.59081464 = 0.03112854056 < 0.0311285405674152"
            },
            "watchOrderBook": "something broken https://app.travis-ci.com/github/ccxt/ccxt/builds/267900037#L4473 and https://app.travis-ci.com/github/ccxt/ccxt/builds/267900037#L4504"
        }
    },
    "bl3p": {
        "skipMethods": {
            "loadMarkets": {
                "precision":"not provided",
                "active": "not provided",
                "info": "null"
            },
            "fetchTrades": {
                "side": "side is undefined"
            }
        }
    },
    "bitvavo": {
        "skipMethods": {
            "loadMarkets": {
                "currencyIdAndCode": "broken currencies",
                "taker": "is undefined",
                "maker": "is undefined"
            },
            "fetchCurrencies": {
                "precision": "not provided",
                "networks": "missing"
            },
            "ticker": {
                "bid":"broken bid-ask",
                "baseVolume": "quoteVolume >= baseVolume * low is failing https://app.travis-ci.com/github/ccxt/ccxt/builds/266144312#L2220"
            }
        }
    },
    "blockchaincom": {
        "skipMethods": {
            "loadMarkets": {
                "currencyIdAndCode": "inexistent ones",
                "taker":"not provided",
                "maker":"not provided"
            },
<<<<<<< HEAD
            "fetchCurrencies": {
                "currencyIdAndCode": "inexistent ones",
                "deposit":"not provided",
                "withdraw":"not provided",
                "precision":"not provided"
            },
            "fetchOrderBook": {
                "bid": "bid should be greater than next bid"
            },
            "fetchOL2rderBook": {
                "bid": "same"
=======
            "orderBook": {
                "bid": "messed bid-ask sequence"
>>>>>>> df684843
            },
            "watchOrderBook": {
                "bid": "same",
                "nonce": "missing https://app.travis-ci.com/github/ccxt/ccxt/builds/267900037#L4517 and https://app.travis-ci.com/github/ccxt/ccxt/builds/267900037#L4562"
            },
            "watchOrderBookForSymbols": {
                "bid": "same",
                "nonce": "same"
            }
        }
    },
    "btcbox": {
        "skipMethods": {
            "loadMarkets": {
                "precision":"is undefined",
                "active":"is undefined",
                "info": "null"
            },
            "orderBook": {
                "bid":"bids[0][0] (3787971.0) should be < than asks[0][0] (3787971.0) <<< btcbox "
            },
            "ticker": {
                "bid":"broken bid-ask"
            }
        }
    },
    "btcalpha": {
	    "skip": true,
        "skipMethods": {
            "orderBook": {
                "bid":"bids[0][0] is not < asks[0][0]"
            },
            "ticker": {
                "symbol": "https://app.travis-ci.com/github/ccxt/ccxt/builds/265171549#L2518",
                "percentage": "broken",
                "bid": "messed bid-ask"
            }
        }
    },
    "btcmarkets": {
        "skipMethods": {
            "loadMarkets":{
                "active":"is undefined"
            },
            "orderBook": {
                "bid": "messed bid-ask sequence"
            }
        }
    },
    "btcturk": {
        "skipMethods": {
            "fetchOrderBook": "https://app.travis-ci.com/github/ccxt/ccxt/builds/263287870#L2201"
        }
    },
    "bybit": {
        "httpsProxy": "http://5.75.153.75:8002",
        "wsProxy": "http://5.75.153.75:8002",
        "skipMethods": {
            "loadMarkets": {
                "currencyIdAndCode": "temp skip"
            },
            "fetchCurrencies": {
                "currencyIdAndCode": "temp skip"
            },
            "ticker": {
                "symbol" :"returned symbol is not same as requested symbol. i.e. BTC/USDT:USDT vs BTC/USDT"
            },
            "fetchPositions": "currently returns a lot of default/non open positions",
            "fetchLedger": {
                "account": "account is not provided",
                "status": "status is not provided",
                "fee": "undefined"
            },
            "fetchOpenInterestHistory": {
                "openInterestAmount": "openInterestAmount is not provided"
            },
            "fetchBorrowRate": "does not work with unified account",
            "orderBook": {
                "spread": "https://app.travis-ci.com/github/ccxt/ccxt/builds/269352042#L3669"
            }
        }
    },
    "bigone": {
        "skipMethods": {
            "loadMarkets": {
                "taker": "key is there when run locally, but not on travis",
                "maker": "key is there when run locally, but not on travis",
                "currencyIdAndCode": true
            },
            "fetchCurrencies": {
                "withdraw": "not provided",
                "deposit": "not provided"
            },
            "ticker": {
                "bid": "broken bid-ask",
                "baseVolume": "negative value"
            }
        }
    },
    "coincheck": {
        "skipWs": true,
        "skipMethods": {
            "loadMarkets":{
                "info":"not provided",
                "precision":"not provided",
                "active":"is undefined",
                "taker":"is undefined",
                "maker":"is undefined"
            }
        }
    },
    "coinbase": {
        "skip": "private endpoints",
        "skipWs": "needs auth",
        "skipMethods": {
            "fetchCurrencies": {
                "precision": "not provided"
            },
            "fetchTrades": "datetime is not same as timestamp"
        }
    },
    "coinbasepro": {
        "skipWs": "needs auth",
        "skipMethods": {
            "loadMarkets":{
                "currencyIdAndCode": "https://app.travis-ci.com/github/ccxt/ccxt/builds/269568596#L3551"
            },
            "fetchStatus": "request timeout",
            "fetchCurrencies": {
                "withdraw": "not provided",
                "deposit": "not provided",
                "currencyIdAndCode": "https://app.travis-ci.com/github/ccxt/ccxt/builds/269568596#L3551"
            }
        }
    },
    "coinbaseinternational": {
        "skipMethods": {
            "loadMarkets": {
                "currencyIdAndCode": "i.e. coinbase does not have currency code TIA"
            },
            "fetchCurrencies": {
                "precision": "not provided",
                "networks": "not provided",
                "withdraw": "not provided",
                "deposit": "not provided"
            }
        }
    },
    "coinmetro": {
        "skipMethods": {
            "fetchTrades": {
                "side":"side is undefined"
            },
            "ticker": {
                "spread": "https://app.travis-ci.com/github/ccxt/ccxt/builds/269687705#L3745"
            }
        }
    },
    "coinone": {
        "skipWs": true,
        "skipMethods": {
            "loadMarkets": {
                "active":"is undefined"
            },
            "ticker": {
                "baseVolume": "quote scale isn't right"
            }
        }
    },
    "coinspot": {
        "skip":"temp",
        "skipMethods": {
            "loadMarkets": {
                "precision":"not provided",
                "taker":"is undefined",
                "makert":"is undefined"
            },
            "ticker": {
                "bid": "broken bid-ask",
                "baseVolume": "quoteVolume >= baseVolume * low is failing"
            }
        }
    },
    "coinsph": {
        "skipMethods": {
            "loadMarkets": {
                "taker":"messed",
                "maker":"messed"
            },
            "ticker": {
                "baseVolume": "quoteVolume >= baseVolume * low is failing"
            }
        }
    },
    "cex": {
        "preferredSpotSymbol": "BTC/USD",
        "skipMethods": {
            "proxies": "probably they do not permit our proxy location",
            "loadMarkets": {
                "active":"is undefined",
                "currencyIdAndCode": "messes codes"
            },
            "fetchCurrencies": {
                "currencyIdAndCode": "messes codes",
                "limits": "min is negative",
                "withdraw": "not provided",
                "deposit": "not provided",
                "networks": "missing"
            },
            "watchOHLCV": "does not work for 1min",
            "fetchOHLCV": "unexpected issue"
        }
    },
    "coinex": {
        "skipWs": "timeouts",
        "skipMethods": {
            "loadMarkets": {
                "currencyIdAndCode":"broken",
                "active":"is undefined"
            }
        }
    },
    "coinmate": {
        "skip": "clourderror error",
        "skipMethods": {
            "loadMarkets": {
                "active":"is undefined"
            },
            "orderBook": {
                "bid":"ask should be less than next ask"
            }
        }
    },
    "cryptocom": {
        "skipMethods": {
            "proxies": "probably they do not permit our proxy",
            "loadMarkets": {
                "limits":"max is below min",
                "active":"is undefined",
                "currencyIdAndCode": "from travis location (USA) these webapi endpoints cant be loaded"
            },
            "ticker": {
                "timestamp": "timestamp might be of 1970-01-01T00:00:00.000Z",
                "baseVolume": "can't be infered"
            },
            "fetchPositions": {
                "entryPrice": "entryPrice is not provided",
                "markPrice": "undefined",
                "notional": "undefined",
                "leverage": "undefined",
                "liquidationPrice": "undefined",
                "marginMode": "undefined",
                "percentage": "undefined",
                "marginRatio": "undefined",
                "stopLossPrice": "undefined",
                "takeProfitPrice": "undefined",
                "maintenanceMargin": "undefined",
                "initialMarginPercentage": "undefined",
                "maintenanceMarginPercentage": "undefined",
                "hedged": "undefined",
                "side": "undefined",
                "contracts": "undefined"
            },
            "fetchAccounts": {
                "type": "type is not provided",
                "code": "not provided"
            },
            "watchOrderBook": {
                "nonce": "missing https://app.travis-ci.com/github/ccxt/ccxt/builds/267900037#L4756"
            }
        }
    },
    "currencycom": {
        "skipMethods": {
            "loadMarkets": {
                "type": "unexpected market type",
                "contractSize": "not defined when contract",
                "settle": "not defined when contract",
                "settleId": "not defined when contract"
            },
            "ticker": {
                "bid": "not above bid https://app.travis-ci.com/github/ccxt/ccxt/builds/263871244#L2163",
                "baseVolume": "quoteVolume >= baseVolume * low is failing"
            },
            "watchTrades": {
                "fees": "missing https://app.travis-ci.com/github/ccxt/ccxt/builds/269365378#L3601"
            }
        }
    },
    "delta": {
        "skipCSharp": "frequent timeouts https://app.travis-ci.com/github/ccxt/ccxt/builds/269273148#L4301 https://app.travis-ci.com/github/ccxt/ccxt/builds/269533613#L3622",
        "skipMethods": {
            "loadMarkets": "expiryDatetime must be equal to expiry in iso8601 format",
            "orderBook": {
                "bid": "bid more than ask"
            },
            "ticker": {
                "baseVolume": "quoteVolume >= baseVolume * low is failing",
                "bid": "failing the test"
            },
            "fetchOHLCV": {
                "4":"https://app.travis-ci.com/github/ccxt/ccxt/builds/269542746#L3512"
            }
        }
    },
    "deribit": {
        "skipMethods": {
            "fetchCurrencies": {
                "networks": "not provided",
                "withdraw": "not provided",
                "deposit": "not provided"
            },
            "loadMarkets": "strike is set when option is not true",
            "fetchBalance": "does not add up",
            "fetchPositions": {
                "percentage": "undefined",
                "hedged": "undefined",
                "stopLossPrice": "undefined",
                "takeProfitPrice": "undefined",
                "lastPrice": "undefined",
                "collateral": "undefined",
                "marginMode": "undefined",
                "marginRatio": "undefined",
                "contracts": "undefined",
                "id": "undefined"
            },
            "fetchDeposits": {
                "id": "undefined",
                "network": "undefined",
                "addressFrom": "undefined",
                "tag": "undefined",
                "tagTo": "undefined",
                "tagFrom": "undefined",
                "fee": "undefined"
            },
            "ticker": {
                "close": "might be negative https://app.travis-ci.com/github/ccxt/ccxt/builds/269484317#L4371",
                "open": "same",
                "low": "same",
                "high": "same",
                "bid": "same",
                "ask": "same",
                "average": "same"
            }
        }
    },
    "fmfwio": {
        "skipMethods": {
            "fetchCurrencies": {
                "fee": "not provided"
            },
            "ticker": {
                "bid":"messed bid-ask"
            }
        }
    },
    "gemini": {
        "skipWs": "fixes needed",
        "skipMethods": {
            "loadMarkets": {
                "currencyIdAndCode": "messed codes",
                "active": "not provided"
            },
            "fetchCurrencies":{
                "withdraw": "not provided",
                "deposit": "not provided"
            },
            "watchOrderBook": {
                "nonce": "missing https://app.travis-ci.com/github/ccxt/ccxt/builds/267900037#L4833"
            }
        }
    },
    "hitbtc": {
        "skipMethods": {
            "loadMarkets": {
                "currencyIdAndCode": "messed codes"
            },
            "fetchCurrencies": {
                "fee": "not provided",
                "currencyIdAndCode": "https://app.travis-ci.com/github/ccxt/ccxt/builds/268371892#L2455"
            },
            "ticker": {
                "bid":"messed bid-ask"
            },
            "watchOrderBook": {
                "bid": "https://app.travis-ci.com/github/ccxt/ccxt/builds/268349324#L2400"
            }
        }
    },
    "digifinex": {
        "skipMethods": {
            "loadMarkets": {
                "currencyIdAndCode": "messed codes"
            },
            "fetchCurrencies": {
                "precision": "messed"
            },
            "fetchTicker": "unexpected symbol is being returned | safeMarket() requires a fourth argument for BTC_USDT to disambiguate between different markets with the same market id",
            "fetchTickers": "unexpected symbol is being returned | safeMarket() requires a fourth argument for BTC_USDT to disambiguate between different markets with the same market id",
            "fetchLeverageTiers": {
                "minNotional": "undefined",
                "currencyIdAndCode": "messed codes",
                "currency": "messed"
            },
            "fetchBorrowRates": {
                "currencyIdAndCode": "messed codes",
                "currency": "messed"
            },
            "fetchBorrowInterest":  "symbol is messed",
            "fetchPositions": {
                "percentage": "undefined",
                "stopLossPrice": "undefined",
                "takeProfitPrice": "undefined",
                "collateral": "undefined",
                "initialMargin": "undefined",
                "initialMarginPercentage": "undefined",
                "hedged": "undefined",
                "id": "undefined",
                "notional":"undefined"
            },
            "fetchBalance": "tmp skip"
        }
    },
    "gate": {
        "skipMethods": {
            "loadMarkets": {
                "currencyIdAndCode": "messed codes",
                "fetchCurrencies": {
                    "fee":"not provided"
                },
                "limits": "max should be above min",
                "contractSize": "broken for some markets",
                "strike": "incorrect number type"
            },
            "fetchCurrencies": {
                "currencyIdAndCode": "https://app.travis-ci.com/github/ccxt/ccxt/builds/268371892#L2559"
            },
            "fetchTrades":  {
                "timestamp": "timestamp is in decimals"
            },
            "ticker": {
                "bid":"messed bid-ask",
                "baseVolume": "https://app.travis-ci.com/github/ccxt/ccxt/builds/262963390#L3138"
            },
            "fetchPositions":  "currently returns a lot of default/non open positions",
            "fetchLedger": {
                "currency": "undefined",
                "status": "undefined",
                "fee": "undefined",
                "account": "undefined",
                "referenceAccount": "undefined",
                "referenceId": "undefined"
            },
            "fetchTradingFees": "sandbox does not have this endpoint",
            "fetchDeposits": "sandbox does not have this endpoint",
            "fetchWithdrawals": "sandbox does not have this endpoint"
        }
    },
    "hollaex": {
        "skipWs": "temp",
        "skipMethods": {
            "watchOrderBook": {
                "nonce": "https://app.travis-ci.com/github/ccxt/ccxt/builds/267900037#L4957"
            }
        }
    },
    "htx": {
        "skipMethods": {
            "loadMarkets": {
                "limits":"messed",
                "currencyIdAndCode": "messed codes"
            },
            "fetchCurrencies": {
                "withdraw":"not provided",
                "deposit":"not provided",
                "precision":"is undefined",
                "limits": "broken somewhere"
            },
            "ticker": {
                "baseVolume": "https://app.travis-ci.com/github/ccxt/ccxt/builds/267900037#L4860",
                "bid":"messed bid-ask"
            },
            "orderBook": {
                "symbol": "undefined, todo fix https://app.travis-ci.com/github/ccxt/ccxt/builds/269484317#L3670"
            }
        }
    },
    "huobijp": {
        "skipWs": "timeouts",
        "skipMethods": {
            "loadMarkets": {
                "limits": "messed"
            },
            "fetchCurrencies": {
                "fee": "not defined",
                "networks": "missing"
            },
            "ticker": {
                "baseVolume": "quoteVolume >= baseVolume * low is failing"
            },
            "fetchTrades": {
                "fees": "missing"
            }
        }
    },
    "probit": {
        "skipWs": "timeouts",
		"skipMethods": {
            "loadMarkets": "needs fixing",
            "fetchCurrencies": {
                "limits": "messed"
            },
            "ticker":  {
                "baseVolume": "quoteVolume >= baseVolume * low is failing"
            }
        }
    },
    "idex": {
        "skipWs": "timeouts",
        "skipCSharp": "for some reasons, frequent rate limits only in C#",
        "skipMethods": {
            "fetchCurrencies": {
                "withdraw":"not provided",
                "deposit":"not provided",
                "networks": "missing"
            },
            "ticker": {
                "baseVolume": "quoteVolume >= baseVolume * low is failing",
                "bid":"messed bid-ask"
            }
        }
    },
    "independentreserve": {
        "skipWs": "timeouts",
        "skipMethods": {
            "loadMarkets": {
                "active":"is undefined"
            },
            "fetchTrades": {
                "side":"side is undefined"
            },
            "orderBook": {
                "bid": "messed sequence"
            }
        }
    },
    "kuna": {
        "skip": "temporary glitches with this exchange: https://app.travis-ci.com/github/ccxt/ccxt/builds/267517440#L2304",
        "httpsProxy": "http://5.75.153.75:8002",
        "skipMethods": {
            "loadMarkets": {
                "active":"is undefined"
            },
            "fetchCurrencies": {
                "deposit":"is undefined",
                "withdraw":"is undefined",
                "active":"is undefined",
                "precision":"somewhat strange atm https://app.travis-ci.com/github/ccxt/ccxt/builds/267515280#L2337"
            }
        }
    },
    "kucoin": {
        "skipMethods":{
            "fetchCurrencies": {
                "depositForNonCrypto": "not provided",
                "withdrawForNonCrypto": "not provided"
            },
            "loadMarkets": {
                "currencyIdAndCode": "messed"
            },
            "ticker": {
                "bid":"messed bid-ask",
                "baseVolume": "quoteVolume <= baseVolume * high https://app.travis-ci.com/github/ccxt/ccxt/builds/263304041#L2190"
            }
        }
    },
    "kucoinfutures": {
        "skipCSharp": true,
        "skipMethods":{
            "loadMarkets": {
                "currencyIdAndCode": "messed"
            },
            "fetchPositions": {
                "percentage": "percentage is not provided"
            },
            "fetchTickers": {
                "baseVolume": "https://app.travis-ci.com/github/ccxt/ccxt/builds/269634788#L1898"
            },
            "watchOrderBook": {
                "spread": "https://app.travis-ci.com/github/ccxt/ccxt/builds/269407124#L3464"
            }
        }
    },
    "latoken": {
        "skipMethods":{
            "loadMarkets": {
                "currency": "messed",
                "currencyIdAndCode": "messed"
            },
            "fetchCurrencies": {
                "currency": "messed",
                "currencyIdAndCode": "https://app.travis-ci.com/github/ccxt/ccxt/builds/269188556#L4337",
                "withdraw":"not provided",
                "deposit":"not provided"
            },
            "ticker":{
                "open": "negative values",
                "high": "negative values",
                "low": "negative values",
                "close": "negative values",
                "bid": "negative values",
                "ask": "negative values",
                "average": "negative values"
            }
        }
    },
    "luno": {
        "skipWs": "temp",
        "skipMethods": {
            "orderBook": {
                "bid": "messed"
            }
        }
    },
    "lbank": {
        "skipMethods": {
            "loadMarkets": "settle must be defined when contract is true",
            "ticker": {
                "baseVolume": "quoteVolume >= baseVolume * low is failing"
            },
            "watchTrades": {
                "timestamp": "ts several hours ahead in in future :)"
            },
            "orderBook": {
                "spread": "https://app.travis-ci.com/github/ccxt/ccxt/builds/269364330#L3612"
            },
            "watchOHLCV": "some timestamp issues"
        }
    },
    "lykke": {
        "skipMethods": {
            "loadMarkets": {
                "currencyIdAndCode": "messed codes"
            },
            "fetchCurrencies": {
                "fee":"not provided"
            },
            "orderBook": {
                "bid": "bid should be greater than next bid"
            },
            "ticker": {
                "baseVolume": "quoteVolume >= baseVolume * low is failing",
                "close": "might be negative https://app.travis-ci.com/github/ccxt/ccxt/builds/269484317#L4657",
                "open": "same",
                "low": "same",
                "high": "same",
                "average": "same"
            }
        }
    },
    "mercado": {
        "skipMethods": {
            "loadMarkets": "needs migration to v4, as raw info is not being used. granular can be used for skipping 'info'",
            "orderBook": {
                "spread": "bid-ask crossing"
            },
            "ticker": {
                "bid": "bid-ask crossing"
            },
            "fetchCurrencies": {
                "info":"key is missing"
            }
        }
    },
    "novadax": {
        "skipMethods": {
            "ticker": {
                "baseVolume": "quoteVolume >= baseVolume * low is failing",
                "bid": "https://app.travis-ci.com/github/ccxt/ccxt/builds/266029139"
            }
        }
    },
    "ndax": {
        "skipWs": "timeouts",
        "skipMethods": {
            "fetchCurrencies": {
                "withdraw": "not provided",
                "deposit": "not provided"
            }
        }
    },
    "mexc": {
        "skipMethods": {
            "loadMarkets":{
                "currencyIdAndCode": "messed"
            },
            "fetchCurrencies":{
                "limits": "max above min",
                "precision":"is undefined"
            },
            "fetchTrades": {
                "side": "side is not buy/sell"
            },
            "ticker": {
                "baseVolume": "https://app.travis-ci.com/github/ccxt/ccxt/builds/267900037#L6610",
                "spread":"https://app.travis-ci.com/github/ccxt/ccxt/builds/269273148#L3916"
            },
            "fetchAccounts": {
                "type": "type is not provided"
            },
            "fetchLeverageTiers": "swap only supported",
            "orderBook": {
                "spread": "https://app.travis-ci.com/github/ccxt/ccxt/builds/269273148#L3916"
            }
        }
    },
    "oceanex": {
        "skipMethods": {
            "loadMarkets":{
                "active":"is undefined"
            },
            "fetchOrderBooks": "fetchOrderBooks returned 0 length"
        }
    },
    "p2b": {
        "skip": "temp issues",
        "skipWs": "flaky",
        "httpsProxy": "http://51.83.140.52:11230",
        "skipMethods": {
            "loadMarkets": "invalid URL",
            "fetchTrades": "requires order id"
        }
    },
    "paymium": {
        "skip": "exchange is down",
        "skipMethods": {
            "loadMarkets": {
                "precision": "not provided",
                "active": "not provided",
                "info": "null",
                "taker":"is undefined",
                "maker":"is undefined"
            },
            "ticker": {
                "baseVolume": "quoteVolume >= baseVolume * low is failing"
            }
        }
    },
    "phemex": {
        "skipPhpAsync": true,
        "skipCSharp": true,
        "skipMethods": {
            "loadMarkets": {
                "contractSize": "broken for some markets",
                "active": "not provided",
                "currencyIdAndCode": "messed",
                "taker": "null",
                "maker": "null"
            },
            "fetchCurrencies": {
                "withdraw": "not provided",
                "deposit": "not provided"
            },
            "ticker": {
                "baseVolume": "quoteVolume >= baseVolume * low is failing",
                "bid": "messed bid-ask"
            }
        }
    },
    "okcoin": {
        "skipWs": "temp",
        "skipMethods": {
            "ticker": {
                "symbol": "missing https://app.travis-ci.com/github/ccxt/ccxt/builds/267900037#L6721",
                "baseVolume": "quoteVolume >= baseVolume * low is failing"
            }
        }
    },
    "exmo": {
        "skipMethods": {
            "loadMarkets": {
                "active":"is undefined"
            },
            "fetchCurrencies":{
                "info":"null",
                "withdraw":"not provided",
                "deposit":"not provided"
            },
            "ticker": {
                "baseVolume": "https://app.travis-ci.com/github/ccxt/ccxt/builds/269352042#L3690"
            },
            "watchOrderBook": {
                "nonce": "missing https://app.travis-ci.com/github/ccxt/ccxt/builds/267900037#L4807"
            }
        }
    },
    "poloniex": {
        "skipMethods": {
            "loadMarkets": {
                "currencyIdAndCode": "some currencies does not exist in currencies"
            },
            "fetchCurrencies": {
                "withdraw": "undefined",
                "deposit": "undefined",
                "networks": "networks key is missing",
                "precision": "not provided"
            },
            "fetchTrades": {
                "side": "side is not buy/sell"
            },
            "ticker": {
                "baseVolume": "quoteVolume <= baseVolume * high | https://app.travis-ci.com/github/ccxt/ccxt/builds/263884643#L2462"
            },
            "watchOrderBook": {
                "nonce": "missing https://app.travis-ci.com/github/ccxt/ccxt/builds/267900037#L6909"
            }
        }
    },
    "poloniexfutures": {
        "skipCSharp": "too flaky, check the reason later"
    },
    "okx": {
        "skipCSharp": true,
        "skipMethods": {
            "loadMarkets": "linear & inverse must not be same",
            "fetchCurrencies": {
                "info": "null",
                "currencyIdAndCode": "temp skip"
            },
            "ticker": {
                "baseVolume": "quoteVolume <= baseVolume * high : https://app.travis-ci.com/github/ccxt/ccxt/builds/263319874#L2132"
            },
            "fetchBorrowRate": "some fields that we can't skip missing",
            "fetchBorrowRates": "same",
            "watchOrderBook": {
                "nonce": "missing https://app.travis-ci.com/github/ccxt/ccxt/builds/267900037#L6721"
            }
        }
    },
    "kraken": {
        "skipMethods": {
            "loadMarkets": {
                "currencyIdAndCode": "https://app.travis-ci.com/github/ccxt/ccxt/builds/267515280#L2314"
            },
            "fetchCurrencies": {
                "withdraw": "undefined",
                "deposit": "undefined",
                "currencyIdAndCode": "same as in loadMarkets"
            },
            "ticker": {
                "baseVolume": "quoteVolume <= baseVolume * high is failing"
            }
        }
    },
    "krakenfutures": {
        "skipMethods": {
            "loadMarkets" :{
                "active": "https://app.travis-ci.com/github/ccxt/ccxt/builds/269484317#L4502",
                "contractSize":"https://app.travis-ci.com/github/ccxt/ccxt/builds/269640396#L3857",
                "currencyIdAndCode": "messed"
            },
            "fetchCurrencies": {
                "currencyIdAndCode": "messed",
                "withdraw": "undefined",
                "deposit": "undefined"
            },
            "watchTrades": {
                "timestamp": "timestamp reversed: https://app.travis-ci.com/github/ccxt/ccxt/builds/269484317#L3681"
            }
        },
        "timeout": 120000
    },
    "upbit": {
        "skipMethods": {
            "ticker": {
                "baseVolume": "quoteVolume >= baseVolume * low is failing"
            }
        }
    },
    "timex": {
        "skipMethods": {
            "loadMarkets": {
                "currencyIdAndCode": "messed"
            },
            "fetchCurrencies": {
                "fee":"is undefined",
                "networks": "key not present"
            },
            "fetchTrades": {
                "fees": "missingn from structure"
            },
            "fetchTickers": "temporary issues"
        }
    },
    "wavesexchange": {
        "skipMethods": {
            "loadMarkets": "missing key",
            "fetchOHLCV": "index 1 (open price) is undefined",
            "ticker": {
                "baseVolume": "quoteVolume >= baseVolume * low is failing"
            }
        }
    },
    "whitebit": {
        "skipWs": "timeouts",
        "skipMethods": {
            "loadMarkets": "contractSize must be undefined when contract is false",
            "fetchCurrencies": {
                "info": "missing key",
                "precision":"not provided",
                "fee":"is undefined",
                "networks":"missing",
                "limits": "broken for some markets"
            }
        }
    },
	"woo": {
        "skipWs": "requires auth",
        "skipMethods":{
            "loadMarkets":{
                "active": "undefined",
                "currencyIdAndCode": "messed"
            },
            "fetchCurrencies":{
                "withdraw": "undefined",
                "deposit": "undefined"
            },
            "fetchPositions": {
                "leverage": "undefined",
                "percentage": "undefined",
                "hedged": "undefined",
                "stopLossPrice": "undefined",
                "takeProfitPrice": "undefined",
                "id": "undefined",
                "marginRatio": "undefined",
                "collateral": "undefined"
            }
        }
	},
    "yobit": {
        "skipMethods": {
            "loadMarkets":{
                "currencyIdAndCode": "messed"
            },
            "fetchTickers": "all tickers request exceedes max url length"
        }
    },
    "zaif": {
        "skipMethods": {
            "fetchCurrencies": {
                "info": "key is missing"
            },
            "loadMarkets": {
                "active": "is undefined"
            }
        }
    },
    "zonda": {
        "skipMethods": {
            "loadMarkets": {
                "active":"is undefined"
            }
        }
    },
    "bingx": {
        "skipWs": "broken symbols returned",
        "skipMethods": {
            "loadMarkets": {
                "taker": "is undefined",
                "maker": "is undefined",
                "contractSize": "returns zero for BTC/USDT:USDT https://app.travis-ci.com/github/ccxt/ccxt/builds/269614608#L3778",
                "currencyIdAndCode": "not all currencies are available"
            },
            "fetchTrades": {
                "side": "undefined"
            },
            "ticker": {
                "baseVolume": "not supported",
                "spread": "same bid-ask https://app.travis-ci.com/github/ccxt/ccxt/builds/269550508#L3581"
            },
            "fetchOHLCV": "spot not supported",
            "fetchCurrencies": {
                "deposit": "not provided",
                "precision": "not provided"
            },
            "orderBook": {
                "bid": "multiple bid prices are equal https://app.travis-ci.com/github/ccxt/ccxt/builds/265172859#L2745"
            },
            "watchTrades": {
                "side": "undefined"
            },
            "fetchPositions": {
                "marginRatio": "undefined",
                "stopLossPrice": "undefined",
                "takeProfitPrice": "undefined",
                "initialMarginPercentage": "undefined",
                "hedged": "undefined",
                "timestamp": "undefined",
                "datetime": "undefined",
                "lastUpdateTimestamp": "undefined",
                "maintenanceMargin": "undefined",
                "contractSize": "undefined",
                "markPrice": "undefined",
                "lastPrice": "undefined",
                "percentage": "undefined",
                "liquidationPrice": "undefined"
            }
        }
    },
    "wazirx": {
        "skipWs": "timeouts",
        "skipMethods": {
            "loadMarkets": "private",
            "fetchCurrencies": "private",
            "ticker": {
                "bid": "https://app.travis-ci.com/github/ccxt/ccxt/builds/269200021#L4048"
            }
        }
    },
    "coinlist": {
        "skipMethods": {
            "ticker": {
                "baseVolume": "quoteVolume >= baseVolume * low  is failing",
                "bid": "invalid"
            }
        }
    },
    "bitteam": {
        "skip": "tmp timeout",
        "skipPhpAsync": true,
        "skipMethods": {
            "loadMarkets": {
                "taker": "is undefined",
                "maker": "is undefined"
            },
            "fetchCurrencies": {
                "deposit": "not provided",
                "withdraw": "not provided"
            }
        }
    },
    "hyperliquid": {
        "skipMethods": {
            "loadMarkets": {
                "currencyIdAndCode": "different"
            },
            "fetchTrades": "private",
            "fetchCurrencies": {
                "id": "skip",
                "precision": "skip",
                "networks": "not provided",
                "limits" : "not provided",
                "deposit": "not provided",
                "withdraw": "not provided"
            },
            "watchTrades": {
                "currency": "not provided"
            }
        }
    },
    "tradeogre": {
        "skip": "flaky"
    }
}<|MERGE_RESOLUTION|>--- conflicted
+++ resolved
@@ -449,22 +449,14 @@
                 "taker":"not provided",
                 "maker":"not provided"
             },
-<<<<<<< HEAD
             "fetchCurrencies": {
                 "currencyIdAndCode": "inexistent ones",
                 "deposit":"not provided",
                 "withdraw":"not provided",
                 "precision":"not provided"
             },
-            "fetchOrderBook": {
-                "bid": "bid should be greater than next bid"
-            },
-            "fetchOL2rderBook": {
-                "bid": "same"
-=======
             "orderBook": {
                 "bid": "messed bid-ask sequence"
->>>>>>> df684843
             },
             "watchOrderBook": {
                 "bid": "same",
