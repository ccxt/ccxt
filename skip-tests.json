--- conflicted
+++ resolved
@@ -1072,15 +1072,8 @@
         }
     },
     "probit": {
-<<<<<<< HEAD
-        "skip": true,
-        "//": "27/04 exchanges not available",
-		"skipWs": true,
-        "skipMethods": {
-=======
         "skipWs": "timeouts",
 		"skipMethods": {
->>>>>>> 54061ab9
             "loadMarkets": "needs fixing",
             "fetchCurrencies": {
                 "limits": "messed"
