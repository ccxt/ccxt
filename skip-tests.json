--- conflicted
+++ resolved
@@ -1149,7 +1149,6 @@
             "watchTrades": {
                 "timestamp": "ts several hours ahead in in future :)"
             },
-<<<<<<< HEAD
             "watchOrderBook": {
                 "spread": "https://app.travis-ci.com/github/ccxt/ccxt/builds/269364330#L3612"
             },
@@ -1157,12 +1156,6 @@
                 "spread": "same"
             },
             "watchOHLCV": "some timestamp issues"
-=======
-            "watchOHLCV": "some timestamp issues",
-            "watchOrderBook": {
-                "spread": "https://app.travis-ci.com/github/ccxt/ccxt/builds/269364330#L3612"
-            }
->>>>>>> 3f9889a5
         }
     },
     "lykke": {
