{
    "alpaca": {
        "skip": "private endpoints, todo",
        "skipWs": "private endpoints, todo"
    },
    "ascendex": {
        "skipMethods": {
            "loadMarkets": {
                "currencyIdAndCode": "broken currencies"
            },
            "fetchCurrencies": {
                "currencyIdAndCode": "https://app.travis-ci.com/github/ccxt/ccxt/builds/269432480#L3364",
                "allowNull": ["type"]
            },
            "watchOrderBook": {
                "bid": " bid > ask issue, https://github.com/ccxt/ccxt/actions/runs/14316810634/job/40125014500?pr=25623#step:11:420"
            },
            "watchOrderBookForSymbols": {
                "bid": "same"
            }
        }
    },
    "bequant": {
        "skipMethods": {
            "loadMarkets": {
                "currencyIdAndCode": "https://app.travis-ci.com/github/ccxt/ccxt/builds/264802937#L2194"
            }
        }
    },
    "binance": {
        "httpsProxy": "http://188.245.226.105:3128",
        "wsProxy": "http://188.245.226.105:3128",
        "skipMethods": {
            "loadMarkets": {
                "currencyIdAndCode": "i.e. binance does not have currency code BCC"
            },
            "orderBook": {
                "timestamp": "not present https://app.travis-ci.com/github/ccxt/ccxt/builds/269572350#L3539 & https://app.travis-ci.com/github/ccxt/ccxt/builds/269572350#L4119"
            },
            "watchOrderBook.php": "todo: weird https://app.travis-ci.com/github/ccxt/ccxt/builds/271520319#L5498",
            "watchOrderBookForSymbols.php": "same"
        }
    },
    "binanceus": {
        "skipMethods": {
            "ticker": {
                "compareQuoteVolumeBaseVolume": "quoteVolume >= baseVolume * low is failing, https://app.travis-ci.com/github/ccxt/ccxt/builds/267900037#L2466"
            },
            "orderBook": {
                "timestamp": "not present https://app.travis-ci.com/github/ccxt/ccxt/builds/269572350#L3458 https://app.travis-ci.com/github/ccxt/ccxt/builds/269572350#L3866"
<<<<<<< HEAD
            },
            "fetchStatus": "private endpoints",
            "watchOrderBook.php": "todo: weird https://app.travis-ci.com/github/ccxt/ccxt/builds/271520319#L5498",
            "watchOrderBookForSymbols.php": "same"
=======
            }
>>>>>>> 9f1196a2
        }
    },
    "binancecoinm": {
        "httpsProxy": "http://188.245.226.105:3128",
        "skipMethods": {
            "ticker": {
<<<<<<< HEAD
                "baseVolume": "quoteVolume >= baseVolume * low is failing, https://app.travis-ci.com/github/ccxt/ccxt/builds/268171081#L2414"
            },
            "watchOrderBook.php": "todo: weird https://app.travis-ci.com/github/ccxt/ccxt/builds/271520319#L5498",
            "watchOrderBookForSymbols.php": "same"
=======
                "compareQuoteVolumeBaseVolume": "quoteVolume >= baseVolume * low is failing, https://app.travis-ci.com/github/ccxt/ccxt/builds/268171081#L2414"
            }
>>>>>>> 9f1196a2
        }
    },
    "binanceusdm": {
        "httpsProxy": "http://188.245.226.105:3128",
        "wsProxy": "http://188.245.226.105:3128",
        "skipMethods": {
            "fetchLedger": {
                "account": "empty",
                "status": "not provided",
                "before": "not provided",
                "after": "not provided",
                "fee": "not provided",
                "code": "not provided",
                "referenceId": "not provided"
            },
            "watchOrderBook": {
                "timestamp": "not present https://app.travis-ci.com/github/ccxt/ccxt/builds/269572350#L3539"
            },
            "watchOrderBookForSymbols": {
                "timestamp": "same"
            },
            "watchOrderBook.php": "todo: weird https://app.travis-ci.com/github/ccxt/ccxt/builds/271520319#L5498",
            "watchOrderBookForSymbols.php": "same"
        }
    },
    "bingx": {
        "skipMethods": {
            "loadMarkets": {
                "taker": "is undefined",
                "maker": "is undefined",
                "currencyIdAndCode": "not all currencies are available"
            },
            "ticker": {
                "bidVolume": "weird values eg -1.1641532182693481e-10 https://github.com/ccxt/ccxt/actions/runs/13135405405/job/36649793252?pr=25190#step:9:213",
                "askVolume": "weird value https://app.travis-ci.com/github/ccxt/ccxt/builds/272650012#L3904",
                "baseVolume": "not supported",
                "spread": "same bid-ask https://app.travis-ci.com/github/ccxt/ccxt/builds/269550508#L3581"
            },
            "fetchCurrencies": {
                "limits": "min/max essup temrporarily"
            },
            "orderBook": {
                "bid": "multiple bid prices are equal https://app.travis-ci.com/github/ccxt/ccxt/builds/265172859#L2745"
            },
            "fetchPositions": {
                "marginRatio": "undefined",
                "stopLossPrice": "undefined",
                "takeProfitPrice": "undefined",
                "initialMarginPercentage": "undefined",
                "hedged": "undefined",
                "timestamp": "undefined",
                "datetime": "undefined",
                "lastUpdateTimestamp": "undefined",
                "maintenanceMargin": "undefined",
                "contractSize": "undefined",
                "markPrice": "undefined",
                "lastPrice": "undefined",
                "percentage": "undefined",
                "liquidationPrice": "undefined"
            }
        }
    },
    "bit2c": {
        "skipMethods": {
            "loadMarkets": {
                "precision": "not provided",
                "active": "not provided",
                "taker": "not provided",
                "maker": "not provided",
                "info":"null"
            },
            "fetchCurrencies": "todo, returns only 1",
            "orderBook": {
                "timestamp": "https://app.travis-ci.com/github/ccxt/ccxt/builds/269572350#L4034",
                "bid":"sometimes equals to zero: https://app.travis-ci.com/github/ccxt/ccxt/builds/267809189#L2540"
            }
        }
    },
    "bitbank": {
        "skipMethods": {
            "fetchCurrencies": {
                "activeMajorCurrencies": "todo"
            }
        }
    },
    "bitbns": {
        "skipMethods": {
            "loadMarkets": {
                "limits": "market limits have min>max ",
                "currencyIdAndCode": "broken"
            },
            "fetchCurrencies":{
                "activeMajorCurrencies": "todo"
            },
            "ticker": {
                "spread": "ask equals to bid"
            }
        }
    },
    "bitfinex": {
        "skipMethods": {
            "loadMarkets": {
                "currencyIdAndCode": "broken currencies"
            },
            "fetchCurrencies": {
                "withdraw": "not provided",
                "deposit": "not provided",
                "type": "todo",
                "activeMajorCurrencies": "todo"
            },
            "ticker": {
                "spread": "https://app.travis-ci.com/github/ccxt/ccxt/builds/269273148#L3651",
                "ask": "https://app.travis-ci.com/github/ccxt/ccxt/builds/269484317#L3783",
                "bid": "https://app.travis-ci.com/github/ccxt/ccxt/builds/269327874#L3234",
                "open": "https://app.travis-ci.com/github/ccxt/ccxt/builds/269177570#L3624",
                "bidVolume": "sometimes negative",
                "askVolume": "sometimes negative"
            },
            "orderBook": {
                "compareToNextItem": "multiple bids might have same value"
            },
            "watchOrderBook": "complete skip (todo fix) because of frequent checksum mismatches: https://app.travis-ci.com/github/ccxt/ccxt/builds/269273148#L3553 and also for this https://app.travis-ci.com/github/ccxt/ccxt/builds/269129438#L3999"
        }
    },
    "bitflyer": {
        "skipMethods": {
            "loadMarkets": {
                "contractSize": "not defined when contract",
                "settle": "set hardcoded, not settleid provided",
                "settleId": "not provided",
                "currencyIdAndCode": "messed"
            },
            "fetchCurrencies":{
                "activeMajorCurrencies": "todo"
            },
            "orderBook": {
                "timestamp": "not provided from endoint"
            }
        }
    },
    "bitget": {
        "skipMethods": {
            "loadMarkets": {
                "currencyIdAndCode": "broken currencies"
            },
            "fetchCurrencies": {
                "currencyIdAndCode": "broken currencies",
                "type": "todo",
                "skipCurrenciesWithoutNetworks": "those currencies deosnt have data"
            },
            "ticker": {
		        "open": "negative numbers: https://github.com/ccxt/ccxt/actions/runs/14228305116/job/39873134339?pr=25624#step:11:102",
                "compareQuoteVolumeBaseVolume": "quoteVolume >= baseVolume * low is failing"
            }
        }
    },
    "bithumb": {
        "skipMethods": {
            "ticker": {
                "compareQuoteVolumeBaseVolume": "quoteVolume >= baseVolume * low is failing"
            },
            "fetchCurrencies":{
                "activeMajorCurrencies": "todo"
            },
            "orderBook": {
                "bid": "frequently, zero amount is set in some orderbook entry"
            }
        }
    },
    "bitmart": {
        "skipMethods": {
            "loadMarkets": {
                "currencyIdAndCode": "broken currencies",
                "taker": "missing",
                "maker": "missing"
            },
            "fetchCurrencies": {
                "currencyIdAndCode": "broken currencies",
                "precision":"not provided"
            },
            "ticker": {
                "compareQuoteVolumeBaseVolume": "quoteVolume >= baseVolume * low is failing",
                "quoteVolume": "incorrect"
            },
            "watchOrderBook": {
                "bid": "bid>ask issue, https://github.com/ccxt/ccxt/actions/runs/14356838751/job/40248419588?pr=25638#step:9:437"
            }
        }
    },
    "bitmex": {
        "skipMethods": {
            "loadMarkets": "some market types are out of expected market-types",
            "fetchOHLCV": "https://github.com/ccxt/ccxt/pull/21356#issuecomment-1969565862",
            "watchOHLCV": "same as above, needs key fix",
            "fetchCurrencies": {
                "type": "todo"
            },
            "ticker": {
                "average": "https://app.travis-ci.com/github/ccxt/ccxt/builds/269484317#L4030",
                "open": "https://app.travis-ci.com/github/ccxt/ccxt/builds/269367056#L3473",
                "close": "https://app.travis-ci.com/github/ccxt/ccxt/builds/269454230#L3862",
                "last": "same",
                "low": "same",
                "high": "same",
                "previousClose": "same",
                "vwap": "same",
                "baseVolume":"temp",
                "spread": "https://app.travis-ci.com/github/ccxt/ccxt/builds/269724413#L3725"
            },
            "fetchPositions": {
                "stopLossPrice": "undefined",
                "takeProfitPrice": "undefined",
                "marginRatio": "undefined",
                "lastPrice": "undefined",
                "collateral": "undefined",
                "hedged": "undefined",
                "lastUpdateTimestamp": "undefined",
                "entryPrice": "undefined",
                "markPrice": "undefined",
                "leverage": "undefined",
                "initialMargin": "undefined",
                "maintenanceMargin": "can be zero for default position",
                "notional": "can be zero for default position",
                "contracts": "contracts",
                "unrealizedPnl": "undefined",
                "realizedPnl": "undefined",
                "liquidationPrice": "can be 0",
                "percentage": "might be 0"
            },
            "fetchMyTrades": {
                "side": "sometimes side is not available"
            },
            "fetchLedger": {
                "referenceId": "undefined",
                "amount": "undefined",
                "before":"not provided",
                "tag": "undefined",
                "tagFrom": "undefined",
                "tagTo": "undefined",
                "type": "unmapped types",
                "timestamp": "default value might be invalid"
            },
            "fetchDepositsWithdrawals": {
                "currency": "undefined",
                "currencyIdAndCode": "messes codes"
            },
            "fetchTransactions": "skip",
            "orderBook": {
                "timestamp": "https://app.travis-ci.com/github/ccxt/ccxt/builds/269572350#L4458"
            }
        }
    },
    "bitopro": {
        "skipMethods": {
            "fetchCurrencies": {
                "precision": "not provided",
                "networks": "missing",
                "type": "todo"
            },
            "loadMarkets": {
                "currencyIdAndCode": "broken currencies"
            },
            "fetchOrderBook": {
                "timestamp": "not provided"
            },
            "fetchL2OrderBook": {
                "timestamp": "same"
            }
        }
    },
    "bitrue": {
        "skipMethods": {
            "loadMarkets": {
                "currencyIdAndCode": "broken currencies",
                "limits": "max is below min"
            },
            "fetchCurrencies": {
                "precision": "not provided",
                "withdraw": "not provided",
                "deposit": "not provided",
                "currencyIdAndCode": "broken currencies",
                "type": "todo"
            },
            "ticker": {
                "compareQuoteVolumeBaseVolume": "https://app.travis-ci.com/github/ccxt/ccxt/builds/269454230#L4164"
            }
        }
    },
    "bitso": {
        "skipWs": true,
        "skipMethods": {
            "loadMarkets": {
                "active": "not provided"
            },
            "fetchCurrencies": {
                "activeMajorCurrencies": "todo"
            },
            "orderBook": {
                "bid": "https://app.travis-ci.com/github/ccxt/ccxt/builds/269129438#L4148"
            },
            "fetchOHLCV": "randomly failing with 404 not found"
        }
    },
    "bitstamp": {
        "skipMethods": {
            "fetchCurrencies": {
                "withdraw": "not provided",
                "deposit": "not provided",
                "activeMajorCurrencies": "todo"
            },
            "orderBook": {
                "compareToZero": "bid/ask might be 0",
                "spread": "https://app.travis-ci.com/github/ccxt/ccxt/builds/269693760#L3648"
            },
            "ticker": {
                "bid": "greater than ask https://app.travis-ci.com/github/ccxt/ccxt/builds/264241638#L3027",
                "compareQuoteVolumeBaseVolume": "baseVolume * low = 8.43e-6 * 3692.59081464 = 0.03112854056 < 0.0311285405674152"
            }
        }
    },
    "bl3p": {
        "skipMethods": {
            "loadMarkets": {
                "precision":"not provided",
                "active": "not provided",
                "info": "null"
            },
            "fetchTrades": {
                "side": "side is undefined"
            },
            "orderBook": {
                "timestamp": "https://app.travis-ci.com/github/ccxt/ccxt/builds/269572350#L4831"
            },
            "fetchCurrencies": "todo, returns only 1 coin"
        }
    },
    "bitteam": {
        "skip": "tmp timeout",
        "skipPhpAsync": true,
        "skipMethods": {
            "loadMarkets": {
                "taker": "is undefined",
                "maker": "is undefined"
            },
            "fetchCurrencies": {
                "deposit": "not provided",
                "withdraw": "not provided"
            }
        }
    },
    "bitvavo": {
        "skipMethods": {
            "loadMarkets": {
                "currencyIdAndCode": "broken currencies",
                "taker": "is undefined",
                "maker": "is undefined"
            },
            "fetchCurrencies": {
                "precision": "not provided",
                "networks": "missing",
                "type": "todo",
                "activeMajorCurrencies": "todo"
            },
            "ticker": {
                "bid":"broken bid-ask",
                "compareQuoteVolumeBaseVolume": "quoteVolume >= baseVolume * low is failing https://app.travis-ci.com/github/ccxt/ccxt/builds/266144312#L2220"
            },
            "orderBook": {
                "timestamp": "https://app.travis-ci.com/github/ccxt/ccxt/builds/269572350#L4685"
            },
            "watchOrderBook": {
                "timestamp": "https://app.travis-ci.com/github/ccxt/ccxt/builds/269572350#L3738"
            },
            "watchOrderBookForSymbols": {
                "timestamp": "same"
            }
        }
    },
    "blockchaincom": {
        "skipMethods": {
            "loadMarkets": {
                "taker":"not provided",
                "maker":"not provided"
            },
            "fetchCurrencies": {
                "activeMajorCurrencies": "todo"
            },
            "orderBook": {
                "bid": "messed bid-ask sequence",
                "nonce": "missing https://app.travis-ci.com/github/ccxt/ccxt/builds/267900037#L4517 and https://app.travis-ci.com/github/ccxt/ccxt/builds/267900037#L4562",
                "timestamp": "https://app.travis-ci.com/github/ccxt/ccxt/builds/269572350#L4601",
                "compareToNextItem": "sometimes bid equals to next bid"
            }
        }
    },
    "btcbox": {
        "skipMethods": {
            "loadMarkets": {
                "precision":"is undefined",
                "active":"is undefined",
                "info": "null"
            },
            "fetchCurrencies": {
                "activeMajorCurrencies": "todo"
            },
            "orderBook": {
                "spread":"bids[0][0] (3787971.0) should be < than asks[0][0] (3787971.0)",
                "timestamp":"https://app.travis-ci.com/github/ccxt/ccxt/builds/269572350#L4820"
            },
            "ticker": {
                "bid":"broken bid-ask"
            }
        }
    },
    "btcalpha": {
	    "skip": true,
        "skipMethods": {
            "orderBook": {
                "spread":"bids[0][0] is not < asks[0][0]"
            },
            "ticker": {
                "symbol": "https://app.travis-ci.com/github/ccxt/ccxt/builds/265171549#L2518",
                "percentage": "broken",
                "bid": "messed bid-ask"
            }
        }
    },
    "btcmarkets": {
        "skipMethods": {
            "loadMarkets":{
                "active":"is undefined"
            },
            "fetchCurrencies": {
                "activeMajorCurrencies": "todo"
            },
            "orderBook": {
                "compareToNextItem": "sometimes bid equals to next bid"
            }
        }
    },
    "btcturk": {
        "skipMethods": {
            "loadMarkets": {
                "precision":"is undefined",
                "active":"is undefined",
                "info":"null"
            },
            "fetchCurrencies": {
                "activeMajorCurrencies": "todo"
            },
            "orderBook": {
                "compareToZero": "https://app.travis-ci.com/github/ccxt/ccxt/builds/263287870#L2201",
                "compareToNextItem": "sometimes bid equals to next bid"
            }
        }
    },
    "bybit": {
        "httpsProxy": "http://188.245.226.105:3128",
        "wsProxy": "http://188.245.226.105:3128",
        "skipMethods": {
            "loadMarkets": {
                "currencyIdAndCode": "temp skip"
            },
            "fetchCurrencies": {
                "currencyIdAndCode": "temp skip"
            },
            "ticker": {
                "symbol" :"returned symbol is not same as requested symbol. i.e. BTC/USDT:USDT vs BTC/USDT",
                "compareQuoteVolumeBaseVolume": "incorrect calcs: https://app.travis-ci.com/github/ccxt/ccxt/builds/273708837#L4452"
            },
            "fetchPositions": "currently returns a lot of default/non open positions",
            "fetchLedger": {
                "account": "account is not provided",
                "status": "status is not provided",
                "fee": "undefined"
            },
            "fetchOpenInterestHistory": {
                "openInterestAmount": "openInterestAmount is not provided"
            },
            "fetchBorrowRate": "does not work with unified account",
            "orderBook": {
                "spread": "https://app.travis-ci.com/github/ccxt/ccxt/builds/269352042#L3669",
                "bid": "messed https://app.travis-ci.com/github/ccxt/ccxt/builds/269572350#L3794"
            }
        }
    },
    "bigone": {
        "skipMethods": {
            "loadMarkets": {
                "taker": "key is there when run locally, but not on travis",
                "maker": "key is there when run locally, but not on travis",
                "currencyIdAndCode": true
            },
            "fetchCurrencies": {
                "withdraw": "not provided",
                "deposit": "not provided"
            },
            "ticker": {
                "bid": "broken bid-ask",
                "baseVolume": "negative value",
                "compareQuoteVolumeBaseVolume":"tmp"
            },
            "orderBook": {
                "timestamp": "https://app.travis-ci.com/github/ccxt/ccxt/builds/269572350#L3866"
            }
        }
    },
    "coincheck": {
        "skipWs": true,
        "skipMethods": {
            "loadMarkets":{
                "info":"not provided",
                "precision":"not provided",
                "active":"is undefined",
                "taker":"is undefined",
                "maker":"is undefined"
            },
            "fetchCurrencies": "todo: doesnt return more than 1 coins",
            "orderBook": {
                "timestamp": "https://app.travis-ci.com/github/ccxt/ccxt/builds/269572350#L4893"
            }
        }
    },
    "coinbase": {
        "skipMethods": {
            "loadMarkets": {
                "currencyIdAndCode": "some curr not available"
            },
            "fetchCurrencies": {
                "precision": "not provided",
                "networks": "not provided",
                "deposit":"not provided",
                "withdraw": "not provided",
                "activeMajorCurrencies": "todo"
            }
        }
    },
    "coinbaseexchange": {
        "skipWs": "needs auth",
        "skipMethods": {
            "loadMarkets":{
                "currencyIdAndCode": "https://app.travis-ci.com/github/ccxt/ccxt/builds/269568596#L3551"
            },
            "fetchStatus": "request timeout",
            "fetchCurrencies": {
                "withdraw": "not provided",
                "deposit": "not provided",
                "currencyIdAndCode": "https://app.travis-ci.com/github/ccxt/ccxt/builds/269568596#L3551",
                "activeMajorCurrencies": "todo"
            },
            "orderBook": {
                "timestamp": "https://app.travis-ci.com/github/ccxt/ccxt/builds/269572350#L5064"
            }
        }
    },
    "coinbaseinternational": {
        "skipMethods": {
            "loadMarkets": {
                "currencyIdAndCode": "i.e. coinbase does not have currency code TIA",
                "max": "zero values"
            },
            "fetchCurrencies": {
                "precision": "not provided",
                "networks": "not provided",
                "withdraw": "not provided",
                "deposit": "not provided",
                "type": "todo",
                "activeMajorCurrencies": "todo"
            }
        }
    },
    "coincatch": {
        "skipMethods": {
            "fetchCurrencies": {
                "precision": "not provided",
                "type": "todo",
                "activeMajorCurrencies": "todo",
                "activeCurrenciesQuota": "activeCurrenciesQuota"
            },
            "loadMarkets": "linear and inverse values are same"
        }
    },
    "coinmetro": {
        "skipMethods": {
            "loadMarkets": {
                "currencyIdAndCode": "some currencies show in fetchMarkets but not in fetchCurrencies"
            },
            "fetchCurrencies": {
                "precision": "not always provided",
                "type": "todo"
            },
            "fetchTrades": {
                "side":"side is undefined"
            },
            "orderBook": {
                "timestamp": "https://app.travis-ci.com/github/ccxt/ccxt/builds/269572350#L5064"
            },
            "ticker": {
                "spread": "https://app.travis-ci.com/github/ccxt/ccxt/builds/269687705#L3745"
            }
        }
    },
    "coinlist": {
        "skipMethods": {
            "loadMarkets": {
                "currencyIdAndCode":"https://github.com/ccxt/ccxt/actions/runs/13326043833/job/37219610640?pr=25274#step:9:215",
                "precision": "ammount is sometimes 0"
            },
            "ticker": {
                "compareQuoteVolumeBaseVolume": "quoteVolume >= baseVolume * low  is failing",
                "bid": "invalid"
            },
            "fetchCurrencies": {
                "type": "todo"
            }
        }
    },
    "coinone": {
        "skipWs": true,
        "skipMethods": {
            "loadMarkets": {
                "active":"is undefined"
            },
            "ticker": {
                "compareQuoteVolumeBaseVolume": "quote scale isn't right"
            },
            "fetchCurrencies": {
                "type": "todo",
                "activeMajorCurrencies": "todo"
            }
        }
    },
    "coinspot": {
        "skip":"temp",
        "skipMethods": {
            "loadMarkets": {
                "precision":"not provided",
                "taker":"is undefined",
                "makert":"is undefined"
            },
            "ticker": {
                "bid": "broken bid-ask",
                "compareQuoteVolumeBaseVolume": "quoteVolume >= baseVolume * low is failing"
            }
        }
    },
    "coinsph": {
        "skipMethods": {
            "loadMarkets": {
                "taker":"messed",
                "maker":"messed"
            },
            "ticker": {
                "compareQuoteVolumeBaseVolume": "quoteVolume >= baseVolume * low is failing"
            },
            "orderBook": {
                "timestamp": "https://app.travis-ci.com/github/ccxt/ccxt/builds/269572350#L5210"
            }
        }
    },
    "cex": {
        "preferredSpotSymbol": "BTC/USD",
        "skipMethods": {
            "proxies": "probably they do not permit our proxy location",
            "loadMarkets": {
                "taker":"unavailable",
                "maker":"unavailable",
                "active":"undefined",
                "limits":"zero min/max",
                "currencyIdAndCode": "messes codes"
            },
            "ticker": {
                "compareQuoteVolumeBaseVolume": "quoteVolume >= baseVolume * low is failing"
            },
            "fetchOHLCV": "cant be tested because of additional required param",
            "watchOHLCV": "does not work for 1min"
        }
    },
    "coinex": {
        "skipWs": "timeouts",
        "skipMethods": {
            "loadMarkets": {
                "currencyIdAndCode":"broken",
                "active":"is undefined"
            },
            "fetchCurrencies": {
                "precision":"not provided",
                "networks": "something implementation glitch",
                "type": "todo"
            }
        }
    },
    "coinmate": {
        "skip": "clourderror error",
        "skipMethods": {
            "loadMarkets": {
                "active":"is undefined"
            },
            "orderBook": {
                "compareToNextItem":"ask should be less than next ask"
            }
        }
    },
    "cryptocom": {
        "skipMethods": {
            "proxies": "probably they do not permit our proxy",
            "loadMarkets": {
                "limits":"max is below min",
                "active":"is undefined",
                "currencyIdAndCode": "from travis location (USA) these webapi endpoints cant be loaded"
            },
            "ticker": {
                "timestamp": "timestamp might be of 1970-01-01T00:00:00.000Z",
                "baseVolume": "can't be infered"
            },
            "fetchPositions": {
                "entryPrice": "entryPrice is not provided",
                "markPrice": "undefined",
                "notional": "undefined",
                "leverage": "undefined",
                "liquidationPrice": "undefined",
                "marginMode": "undefined",
                "percentage": "undefined",
                "marginRatio": "undefined",
                "stopLossPrice": "undefined",
                "takeProfitPrice": "undefined",
                "maintenanceMargin": "undefined",
                "initialMarginPercentage": "undefined",
                "maintenanceMarginPercentage": "undefined",
                "hedged": "undefined",
                "side": "undefined",
                "contracts": "undefined"
            },
            "fetchAccounts": {
                "type": "type is not provided",
                "code": "not provided"
            },
            "watchOrderBook": {
                "nonce": "missing https://app.travis-ci.com/github/ccxt/ccxt/builds/267900037#L4756"
            }
        }
    },
    "cryptomus": {
        "skipMethods": {
            "fetchCurrencies": {
                "precision": "not provided",
                "type": "todo"
            },
            "loadMarkets": {
                "active":"not provided",
                "precision": "not provided",
                "limits": "not provided"
            },
            "fetchOrderBook": "best ask is not always greater than best bid",
            "fetchL2OrderBook": "same",
            "fetchTrades": {
                "price": "sometimes is not set",
                "amount": "same",
                "cost": "same"
            }
        }
    },
    "currencycom": {
        "skipMethods": {
            "loadMarkets": {
                "type": "unexpected market type",
                "contractSize": "not defined when contract",
                "settle": "not defined when contract",
                "settleId": "not defined when contract"
            },
            "ticker": {
                "bid": "not above bid https://app.travis-ci.com/github/ccxt/ccxt/builds/263871244#L2163",
                "compareQuoteVolumeBaseVolume": "quoteVolume >= baseVolume * low is failing"
            },
            "watchTrades": {
                "fees": "missing https://app.travis-ci.com/github/ccxt/ccxt/builds/269365378#L3601"
            },
            "orderBook": {
                "timestamp": "https://app.travis-ci.com/github/ccxt/ccxt/builds/269572350#L5510"
            }
        }
    },
    "defx": {
        "skipMethods": {
            "ohlcv": {
                "1": "distorted open: https://github.com/ccxt/ccxt/actions/runs/14648217027/job/41107795879?pr=25786#step:9:458"
            }
        }
    },
    "delta": {
        "skipCSharp": "frequent timeouts https://app.travis-ci.com/github/ccxt/ccxt/builds/269273148#L4301 https://app.travis-ci.com/github/ccxt/ccxt/builds/269533613#L3622",
        "skipMethods": {
            "loadMarkets": "expiryDatetime must be equal to expiry in iso8601 format",
            "orderBook": {
                "timestamp": "https://app.travis-ci.com/github/ccxt/ccxt/builds/269572350#L5295",
                "bid": "bid more than ask"
            },
            "ticker": {
                "compareQuoteVolumeBaseVolume": "quoteVolume >= baseVolume * low is failing",
                "bid": "failing the test"
            },
            "fetchOHLCV": {
                "4":"https://app.travis-ci.com/github/ccxt/ccxt/builds/269542746#L3512"
            },
            "fetchCurrencies": {
                "type": "todo",
                "activeMajorCurrencies": "todo",
                "activeCurrenciesQuota": "todo"
            }
        }
    },
    "deribit": {
        "skipMethods": {
            "fetchCurrencies": {
                "networks": "not provided",
                "withdraw": "not provided",
                "deposit": "not provided",
                "type": "todo",
                "activeMajorCurrencies": "todo"
            },
            "loadMarkets": "strike is set when option is not true",
            "fetchBalance": "does not add up",
            "fetchPositions": {
                "percentage": "undefined",
                "hedged": "undefined",
                "stopLossPrice": "undefined",
                "takeProfitPrice": "undefined",
                "lastPrice": "undefined",
                "collateral": "undefined",
                "marginMode": "undefined",
                "marginRatio": "undefined",
                "contracts": "undefined",
                "id": "undefined"
            },
            "fetchDeposits": {
                "id": "undefined",
                "network": "undefined",
                "addressFrom": "undefined",
                "tag": "undefined",
                "tagTo": "undefined",
                "tagFrom": "undefined",
                "fee": "undefined"
            },
            "ticker": {
                "close": "might be negative https://app.travis-ci.com/github/ccxt/ccxt/builds/269484317#L4371",
                "open": "same",
                "low": "same",
                "high": "same",
                "bid": "same",
                "ask": "same",
                "average": "same"
            },
            "fetchTickers": "requires custom param"
        }
    },
    "derive": {
        "skipMethods":{
            "loadMarkets": {
                "currency": "messed",
                "currencyIdAndCode": "messed"
            }
        }
    },
    "digifinex": {
        "skipMethods": {
            "loadMarkets": {
                "currencyIdAndCode": "messed codes"
            },
            "fetchCurrencies": {
                "precision": "messed",
                "type": "todo"
            },
            "fetchTicker": "unexpected symbol is being returned | safeMarket() requires a fourth argument for BTC_USDT to disambiguate between different markets with the same market id",
            "fetchTickers": "unexpected symbol is being returned | safeMarket() requires a fourth argument for BTC_USDT to disambiguate between different markets with the same market id",
            "fetchLeverageTiers": {
                "minNotional": "undefined",
                "currencyIdAndCode": "messed codes",
                "currency": "messed"
            },
            "fetchBorrowRates": {
                "currencyIdAndCode": "messed codes",
                "currency": "messed"
            },
            "fetchBorrowInterest":  "symbol is messed",
            "fetchPositions": {
                "percentage": "undefined",
                "stopLossPrice": "undefined",
                "takeProfitPrice": "undefined",
                "collateral": "undefined",
                "initialMargin": "undefined",
                "initialMarginPercentage": "undefined",
                "hedged": "undefined",
                "id": "undefined",
                "notional":"undefined"
            },
            "fetchBalance": "tmp skip"
        }
    },
    "exmo": {
        "skipMethods": {
            "loadMarkets": {
                "active":"is undefined"
            },
            "fetchCurrencies":{
                "info":"null",
                "withdraw":"not provided",
                "deposit":"not provided",
                "activeMajorCurrencies": "todo"
            },
            "ticker": {
                "compareQuoteVolumeBaseVolume": "https://app.travis-ci.com/github/ccxt/ccxt/builds/269352042#L3690"
            },
            "watchOrderBook": {
                "nonce": "missing https://app.travis-ci.com/github/ccxt/ccxt/builds/267900037#L4807"
            },
            "orderBook": {
                "timestamp": "https://app.travis-ci.com/github/ccxt/ccxt/builds/269572350#L5420"
            }
        }
    },
    "ellipx": {
        "skipMethods": {
            "fetchOrderBook": {
                "bid":"messed bid-ask https://app.travis-ci.com/github/ccxt/ccxt/builds/273708837#L4611"
            },
            "fetchL2OrderBook": {
                "bid":"messed bid-ask https://app.travis-ci.com/github/ccxt/ccxt/builds/273708837#L4611"
            },
            "fetchCurrencies": {
                "type": "todo"
            }
        }
    },
    "fmfwio": {
        "skipMethods": {
            "fetchCurrencies": {
                "fee": "not provided",
                "type": "todo",
                "activeMajorCurrencies": "todo"
            },
            "ticker": {
                "bid":"messed bid-ask"
            }
        }
    },
    "gate": {
        "skipMethods": {
            "loadMarkets": {
                "currencyIdAndCode": "messed codes",
                "fetchCurrencies": {
                    "fee":"not provided"
                },
                "limits": "max should be above min",
                "contractSize": "broken for some markets",
                "strike": "incorrect number type"
            },
            "fetchCurrencies": {
                "currencyIdAndCode": "https://app.travis-ci.com/github/ccxt/ccxt/builds/268371892#L2559"
            },
            "ticker": {
                "bid":"messed bid-ask",
                "compareQuoteVolumeBaseVolume": "https://app.travis-ci.com/github/ccxt/ccxt/builds/262963390#L3138"
            },
            "fetchPositions":  "currently returns a lot of default/non open positions",
            "fetchLedger": {
                "currency": "undefined",
                "status": "undefined",
                "fee": "undefined",
                "account": "undefined",
                "referenceAccount": "undefined",
                "referenceId": "undefined"
            },
            "fetchTradingFees": "sandbox does not have this endpoint",
            "fetchDeposits": "sandbox does not have this endpoint",
            "fetchWithdrawals": "sandbox does not have this endpoint"
        }
    },
    "gemini": {
        "skipWs": "fixes needed",
        "skipMethods": {
            "loadMarkets": {
                "currencyIdAndCode": "messed codes",
                "active": "not provided"
            },
            "fetchCurrencies":{
                "withdraw": "not provided",
                "deposit": "not provided",
                "activeMajorCurrencies": "todo"
            },
            "watchOrderBook": {
                "nonce": "missing https://app.travis-ci.com/github/ccxt/ccxt/builds/267900037#L4833"
            },
            "orderBook": {
                "timestamp": "https://app.travis-ci.com/github/ccxt/ccxt/builds/269572350#L5654"
            }
        }
    },
    "hashkey": {
        "httpsProxy": "http://188.245.226.105:3128",
        "wsProxy": "http://188.245.226.105:3128",
        "skipMethods": {
            "fetchCurrencies": {
                "precision": "not provided",
                "type": "todo"
            },
            "fetchTrades": {
                "side": "not provided"
            },
            "watchTrades": {
                "side": "not provided"
            }
        }
    },
    "hitbtc": {
        "skipMethods": {
            "loadMarkets": {
                "currencyIdAndCode": "messed codes"
            },
            "fetchCurrencies": {
                "fee": "not provided",
                "currencyIdAndCode": "https://app.travis-ci.com/github/ccxt/ccxt/builds/268371892#L2455",
                "type": "todo",
                "activeMajorCurrencies": "todo"
            },
            "ticker": {
                "bid":"messed bid-ask"
            },
            "watchOrderBook": {
                "bid": "https://app.travis-ci.com/github/ccxt/ccxt/builds/268349324#L2400"
            }
        }
    },
    "hyperliquid": {
        "skipMethods": {
            "loadMarkets": {
                "currencyIdAndCode": "different"
            },
            "fetchTrades": "private",
            "fetchCurrencies": {
                "id": "skip",
                "precision": "skip",
                "networks": "not provided",
                "limits" : "not provided",
                "deposit": "not provided",
                "withdraw": "not provided",
                "type": "todo",
                "activeMajorCurrencies": "todo"
            },
            "watchTrades": {
                "currency": "not provided"
            }
        }
    },
    "hollaex": {
        "skipWs": "temp",
        "skipMethods": {
            "watchOrderBook": {
                "nonce": "https://app.travis-ci.com/github/ccxt/ccxt/builds/267900037#L4957"
            },
            "fetchCurrencies": {
                "type": "todo"
            }
        }
    },
    "htx": {
        "skipMethods": {
            "loadMarkets": {
                "limits":"messed",
                "currencyIdAndCode": "messed codes"
            },
            "fetchCurrencies": {
                "withdraw":"not provided",
                "deposit":"not provided",
                "precision":"is undefined",
                "limits": "broken somewhere",
                "type": "todo"
            },
            "ticker": {
                "compareQuoteVolumeBaseVolume": "https://app.travis-ci.com/github/ccxt/ccxt/builds/267900037#L4860",
                "bid":"messed bid-ask"
            },
            "orderBook": {
                "symbol": "undefined, todo fix https://app.travis-ci.com/github/ccxt/ccxt/builds/269484317#L3670"
            },
            "watchOrderBook": {
                "timestamp": "not provided"
            },
            "watchOrderBookForSymbols": {
                "timestamp": "not provided"
            }
        }
    },
    "huobijp": {
        "skipWs": "timeouts",
        "skipMethods": {
            "loadMarkets": {
                "limits": "messed"
            },
            "fetchCurrencies": {
                "fee": "not defined",
                "networks": "missing"
            },
            "ticker": {
                "compareQuoteVolumeBaseVolume": "quoteVolume >= baseVolume * low is failing"
            },
            "fetchTrades": {
                "fees": "missing"
            }
        }
    },
    "idex": {
        "skip": "seems down",
        "skipWs": "timeouts",
        "skipCSharp": "for some reasons, frequent rate limits only in C#",
        "skipMethods": {
            "fetchCurrencies": {
                "withdraw":"not provided",
                "deposit":"not provided",
                "networks": "missing"
            },
            "ticker": {
                "compareQuoteVolumeBaseVolume": "quoteVolume >= baseVolume * low is failing",
                "spread":"messed bid-ask"
            },
            "orderBook": {
                "timestamp": "https://app.travis-ci.com/github/ccxt/ccxt/builds/269572350#L5797",
                "compareToZero": "bid/ask might be 0 - https://app.travis-ci.com/github/ccxt/ccxt/builds/263552512#L2214"
            }
        }
    },
    "indodax": {
        "skipMethods": {
            "fetchCurrencies": {
                "activeMajorCurrencies": "todo"
            },
            "orderBook": {
                "timestamp":"https://app.travis-ci.com/github/ccxt/ccxt/builds/269572350#L5881"
            }
        }
    },
    "independentreserve": {
        "skipWs": "timeouts",
        "skipMethods": {
            "loadMarkets": {
                "active":"is undefined"
            },
            "fetchCurrencies": {
                "activeMajorCurrencies": "todo"
            },
            "fetchTrades": {
                "side":"side is undefined"
            },
            "fetchTickers": "negative values",
            "orderBook": {
                "compareToNextItem": "sometimes bid equals to next bid",
                "compareToZero": "https://app.travis-ci.com/github/ccxt/ccxt/builds/263629640#L2165"
            },
            "fetchL2OrderBook": {
                "compareToNextItem": "same",
                "compareToZero": "same"
            }
        }
    },
    "kraken": {
        "skipMethods": {
            "loadMarkets": {
                "currencyIdAndCode": "https://app.travis-ci.com/github/ccxt/ccxt/builds/267515280#L2314"
            },
            "fetchCurrencies": {
                "withdraw": "undefined",
                "deposit": "undefined",
                "currencyIdAndCode": "same as in loadMarkets",
                "type": "todo",
                "activeMajorCurrencies": "todo"
            },
            "ticker": {
                "compareQuoteVolumeBaseVolume": "quoteVolume <= baseVolume * high is failing"
            },
            "orderBook": {
                "timestamp": "https://app.travis-ci.com/github/ccxt/ccxt/builds/269572350#L5965"
            }
        }
    },
    "krakenfutures": {
        "skipMethods": {
            "loadMarkets" :{
                "active": "https://app.travis-ci.com/github/ccxt/ccxt/builds/269484317#L4502",
                "contractSize":"https://app.travis-ci.com/github/ccxt/ccxt/builds/269640396#L3857",
                "currencyIdAndCode": "messed"
            },
            "fetchCurrencies": {
                "currencyIdAndCode": "messed",
                "withdraw": "undefined",
                "deposit": "undefined",
                "activeMajorCurrencies": "todo"
            },
            "watchBidsAsks": {
                "bidVolume": "https://app.travis-ci.com/github/ccxt/ccxt/builds/269878519#L3759",
                "askVolume": "same"
            },
            "watchOrderBook.cs": {
                "bid": "strange issue specifically for krakenfutures, todo in near future https://app.travis-ci.com/github/ccxt/ccxt/builds/269965859#L4781"
            },
            "watchOrderBookForSymbols.cs": {
                "bid": "same as above"
            }
        },
        "timeout": 120000
    },
    "kuna": {
        "skip": "temporary glitches with this exchange: https://app.travis-ci.com/github/ccxt/ccxt/builds/267517440#L2304",
        "httpsProxy": "http://188.245.226.105:3128",
        "skipMethods": {
            "loadMarkets": {
                "active":"is undefined"
            },
            "fetchCurrencies": {
                "deposit":"is undefined",
                "withdraw":"is undefined",
                "active":"is undefined",
                "precision":"somewhat strange atm https://app.travis-ci.com/github/ccxt/ccxt/builds/267515280#L2337"
            }
        }
    },
    "kucoin": {
        "skipMethods":{
            "fetchCurrencies": {
                "depositForNonCrypto": "not provided",
                "withdrawForNonCrypto": "not provided",
                "currencyIdAndCode": "messed https://app.travis-ci.com/github/ccxt/ccxt/builds/271028497#L5338"
            },
            "loadMarkets": {
                "taker": "temporary, until NFT-TRX appears in https://api.kucoin.com/api/v1/market/allTickers",
                "maker": "same",
                "currencyIdAndCode": "messed"
            },
            "ticker": {
                "bid":"messed bid-ask",
                "compareQuoteVolumeBaseVolume": "quoteVolume <= baseVolume * high https://app.travis-ci.com/github/ccxt/ccxt/builds/263304041#L2190"
            }
        }
    },
    "kucoinfutures": {
        "skipMethods":{
            "loadMarkets": {
                "currencyIdAndCode": "messed"
            },
            "fetchPositions": {
                "percentage": "percentage is not provided"
            },
            "fetchTickers": {
                "compareQuoteVolumeBaseVolume": "https://app.travis-ci.com/github/ccxt/ccxt/builds/269634788#L1898"
            },
            "watchOrderBook": {
                "spread": "https://app.travis-ci.com/github/ccxt/ccxt/builds/269407124#L3464"
            }
        }
    },
    "latoken": {
        "skipMethods":{
            "loadMarkets": {
                "precision": "messed just for one pair https://app.travis-ci.com/github/ccxt/ccxt/builds/269924468#L4006",
                "currency": "messed",
                "currencyIdAndCode": "messed"
            },
            "fetchCurrencies": {
                "currency": "messed",
                "currencyIdAndCode": "https://app.travis-ci.com/github/ccxt/ccxt/builds/269188556#L4337",
                "withdraw":"not provided",
                "deposit":"not provided",
                "activeMajorCurrencies": "todo"
            },
            "ticker":{
                "open": "negative values",
                "high": "negative values",
                "low": "negative values",
                "close": "negative values",
                "bid": "negative values",
                "bidVolume": "negative values https://app.travis-ci.com/github/ccxt/ccxt/builds/271032316#L5285",
                "ask": "negative values",
                "askVolume": "negative values https://app.travis-ci.com/github/ccxt/ccxt/builds/271032316#L5285",
                "average": "negative values",
                "vwap": "zero values https://github.com/ccxt/ccxt/actions/runs/13230707347/job/36927433961?pr=25233"
            },
            "orderBook":{
                "timestamp": "https://app.travis-ci.com/github/ccxt/ccxt/builds/269572350#L6049"
            }
        }
    },
    "luno": {
        "skipWs": "temp",
        "skipMethods": {
            "fetchCurrencies":{
                "activeMajorCurrencies": "todo"
            },
            "orderBook": {
                "compareToNextItem": "messed"
            }
        }
    },
    "lbank": {
        "skipMethods": {
            "loadMarkets": "settle must be defined when contract is true",
            "fetchCurrencies":{
                "activeMajorCurrencies": "todo"
            },
            "ticker": {
                "compareQuoteVolumeBaseVolume": "quoteVolume >= baseVolume * low is failing"
            },
            "watchTrades": {
                "timestamp": "ts several hours ahead in in future :)"
            },
            "orderBook": {
                "spread": "https://app.travis-ci.com/github/ccxt/ccxt/builds/269364330#L3612"
            },
            "ohlcv": {
                "1":"https://app.travis-ci.com/github/ccxt/ccxt/builds/272644155#L4669"
            },
            "watchOHLCV": "some timestamp issues"
        }
    },
    "mercado": {
        "skipMethods": {
            "loadMarkets": "needs migration to v4, as raw info is not being used. granular can be used for skipping 'info'",
            "ticker": {
                "spread": "sometimes bid is not lower than ask"
            },
            "orderBook": {
                "spread": "bid-ask crossing",
                "timestamp": "https://app.travis-ci.com/github/ccxt/ccxt/builds/269572350#L6133"
            },
            "fetchCurrencies": {
                "info":"key is missing",
                "activeMajorCurrencies": "todo"
            }
        }
    },
    "mexc": {
        "skipMethods": {
            "loadMarkets":{
                "currencyIdAndCode": "messed"
            },
            "fetchCurrencies":{
                "limits": "max above min",
                "precision":"is undefined"
            },
            "fetchTrades": {
                "side": "side is not buy/sell"
            },
            "ticker": {
                "compareQuoteVolumeBaseVolume": "https://app.travis-ci.com/github/ccxt/ccxt/builds/267900037#L6610",
                "spread":"https://app.travis-ci.com/github/ccxt/ccxt/builds/269273148#L3916",
                "vwap": "https://app.travis-ci.com/github/ccxt/ccxt/builds/271520319#L5664"
            },
            "fetchAccounts": {
                "type": "type is not provided"
            },
            "fetchLeverageTiers": "swap only supported",
            "orderBook": {
                "spread": "https://app.travis-ci.com/github/ccxt/ccxt/builds/269273148#L3916"
            }
        }
    },
    "novadax": {
        "skipMethods": {
            "fetchCurrencies":{
                "activeMajorCurrencies": "todo"
            },
            "ticker": {
                "compareQuoteVolumeBaseVolume": "quoteVolume >= baseVolume * low is failing",
                "bid": "https://app.travis-ci.com/github/ccxt/ccxt/builds/266029139"
            }
        }
    },
    "ndax": {
        "skipWs": "timeouts",
        "skipMethods": {
            "fetchCurrencies": {
                "withdraw": "not provided",
                "deposit": "not provided",
                "activeMajorCurrencies": "todo"
            },
            "fetchOrderBook": {
                "timestamp": "undefined https://app.travis-ci.com/github/ccxt/ccxt/builds/272800616#L3898"
            },
            "fetchL2OrderBook": "asks and bids could be empty"
        }
    },
    "oceanex": {
        "skipMethods": {
            "loadMarkets":{
                "active":"is undefined"
            },
            "fetchCurrencies": {
                "activeMajorCurrencies": "todo"
            },
            "fetchOrderBooks": "fetchOrderBooks returned 0 length"
        }
    },
    "okcoin": {
        "skipWs": "temp",
        "skipMethods": {
            "ticker": {
                "symbol": "missing https://app.travis-ci.com/github/ccxt/ccxt/builds/267900037#L6721",
                "compareQuoteVolumeBaseVolume": "quoteVolume >= baseVolume * low is failing"
            }
        }
    },
    "oxfun": {
        "skip": "cloudflare captcha block",
        "skipWs": "same",
        "httpsProxy": "http://188.34.194.190:8911",
        "wsProxy": "http://188.34.194.190:8911",
        "skipMethods": {
            "loadMarkets": {
                "currencyIdAndCode": "messed https://app.travis-ci.com/github/ccxt/ccxt/builds/270314325"
            },
            "orderBook": {
                "spread": "bid ask crossing, https://app.travis-ci.com/github/ccxt/ccxt/builds/270991459#L5901"
            }
        }
    },
    "onetrading": {
        "skip": "API was changed: https://github.com/ccxt/ccxt/pull/21991, also our regular proxy does not seem to work, need smth fix",
        "skipWs": "same",
        "skipMethods": {
            "fetchCurrencies": {
                "withdraw": "not provided",
                "deposit": "not provided"
            },
            "orderBook":{
                "compareToNextItem": "messed bids sequence",
                "timestamp": "not provided"
            },
            "ticker": {
                "compareQuoteVolumeBaseVolume": "quoteVolume >= baseVolume * low is failing"
            }
        }
    },
    "okx": {
        "skipCSharp": true,
        "skipMethods": {
            "loadMarkets": {
                "currencyIdAndCode": "messed"
            },
            "fetchCurrencies": {
                "precision": "undefined",
                "currencyIdAndCode": "temp skip"
            },
            "ticker": {
                "compareQuoteVolumeBaseVolume": "quoteVolume <= baseVolume * high : https://app.travis-ci.com/github/ccxt/ccxt/builds/263319874#L2132"
            },
            "fetchBorrowRate": "some fields that we can't skip missing",
            "fetchBorrowRates": "same",
            "watchOrderBook": {
                "nonce": "missing https://app.travis-ci.com/github/ccxt/ccxt/builds/267900037#L6721"
            }
        }
    },
    "paymium": {
        "skip": "exchange is down",
        "skipMethods": {
            "loadMarkets": {
                "precision": "not provided",
                "active": "not provided",
                "info": "null",
                "taker":"is undefined",
                "maker":"is undefined"
            },
            "ticker": {
                "compareQuoteVolumeBaseVolume": "quoteVolume >= baseVolume * low is failing"
            }
        }
    },
    "probit": {
        "skipWs": "timeouts",
		"skipMethods": {
            "loadMarkets": "needs fixing",
            "fetchCurrencies": {
                "limits": "messed",
                "type": "todo"
            },
            "ticker":  {
                "compareQuoteVolumeBaseVolume": "quoteVolume >= baseVolume * low is failing"
            },
            "orderBook":{
                "timestamp": "https://app.travis-ci.com/github/ccxt/ccxt/builds/269572350#L6363"
            }
        }
    },
    "paradex": {
        "skipMethods": {
            "loadMarkets": "perp options not handled well by tests"
	      }
    },
    "p2b": {
        "skip": "temp issues",
        "skipWs": "flaky",
        "httpsProxy": "http://188.34.194.190:8911",
        "skipMethods": {
            "loadMarkets": "invalid URL",
            "fetchTrades": "requires order id"
        }
    },
    "poloniex": {
        "skipWs": "temporarily skip before new WS api merged",
        "skipMethods": {
            "loadMarkets": {
                "currencyIdAndCode": "some currencies does not exist in currencies",
                "created": "buggy timestamps https://app.travis-ci.com/github/ccxt/ccxt/builds/270243654#L5259",
                "taker": "not provided",
                "maker": "same"
            },
            "fetchCurrencies": {
                "currencyIdAndCode": "https://app.travis-ci.com/github/ccxt/ccxt/builds/269956260#L4357",
                "withdraw": "undefined",
                "deposit": "undefined",
                "networks": "networks key is missing",
                "precision": "not provided",
                "type": "todo"
            },
            "fetchTrades": {
                "side": "side is not buy/sell"
            },
            "ticker": {
                "compareQuoteVolumeBaseVolume": "quoteVolume <= baseVolume * high | https://app.travis-ci.com/github/ccxt/ccxt/builds/263884643#L2462"
            },
            "watchOrderBook": {
                "nonce": "missing https://app.travis-ci.com/github/ccxt/ccxt/builds/267900037#L6909"
            }
        }
    },
    "phemex": {
        "skipPhpAsync": true,
        "skipCSharp": true,
        "skipMethods": {
            "loadMarkets": {
                "contractSize": "broken for some markets",
                "active": "not provided",
                "currencyIdAndCode": "messed",
                "taker": "null",
                "maker": "null"
            },
            "fetchCurrencies": {
                "withdraw": "not provided",
                "deposit": "not provided",
                "type": "todo",
                "activeMajorCurrencies": "todo",
                "networks": "not provided"
            },
            "ticker": {
                "compareQuoteVolumeBaseVolume": "quoteVolume >= baseVolume * low is failing",
                "bid": "messed bid-ask"
            }
        }
    },
    "tradeogre": {
        "skip": "flaky",
        "skipMethods": {
            "watchOrderBook": {
                "timestamp": "not provided"
            }
        }
    },
    "timex": {
        "skipMethods": {
            "loadMarkets": {
                "currencyIdAndCode": "messed"
            },
            "fetchCurrencies": {
                "fee":"is undefined",
                "networks": "key not present",
                "type": "todo"
            },
            "fetchTrades": {
                "fees": "missingn from structure"
            },
            "fetchTickers": "temporary issues"
        }
    },
    "tokocrypto": {
        "httpsProxy": "http://188.245.226.105:3128",
        "skipMethods": {
            "orderBook":{
                "timestamp": "https://app.travis-ci.com/github/ccxt/ccxt/builds/269572350#L6195"
            }
        }
    },
    "upbit": {
        "skipMethods": {
            "fetchCurrencies": {
                "activeMajorCurrencies": "todo"
            },
            "ticker": {
                "compareQuoteVolumeBaseVolume": "quoteVolume >= baseVolume * low is failing"
            }
        }
    },
    "vertex": {
        "httpsProxy": "http://188.245.226.105:3128",
        "wsProxy": "http://188.245.226.105:3128",
        "skipPhpAsync": "for some reason it shows invalid headers - https://app.travis-ci.com/github/ccxt/ccxt/builds/272619476#L4519 but cant reproduce locally",
        "skipCSharp": "same as above",
        "skipMethods": {
            "fetchCurrencies": "incomplete",
            "loadMarkets": {
                "currencyIdAndCode": "different",
                "amount": "handled seperately",
                "precision": "handled seperately"
            },
            "watchTrades": {
                "side": "not set"
            },
            "watchOrderBook": {
                "spread": "cross"
            },
            "watchOrderBookForSymbols": {
                "spread": "same"
            }
        }
    },
    "wavesexchange": {
        "skipMethods": {
            "loadMarkets": "missing key",
            "fetchOHLCV": "index 1 (open price) is undefined",
            "ticker": {
                "compareQuoteVolumeBaseVolume": "quoteVolume >= baseVolume * low is failing"
            },
            "fetchCurrencies": {
                "activeMajorCurrencies": "todo"
            }
        }
    },
    "whitebit": {
        "skipWs": "timeouts",
        "skipMethods": {
            "loadMarkets": "contractSize must be undefined when contract is false",
            "fetchCurrencies": {
                "info": "missing key",
                "precision":"not provided",
                "fee":"is undefined",
                "networks":"missing",
                "limits": "broken for some markets",
                "type": "todo"
            }
        }
    },
	"woo": {
        "//skipWs": "requires auth",
        "skipMethods":{
            "loadMarkets":{
                "active": "undefined",
                "currencyIdAndCode": "messed"
            },
            "fetchCurrencies":{
                "withdraw": "undefined",
                "deposit": "undefined",
                "type": "todo",
                "activeMajorCurrencies": "todo"
            },
            "fetchPositions": {
                "leverage": "undefined",
                "percentage": "undefined",
                "hedged": "undefined",
                "stopLossPrice": "undefined",
                "takeProfitPrice": "undefined",
                "id": "undefined",
                "marginRatio": "undefined",
                "collateral": "undefined"
            },
            "watchBidsAsks": "newUpdates is true",
            "watchTickers": {
                "baseVolume": "PURSE/USDT has weird ticker",
                "quoteVolume": "PURSE/USDT has weird ticker"
            }
        }
	},
    "woofipro": {
        "skipMethods":{
            "loadMarkets":{
                "active": "undefined",
                "currencyIdAndCode": "messed"
            },
            "fetchCurrencies": "doesnt return currencies, todo"
        }
	},
    "wazirx": {
        "skipWs": "timeouts",
        "skipMethods": {
            "loadMarkets": "private",
            "fetchCurrencies": "private",
            "ticker": {
                "bid": "https://app.travis-ci.com/github/ccxt/ccxt/builds/269200021#L4048"
            }
        }
    },
    "xt": {
        "skipMethods": {
            "loadMarkets": {
                "taker":"is undefined",
                "maker":"is undefined",
                "currencyIdAndCode": "different",
                "limits": "incorrect for some currencies"
            },
            "fetchTrades": {
                "side": "not set"
            },
            "fetchTickers": {
                "ask": "weird values",
                "bid": "weird values"
            },
            "watchOrderBook": {
                "timestamp": "not provided",
                "spread": "bid-ask crossing"
            },
            "fetchCurrencies": {
                "type": "todo"
            }
        }
    },
    "yobit": {
        "skipMethods": {
            "loadMarkets":{
                "currencyIdAndCode": "messed"
            },
            "fetchCurrencies": {
                "activeMajorCurrencies": "todo"
            },
            "fetchTickers": "all tickers request exceedes max url length",
            "orderBook":{
                "timestamp": "https://app.travis-ci.com/github/ccxt/ccxt/builds/269572350#L6425"
            }
        }
    },
    "zaif": {
        "skipMethods": {
            "fetchCurrencies": {
                "info": "key is missing",
                "activeMajorCurrencies": "todo"
            },
            "loadMarkets": {
                "active": "is undefined"
            },
            "orderBook":{
                "timestamp": "https://app.travis-ci.com/github/ccxt/ccxt/builds/269572350#L6279"
            }
        }
    },
    "zonda": {
        "skipMethods": {
            "loadMarkets": {
                "active":"is undefined"
            },
            "fetchCurrencies": {
                "activeMajorCurrencies": "todo"
            }
        }
    },
    "apex": {
        "skipMethods": {
            "loadMarkets": {
                "currencyIdAndCode": "messed",
                "currency": "messed"
            },
            "fetchCurrencies": {
                "precision": "messed"
            },
            "ticker": {
                "compareQuoteVolumeBaseVolume": "not aligned with quoteVolume calcs"
            },
            "watchTrades": {
                "timestamp": "order is messed"
            }
        }
    }
}<|MERGE_RESOLUTION|>--- conflicted
+++ resolved
@@ -48,29 +48,15 @@
             },
             "orderBook": {
                 "timestamp": "not present https://app.travis-ci.com/github/ccxt/ccxt/builds/269572350#L3458 https://app.travis-ci.com/github/ccxt/ccxt/builds/269572350#L3866"
-<<<<<<< HEAD
-            },
-            "fetchStatus": "private endpoints",
-            "watchOrderBook.php": "todo: weird https://app.travis-ci.com/github/ccxt/ccxt/builds/271520319#L5498",
-            "watchOrderBookForSymbols.php": "same"
-=======
-            }
->>>>>>> 9f1196a2
+            }
         }
     },
     "binancecoinm": {
         "httpsProxy": "http://188.245.226.105:3128",
         "skipMethods": {
             "ticker": {
-<<<<<<< HEAD
-                "baseVolume": "quoteVolume >= baseVolume * low is failing, https://app.travis-ci.com/github/ccxt/ccxt/builds/268171081#L2414"
-            },
-            "watchOrderBook.php": "todo: weird https://app.travis-ci.com/github/ccxt/ccxt/builds/271520319#L5498",
-            "watchOrderBookForSymbols.php": "same"
-=======
                 "compareQuoteVolumeBaseVolume": "quoteVolume >= baseVolume * low is failing, https://app.travis-ci.com/github/ccxt/ccxt/builds/268171081#L2414"
             }
->>>>>>> 9f1196a2
         }
     },
     "binanceusdm": {
