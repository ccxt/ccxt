--- conflicted
+++ resolved
@@ -155,25 +155,6 @@
                 "spread": "ask equals to bid"
             }
         }
-    },
-<<<<<<< HEAD
-    "bitfinex1": {
-        "skipMethods": {
-            "features": "not implemented for this old ex",
-            "loadMarkets": "linear and inverse values are same",
-            "ticker": {
-                "symbol": "something broken with symbol",
-                "bid": "https://app.travis-ci.com/github/ccxt/ccxt/builds/262965121#L3179"
-            },
-            "orderBook":{
-                "symbol": "missing https://app.travis-ci.com/github/ccxt/ccxt/builds/267900037#L3846",
-                "timestamp": "not present https://app.travis-ci.com/github/ccxt/ccxt/builds/269572350#L3458"
-            }
-        }
-=======
-    "bitcoincom": {
-        "skipWs": true
->>>>>>> bc720945
     },
     "bitfinex": {
         "skipMethods": {
