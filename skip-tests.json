{
    "ace": {
        "skip": "temp",
        "until": "2024-03-15",
        "skipMethods": {
            "loadMarkets": {
                "currencyIdAndCode": "temporary skip, because ids are numeric and we are in wip for numeric id tests",
                "quoteId": "numeric",
                "quote": "numeric",
                "baseId": "numeric",
                "base": "numeric",
                "settleId": "numeric",
                "settle": "numeric",
                "active":"is undefined"
            },
            "fetchOrderBook": "needs reversion of amount/price",
            "fetchL2OrderBook": "same"
        }
    },
    "alpaca": {
        "skip": "private endpoints",
        "skipWs": "private endpoints",
        "skipMethods": {
            "fetchOHLCV": {
                "compareAmountToZero": "https://app.travis-ci.com/github/ccxt/ccxt/builds/263692798#L2165"
            }
        }
    },
    "ascendex": {
        "skipMethods": {
            "loadMarkets": {
                "currencyIdAndCode": "broken currencies"
            },
            "fetchCurrencies": {
                "currencyIdAndCode": "https://app.travis-ci.com/github/ccxt/ccxt/builds/269432480#L3364",
                "withdraw": "not provided",
                "deposit": "not provided"
            },
            "ticker": {
                "low":"16 Aug - happened weird negative 24hr low",
                "bid":"messed bid-ask"
            },
            "orderBook": {
                "bid":"messed bid-ask"
            }
        }
    },
    "bequant": {
        "skipMethods": {
            "loadMarkets": {
                "currencyIdAndCode": "https://app.travis-ci.com/github/ccxt/ccxt/builds/264802937#L2194"
            },
            "fetchOHLCV": {
                "compareAmountToZero": "https://app.travis-ci.com/github/ccxt/ccxt/builds/266175900#L2220"
            },
            "ticker": {
                "bid":"broken bid-ask"
            },
            "orderBook": {
                "spread": "https://app.travis-ci.com/github/ccxt/ccxt/builds/269129438#L3841"
            }
        }
    },
    "binance": {
        "httpsProxy": "http://5.75.153.75:8002",
        "wsProxy": "http://5.75.153.75:8002",
        "skipMethods": {
            "loadMarkets": {
                "currencyIdAndCode": "i.e. binance does not have currency code BCC"
            },
            "fetchCurrencies": {
                "precision": "not provided in public api",
                "networks": "not yet unified"
            },
            "ticker": {
                "baseVolume": "https://app.travis-ci.com/github/ccxt/ccxt/builds/267900037#L2466"
            },
            "orderBook": {
                "timestamp": "not present https://app.travis-ci.com/github/ccxt/ccxt/builds/269572350#L3539 & https://app.travis-ci.com/github/ccxt/ccxt/builds/269572350#L4119"
            }
        }
    },
    "binanceusdm ": {
        "httpsProxy": "http://5.75.153.75:8002",
        "wsProxy": "http://5.75.153.75:8002",
        "skipMethods": {
            "orderBook": {
                "spread": "https://app.travis-ci.com/github/ccxt/ccxt/builds/269352042#L3463"
            },
            "watchOrderBook": {
                "timestamp": "not present https://app.travis-ci.com/github/ccxt/ccxt/builds/269572350#L3539"
            },
            "watchOrderBookForSymbols": {
                "timestamp": "same"
            }
        }
    },
    "binanceus": {
        "skipMethods": {
            "loadMarkets": {
                "expiry": "expiry not set for future markets",
                "expiryDatetime": "expiry not set for future markets"
            },
            "ticker": {
                "baseVolume": "quoteVolume >= baseVolume * low is failing, https://app.travis-ci.com/github/ccxt/ccxt/builds/267900037#L2466"
            },
            "orderBook": {
                "timestamp": "not present https://app.travis-ci.com/github/ccxt/ccxt/builds/269572350#L3458 https://app.travis-ci.com/github/ccxt/ccxt/builds/269572350#L3866"
            },
            "fetchStatus": "private endpoints"
        }
    },
    "binancecoinm": {
        "httpsProxy": "http://5.75.153.75:8002",
        "skipMethods": {
            "loadMarkets": {
                "expiry": "expiry not set for future markets",
                "expiryDatetime": "expiry not set for future markets"
            },
            "ticker": {
                "baseVolume": "quoteVolume >= baseVolume * low is failing, https://app.travis-ci.com/github/ccxt/ccxt/builds/268171081#L2414"
            },
            "watchOrderBook": "out of order update"
        }
    },
    "binanceusdm": {
        "httpsProxy": "http://5.75.153.75:8002",
        "skipMethods": {
            "ticker": {
                "baseVolume": "quoteVolume >= baseVolume * low is failing, https://app.travis-ci.com/github/ccxt/ccxt/builds/267900037#L2466"
            },
            "fetchPositions": "currently returns a lot of default/non open positions",
            "fetchLedger": {
                "account": "empty",
                "status": "not provided",
                "before": "not provided",
                "after": "not provided",
                "fee": "not provided",
                "code": "not provided",
                "referenceId": "not provided"
            },
            "fetchBalance": "tmp skip"
        }
    },
    "bit2c": {
        "skip": "temporary certificate issues",
        "until": "2023-11-25",
        "skipMethods": {
            "loadMarkets": {
                "precision": "not provided",
                "active": "not provided",
                "taker": "not provided",
                "maker": "not provided",
                "info":"null"
            },
            "orderBook": {
                "timestamp": "https://app.travis-ci.com/github/ccxt/ccxt/builds/269572350#L4034",
                "bid":"sometimes equals to zero: https://app.travis-ci.com/github/ccxt/ccxt/builds/267809189#L2540"
            }
        }
    },
    "tokocrypto": {
        "httpsProxy": "http://5.75.153.75:8002",
        "skipMethods": {
            "orderBook":{
                "timestamp": "https://app.travis-ci.com/github/ccxt/ccxt/builds/269572350#L6195"
            }
        }
    },
    "bitbank": {
    },
    "bitbay": {
        "skipMethods": {
            "loadMarkets": {
                "expiry": "expiry not set for future markets",
                "expiryDatetime": "expiry not set for future markets"
            }
        }
    },
    "bitbns": {
        "skip": "temp",
        "skipMethods": {
            "loadMarkets": {
                "limits": "only one market has min>max limit",
                "active": "not provided",
                "currencyIdAndCode": "broken"
            },
            "ticker": {
                "symbol": "might be missing",
                "spread": "ask equals to bid"
            }
        }
    },
    "bitcoincom": {
        "skipWs": true
    },
    "bitfinex": {
        "skipMethods": {
            "loadMarkets": "linear and inverse values are same",
            "ticker": {
                "symbol": "something broken with symbol",
                "bid": "https://app.travis-ci.com/github/ccxt/ccxt/builds/262965121#L3179"
            },
            "orderBook":{
                "symbol": "missing https://app.travis-ci.com/github/ccxt/ccxt/builds/267900037#L3846",
                "timestamp": "not present https://app.travis-ci.com/github/ccxt/ccxt/builds/269572350#L3458"
            }
        }
    },
    "bitfinex2": {
        "skipMethods": {
            "loadMarkets": {
                "currencyIdAndCode": "broken currencies"
            },
            "fetchCurrencies": {
                "withdraw": "not provided",
                "deposit": "not provided"
            },
            "ticker": {
                "spread": "https://app.travis-ci.com/github/ccxt/ccxt/builds/269273148#L3651",
                "ask": "https://app.travis-ci.com/github/ccxt/ccxt/builds/269484317#L3783",
                "bid": "https://app.travis-ci.com/github/ccxt/ccxt/builds/269327874#L3234",
                "open": "https://app.travis-ci.com/github/ccxt/ccxt/builds/269177570#L3624",
                "bidVolume": "sometimes negative",
                "askVolume": "sometimes negative"
            },
            "orderBook": {
                "compareToNextItem": "multiple bids might have same value"
            },
            "watchOrderBook": "complete skip because of frequent checksum mismatches: https://app.travis-ci.com/github/ccxt/ccxt/builds/269273148#L3553 and also for this https://app.travis-ci.com/github/ccxt/ccxt/builds/269129438#L3999"
        }
    },
    "bitflyer": {
        "skipMethods": {
            "loadMarkets": "contract is true, but contractSize is undefined",
            "trade": {
                "side": "side key has an null value, but is expected to have a value"
            },
            "orderBook": {
                "timestamp": "https://app.travis-ci.com/github/ccxt/ccxt/builds/269572350#L4205"
            }
        }
    },
    "bitget": {
        "skipMethods": {
            "loadMarkets": {
                "precision": "broken precision",
                "limits": "limit max value is zero, lwer than min",
                "contractSize": "not defined when contract",
                "currencyIdAndCode": "broken currencies"
            },
            "fetchCurrencies": {
                "precision": "not provided",
                "withdraw": "not provided",
                "deposit": "not provided",
                "currencyIdAndCode": "broken currencies"
            },
            "ticker": {
                "bid":"broken bid-ask",
                "open": "https://app.travis-ci.com/github/ccxt/ccxt/builds/269099593#L3833",
                "baseVolume": "quoteVolume >= baseVolume * low is failing"
            },
            "watchOrderBook": {
                "spread": "https://app.travis-ci.com/github/ccxt/ccxt/builds/269572350#L3729"
            },
            "watchOrderBookForSymbols": {
                "spread": "same"
            }
        }
    },
    "bithumb": {
        "skipWs": "timeouts",
        "skipMethods": {
            "ticker": {
                "baseVolume": "quoteVolume >= baseVolume * low is failing"
            },
            "orderBook": {
                "bid": "https://app.travis-ci.com/github/ccxt/ccxt/builds/269273148#L4074"
            },
            "watchTrades":{
                "timestamp": "it could be ahead of the current time"
            },
            "fetchOHLCV": {
                "compareAmountToZero": "https://app.travis-ci.com/github/ccxt/ccxt/builds/266175900#L2264"
            }
        }
    },
    "bitmart": {
        "skipMethods": {
            "loadMarkets": {
                "expiry":"expiry is expected to be > 0",
                "settle": "not defined when contract",
                "settleId": "not defined when contract",
                "currencyIdAndCode": "broken currencies"
            },
            "fetchCurrencies": {
                "currencyIdAndCode": "broken currencies",
                "precision":"not provided",
                "networks": "missing"
            },
            "ticker": {
                "spread": "https://app.travis-ci.com/github/ccxt/ccxt/builds/269177564#L3615",
                "baseVolume": "quoteVolume >= baseVolume * low is failing",
                "bid": "https://app.travis-ci.com/github/ccxt/ccxt/builds/269331129#L3609"
            },
            "orderBook": {
                "spread": "https://app.travis-ci.com/github/ccxt/ccxt/builds/269177564#L3946"
            },
            "watchTrades":{
                "side": "todo: https://app.travis-ci.com/github/ccxt/ccxt/builds/267900037#L4312",
                "timestamp": "messed order coming from exchange"
            },
            "watchTradesForSymbols":{
                "side": "todo: https://app.travis-ci.com/github/ccxt/ccxt/builds/269572350#L3602",
                "timestamp": "messed order coming from exchange"
            },
            "ohlcv": {
                "roundTimestamp": "are not rounded: https://app.travis-ci.com/github/ccxt/ccxt/builds/269583057#L4318"
            }
        }
    },
    "bitmex": {
        "skipMethods": {
            "loadMarkets": "some market types are out of expected market-types",
            "fetchOHLCV": "https://github.com/ccxt/ccxt/pull/21356#issuecomment-1969565862",
            "watchOHLCV": "same as above, needs key fix",
            "ticker": {
                "average": "https://app.travis-ci.com/github/ccxt/ccxt/builds/269484317#L4030",
                "open": "https://app.travis-ci.com/github/ccxt/ccxt/builds/269367056#L3473",
                "close": "https://app.travis-ci.com/github/ccxt/ccxt/builds/269454230#L3862",
                "last": "same",
                "low": "same",
                "high": "same",
                "previousClose": "same",
                "vwap": "same",
                "baseVolume":"temp",
                "spread": "https://app.travis-ci.com/github/ccxt/ccxt/builds/269724413#L3725"
            },
            "fetchPositions": {
                "stopLossPrice": "undefined",
                "takeProfitPrice": "undefined",
                "marginRatio": "undefined",
                "lastPrice": "undefined",
                "collateral": "undefined",
                "hedged": "undefined",
                "lastUpdateTimestamp": "undefined",
                "entryPrice": "undefined",
                "markPrice": "undefined",
                "leverage": "undefined",
                "initialMargin": "undefined",
                "maintenanceMargin": "can be zero for default position",
                "notional": "can be zero for default position",
                "contracts": "contracts",
                "unrealizedPnl": "undefined",
                "realizedPnl": "undefined",
                "liquidationPrice": "can be 0",
                "percentage": "might be 0"
            },
            "fetchMyTrades": {
                "side": "sometimes side is not available"
            },
            "fetchLedger": {
                "referenceId": "undefined",
                "amount": "undefined",
                "before":"not provided",
                "tag": "undefined",
                "tagFrom": "undefined",
                "tagTo": "undefined",
                "type": "unmapped types",
                "timestamp": "default value might be invalid"
            },
            "fetchDepositsWithdrawals": {
                "currency": "undefined",
                "currencyIdAndCode": "messes codes"
            },
            "fetchTransactions": "skip",
            "orderBook": {
                "timestamp": "https://app.travis-ci.com/github/ccxt/ccxt/builds/269572350#L4458"
            }
        }
    },
    "bitopro": {
        "skipWs": true,
        "skipMethods": {
            "fetchCurrencies": {
                "precision": "not provided",
                "networks": "missing"
            },
            "loadMarkets": {
                "currencyIdAndCode": "broken currencies"
            },
            "fetchOHLCV": {
                "compareTimestampToSince": "https://app.travis-ci.com/github/ccxt/ccxt/builds/263692798#L2209",
                "compareAmountToZero": "sometimes zero amount returned"
            },
            "watchTicker": "datetime error: https://app.travis-ci.com/github/ccxt/ccxt/builds/267900037#L4373",
            "orderBook": {
                "nonce": "missing https://app.travis-ci.com/github/ccxt/ccxt/builds/267900037#L4373",
                "timestamp": "https://app.travis-ci.com/github/ccxt/ccxt/builds/269572350#L4373"
            }
        }
    },
    "onetrading": {
        "skip": "Api changed, as mentioned https://github.com/ccxt/ccxt/pull/21991",
        "skipWs": true,
        "skipMethods": {
            "fetchCurrencies": {
                "withdraw": "not provided",
                "deposit": "not provided"
            },
            "fetchOHLCV": {
                "compareAmountToZero": "https://app.travis-ci.com/github/ccxt/ccxt/builds/263692798#L2237"
            },
            "orderBook":{
                "compareToNextItem": "messed bids sequence"
            },
            "fetchTrades": {
                "emptyResponse": "sometimes response is empty"
            }
        }
    },
    "bitrue": {
        "skipMethods": {
            "loadMarkets": {
                "currencyIdAndCode": "broken currencies",
                "limits": "max is below min"
            },
            "fetchCurrencies": {
                "precision": "not provided",
                "withdraw": "not provided",
                "deposit": "not provided",
                "currencyIdAndCode": "broken currencies"
            },
            "fetchTrades": {
                "side": "not set"
            },
            "ticker": {
                "baseVolume": "https://app.travis-ci.com/github/ccxt/ccxt/builds/269454230#L4164"
            },
            "orderBook": {
                "timestamp": "https://app.travis-ci.com/github/ccxt/ccxt/builds/269572350#L4978"
            }
        }
    },
    "bitso": {
        "skipWs": true,
        "skipMethods": {
            "loadMarkets": {
                "active": "not provided"
            },
            "orderBook": {
                "bid": "https://app.travis-ci.com/github/ccxt/ccxt/builds/269129438#L4148"
            },
            "fetchOHLCV": "randomly failing with 404 not found"
        }
    },
    "bitstamp": {
        "skipMethods": {
            "fetchCurrencies": {
                "withdraw": "not provided",
                "deposit": "not provided"
            },
            "orderBook": {
                "compareToZero": "bid/ask might be 0",
                "spread": "https://app.travis-ci.com/github/ccxt/ccxt/builds/269693760#L3648"
            },
            "ticker": {
                "bid": "greater than ask https://app.travis-ci.com/github/ccxt/ccxt/builds/264241638#L3027",
                "baseVolume": "baseVolume * low = 8.43e-6 * 3692.59081464 = 0.03112854056 < 0.0311285405674152"
            }
        }
    },
    "bl3p": {
        "skipMethods": {
            "loadMarkets": {
                "precision":"not provided",
                "active": "not provided",
                "info": "null"
            },
            "fetchTrades": {
                "side": "side is undefined"
            },
            "orderBook": {
                "timestamp": "https://app.travis-ci.com/github/ccxt/ccxt/builds/269572350#L4831"
            }
        }
    },
    "bitvavo": {
        "skipMethods": {
            "loadMarkets": {
                "currencyIdAndCode": "broken currencies",
                "taker": "is undefined",
                "maker": "is undefined"
            },
            "fetchCurrencies": {
                "precision": "not provided",
                "networks": "missing"
            },
            "ticker": {
                "bid":"broken bid-ask",
                "baseVolume": "quoteVolume >= baseVolume * low is failing https://app.travis-ci.com/github/ccxt/ccxt/builds/266144312#L2220"
            },
            "orderBook": {
                "timestamp": "https://app.travis-ci.com/github/ccxt/ccxt/builds/269572350#L4685"
            },
            "watchOrderBook": {
                "timestamp": "https://app.travis-ci.com/github/ccxt/ccxt/builds/269572350#L3738"
            },
            "watchOrderBookForSymbols": {
                "timestamp": "same"
            }
        }
    },
    "blockchaincom": {
        "skipMethods": {
            "loadMarkets": {
                "taker":"not provided",
                "maker":"not provided"
            },
            "orderBook": {
                "bid": "messed bid-ask sequence",
                "nonce": "missing https://app.travis-ci.com/github/ccxt/ccxt/builds/267900037#L4517 and https://app.travis-ci.com/github/ccxt/ccxt/builds/267900037#L4562",
                "timestamp": "https://app.travis-ci.com/github/ccxt/ccxt/builds/269572350#L4601",
                "compareToNextItem": "sometimes bid equals to next bid"            }
        }
    },
    "btcbox": {
        "skipMethods": {
            "loadMarkets": {
                "precision":"is undefined",
                "active":"is undefined",
                "info": "null"
            },
            "orderBook": {
                "spread":"bids[0][0] (3787971.0) should be < than asks[0][0] (3787971.0)",
                "timestamp":"https://app.travis-ci.com/github/ccxt/ccxt/builds/269572350#L4820"
            },
            "ticker": {
                "bid":"broken bid-ask"
            }
        }
    },
    "btcalpha": {
	    "skip": true,
        "skipMethods": {
            "orderBook": {
                "spread":"bids[0][0] is not < asks[0][0]"
            },
            "ticker": {
                "symbol": "https://app.travis-ci.com/github/ccxt/ccxt/builds/265171549#L2518",
                "percentage": "broken",
                "bid": "messed bid-ask"
            }
        }
    },
    "btcmarkets": {
        "skipMethods": {
            "loadMarkets":{
                "active":"is undefined"
            },
            "fetchOHLCV": {
                "compareAmountToZero": "https://app.travis-ci.com/github/ccxt/ccxt/builds/266175900#L2308"
            },
            "orderBook": {
                "compareToNextItem": "sometimes bid equals to next bid"
            }
        }
    },
    "btcturk": {
        "skipMethods": {
            "loadMarkets": {
                "precision":"is undefined",
                "active":"is undefined",
                "info":"null"
            },
            "orderBook": {
                "compareToZero": "https://app.travis-ci.com/github/ccxt/ccxt/builds/263287870#L2201",
                "compareToNextItem": "sometimes bid equals to next bid"
            }
        }
    },
    "bybit": {
        "httpsProxy": "http://5.75.153.75:8002",
        "wsProxy": "http://5.75.153.75:8002",
        "skipMethods": {
            "loadMarkets": {
                "currencyIdAndCode": "temp skip"
            },
            "fetchCurrencies": {
                "currencyIdAndCode": "temp skip"
            },
            "ticker": {
                "symbol" :"returned symbol is not same as requested symbol. i.e. BTC/USDT:USDT vs BTC/USDT"
            },
            "fetchPositions": "currently returns a lot of default/non open positions",
            "fetchLedger": {
                "account": "account is not provided",
                "status": "status is not provided",
                "fee": "undefined"
            },
            "fetchOpenInterestHistory": {
                "openInterestAmount": "openInterestAmount is not provided"
            },
            "fetchBorrowRate": "does not work with unified account",
            "orderBook": {
                "spread": "https://app.travis-ci.com/github/ccxt/ccxt/builds/269352042#L3669",
                "bid": "messed https://app.travis-ci.com/github/ccxt/ccxt/builds/269572350#L3794"
            }
        }
    },
    "bigone": {
        "skipMethods": {
            "loadMarkets": {
                "taker": "key is there when run locally, but not on travis",
                "maker": "key is there when run locally, but not on travis",
                "currencyIdAndCode": true
            },
            "fetchCurrencies": {
                "withdraw": "not provided",
                "deposit": "not provided"
            },
            "ticker": {
                "bid": "broken bid-ask",
                "baseVolume": "negative value"
            },
            "orderBook": {
                "timestamp": "https://app.travis-ci.com/github/ccxt/ccxt/builds/269572350#L3866"
            }
        }
    },
    "coincheck": {
        "skipWs": true,
        "skipMethods": {
            "loadMarkets":{
                "info":"not provided",
                "precision":"not provided",
                "active":"is undefined",
                "taker":"is undefined",
                "maker":"is undefined"
            },
            "orderBook": {
                "timestamp": "https://app.travis-ci.com/github/ccxt/ccxt/builds/269572350#L4893"
            }
        }
    },
    "coinbase": {
        "skip": "private endpoints",
        "skipWs": "needs auth",
        "skipMethods": {
            "fetchCurrencies": {
                "precision": "not provided"
            },
            "fetchTrades": "datetime is not same as timestamp"
        }
    },
    "coinbasepro": {
        "skipWs": "needs auth",
        "skipMethods": {
            "loadMarkets":{
                "currencyIdAndCode": "https://app.travis-ci.com/github/ccxt/ccxt/builds/269568596#L3551"
            },
            "fetchStatus": "request timeout",
            "fetchCurrencies": {
                "withdraw": "not provided",
                "deposit": "not provided",
                "currencyIdAndCode": "https://app.travis-ci.com/github/ccxt/ccxt/builds/269568596#L3551"
            },
            "orderBook": {
                "timestamp": "https://app.travis-ci.com/github/ccxt/ccxt/builds/269572350#L5064"
            }
        }
    },
    "coinbaseinternational": {
        "skipMethods": {
            "loadMarkets": {
                "currencyIdAndCode": "i.e. coinbase does not have currency code TIA"
            },
            "fetchCurrencies": {
                "precision": "not provided",
                "networks": "not provided",
                "withdraw": "not provided",
                "deposit": "not provided"
            }
        }
    },
    "coinmetro": {
        "skipMethods": {
            "fetchTrades": {
                "side":"side is undefined"
            },
            "orderBook": {
                "timestamp": "https://app.travis-ci.com/github/ccxt/ccxt/builds/269572350#L5064"
            },
            "ticker": {
                "spread": "https://app.travis-ci.com/github/ccxt/ccxt/builds/269687705#L3745"
            },
            "fetchOHLCV":"multiple test failure"
        }
    },
    "coinone": {
        "skipWs": true,
        "skipMethods": {
            "loadMarkets": {
                "active":"is undefined"
            },
            "ticker": {
                "baseVolume": "quote scale isn't right"
            }
        }
    },
    "coinspot": {
        "skip":"temp",
        "skipMethods": {
            "loadMarkets": {
                "precision":"not provided",
                "taker":"is undefined",
                "makert":"is undefined"
            },
            "ticker": {
                "bid": "broken bid-ask",
                "baseVolume": "quoteVolume >= baseVolume * low is failing"
            }
        }
    },
    "coinsph": {
        "skipMethods": {
            "loadMarkets": {
                "taker":"messed",
                "maker":"messed"
            },
            "ticker": {
                "baseVolume": "quoteVolume >= baseVolume * low is failing"
            },
            "orderBook": {
                "timestamp": "https://app.travis-ci.com/github/ccxt/ccxt/builds/269572350#L5210"
            }
        }
    },
    "cex": {
        "preferredSpotSymbol": "BTC/USD",
        "skipMethods": {
            "proxies": "probably they do not permit our proxy location",
            "loadMarkets": {
                "active":"is undefined",
                "currencyIdAndCode": "messes codes"
            },
            "fetchCurrencies": {
                "currencyIdAndCode": "messes codes",
                "limits": "min is negative",
                "withdraw": "not provided",
                "deposit": "not provided",
                "networks": "missing"
            },
            "watchOHLCV": "does not work for 1min",
            "fetchOHLCV": "unexpected issue"
        }
    },
    "coinex": {
        "skipWs": "timeouts",
        "skipMethods": {
            "loadMarkets": {
                "currencyIdAndCode":"broken",
                "active":"is undefined"
            }
        }
    },
    "coinmate": {
        "skip": "clourderror error",
        "skipMethods": {
            "loadMarkets": {
                "active":"is undefined"
            },
            "orderBook": {
                "compareToNextItem":"ask should be less than next ask"
            }
        }
    },
    "cryptocom": {
        "skipMethods": {
            "proxies": "probably they do not permit our proxy",
            "loadMarkets": {
                "limits":"max is below min",
                "active":"is undefined",
                "currencyIdAndCode": "from travis location (USA) these webapi endpoints cant be loaded"
            },
            "ticker": {
                "timestamp": "timestamp might be of 1970-01-01T00:00:00.000Z",
                "baseVolume": "can't be infered"
            },
            "fetchPositions": {
                "entryPrice": "entryPrice is not provided",
                "markPrice": "undefined",
                "notional": "undefined",
                "leverage": "undefined",
                "liquidationPrice": "undefined",
                "marginMode": "undefined",
                "percentage": "undefined",
                "marginRatio": "undefined",
                "stopLossPrice": "undefined",
                "takeProfitPrice": "undefined",
                "maintenanceMargin": "undefined",
                "initialMarginPercentage": "undefined",
                "maintenanceMarginPercentage": "undefined",
                "hedged": "undefined",
                "side": "undefined",
                "contracts": "undefined"
            },
            "fetchAccounts": {
                "type": "type is not provided",
                "code": "not provided"
            },
            "watchOrderBook": {
                "nonce": "missing https://app.travis-ci.com/github/ccxt/ccxt/builds/267900037#L4756"
            }
        }
    },
    "currencycom": {
        "skipMethods": {
            "loadMarkets": {
                "type": "unexpected market type",
                "contractSize": "not defined when contract",
                "settle": "not defined when contract",
                "settleId": "not defined when contract"
            },
            "ticker": {
                "bid": "not above bid https://app.travis-ci.com/github/ccxt/ccxt/builds/263871244#L2163",
                "baseVolume": "quoteVolume >= baseVolume * low is failing"
            },
            "watchTrades": {
                "fees": "missing https://app.travis-ci.com/github/ccxt/ccxt/builds/269365378#L3601"
            },
            "orderBook": {
                "timestamp": "https://app.travis-ci.com/github/ccxt/ccxt/builds/269572350#L5510"
            }
        }
    },
    "delta": {
        "skipCSharp": "frequent timeouts https://app.travis-ci.com/github/ccxt/ccxt/builds/269273148#L4301 https://app.travis-ci.com/github/ccxt/ccxt/builds/269533613#L3622",
        "skipMethods": {
            "loadMarkets": "expiryDatetime must be equal to expiry in iso8601 format",
            "orderBook": {
                "timestamp": "https://app.travis-ci.com/github/ccxt/ccxt/builds/269572350#L5295",
                "bid": "bid more than ask"
            },
            "ticker": {
                "baseVolume": "quoteVolume >= baseVolume * low is failing",
                "bid": "failing the test"
            },
            "fetchOHLCV": {
                "4":"https://app.travis-ci.com/github/ccxt/ccxt/builds/269542746#L3512"
            }
        }
    },
    "deribit": {
        "skipMethods": {
            "fetchCurrencies": {
                "networks": "not provided",
                "withdraw": "not provided",
                "deposit": "not provided"
            },
            "loadMarkets": "strike is set when option is not true",
            "fetchBalance": "does not add up",
            "fetchPositions": {
                "percentage": "undefined",
                "hedged": "undefined",
                "stopLossPrice": "undefined",
                "takeProfitPrice": "undefined",
                "lastPrice": "undefined",
                "collateral": "undefined",
                "marginMode": "undefined",
                "marginRatio": "undefined",
                "contracts": "undefined",
                "id": "undefined"
            },
            "fetchDeposits": {
                "id": "undefined",
                "network": "undefined",
                "addressFrom": "undefined",
                "tag": "undefined",
                "tagTo": "undefined",
                "tagFrom": "undefined",
                "fee": "undefined"
            },
            "ticker": {
                "close": "might be negative https://app.travis-ci.com/github/ccxt/ccxt/builds/269484317#L4371",
                "open": "same",
                "low": "same",
                "high": "same",
                "bid": "same",
                "ask": "same",
                "average": "same"
            },
            "fetchTickers": "requires custom param"
        }
    },
    "fmfwio": {
        "skipMethods": {
            "fetchCurrencies": {
                "fee": "not provided"
            },
            "ticker": {
                "bid":"messed bid-ask"
            }
        }
    },
    "gemini": {
        "skipWs": "fixes needed",
        "skipMethods": {
            "loadMarkets": {
                "currencyIdAndCode": "messed codes",
                "active": "not provided"
            },
            "fetchCurrencies":{
                "withdraw": "not provided",
                "deposit": "not provided"
            },
            "watchOrderBook": {
                "nonce": "missing https://app.travis-ci.com/github/ccxt/ccxt/builds/267900037#L4833"
            },
            "orderBook": {
                "timestamp": "https://app.travis-ci.com/github/ccxt/ccxt/builds/269572350#L5654"
            }
        }
    },
    "hitbtc": {
        "skipMethods": {
            "loadMarkets": {
                "currencyIdAndCode": "messed codes"
            },
            "fetchCurrencies": {
                "fee": "not provided",
                "currencyIdAndCode": "https://app.travis-ci.com/github/ccxt/ccxt/builds/268371892#L2455"
            },
            "ticker": {
                "bid":"messed bid-ask"
            },
            "watchOrderBook": {
                "bid": "https://app.travis-ci.com/github/ccxt/ccxt/builds/268349324#L2400"
            }
        }
    },
    "digifinex": {
        "skipMethods": {
            "loadMarkets": {
                "currencyIdAndCode": "messed codes"
            },
            "fetchCurrencies": {
                "precision": "messed"
            },
            "fetchTicker": "unexpected symbol is being returned | safeMarket() requires a fourth argument for BTC_USDT to disambiguate between different markets with the same market id",
            "fetchTickers": "unexpected symbol is being returned | safeMarket() requires a fourth argument for BTC_USDT to disambiguate between different markets with the same market id",
            "fetchLeverageTiers": {
                "minNotional": "undefined",
                "currencyIdAndCode": "messed codes",
                "currency": "messed"
            },
            "fetchBorrowRates": {
                "currencyIdAndCode": "messed codes",
                "currency": "messed"
            },
            "fetchBorrowInterest":  "symbol is messed",
            "fetchPositions": {
                "percentage": "undefined",
                "stopLossPrice": "undefined",
                "takeProfitPrice": "undefined",
                "collateral": "undefined",
                "initialMargin": "undefined",
                "initialMarginPercentage": "undefined",
                "hedged": "undefined",
                "id": "undefined",
                "notional":"undefined"
            },
            "fetchBalance": "tmp skip"
        }
    },
    "gate": {
        "skipMethods": {
            "loadMarkets": {
                "currencyIdAndCode": "messed codes",
                "fetchCurrencies": {
                    "fee":"not provided"
                },
                "limits": "max should be above min",
                "contractSize": "broken for some markets",
                "strike": "incorrect number type"
            },
            "fetchCurrencies": {
                "currencyIdAndCode": "https://app.travis-ci.com/github/ccxt/ccxt/builds/268371892#L2559"
            },
            "fetchTrades":  {
                "timestamp": "timestamp is in decimals"
            },
            "ticker": {
                "bid":"messed bid-ask",
                "baseVolume": "https://app.travis-ci.com/github/ccxt/ccxt/builds/262963390#L3138"
            },
            "fetchPositions":  "currently returns a lot of default/non open positions",
            "fetchLedger": {
                "currency": "undefined",
                "status": "undefined",
                "fee": "undefined",
                "account": "undefined",
                "referenceAccount": "undefined",
                "referenceId": "undefined"
            },
            "fetchTradingFees": "sandbox does not have this endpoint",
            "fetchDeposits": "sandbox does not have this endpoint",
            "fetchWithdrawals": "sandbox does not have this endpoint"
        }
    },
    "hollaex": {
        "skipWs": "temp",
        "skipMethods": {
            "watchOrderBook": {
                "nonce": "https://app.travis-ci.com/github/ccxt/ccxt/builds/267900037#L4957"
            }
        }
    },
    "htx": {
        "skipMethods": {
            "loadMarkets": {
                "limits":"messed",
                "currencyIdAndCode": "messed codes"
            },
            "fetchCurrencies": {
                "withdraw":"not provided",
                "deposit":"not provided",
                "precision":"is undefined",
                "limits": "broken somewhere"
            },
            "ticker": {
                "baseVolume": "https://app.travis-ci.com/github/ccxt/ccxt/builds/267900037#L4860",
                "bid":"messed bid-ask"
            },
            "orderBook": {
                "symbol": "undefined, todo fix https://app.travis-ci.com/github/ccxt/ccxt/builds/269484317#L3670"
            },
            "watchOrderBook": {
                "timestamp": "not provided"
            },
            "watchOrderBookForSymbols": {
                "timestamp": "not provided"
            }
        }
    },
    "huobijp": {
        "skipWs": "timeouts",
        "skipMethods": {
            "loadMarkets": {
                "limits": "messed"
            },
            "fetchCurrencies": {
                "fee": "not defined",
                "networks": "missing"
            },
            "ticker": {
                "baseVolume": "quoteVolume >= baseVolume * low is failing"
            },
            "fetchTrades": {
                "fees": "missing"
            }
        }
    },
    "probit": {
        "skipWs": "timeouts",
		"skipMethods": {
            "loadMarkets": "needs fixing",
            "fetchCurrencies": {
                "limits": "messed"
            },
            "ticker":  {
                "baseVolume": "quoteVolume >= baseVolume * low is failing"
            },
            "orderBook":{
                "timestamp": "https://app.travis-ci.com/github/ccxt/ccxt/builds/269572350#L6363"
            }
        }
    },
    "idex": {
        "skipWs": "timeouts",
        "skipCSharp": "for some reasons, frequent rate limits only in C#",
        "skipMethods": {
            "fetchCurrencies": {
                "withdraw":"not provided",
                "deposit":"not provided",
                "networks": "missing"
            },
            "ticker": {
                "baseVolume": "quoteVolume >= baseVolume * low is failing",
<<<<<<< HEAD
                "bid":"messed bid-ask"
            },
            "fetchOHLCV": {
                "compareAmountToZero": "https://app.travis-ci.com/github/ccxt/ccxt/builds/263692798#L2273"
=======
                "spread":"messed bid-ask"
            },
            "orderBook": {
                "timestamp": "https://app.travis-ci.com/github/ccxt/ccxt/builds/269572350#L5797",
                "compareToZero": "bid/ask might be 0 - https://app.travis-ci.com/github/ccxt/ccxt/builds/263552512#L2214"
            }
        }
    },
    "indodax": {
        "skipMethods": {
            "orderBook": {
                "timestamp":"https://app.travis-ci.com/github/ccxt/ccxt/builds/269572350#L5881"
>>>>>>> 3fc7ed44
            }
        }
    },
    "independentreserve": {
        "skipWs": "timeouts",
        "skipMethods": {
            "loadMarkets": {
                "active":"is undefined"
            },
            "fetchTrades": {
                "side":"side is undefined"
            },
            "fetchTickers": "negative values",
            "orderBook": {
                "compareToNextItem": "sometimes bid equals to next bid",
                "compareToZero": "https://app.travis-ci.com/github/ccxt/ccxt/builds/263629640#L2165"
            },
            "fetchL2OrderBook": {
                "compareToNextItem": "same",
                "compareToZero": "same"
            }
        }
    },
    "kuna": {
        "skip": "temporary glitches with this exchange: https://app.travis-ci.com/github/ccxt/ccxt/builds/267517440#L2304",
        "httpsProxy": "http://5.75.153.75:8002",
        "skipMethods": {
            "loadMarkets": {
                "active":"is undefined"
            },
            "fetchCurrencies": {
                "deposit":"is undefined",
                "withdraw":"is undefined",
                "active":"is undefined",
                "precision":"somewhat strange atm https://app.travis-ci.com/github/ccxt/ccxt/builds/267515280#L2337"
            }
        }
    },
    "kucoin": {
        "skipMethods":{
            "fetchCurrencies": {
                "depositForNonCrypto": "not provided",
                "withdrawForNonCrypto": "not provided"
            },
            "loadMarkets": {
                "currencyIdAndCode": "messed"
            },
            "ticker": {
                "bid":"messed bid-ask",
                "baseVolume": "quoteVolume <= baseVolume * high https://app.travis-ci.com/github/ccxt/ccxt/builds/263304041#L2190"
            }
        }
    },
    "kucoinfutures": {
        "skipCSharp": true,
        "skipMethods":{
            "loadMarkets": {
                "currencyIdAndCode": "messed"
            },
            "fetchPositions": {
                "percentage": "percentage is not provided"
            },
            "fetchTickers": {
                "baseVolume": "https://app.travis-ci.com/github/ccxt/ccxt/builds/269634788#L1898"
            },
            "watchOrderBook": {
                "spread": "https://app.travis-ci.com/github/ccxt/ccxt/builds/269407124#L3464"
            }
        }
    },
    "latoken": {
        "skipMethods":{
            "loadMarkets": {
                "precision": "messed just for one pair https://app.travis-ci.com/github/ccxt/ccxt/builds/269924468#L4006",
                "currency": "messed",
                "currencyIdAndCode": "messed"
            },
            "fetchCurrencies": {
                "currency": "messed",
                "currencyIdAndCode": "https://app.travis-ci.com/github/ccxt/ccxt/builds/269188556#L4337",
                "withdraw":"not provided",
                "deposit":"not provided"
            },
            "ticker":{
                "open": "negative values",
                "high": "negative values",
                "low": "negative values",
                "close": "negative values",
                "bid": "negative values",
                "ask": "negative values",
                "average": "negative values"
            },
            "orderBook":{
                "timestamp": "https://app.travis-ci.com/github/ccxt/ccxt/builds/269572350#L6049"
            }
        }
    },
    "luno": {
        "skipWs": "temp",
        "skipMethods": {
            "orderBook": {
                "compareToNextItem": "messed"
            }
        }
    },
    "lbank": {
        "skipMethods": {
            "loadMarkets": "settle must be defined when contract is true",
            "ticker": {
                "baseVolume": "quoteVolume >= baseVolume * low is failing"
            },
            "watchTrades": {
                "timestamp": "ts several hours ahead in in future :)"
            },
            "orderBook": {
                "spread": "https://app.travis-ci.com/github/ccxt/ccxt/builds/269364330#L3612"
            },
            "watchOHLCV": "some timestamp issues"
        }
    },
    "lykke": {
        "skipMethods": {
            "loadMarkets": {
                "currencyIdAndCode": "messed codes"
            },
            "fetchCurrencies": {
                "fee":"not provided"
            },
            "orderBook": {
                "compareToNextItem": "sometimes bid equals to next bid"
            },
            "ticker": {
                "baseVolume": "quoteVolume >= baseVolume * low is failing",
                "close": "might be negative https://app.travis-ci.com/github/ccxt/ccxt/builds/269484317#L4657",
                "open": "same",
                "low": "same",
                "high": "same",
                "average": "same"
            }
        }
    },
    "mercado": {
        "skipMethods": {
            "loadMarkets": "needs migration to v4, as raw info is not being used. granular can be used for skipping 'info'",
            "ticker": {
                "spread": "sometimes bid is not lower than ask"
            },
            "orderBook": {
                "spread": "bid-ask crossing",
                "timestamp": "https://app.travis-ci.com/github/ccxt/ccxt/builds/269572350#L6133"
            },
            "fetchCurrencies": {
                "info":"key is missing"
            }
        }
    },
    "novadax": {
        "skipMethods": {
            "ticker": {
                "baseVolume": "quoteVolume >= baseVolume * low is failing",
                "bid": "https://app.travis-ci.com/github/ccxt/ccxt/builds/266029139"
            }
        }
    },
    "ndax": {
        "skipWs": "timeouts",
        "skipMethods": {
            "fetchCurrencies": {
                "withdraw": "not provided",
                "deposit": "not provided"
            },
            "fetchOHLCV": "too many issues in the endpoint, compareAmountToZero, compareToNow, and even string responses"
        }
    },
    "mexc": {
        "skipMethods": {
            "loadMarkets":{
                "currencyIdAndCode": "messed"
            },
            "fetchCurrencies":{
                "limits": "max above min",
                "precision":"is undefined"
            },
            "fetchTrades": {
                "side": "side is not buy/sell"
            },
            "ticker": {
                "baseVolume": "https://app.travis-ci.com/github/ccxt/ccxt/builds/267900037#L6610",
                "spread":"https://app.travis-ci.com/github/ccxt/ccxt/builds/269273148#L3916"
            },
            "fetchAccounts": {
                "type": "type is not provided"
            },
            "fetchLeverageTiers": "swap only supported",
            "orderBook": {
                "spread": "https://app.travis-ci.com/github/ccxt/ccxt/builds/269273148#L3916"
            }
        }
    },
    "oceanex": {
        "skipMethods": {
            "loadMarkets":{
                "active":"is undefined"
            },
            "fetchOrderBooks": "fetchOrderBooks returned 0 length",
            "fetchOHLCV": {
                "compareAmountToZero": "https://app.travis-ci.com/github/ccxt/ccxt/builds/263692798#L2317"
            }
        }
    },
    "p2b": {
        "skip": "temp issues",
        "skipWs": "flaky",
        "httpsProxy": "http://51.83.140.52:11230",
        "skipMethods": {
            "loadMarkets": "invalid URL",
            "fetchTrades": "requires order id"
        }
    },
    "paymium": {
        "skip": "exchange is down",
        "skipMethods": {
            "loadMarkets": {
                "precision": "not provided",
                "active": "not provided",
                "info": "null",
                "taker":"is undefined",
                "maker":"is undefined"
            },
            "ticker": {
                "baseVolume": "quoteVolume >= baseVolume * low is failing"
            }
        }
    },
    "phemex": {
        "skipPhpAsync": true,
        "skipCSharp": true,
        "skipMethods": {
            "loadMarkets": {
                "contractSize": "broken for some markets",
                "active": "not provided",
                "currencyIdAndCode": "messed",
                "taker": "null",
                "maker": "null"
            },
            "fetchCurrencies": {
                "withdraw": "not provided",
                "deposit": "not provided"
            },
            "ticker": {
                "baseVolume": "quoteVolume >= baseVolume * low is failing",
                "bid": "messed bid-ask"
            }
        }
    },
    "okcoin": {
        "skipWs": "temp",
        "skipMethods": {
            "ticker": {
                "symbol": "missing https://app.travis-ci.com/github/ccxt/ccxt/builds/267900037#L6721",
                "baseVolume": "quoteVolume >= baseVolume * low is failing"
            }
        }
    },
    "exmo": {
        "skipMethods": {
            "loadMarkets": {
                "active":"is undefined"
            },
            "fetchCurrencies":{
                "info":"null",
                "withdraw":"not provided",
                "deposit":"not provided"
            },
            "ticker": {
                "baseVolume": "https://app.travis-ci.com/github/ccxt/ccxt/builds/269352042#L3690"
            },
            "watchOrderBook": {
                "nonce": "missing https://app.travis-ci.com/github/ccxt/ccxt/builds/267900037#L4807"
            },
            "orderBook": {
                "timestamp": "https://app.travis-ci.com/github/ccxt/ccxt/builds/269572350#L5420"
            }
        }
    },
    "poloniex": {
        "skipMethods": {
            "loadMarkets": {
                "currencyIdAndCode": "some currencies does not exist in currencies"
            },
            "fetchCurrencies": {
                "currencyIdAndCode": "https://app.travis-ci.com/github/ccxt/ccxt/builds/269956260#L4357",
                "withdraw": "undefined",
                "deposit": "undefined",
                "networks": "networks key is missing",
                "precision": "not provided"
            },
            "fetchTrades": {
                "side": "side is not buy/sell"
            },
            "ticker": {
                "baseVolume": "quoteVolume <= baseVolume * high | https://app.travis-ci.com/github/ccxt/ccxt/builds/263884643#L2462"
            },
            "watchOrderBook": {
                "nonce": "missing https://app.travis-ci.com/github/ccxt/ccxt/builds/267900037#L6909"
            }
        }
    },
    "poloniexfutures": {
        "skipCSharp": "too flaky, check the reason later",
        "skipMethods": {
            "fetchOHLCV": {
                "compareAmountToZero": "sometimes zero amount returned"
            },
            "watchOrderBook": {
                "spread": "https://app.travis-ci.com/github/ccxt/ccxt/builds/269769010#L3644"
            }
        }
    },
    "okx": {
        "skipCSharp": true,
        "skipMethods": {
            "loadMarkets": "linear & inverse must not be same",
            "fetchCurrencies": {
                "info": "null",
                "currencyIdAndCode": "temp skip"
            },
            "ticker": {
                "baseVolume": "quoteVolume <= baseVolume * high : https://app.travis-ci.com/github/ccxt/ccxt/builds/263319874#L2132"
            },
            "fetchBorrowRate": "some fields that we can't skip missing",
            "fetchBorrowRates": "same",
            "watchOrderBook": {
                "nonce": "missing https://app.travis-ci.com/github/ccxt/ccxt/builds/267900037#L6721"
            }
        }
    },
    "kraken": {
        "skipMethods": {
            "loadMarkets": {
                "currencyIdAndCode": "https://app.travis-ci.com/github/ccxt/ccxt/builds/267515280#L2314"
            },
            "fetchCurrencies": {
                "withdraw": "undefined",
                "deposit": "undefined",
                "currencyIdAndCode": "same as in loadMarkets"
            },
            "ticker": {
                "baseVolume": "quoteVolume <= baseVolume * high is failing"
            },
<<<<<<< HEAD
            "fetchOHLCV": {
                "compareTimestampToLimit": "https://app.travis-ci.com/github/ccxt/ccxt/builds/263692798#L2309"
=======
            "orderBook": {
                "timestamp": "https://app.travis-ci.com/github/ccxt/ccxt/builds/269572350#L5965"
>>>>>>> 3fc7ed44
            }
        }
    },
    "krakenfutures": {
        "skipMethods": {
            "loadMarkets" :{
                "active": "https://app.travis-ci.com/github/ccxt/ccxt/builds/269484317#L4502",
                "contractSize":"https://app.travis-ci.com/github/ccxt/ccxt/builds/269640396#L3857",
                "currencyIdAndCode": "messed"
            },
            "fetchCurrencies": {
                "currencyIdAndCode": "messed",
                "withdraw": "undefined",
                "deposit": "undefined"
            },
            "watchTrades": {
                "timestamp": "timestamp reversed: https://app.travis-ci.com/github/ccxt/ccxt/builds/269484317#L3681"
            },
            "watchBidsAsks": {
                "bidVolume": "https://app.travis-ci.com/github/ccxt/ccxt/builds/269878519#L3759",
                "askVolume": "same"
            },
            "watchOrderBook.cs": {
                "bid": "strange issue specifically for krakenfutures, todo in near future https://app.travis-ci.com/github/ccxt/ccxt/builds/269965859#L4781"
            },
            "watchOrderBookForSymbols.cs": {
                "bid": "same as above"
            }
        },
        "timeout": 120000
    },
    "upbit": {
        "skipMethods": {
            "ticker": {
                "baseVolume": "quoteVolume >= baseVolume * low is failing"
            },
            "fetchOHLCV": {
                "compareAmountToZero": "https://app.travis-ci.com/github/ccxt/ccxt/builds/266175900#L2396"
            }
        }
    },
    "timex": {
        "skipMethods": {
            "loadMarkets": {
                "currencyIdAndCode": "messed"
            },
            "fetchCurrencies": {
                "fee":"is undefined",
                "networks": "key not present"
            },
            "fetchTrades": {
                "fees": "missingn from structure"
            },
            "fetchTickers": "temporary issues",
            "fetchOHLCV": {
                "compareAmountToZero": "https://app.travis-ci.com/github/ccxt/ccxt/builds/266175900#L2352"
            }
        }
    },
    "wavesexchange": {
        "skipMethods": {
            "loadMarkets": "missing key",
            "fetchOHLCV": "index 1 (open price) is undefined",
            "ticker": {
                "baseVolume": "quoteVolume >= baseVolume * low is failing"
            }
        }
    },
    "whitebit": {
        "skipWs": "timeouts",
        "skipMethods": {
            "loadMarkets": "contractSize must be undefined when contract is false",
            "fetchCurrencies": {
                "info": "missing key",
                "precision":"not provided",
                "fee":"is undefined",
                "networks":"missing",
                "limits": "broken for some markets"
            }
        }
    },
	"woo": {
        "skipWs": "requires auth",
        "skipMethods":{
            "loadMarkets":{
                "active": "undefined",
                "currencyIdAndCode": "messed"
            },
            "fetchCurrencies":{
                "withdraw": "undefined",
                "deposit": "undefined"
            },
            "fetchPositions": {
                "leverage": "undefined",
                "percentage": "undefined",
                "hedged": "undefined",
                "stopLossPrice": "undefined",
                "takeProfitPrice": "undefined",
                "id": "undefined",
                "marginRatio": "undefined",
                "collateral": "undefined"
            }
        }
	},
    "yobit": {
        "skipMethods": {
            "loadMarkets":{
                "currencyIdAndCode": "messed"
            },
            "fetchTickers": "all tickers request exceedes max url length",
            "orderBook":{
                "timestamp": "https://app.travis-ci.com/github/ccxt/ccxt/builds/269572350#L6425"
            }
        }
    },
    "zaif": {
        "skipMethods": {
            "fetchCurrencies": {
                "info": "key is missing"
            },
            "loadMarkets": {
                "active": "is undefined"
            },
            "orderBook":{
                "timestamp": "https://app.travis-ci.com/github/ccxt/ccxt/builds/269572350#L6279"
            }
        }
    },
    "zonda": {
        "skipMethods": {
            "loadMarkets": {
                "active":"is undefined"
            }
        }
    },
    "bingx": {
        "skipWs": "broken symbols returned",
        "skipMethods": {
            "loadMarkets": {
                "taker": "is undefined",
                "maker": "is undefined",
                "contractSize": "returns zero for BTC/USDT:USDT https://app.travis-ci.com/github/ccxt/ccxt/builds/269614608#L3778",
                "currencyIdAndCode": "not all currencies are available"
            },
            "fetchTrades": {
                "side": "undefined"
            },
            "ticker": {
                "baseVolume": "not supported",
                "spread": "same bid-ask https://app.travis-ci.com/github/ccxt/ccxt/builds/269550508#L3581"
            },
            "fetchOHLCV": "spot not supported",
            "fetchCurrencies": {
                "deposit": "not provided",
                "precision": "not provided"
            },
            "orderBook": {
                "bid": "multiple bid prices are equal https://app.travis-ci.com/github/ccxt/ccxt/builds/265172859#L2745"
            },
            "watchTrades": {
                "side": "undefined"
            },
            "fetchPositions": {
                "marginRatio": "undefined",
                "stopLossPrice": "undefined",
                "takeProfitPrice": "undefined",
                "initialMarginPercentage": "undefined",
                "hedged": "undefined",
                "timestamp": "undefined",
                "datetime": "undefined",
                "lastUpdateTimestamp": "undefined",
                "maintenanceMargin": "undefined",
                "contractSize": "undefined",
                "markPrice": "undefined",
                "lastPrice": "undefined",
                "percentage": "undefined",
                "liquidationPrice": "undefined"
            }
        }
    },
    "wazirx": {
        "skipWs": "timeouts",
        "skipMethods": {
            "loadMarkets": "private",
            "fetchCurrencies": "private",
            "ticker": {
                "bid": "https://app.travis-ci.com/github/ccxt/ccxt/builds/269200021#L4048"
            }
        }
    },
    "coinlist": {
        "skipMethods": {
            "ticker": {
                "baseVolume": "quoteVolume >= baseVolume * low  is failing",
                "bid": "invalid"
            }
        }
    },
    "bitteam": {
        "skip": "tmp timeout",
        "skipPhpAsync": true,
        "skipMethods": {
            "loadMarkets": {
                "taker": "is undefined",
                "maker": "is undefined"
            },
            "fetchCurrencies": {
                "deposit": "not provided",
                "withdraw": "not provided"
            }
        }
    },
    "hyperliquid": {
        "skipMethods": {
            "loadMarkets": {
                "currencyIdAndCode": "different"
            },
            "fetchTrades": "private",
            "fetchCurrencies": {
                "id": "skip",
                "precision": "skip",
                "networks": "not provided",
                "limits" : "not provided",
                "deposit": "not provided",
                "withdraw": "not provided"
            },
            "watchTrades": {
                "currency": "not provided"
            }
        }
    },
    "tradeogre": {
        "skip": "flaky"
    }
}<|MERGE_RESOLUTION|>--- conflicted
+++ resolved
@@ -1087,12 +1087,10 @@
             },
             "ticker": {
                 "baseVolume": "quoteVolume >= baseVolume * low is failing",
-<<<<<<< HEAD
                 "bid":"messed bid-ask"
             },
             "fetchOHLCV": {
                 "compareAmountToZero": "https://app.travis-ci.com/github/ccxt/ccxt/builds/263692798#L2273"
-=======
                 "spread":"messed bid-ask"
             },
             "orderBook": {
@@ -1105,7 +1103,6 @@
         "skipMethods": {
             "orderBook": {
                 "timestamp":"https://app.travis-ci.com/github/ccxt/ccxt/builds/269572350#L5881"
->>>>>>> 3fc7ed44
             }
         }
     },
@@ -1456,13 +1453,11 @@
             "ticker": {
                 "baseVolume": "quoteVolume <= baseVolume * high is failing"
             },
-<<<<<<< HEAD
             "fetchOHLCV": {
                 "compareTimestampToLimit": "https://app.travis-ci.com/github/ccxt/ccxt/builds/263692798#L2309"
-=======
+            },
             "orderBook": {
                 "timestamp": "https://app.travis-ci.com/github/ccxt/ccxt/builds/269572350#L5965"
->>>>>>> 3fc7ed44
             }
         }
     },
