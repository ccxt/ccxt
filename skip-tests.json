--- conflicted
+++ resolved
@@ -1792,19 +1792,6 @@
             "loadMarkets": "linear and inverse values are same"
         }
     },
-<<<<<<< HEAD
-    "coindcx": {
-        "skipMethods": {
-            "fetchTrades": {
-                "takerOrMaker": "handle error in tests with maker"
-            },
-            "fetchOHLCV": "index 1 (open price) could be higher than index 2 (high) or lower than index 3 (low)",
-            "watchTrades": {
-                "side": "not provided"
-            },
-            "watchMyTrades": {
-                "side": "not provided"
-=======
     "derive": {
         "skipMethods":{
             "loadMarkets": {
@@ -1829,7 +1816,21 @@
                 "price": "sometimes is not set",
                 "amount": "same",
                 "cost": "same"
->>>>>>> f87268fe
+            }
+        }
+    },
+    "coindcx": {
+        "skipMethods": {
+            "fetchTrades": {
+                "takerOrMaker": "handle error in tests with maker"
+            },
+            "fetchOHLCV": "index 1 (open price) could be higher than index 2 (high) or lower than index 3 (low)",
+            "watchTrades": {
+                "side": "not provided",
+                "timestamp": "messed order coming from exchange"
+            },
+            "watchMyTrades": {
+                "side": "not provided"
             }
         }
     }
