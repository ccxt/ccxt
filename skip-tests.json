--- conflicted
+++ resolved
@@ -70,17 +70,9 @@
             "ticker": {
                 "baseVolume": "quoteVolume >= baseVolume * low is failing, https://app.travis-ci.com/github/ccxt/ccxt/builds/267900037#L2466"
             },
-<<<<<<< HEAD
-            "fetchTicker": {
-                "quoteVolume": "quoteVolume >= baseVolume * low is failing",
-                "baseVolume": "quoteVolume >= baseVolume * low is failing"
-            }
-=======
             "orderBook": {
                 "timestamp": "not present https://app.travis-ci.com/github/ccxt/ccxt/builds/269572350#L3458 https://app.travis-ci.com/github/ccxt/ccxt/builds/269572350#L3866"
-            },
-            "fetchStatus": "private endpoints"
->>>>>>> 24e51aec
+            }
         }
     },
     "binancecoinm": {
