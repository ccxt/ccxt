--- conflicted
+++ resolved
@@ -352,12 +352,7 @@
             }
         }
     },
-<<<<<<< HEAD
     "onetrading": {
-=======
-    "bitpanda": {
-        "skip": "migrated to onetrading",
->>>>>>> eda19b87
         "skipWs": true,
         "skipMethods": {
             "fetchOrderBook": "some bid might be lower than next bid",
