{
    "ace": {
        "skip": "temp",
        "skipWs": true,
        "skipMethods": {
            "loadMarkets": {
                "currencyIdAndCode": "temporary skip, because ids are numeric and we are in wip for numeric id tests",
                "quoteId": "numeric",
                "quote": "numeric",
                "baseId": "numeric",
                "base": "numeric",
                "settleId": "numeric",
                "settle": "numeric",
                "active":"is undefined"
            },
            "fetchOrderBook": "needs reversion of amount/price",
            "fetchL2OrderBook": "same"
        }
    },
    "alpaca": {
        "skip": "private endpoints",
        "skipWs": "private endpoints"
    },
    "ascendex": {
        "skipWs": "unknown https://app.travis-ci.com/github/ccxt/ccxt/builds/267900037#L2416",
        "skipMethods": {
            "loadMarkets": {
                "currencyIdAndCode": "broken currencies"
            },
            "fetchCurrencies": {
                "withdraw": "not provided",
                "deposit": "not provided"
            },
            "fetchTickers": {
                "low":"16 Aug - happened weird negative 24hr low",
                "bid":"messed bid-ask",
                "ask":"messed bid-ask"
            }
        }
    },
    "bequant": {
        "skipWs": "timeouts",
        "skipMethods": {
            "loadMarkets": {
                "currencyIdAndCode": "https://app.travis-ci.com/github/ccxt/ccxt/builds/264802937#L2194"
            },
            "fetchTickers": {
                "bid":"broken bid-ask",
                "ask":"broken bid-ask"
            }
        }
    },
    "binance": {
        "httpsProxy": "http://5.75.153.75:8002",
        "wsProxy": "http://5.75.153.75:8002",
        "skipMethods": {
            "fetchStatus": "temporarily failing",
            "loadMarkets": {
                "currencyIdAndCode": "i.e. binance does not have currency code BCC",
                "expiry": "expiry not set for future markets",
                "expiryDatetime": "expiry not set for future markets"
            },
            "fetchCurrencies": {
                "precision": "not provided in public api",
                "networks": "not yet unified"
            },
            "watchTicker": {
                "quoteVolume": "https://app.travis-ci.com/github/ccxt/ccxt/builds/267900037#L2466"
            }
        }
    },
    "binanceus": {
        "skipMethods": {
            "loadMarkets": {
                "expiry": "expiry not set for future markets",
                "expiryDatetime": "expiry not set for future markets"
            },
            "fetchTickers": {
                "quoteVolume": "quoteVolume >= baseVolume * low is failing",
                "baseVolume": "quoteVolume >= baseVolume * low is failing"
            },
            "fetchTicker": {
                "quoteVolume": "quoteVolume >= baseVolume * low is failing",
                "baseVolume": "quoteVolume >= baseVolume * low is failing"
            },
            "fetchStatus": "private endpoints",
            "watchTicker": {
                "quoteVolume": "https://app.travis-ci.com/github/ccxt/ccxt/builds/267900037#L2466"
            }
        }
    },
    "binancecoinm": {
        "httpsProxy": "http://5.75.153.75:8002",
        "skipMethods": {
            "loadMarkets": {
                "expiry": "expiry not set for future markets",
                "expiryDatetime": "expiry not set for future markets"
            },
            "fetchTickers": {
                "quoteVolume": "quoteVolume >= baseVolume * low is failing",
                "baseVolume": "quoteVolume >= baseVolume * low is failing"
            },
            "fetchTicker": {
                "quoteVolume": "quoteVolume >= baseVolume * low is failing",
                "baseVolume": "quoteVolume >= baseVolume * low is failing"
            },
            "watchTicker": {
                "quoteVolume": "https://app.travis-ci.com/github/ccxt/ccxt/builds/267900037#L2466"
            }
        }
    },
    "binanceusdm": {
        "httpsProxy": "http://5.75.153.75:8002",
        "skipMethods": {
            "fetchTickers": {
                "quoteVolume": "quoteVolume >= baseVolume * low is failing",
                "baseVolume": "quoteVolume >= baseVolume * low is failing"
            },
            "fetchTicker": {
                "quoteVolume": "quoteVolume >= baseVolume * low is failing",
                "baseVolume": "quoteVolume >= baseVolume * low is failing"
            },
            "fetchPositions": "currently returns a lot of default/non open positions",
            "fetchLedger": {
                "account": "empty",
                "status": "not provided",
                "before": "not provided",
                "after": "not provided",
                "fee": "not provided",
                "code": "not provided",
                "referenceId": "not provided"
            },
            "fetchBalance": "tmp skip",
            "watchTicker": {
                "quoteVolume": "https://app.travis-ci.com/github/ccxt/ccxt/builds/267900037#L2466"
            }
        }
    },
    "bit2c": {
        "skip": "temporary certificate issues",
        "until": "2023-11-25",
        "skipMethods": {
            "loadMarkets": {
                "precision": "not provided",
                "active": "not provided",
                "taker": "not provided",
                "maker": "not provided",
                "info":"null"
            },
            "fetchOrderBook": {
                "bid":"sometimes equals to zero: https://app.travis-ci.com/github/ccxt/ccxt/builds/267809189#L2540",
                "ask":"same"
            }
        }
    },
    "tokocrypto": {
        "httpsProxy": "http://5.75.153.75:8002"
    },
    "bitbank": {
    },
    "bitbay": {
        "skipMethods": {
            "loadMarkets": {
                "expiry": "expiry not set for future markets",
                "expiryDatetime": "expiry not set for future markets"
            }
        }
    },
    "bitbns": {
        "skip": "temp",
        "skipMethods": {
            "loadMarkets": {
                "limits": "only one market has min>max limit",
                "active": "not provided",
                "currencyIdAndCode": "broken"
            },
            "fetchTickers": "unknown symbol might be returned"
        }
    },
    "bitcoincom": {
        "skipWs": true
    },
    "bitfinex": {
        "skipMethods": {
            "loadMarkets": "linear and inverse values are same",
            "fetchTickers": {
                "symbol": "something broken with symbol",
                "ask": "https://app.travis-ci.com/github/ccxt/ccxt/builds/262965121#L3179",
                "bid": "same"
            },
            "watchOrderBook":{
                "symbol": "missing https://app.travis-ci.com/github/ccxt/ccxt/builds/267900037#L3846"
            }
        }
    },
    "bitfinex2": {
        "skipWs": true,
        "skipMethods": {
            "loadMarkets": {
                "currencyIdAndCode": "broken currencies"
            },
            "fetchCurrencies": {
                "withdraw": "not provided",
                "deposit": "not provided"
            },
            "fetchOrderBook": "multiple bids might have same value",
            "fetchL2OrderBook": "same",
            "fetchTickers": "negative values"
        }
    },
    "bitflyer": {
        "skipMethods": {
            "loadMarkets": "contract is true, but contractSize is undefined",
            "fetchTrades": {
                "side": "side key has an null value, but is expected to have a value"
            }
        }
    },
    "bitget": {
        "skipWs": true,
        "skipMethods": {
            "loadMarkets": {
                "precision": "broken precision",
                "limits": "limit max value is zero, lwer than min",
                "contractSize": "not defined when contract",
                "currencyIdAndCode": "broken currencies"
            },
            "fetchCurrencies": {
                "precision": "not provided",
                "withdraw": "not provided",
                "deposit": "not provided"
            },
            "fetchTickers": {
                "bid":"broken bid-ask",
                "ask":"broken bid-ask",
                "quoteVolume": "quoteVolume >= baseVolume * low is failing",
                "baseVolume": "quoteVolume >= baseVolume * low is failing"
            },
            "watchTrades": {
                "timestamp": "ts order is reverted (descending)"
            }
        }
    },
    "bithumb": {
        "skip": "fetchMarkets returning undefined",
        "until": "2023-09-05",
        "skipMethods": {
            "fetchTickers": {
                "quoteVolume": "quoteVolume >= baseVolume * low is failing",
                "baseVolume": "quoteVolume >= baseVolume * low is failing"
            },
            "fetchTicker": {
                "quoteVolume": "quoteVolume >= baseVolume * low is failing",
                "baseVolume": "quoteVolume >= baseVolume * low is failing"
            }
        }
    },
    "bitmart": {
        "skipWs": true,
        "skipMethods": {
            "loadMarkets": {
                "expiry":"expiry is expected to be > 0",
                "settle": "not defined when contract",
                "settleId": "not defined when contract",
                "currencyIdAndCode": "broken currencies"
            },
            "fetchCurrencies": {
                "precision":"not provided",
                "networks": "missing"
            },
            "fetchTickers": {
                "quoteVolume": "quoteVolume >= baseVolume * low is failing",
                "baseVolume": "same"
            },
            "fetchTicker": {
                "quoteVolume": "quoteVolume >= baseVolume * low is failing",
                "baseVolume": "same"
            },
            "fetchL2OrderBook": "bid==ask , https://app.travis-ci.com/github/ccxt/ccxt/builds/263304041#L2170",
            "fetchLOrderBook": "same",
            "watchOrderBook": {
                "nonce":"missing https://app.travis-ci.com/github/ccxt/ccxt/builds/267900037#L4256",
                "bid": "wrong data https://app.travis-ci.com/github/ccxt/ccxt/builds/267900037#L4325"
            },
            "watchTrades":{
                "side": "not set https://app.travis-ci.com/github/ccxt/ccxt/builds/267900037#L4312"
            }
        }
    },
    "bitmex": {
        "skipWs": "timeouts",
        "skipMethods": {
            "loadMarkets": "some market types are out of expected market-types",
            "fetchOHLCV": "open might be greater than high",
            "fetchTickers": "negative values",
            "fetchPositions": {
                "stopLossPrice": "undefined",
                "takeProfitPrice": "undefined",
                "marginRatio": "undefined",
                "lastPrice": "undefined",
                "collateral": "undefined",
                "hedged": "undefined",
                "lastUpdateTimestamp": "undefined",
                "entryPrice": "undefined",
                "markPrice": "undefined",
                "leverage": "undefined",
                "initialMargin": "undefined",
                "maintenanceMargin": "can be zero for default position",
                "notional": "can be zero for default position",
                "contracts": "contracts",
                "unrealizedPnl": "undefined",
                "realizedPnl": "undefined",
                "liquidationPrice": "can be 0",
                "percentage": "might be 0"
            },
            "fetchMyTrades": {
                "side": "sometimes side is not available"
            },
            "fetchLedger": {
                "referenceId": "undefined",
                "amount": "undefined",
                "before":"not provided",
                "tag": "undefined",
                "tagFrom": "undefined",
                "tagTo": "undefined",
                "type": "unmapped types",
                "timestamp": "default value might be invalid"
            },
            "fetchDepositsWithdrawals": {
                "currency": "undefined",
                "currencyIdAndCode": "messes codes"
            },
            "fetchTransactions": "skip"
        }
    },
    "bitopro": {
        "skipMethods": {
            "fetchCurrencies": {
                "precision": "not provided",
                "networks": "missing"
            },
            "loadMarkets": {
                "currencyIdAndCode": "broken currencies"
            },
            "watchTicker": "datetime error: https://app.travis-ci.com/github/ccxt/ccxt/builds/267900037#L4373",
            "watchOrderBook": {
                "nonce": "missing https://app.travis-ci.com/github/ccxt/ccxt/builds/267900037#L4373"
            }
        }
    },
    "bitpanda": {
        "skipWs": true,
        "skipMethods": {
            "fetchOrderBook": "some bid might be lower than next bid",
            "fetchL2OrderBook": "same",
            "fetchCurrencies": {
                "withdraw": "not provided",
                "deposit": "not provided"
            }
        }
    },
    "bitrue": {
<<<<<<< HEAD
        "skipWs": "timeouts",
=======
        "skipWs": true,
>>>>>>> b8626764
        "skipMethods": {
            "loadMarkets": {
                "currencyIdAndCode": "broken currencies",
                "limits": "max is below min"
            },
            "fetchCurrencies": {
                "precision": "not provided",
                "withdraw": "not provided",
                "deposit": "not provided"
            },
            "fetchTrades": {
                "side": "not set"
            },
            "fetchTickers": {
                "quoteVolume": "quoteVolume >= baseVolume * low is failing",
                "baseVolume": "quoteVolume >= baseVolume * low is failing",
                "bid": "bid ask crossed",
                "ask": "bid ask crossed"
            },
            "fetchTicker": {
                "quoteVolume": "quoteVolume >= baseVolume * low is failing",
                "baseVolume": "quoteVolume >= baseVolume * low is failing"
            }
        }
    },
    "bitso": {
        "skipMethods": {
            "loadMarkets": {
                "active": "not provided"
            },
            "fetchOHLCV": "randomly failing with 404 not found"
        }
    },
    "bitstamp": {
        "skipMethods": {
            "fetchOrderBook": "bid/ask might be 0",
            "fetchL2OrderBook": "same",
            "fetchCurrencies": {
                "withdraw": "not provided",
                "deposit": "not provided"
            },
            "fetchTicker": {
                "bid": "greater than ask https://app.travis-ci.com/github/ccxt/ccxt/builds/264241638#L3027",
                "baseVolume": "baseVolume * low = 8.43e-6 * 3692.59081464 = 0.03112854056 < 0.0311285405674152",
                "quoteVolume": "quoteVolume >= baseVolume * low <<< bitstamp fetchTickers"
            },
            "fetchTickers": {
                "bid": "same",
                "baseVolume": "same",
                "quoteVolume": "same"
            },
            "watchOrderBook": "something broken https://app.travis-ci.com/github/ccxt/ccxt/builds/267900037#L4473 and https://app.travis-ci.com/github/ccxt/ccxt/builds/267900037#L4504"
        }
    },
    "bitstamp1": {
        "skipMethods": {
            "loadMarkets": {
                "info": "null",
                "precision":"not provided",
                "active": "not provided"
            },
            "fetchOrderBook": "bid/ask might be 0",
            "fetchL2OrderBook": "same",
            "fetchTicker": {
                "bid": "greater than ask https://app.travis-ci.com/github/ccxt/ccxt/builds/264241638#L3027"
            },
            "fetchTickers": {
                "bid": "same"
            }
        }
    },
    "bl3p": {
        "skipMethods": {
            "loadMarkets": {
                "precision":"not provided",
                "active": "not provided",
                "info": "null"
            },
            "fetchTrades": {
                "side": "side is undefined"
            }
        }
    },
    "bitvavo": {
        "skip": "temp",
        "skipWs": "temp",
        "httpsProxy": "http://51.83.140.52:11230",
        "skipMethods": {
            "fetchCurrencies": {
                "precision": "not provided",
                "networks": "missing"
            },
            "loadMarkets": {
                "currencyIdAndCode": "broken currencies",
                "taker": "is undefined",
                "maker": "is undefined"
            },
            "fetchTickers": {
                "bid":"broken bid-ask",
                "ask":"broken bid-ask",
                "quoteVolume": "quoteVolume >= baseVolume * low is failing https://app.travis-ci.com/github/ccxt/ccxt/builds/266144312#L2220"
            }
        }
    },
    "blockchaincom": {
        "skipWs": "https://app.travis-ci.com/github/ccxt/ccxt/builds/265225134#L2304",
        "skipMethods": {
            "loadMarkets": {
                "taker":"not provided",
                "maker":"not provided"
            },
            "fetchOrderBook": "bid should be greater than next bid",
            "fetchL2OrderBook": "same",
            "watchOrderBook": {
                "nonce": "missing https://app.travis-ci.com/github/ccxt/ccxt/builds/267900037#L4517 and https://app.travis-ci.com/github/ccxt/ccxt/builds/267900037#L4562"
            }
        }
    },
    "bkex": {
        "skipMethods": {
            "fetchOrderBook": "system busy",
            "loadMarkets": {
                "currencyIdAndCode": "broken currencies",
                "contractSize": "broken for some markets"
            },
            "fetchCurrencies": {
                "precision": "not provided",
                "networks": "missing"
            },
            "fetchTickers": {
                "quoteVolume": "quoteVolume >= baseVolume * low is failing",
                "baseVolume": "quoteVolume >= baseVolume * low is failing"
            },
            "fetchOHLCV": "open might be greater than high"
        }
    },
    "btcbox": {
        "skipMethods": {
            "loadMarkets": {
                "precision":"is undefined",
                "active":"is undefined",
                "info": "null"
            },
            "fetchOrderBook": "bids[0][0] (3787971.0) should be < than asks[0][0] (3787971.0) <<< btcbox ",
            "fetchL2OrderBook": "bids[0][0] (3787971.0) should be < than asks[0][0] (3787971.0) <<< btcbox ",
            "fetchTickers": {
                "bid":"broken bid-ask",
                "ask":"broken bid-ask"
            },
            "fetchTicker": {
                "bid":"broken bid-ask",
                "ask":"broken bid-ask"
            }
        }
    },
    "btcex": {
        "skipMethods": {
            "loadMarkets": {
                "active": "is undefined",
                "limits": "sometimes 'max' value is zero, lower than 'min'"
            },
            "fetchCurrencies": {
                "withdraw": "not provided",
                "deposit": "not provided"
            },
            "fetchTickers": {
                "bid": "messed bid-ask : https://app.travis-ci.com/github/ccxt/ccxt/builds/263319874#L2090",
                "ask": "same as above"
            },
            "fetchTicker": {
                "bid": "same as above",
                "ask": "same as above"
            }
        }
    },
    "btcalpha": {
	"skip": true,
        "skipMethods": {
            "fetchOrderBook": "bids[0][0] is not < asks[0][0]",
            "fetchL2OrderBook": "same",
            "fetchTickers": {
                "symbol": "https://app.travis-ci.com/github/ccxt/ccxt/builds/265171549#L2518",
                "percentage": "broken",
                "bid": "messed bid-ask",
                "ask": "messed bid-ask"
            },
            "fetchTicker": {
                "percentage": "",
                "symbol": "",
                "bid": "",
                "ask": ""
            }
        }
    },
    "btcmarkets": {
        "skipMethods": {
            "loadMarkets":{
                "active":"is undefined"
            },
            "fetchOrderBook": "bid should be greater than next bid",
            "fetchL2OrderBook": "same"
        }
    },
    "btctradeua": {
        "skipMethods": {
            "loadMarkets": {
                "precision":"is undefined",
                "active":"is undefined",
                "taker":"is undefined",
                "maker":"is undefined",
                "info":"null"
            },
            "fetchOrderBook": "bid should be greater than next bid",
            "fetchL2OrderBook": "same"
        }
    },
    "btcturk": {
        "skipMethods": {
            "fetchOrderBook": "https://app.travis-ci.com/github/ccxt/ccxt/builds/263287870#L2201"
        }
    },
    "bybit": {
        "httpsProxy": "http://5.75.153.75:8002",
        "wsProxy": "http://5.75.153.75:8002",
        "skipMethods": {
            "fetchTickers": {
                "symbol" :"returned symbol is not same as requested symbol. i.e. BTC/USDT:USDT vs BTC/USDT"
            },
            "fetchTicker": {
                "symbol" :"same"
            },
            "fetchTrades": "endpoint return Internal System Error",
            "fetchCurrencies": {
                "currencyIdAndCode": "temp skip"
            },
            "loadMarkets": {
                "currencyIdAndCode": "temp skip"
            },
            "fetchPositions": "currently returns a lot of default/non open positions",
            "fetchLedger": {
                "account": "account is not provided",
                "status": "status is not provided",
                "fee": "undefined"
            },
            "fetchOpenInterestHistory": {
                "openInterestAmount": "openInterestAmount is not provided"
            },
            "fetchBorrowRate": "does not work with unified account"
        }
    },
    "buda": {
        "httpsProxy": "http://5.75.153.75:8002"
    },
    "bigone": {
        "skipMethods": {
            "fetchCurrencies": {
                "withdraw": "not provided",
                "deposit": "not provided"
            },
            "fetchTickers": {
                "bid": "broken bid-ask",
                "ask": "broken bid-ask",
                "baseVolume": "negative value"
            }
        }
    },
    "coincheck": {
        "skipMethods": {
            "loadMarkets":{
                "info":"not provided",
                "precision":"not provided",
                "active":"is undefined",
                "taker":"is undefined",
                "maker":"is undefined"
            }
        }
    },
    "coinbase": {
        "skipWs": "needs auth",
        "skip": "private endpoints",
        "skipMethods": {
            "fetchCurrencies": {
                "precision": "not provided"
            },
            "fetchTrades": "datetime is not same as timestamp"
        }
    },
    "coinbasepro": {
        "skipWs": "needs auth",
        "skipMethods": {
            "fetchStatus": "request timeout",
            "fetchCurrencies": {
                "withdraw": "not provided",
                "deposit": "not provided"
            }
        }
    },
    "coinbaseprime": {
        "skipMethods": {
            "fetchStatus": "request timeout",
            "fetchCurrencies": {
                "withdraw": "not provided",
                "deposit": "not provided"
            }
        }
    },
    "coinone": {
        "skipMethods": {
            "loadMarkets": {
                "active":"is undefined"
            },
            "fetchTicker": {
                "quoteVolume": "quote scale isn't right"
            },
            "fetchTickers": {
                "quoteVolume": "quote scale isn't right"
            }
        }
    },
    "coinspot": {
        "skip":"temp",
        "skipMethods": {
            "loadMarkets": "precision key has an null value, but is expected to have a value| taker key missing from structure (markets are created from constructor .options, so needs to fill with default values in base)",
            "fetchTickers": {
                "ask": "broken bid-ask",
                "bid": "broken bid-ask",
                "quoteVolume": "quoteVolume >= baseVolume * low is failing"
            }
        }
    },
    "coinsph": {
        "skipMethods": {
            "loadMarkets": {
                "taker":"messed",
                "maker":"messed"
            },
            "fetchTickers": {
                "quoteVolume": "quoteVolume >= baseVolume * low is failing",
                "baseVolume": "quoteVolume >= baseVolume * low is failing"
            },
            "fetchTicker": {
                "quoteVolume": "quoteVolume >= baseVolume * low is failing",
                "baseVolume": "quoteVolume >= baseVolume * low is failing"
            }
        }
    },
    "cex": {
        "skipWs": "timeouts",
        "skipMethods": {
            "proxies": "probably they do not permit our proxy location",
            "loadMarkets": {
                "active":"is undefined"
            },
            "fetchOHLCV": "unexpected issue",
            "fetchCurrencies": {
                "limits": "min is negative",
                "withdraw": "not provided",
                "deposit": "not provided",
                "networks": "missing"
            }
        }
    },
    "coinex": {
        "skipWs": "timeouts",
        "skipMethods": {
            "loadMarkets": {
                "currencyIdAndCode":"broken",
                "active":"is undefined"
            }
        }
    },
    "coinmate": {
        "skipMethods": {
            "loadMarkets": {
                "active":"is undefined"
            },
            "fetchOrderBook": "ask should be less than next ask",
            "fetchL2OrderBook": "same"
        }
    },
    "cryptocom": {
        "skipMethods": {
            "proxies": "probably they do not permit our proxy",
            "loadMarkets": {
                "limits":"max is below min",
                "active":"is undefined",
                "currencyIdAndCode": "from travis location (USA) these webapi endpoints cant be loaded"
            },
            "fetchTickers": {
                "timestamp": "timestamp might be of 1970-01-01T00:00:00.000Z",
                "quoteVolume": "can't be infered"
            },
            "fetchTicker": {
                "timestamp": "timestamp might be of 1970-01-01T00:00:00.000Z",
                "quoteVolume": "can't be infered"

            },
            "fetchPositions": {
                "entryPrice": "entryPrice is not provided",
                "markPrice": "undefined",
                "notional": "undefined",
                "leverage": "undefined",
                "liquidationPrice": "undefined",
                "marginMode": "undefined",
                "percentage": "undefined",
                "marginRatio": "undefined",
                "stopLossPrice": "undefined",
                "takeProfitPrice": "undefined",
                "maintenanceMargin": "undefined",
                "initialMarginPercentage": "undefined",
                "maintenanceMarginPercentage": "undefined",
                "hedged": "undefined",
                "side": "undefined",
                "contracts": "undefined"
            },
            "fetchAccounts": {
                "type": "type is not provided",
                "code": "not provided"
            },
            "watchOrderBook": {
                "nonce": "missing https://app.travis-ci.com/github/ccxt/ccxt/builds/267900037#L4756"
            }
        }
    },
    "currencycom": {
        "skipWs": "timeouts",
        "skipMethods": {
            "loadMarkets": {
                "type": "unexpected market type",
                "contractSize": "not defined when contract",
                "settle": "not defined when contract",
                "settleId": "not defined when contract"
            },
            "fetchTickers": {
                "ask": "not above bid https://app.travis-ci.com/github/ccxt/ccxt/builds/263871244#L2163",
                "quoteVolume": "quoteVolume >= baseVolume * low is failing",
                "baseVolume": "quoteVolume >= baseVolume * low is failing"
            },
            "fetchTicker": {
                "ask": "not above bid https://app.travis-ci.com/github/ccxt/ccxt/builds/263871244#L2163",
                "quoteVolume": "quoteVolume >= baseVolume * low is failing",
                "baseVolume": "quoteVolume >= baseVolume * low is failing"
            }
        }
    },
    "delta": {
        "skipMethods": {
            "loadMarkets": "expiryDatetime must be equal to expiry in iso8601 format",
            "fetchOrderBook": "ask crossing bids test failing",
            "fetchTickers": {
                "quoteVolume": "quoteVolume >= baseVolume * low is failing",
                "baseVolume": "quoteVolume >= baseVolume * low is failing",
                "ask": "failing the test",
                "bid": "failing the test"
            },
            "fetchTicker": {
                "quoteVolume": "quoteVolume >= baseVolume * low is failing",
                "baseVolume": "quoteVolume >= baseVolume * low is failing",
                "ask": "failing the test",
                "bid": "failing the test"
            }
        }
    },
    "deribit": {
        "skipWs": "timeouts",
        "skipMethods": {
            "fetchCurrencies": "deposit/withdraw not provided",
            "loadMarkets": "strike is set when option is not true",
            "fetchTickers": "something wrong",
            "fetchBalance": "does not add up",
            "fetchPositions": {
                "percentage": "undefined",
                "hedged": "undefined",
                "stopLossPrice": "undefined",
                "takeProfitPrice": "undefined",
                "lastPrice": "undefined",
                "collateral": "undefined",
                "marginMode": "undefined",
                "marginRatio": "undefined",
                "contracts": "undefined",
                "id": "undefined"
            },
            "fetchDeposits": {
                "id": "undefined",
                "network": "undefined",
                "addressFrom": "undefined",
                "tag": "undefined",
                "tagTo": "undefined",
                "tagFrom": "undefined",
                "fee": "undefined"
            }
        }
    },
    "flowbtc": {
        "skipMethods": {
            "fetchTrades": "timestamp is more than current utc timestamp",
            "fetchOHLCV": "same"
        }
    },
    "fmfwio": {
        "skipMethods": {
            "fetchCurrencies": {
                "fee": "not provided"
            },
            "fetchTickers": {
                "bid":"messed bid-ask",
                "ask":"messed bid-ask"
            }
        }
    },
    "gemini": {
        "skipWs": "temporary",
        "skipMethods": {
            "loadMarkets": {
                "currencyIdAndCode": "messed codes",
                "active": "not provided"
            },
            "fetchCurrencies":{
                "withdraw": "not provided",
                "deposit": "not provided"
            },
            "watchOrderBook": {
                "nonce": "missing https://app.travis-ci.com/github/ccxt/ccxt/builds/267900037#L4833"
            }
        }
    },
    "hitbtc": {
        "skipMethods": {
            "loadMarkets": {
                "currencyIdAndCode": "messed codes"
            },
            "fetchCurrencies": {
                "fee": "not provided"
            },
            "fetchTickers": {
                "bid":"messed bid-ask",
                "ask":"messed bid-ask"
            }
        }
    },
    "hitbtc3": {
        "skipMethods": {
            "loadMarkets": {
                "limits": "messed min max",
                "currencyIdAndCode": "messed codes"
            },
            "fetchCurrencies": {
                "fee": "not provided"
            },
            "fetchTickers": {
                "bid":"messed bid-ask",
                "ask":"messed bid-ask"
            }
        }
    },
    "digifinex": {
        "skipMethods": {
            "loadMarkets": {
                "currencyIdAndCode": "messed codes"
            },
            "fetchCurrencies": {
                "precision": "messed"
            },
            "fetchTicker": "unexpected symbol is being returned | safeMarket() requires a fourth argument for BTC_USDT to disambiguate between different markets with the same market id",
            "fetchTickers": "unexpected symbol is being returned | safeMarket() requires a fourth argument for BTC_USDT to disambiguate between different markets with the same market id",
            "fetchLeverageTiers": {
                "minNotional": "undefined",
                "currencyIdAndCode": "messed codes",
                "currency": "messed"
            },
            "fetchBorrowRates": {
                "currencyIdAndCode": "messed codes",
                "currency": "messed"
            },
            "fetchBorrowInterest":  "symbol is messed",
            "fetchPositions": {
                "percentage": "undefined",
                "stopLossPrice": "undefined",
                "takeProfitPrice": "undefined",
                "collateral": "undefined",
                "initialMargin": "undefined",
                "initialMarginPercentage": "undefined",
                "hedged": "undefined",
                "id": "undefined",
                "notional":"undefined"
            },
            "fetchBalance": "tmp skip"
        }
    },
    "gate": {
        "skipMethods": {
            "loadMarkets": {
                "currencyIdAndCode": "messed codes",
                "fetchCurrencies": {
                    "fee":"not provided"
                },
                "limits": "max should be above min",
                "contractSize": "broken for some markets",
                "strike": "incorrect number type"
            },
            "fetchTrades":  {
                "timestamp": "timestamp is in decimals"
            },
            "fetchTickers": {
                "bid":"messed bid-ask",
                "ask":"messed bid-ask",
                "quoteVolume": "https://app.travis-ci.com/github/ccxt/ccxt/builds/262963390#L3138",
                "baseVolume": "https://app.travis-ci.com/github/ccxt/ccxt/builds/262963390#L3138"
            },
            "fetchTicker": {
                "bid":"same",
                "ask":"same",
                "quoteVolume": "same",
                "baseVolume": "same"
            },
            "fetchPositions":  "currently returns a lot of default/non open positions",
            "fetchLedger": {
                "currency": "undefined",
                "status": "undefined",
                "fee": "undefined",
                "account": "undefined",
                "referenceAccount": "undefined",
                "referenceId": "undefined"
            },
            "fetchTradingFees": "sandbox does not have this endpoint",
            "fetchDeposits": "sandbox does not have this endpoint",
            "fetchWithdrawals": "sandbox does not have this endpoint"
        }
    },
    "hollaex": {
        "skipWs": "temp",
        "skipMethods": {
            "watchOrderBook": {
                "nonce": "https://app.travis-ci.com/github/ccxt/ccxt/builds/267900037#L4957"
            }
        }
    },
    "htx": {
        "skipMethods": {
            "loadMarkets": {
                "limits":"messed",
                "currencyIdAndCode": "messed codes"
            },
            "fetchCurrencies": {
                "withdraw":"not provided",
                "deposit":"not provided",
                "precision":"is undefined",
                "limits": "broken somewhere"
            },
            "fetchTickers": {
                "quoteVolume": "quoteVolume >= baseVolume * low is failing",
                "baseVolume": "quoteVolume >= baseVolume * low is failing",
                "bid":"messed bid-ask",
                "ask":"messed bid-ask"
            },
            "fetchTicker": {
                "quoteVolume": "quoteVolume >= baseVolume * low is failing",
                "baseVolume": "quoteVolume >= baseVolume * low is failing",
                "bid":"messed bid-ask",
                "ask":"messed bid-ask"
            },
            "watchTicker": {
                "quoteVolume":"https://app.travis-ci.com/github/ccxt/ccxt/builds/267900037#L4860"
            }
        }
    },
    "huobijp": {
        "skipWs": "timeouts",
        "skipMethods": {
            "loadMarkets": {
                "limits": "messed"
            },
            "fetchCurrencies": {
                "fee": "not defined",
                "networks": "missing"
            },
            "fetchTickers": {
                "quoteVolume": "quoteVolume >= baseVolume * low is failing",
                "baseVolume": "quoteVolume >= baseVolume * low is failing"
            },
            "fetchTicker": {
                "quoteVolume": "quoteVolume >= baseVolume * low is failing",
                "baseVolume": "quoteVolume >= baseVolume * low is failing"
            },
            "fetchTrades": {
                "fees": "missing"
            }
        }
    },
    "stex": {
        "skipMethods": {
            "fetchCurrencies":{
                "withdraw":"not provided",
                "deposit":"not provided"
            },
            "fetchTickers":  {
                "quoteVolume": "quoteVolume >= baseVolume * low is failing",
                "baseVolume": "quoteVolume >= baseVolume * low is failing",
                "bid":"messed bid-ask",
                "ask":"messed bid-ask"
            },
            "fetchTicker":  {
                "quoteVolume": "quoteVolume >= baseVolume * low is failing",
                "baseVolume": "quoteVolume >= baseVolume * low is failing",
                "bid":"messed bid-ask",
                "ask":"messed bid-ask"
            }
        }
    },
    "probit": {
        "skipWs": "timeouts",
		"skipMethods": {
            "loadMarkets": "needs fixing",
            "fetchCurrencies": {
                "limits": "messed"
            },
            "fetchTickers":  {
                "quoteVolume": "quoteVolume >= baseVolume * low is failing",
                "baseVolume": "quoteVolume >= baseVolume * low is failing"
            },
            "fetchTicker":  {
                "quoteVolume": "quoteVolume >= baseVolume * low is failing",
                "baseVolume": "quoteVolume >= baseVolume * low is failing"
            }
        }
    },
    "idex": {
        "skipWs": "timeouts",
        "skipMethods": {
            "fetchCurrencies": {
                "withdraw":"not provided",
                "deposit":"not provided",
                "networks": "missing"
            },
            "fetchTickers": {
                "quoteVolume": "quoteVolume >= baseVolume * low is failing",
                "baseVolume": "quoteVolume >= baseVolume * low is failing",
                "ask":"messed bid-ask",
                "bid":"messed bid-ask"
            },
            "fetchTicker": {
                "quoteVolume": "quoteVolume >= baseVolume * low is failing",
                "baseVolume": "quoteVolume >= baseVolume * low is failing",
                "ask":"messed bid-ask",
                "bid":"messed bid-ask"
            }
        }
    },
    "independentreserve": {
        "skipWs": "timeouts",
        "skipMethods": {
            "loadMarkets": {
                "active":"is undefined"
            },
            "fetchTrades": {
                "side":"side is undefined"
            },
            "fetchOrderBook": "bid should be greater than next bid",
            "fetchL2OrderBook": "same"
        }
    },
    "coinfalcon": {
        "skipMethods": {
            "fetchTickers": "negative values"
        }
    },
    "kuna": {
        "skip": "temporary glitches with this exchange: https://app.travis-ci.com/github/ccxt/ccxt/builds/267517440#L2304",
        "httpsProxy": "http://5.75.153.75:8002",
        "skipMethods": {
            "loadMarkets": {
                "active":"is undefined"
            },
            "fetchCurrencies": {
                "deposit":"is undefined",
                "withdraw":"is undefined",
                "active":"is undefined",
                "precision":"somewhat strange atm https://app.travis-ci.com/github/ccxt/ccxt/builds/267515280#L2337"
            }
        }
    },
    "kucoin": {
        "skipMethods":{
            "fetchCurrencies": {
                "depositForNonCrypto": "not provided",
                "withdrawForNonCrypto": "not provided"
            },
            "loadMarkets": {
                "currencyIdAndCode": "messed"
            },
            "fetchTickers": {
                "bid":"messed bid-ask",
                "ask":"messed bid-ask",
                "quoteVolume": "quoteVolume <= baseVolume * high https://app.travis-ci.com/github/ccxt/ccxt/builds/263304041#L2190",
                "baseVolume": "same"
            }
        }
    },
    "kucoinfutures": {
        "skipMethods":{
            "loadMarkets": {
                "currencyIdAndCode": "messed"
            },
            "fetchPositions": {
                "percentage": "percentage is not provided"
            }
        }
    },
    "latoken": {
        "skipMethods":{
            "loadMarkets": {
                "currencyIdAndCode": "messed"
            },
            "fetchCurrencies": {
                "withdraw":"not provided",
                "deposit":"not provided"
            },
            "fetchTickers": "negative values"
        }
    },
    "luno": {
        "skipWs": "temp",
        "skipMethods": {
            "fetchOrderBook": "bid should be greater than next bid",
            "fetchL2OrderBook": "same"
        }
    },
    "lbank": {
        "skipMethods": {
            "loadMarkets": "settle must be defined when contract is true",
            "fetchTickers": {
                "quoteVolume": "quoteVolume >= baseVolume * low is failing",
                "baseVolume": "quoteVolume >= baseVolume * low is failing"
            },
            "fetchTicker": {
                "quoteVolume": "quoteVolume >= baseVolume * low is failing",
                "baseVolume": "quoteVolume >= baseVolume * low is failing"
            }
        }
    },
    "lykke": {
        "skipMethods": {
            "loadMarkets": {
                "currencyIdAndCode": "messed codes"
            },
            "fetchCurrencies": {
                "fee":"not provided"
            },
            "fetchOrderBook": "bid should be greater than next bid",
            "fetchL2OrderBook": "same",
            "fetchTickers": "negative values",
            "fetchTicker": {
                "quoteVolume": "quoteVolume >= baseVolume * low is failing",
                "baseVolume": "quoteVolume >= baseVolume * low is failing"
            }
        }
    },
    "mercado": {
        "skipMethods": {
            "loadMarkets": "needs migration to v4, as raw info is not being used. granular can be used for skipping 'info'",
            "fetchOrderBook": "bid > ask",
            "fetchL2OrderBook": "bid > ask",
            "fetchTickers": "bid > ask",
            "fetchTicker": "bid > ask",
            "fetchCurrencies": "info key is missing"
        }
    },
    "novadax": {
        "skipMethods": {
            "fetchTickers": {
                "quoteVolume": "quoteVolume >= baseVolume * low is failing",
                "baseVolume": "quoteVolume >= baseVolume * low is failing",
                "ask": "https://app.travis-ci.com/github/ccxt/ccxt/builds/266029139",
                "bid": "https://app.travis-ci.com/github/ccxt/ccxt/builds/266029139"
            },
            "fetchTicker": {
                "quoteVolume": "quoteVolume >= baseVolume * low is failing",
                "baseVolume": "quoteVolume >= baseVolume * low is failing"
            }
        }
    },
    "ndax": {
        "skipWs": "timeouts",
        "skipMethods": {
            "fetchCurrencies": {
                "withdraw": "not provided",
                "deposit": "not provided"
            }
        }
    },
    "mexc": {
        "skipWs": "temp",
        "skipMethods": {
            "loadMarkets":{
                "currencyIdAndCode": "messed"
            },
            "fetchCurrencies":{
                "precision":"is undefined"
            },
            "fetchTrades": {
                "side": "side is not buy/sell"
            },
            "fetchTickers": {
                "quoteVolume": "quoteVolume >= baseVolume * low is failing",
                "baseVolume": "quoteVolume >= baseVolume * low is failing",
                "bid":"messed bid-ask",
                "ask":"messed bid-ask"
            },
            "fetchTicker": {
                "quoteVolume": "quoteVolume >= baseVolume * low is failing",
                "baseVolume": "quoteVolume >= baseVolume * low is failing",
                "bid":"messed bid-ask",
                "ask":"messed bid-ask"
            },
            "fetchAccounts": {
                "type": "type is not provided"
            },
            "fetchLeverageTiers": "swap only supported",
            "watchTicker": {
                "quoteVolume": "https://app.travis-ci.com/github/ccxt/ccxt/builds/267900037#L6610"
            }
        }
    },
    "oceanex": {
        "skipMethods": {
            "loadMarkets":{
                "active":"is undefined"
            },
            "fetchOrderBooks": "fetchOrderBooks returned 0 length"
        }
    },
    "p2b": {
        "skip": "temp issues",
        "httpsProxy": "http://51.83.140.52:11230",
        "skipMethods": {
            "loadMarkets": "invalid URL",
            "fetchTrades": "requires order id"
        }
    },
    "paymium": {
        "skip": "exchange is down",
        "skipMethods": {
            "loadMarkets": {
                "precision": "not provided",
                "active": "not provided",
                "info": "null",
                "taker":"is undefined",
                "maker":"is undefined"
            },
            "fetchTickers": {
                "quoteVolume": "quoteVolume >= baseVolume * low is failing",
                "baseVolume": "quoteVolume >= baseVolume * low is failing"
            },
            "fetchTicker": {
                "quoteVolume": "quoteVolume >= baseVolume * low is failing",
                "baseVolume": "quoteVolume >= baseVolume * low is failing"
            }
        }
    },
    "phemex": {
        "skipPhpAsync": true,
        "skipMethods": {
            "loadMarkets": {
                "contractSize": "broken for some markets",
                "active": "not provided",
                "currencyIdAndCode": "messed",
                "taker": "null",
                "maker": "null"
            },
            "fetchCurrencies": {
                "withdraw": "not provided",
                "deposit": "not provided"
            },
            "fetchTickers": {
                "quoteVolume": "quoteVolume >= baseVolume * low is failing",
                "baseVolume": "quoteVolume >= baseVolume * low is failing",
                "ask": "messed bid-ask",
                "bid": "messed bid-ask"
            },
            "fetchTicker": {
                "quoteVolume": "quoteVolume >= baseVolume * low is failing",
                "baseVolume": "quoteVolume >= baseVolume * low is failing",
                "ask": "messed bid-ask",
                "bid": "messed bid-ask"
            }
        }
    },
    "okcoin": {
        "skipWs": "temp",
        "skipMethods": {
            "fetchTickers": {
                "quoteVolume": "quoteVolume >= baseVolume * low is failing",
                "baseVolume": "quoteVolume >= baseVolume * low is failing"
            },
            "fetchTicker": {
                "quoteVolume": "quoteVolume >= baseVolume * low is failing",
                "baseVolume": "quoteVolume >= baseVolume * low is failing"
            },
            "watchTicker": {
                "symbol": "missing https://app.travis-ci.com/github/ccxt/ccxt/builds/267900037#L6721"
            }
        }
    },
    "exmo": {
        "skipMethods": {
            "loadMarkets": {
                "active":"is undefined"
            },
            "fetchCurrencies":{
                "info":"null",
                "withdraw":"not provided",
                "deposit":"not provided"
            },
            "fetchTickers": {
                "quoteVolume": "quoteVolume >= baseVolume * low is failing",
                "baseVolume": "quoteVolume >= baseVolume * low is failing"
            },
            "fetchTicker": {
                "quoteVolume": "quoteVolume >= baseVolume * low is failing",
                "baseVolume": "quoteVolume >= baseVolume * low is failing"
            },
            "watchOrderBook": {
                "nonce": "missing https://app.travis-ci.com/github/ccxt/ccxt/builds/267900037#L4807"
            }
        }
    },
    "poloniex": {
        "skipMethods": {
            "loadMarkets": {
                "currencyIdAndCode": "some currencies does not exist in currencies"
            },
            "fetchCurrencies": {
                "withdraw": "undefined",
                "deposit": "undefined",
                "networks": "networks key is missing",
                "precision": "not provided"
            },
            "fetchTrades": {
                "side": "side is not buy/sell"
            },
            "fetchTicker": {
                "quoteVolume": "quoteVolume <= baseVolume * high | https://app.travis-ci.com/github/ccxt/ccxt/builds/263884643#L2462",
                "baseVolume": "same"
            },
            "fetchTickers": {
                "quoteVolume": "same",
                "baseVolume": "same"
            },
            "watchOrderBook": {
                "nonce": "missing https://app.travis-ci.com/github/ccxt/ccxt/builds/267900037#L6909"
            }
        }
    },
    "okx": {
        "skipMethods": {
            "loadMarkets": "linear & inverse must not be same",
            "fetchCurrencies": {
                "info": "null",
                "currencyIdAndCode": "temp skip"

            },
            "fetchTickers": {
                "quoteVolume": "quoteVolume <= baseVolume * high : https://app.travis-ci.com/github/ccxt/ccxt/builds/263319874#L2132",
                "baseVolume": "same"
            },
            "fetchTicker": {
                "quoteVolume": "quoteVolume <= baseVolume * high <<< okx fetchTicker"
            },
            "fetchBorrowRate": "some fields that we can't skip missing",
            "fetchBorrowRates": "same",
            "watchOrderBook": {
                "nonce": "missing https://app.travis-ci.com/github/ccxt/ccxt/builds/267900037#L6721"
            }
        }
    },
    "tidex": {
        "skip": "exchange unavailable, probably api upgrade needed"
    },
    "kraken": {
        "skipWs": "timeouts",
        "skipMethods": {
            "loadMarkets": {
                "currencyIdAndCode": "https://app.travis-ci.com/github/ccxt/ccxt/builds/267515280#L2314"
            },
            "fetchCurrencies": {
                "withdraw": "undefined",
                "deposit": "undefined",
                "currencyIdAndCode": "same as in loadMarkets"
            },
            "fetchTickers": {
                "quoteVolume": "quoteVolume <= baseVolume * high is failing",
                "baseVolume": "quoteVolume <= baseVolume * high is failing"
            }
        }
    },
    "krakenfutures": {
        "skip": "continious timeouts https://app.travis-ci.com/github/ccxt/ccxt/builds/265225134#L2431",
        "skipMethods": {
            "loadMarkets": "skip loadMarkets",
            "fetchCurrencies": {
                "withdraw": "undefined",
                "deposit": "undefined"
            },
            "fetchTickers": "timeouts this call specifically",
            "fetchTicker": "timeouts this call specifically",
            "watchTrades": "reverse timestamps"
        },
        "timeout": 120000
    },
    "upbit": {
        "skipWs":"timeouts",
        "skipMethods": {
            "fetchTickers": {
                "quoteVolume": "quoteVolume >= baseVolume * low is failing",
                "baseVolume": "quoteVolume >= baseVolume * low is failing"
            },
            "fetchTicker": {
                "quoteVolume": "quoteVolume >= baseVolume * low is failing",
                "baseVolume": "quoteVolume >= baseVolume * low is failing"
            }
        }
    },
    "ripio": {
        "httpsProxy": "http://5.75.153.75:8002"
    },
    "timex": {
        "skipMethods": {
            "loadMarkets": {
                "currencyIdAndCode": "messed"
            },
            "fetchCurrencies": {
                "fee":"is undefined",
                "networks": "key not present"
            },
            "fetchTrades": {
                "fees": "missingn from structure"
            },
            "fetchTickers": "temporary issues"
        }
    },
    "wavesexchange": {
        "skipMethods": {
            "loadMarkets": "missing key",
            "fetchOHLCV": "index 1 (open price) is undefined",
            "fetchTickers": {
                "quoteVolume": "quoteVolume >= baseVolume * low is failing",
                "baseVolume": "quoteVolume >= baseVolume * low is failing"
            },
            "fetchTicker": {
                "quoteVolume": "quoteVolume >= baseVolume * low is failing",
                "baseVolume": "quoteVolume >= baseVolume * low is failing"
            }
        }
    },
    "whitebit": {
        "skipWs": "timeouts",
        "skipMethods": {
            "loadMarkets": "contractSize must be undefined when contract is false",
            "fetchCurrencies": {
                "info": "missing key",
                "precision":"not provided",
                "fee":"is undefined",
                "networks":"missing",
                "limits": "broken for some markets"
            }
        }
    },
	"woo": {
        "skipWs": "requires auth",
        "skipMethods":{
            "loadMarkets":{
                "active": "undefined",
                "currencyIdAndCode": "messed"
            },
            "fetchCurrencies":{
                "withdraw": "undefined",
                "deposit": "undefined"
            },
            "fetchPositions": {
                "leverage": "undefined",
                "percentage": "undefined",
                "hedged": "undefined",
                "stopLossPrice": "undefined",
                "takeProfitPrice": "undefined",
                "id": "undefined",
                "marginRatio": "undefined",
                "collateral": "undefined"
            }
        }
	},
    "xt": {
        "skipMethods": {
            "loadMarkets": "expiry and expiryDatetime are defined for non future/options markets",
            "fetchCurrencies": {
                "precision":"is undefined",
                "withdraw": "undefined",
                "deposit": "undefined",
                "fee": "undefined"
            },
            "fetchTickers": "some outaded contracts, eg RICHARLISONGBALL2022/USDT:USDT-221219 return bid > ask",
            "fetchTicker": "same",
            "fetchTrades": {
                "side": "messed"
            }
        }
    },
    "yobit": {
        "skipMethods": {
            "loadMarkets":{
                "currencyIdAndCode": "messed"
            },
            "fetchTickers": "all tickers request exceedes max url length"
        }
    },
    "zaif": {
        "skipMethods": {
            "fetchCurrencies": {
                "info": "key is missing"
            },
            "loadMarkets": {
                "active": "is undefined"
            }
        }
    },
    "zonda": {
        "skipMethods": {
            "loadMarkets": {
                "active":"is undefined"
            }
        }
    },
    "bingx": {
        "skipWs": "broken symbols returned",
        "skipMethods": {
            "loadMarkets": {
                "taker": "is undefined",
                "maker": "is undefined",
                "currencyIdAndCode": "not all currencies are available"
            },
            "fetchTrades": {
                "side": "undefined"
            },
            "fetchTicker": "spot not supported",
            "fetchTickers": {
                "quoteVolume": "not supported"
            },
            "fetchOHLCV": "spot not supported",
            "fetchCurrencies": {
                "deposit": "not provided",
                "precision": "not provided"
            },
            "fetchOrderBook": {
                "ask": "multiple ask prices are equal in ob https://app.travis-ci.com/github/ccxt/ccxt/builds/264706670#L2228",
                "bid": "multiple bid prices are equal https://app.travis-ci.com/github/ccxt/ccxt/builds/265172859#L2745"
            },
            "watchTrades": {
                "side": "undefined"
            },
            "fetchPositions": {
                "marginRatio": "undefined",
                "stopLossPrice": "undefined",
                "takeProfitPrice": "undefined",
                "initialMarginPercentage": "undefined",
                "hedged": "undefined",
                "timestamp": "undefined",
                "datetime": "undefined",
                "lastUpdateTimestamp": "undefined",
                "maintenanceMargin": "undefined",
                "contractSize": "undefined",
                "markPrice": "undefined",
                "lastPrice": "undefined",
                "percentage": "undefined",
                "liquidationPrice": "undefined"
            }
        }
    },
    "wazirx": {
        "skipWs": "timeouts"
    },
    "coinlist": {
        "skipMethods": {
            "fetchTicker": {
                "quoteVolume": "quoteVolume >= baseVolume * low  is failing"
            },
            "fetchTickers": {
                "quoteVolume": "quoteVolume >= baseVolume * low  is failing",
                "ask": "invalid"
            }
        }
    }
}<|MERGE_RESOLUTION|>--- conflicted
+++ resolved
@@ -360,11 +360,7 @@
         }
     },
     "bitrue": {
-<<<<<<< HEAD
-        "skipWs": "timeouts",
-=======
         "skipWs": true,
->>>>>>> b8626764
         "skipMethods": {
             "loadMarkets": {
                 "currencyIdAndCode": "broken currencies",
