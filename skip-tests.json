--- conflicted
+++ resolved
@@ -1884,13 +1884,11 @@
                 "compareToZero":"some of them mare zero",
                 "compareToNextItem": "several rows are same zero"
             },
-<<<<<<< HEAD
             "fetchTickers": {
                 "maxIncrease": "change should be above -price is failing"
-=======
+            },
             "fetchOrderBooks": {
                 "spread": "https://github.com/ccxt/ccxt/actions/runs/17955230405/job/51065006659?pr=26884#step:9:410"
->>>>>>> a83c4e7e
             }
         }
     },
