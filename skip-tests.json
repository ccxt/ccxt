{
    "ace": {
        "skipMethods": {
            "loadMarkets": {
                "currencyIdAndCode": "temporary skip, because ids are numeric and we are in wip for numeric id tests",
                "quoteId": "numeric",
                "quote": "numeric",
                "baseId": "numeric",
                "base": "numeric",
                "settleId": "numeric",
                "settle": "numeric",
                "active":"is undefined"
            },
            "fetchOrderBook": "needs reversion of amount/price",
            "fetchL2OrderBook": "same"
        }
    },
    "alpaca": {
        "skip": "private endpoints"
    },
    "ascendex": {
        "skipPhpAsync": true,
        "skipMethods": {
            "loadMarkets": {
                "currencyIdAndCode": "broken currencies"
            },
            "fetchCurrencies": {
                "withdraw": "not provided",
                "deposit": "not provided"
            },
            "fetchTickers": {
                "low":"16 Aug - happened weird negative 24hr low",
                "bid":"messed bid-ask",
                "ask":"messed bid-ask"
            }
        }
    },
    "bequant": {
        "skipMethods": {
            "loadMarkets": {
                "currencyIdAndCode": "https://app.travis-ci.com/github/ccxt/ccxt/builds/264802937#L2194"
            },
            "fetchTickers": {
                "bid":"broken bid-ask",
                "ask":"broken bid-ask"
            }
        }
    },
    "binance": {
        "httpsProxy": "http://5.75.153.75:8002",
        "skipPhpAsync": true,
        "skipMethods": {
            "loadMarkets": {
                "currencyIdAndCode": "i.e. binance does not have currency code BCC",
                "expiry": "expiry not set for future markets",
                "expiryDatetime": "expiry not set for future markets"
            },
            "fetchCurrencies": {
                "precision": "not provided in public api",
                "networks": "not yet unified"
            }
        }
    },
    "binanceus": {
        "skipMethods": {
            "loadMarkets": {
                "expiry": "expiry not set for future markets",
                "expiryDatetime": "expiry not set for future markets"
            },
            "fetchTickers": {
                "quoteVolume": "quoteVolume >= baseVolume * low is failing",
                "baseVolume": "quoteVolume >= baseVolume * low is failing"
            },
            "fetchTicker": {
                "quoteVolume": "quoteVolume >= baseVolume * low is failing",
                "baseVolume": "quoteVolume >= baseVolume * low is failing"
            },
            "fetchStatus": "private endpoints"
        }
    },
    "binancecoinm": {
        "httpsProxy": "http://5.75.153.75:8002",
        "skipPhpAsync": true,
        "skipMethods": {
            "loadMarkets": {
                "expiry": "expiry not set for future markets",
                "expiryDatetime": "expiry not set for future markets"
            },
            "fetchTickers": {
                "quoteVolume": "quoteVolume >= baseVolume * low is failing",
                "baseVolume": "quoteVolume >= baseVolume * low is failing"
            },
            "fetchTicker": {
                "quoteVolume": "quoteVolume >= baseVolume * low is failing",
                "baseVolume": "quoteVolume >= baseVolume * low is failing"
            }
        }
    },
    "binanceusdm": {
        "httpsProxy": "http://5.75.153.75:8002",
        "skipPhpAsync": true,
        "skipMethods": {
            "fetchTickers": {
                "quoteVolume": "quoteVolume >= baseVolume * low is failing",
                "baseVolume": "quoteVolume >= baseVolume * low is failing"
            },
            "fetchTicker": {
                "quoteVolume": "quoteVolume >= baseVolume * low is failing",
                "baseVolume": "quoteVolume >= baseVolume * low is failing"
            },
            "fetchPositions": "currently returns a lot of default/non open positions",
            "fetchLedger": {
                "account": "empty",
                "status": "not provided",
                "before": "not provided",
                "after": "not provided",
                "fee": "not provided",
                "code": "not provided",
                "referenceId": "not provided"
            },
            "fetchBalance": "tmp skip"
        }
    },
    "bit2c": {
        "skip": "temporary certificate issues",
        "until": "2023-11-25",
        "skipMethods": {
            "loadMarkets": {
                "precision": "not provided",
                "active": "not provided",
                "taker": "not provided",
                "maker": "not provided",
                "info":"null"
            },
            "fetchOrderBook": {
                "bid":"sometimes equals to zero: https://app.travis-ci.com/github/ccxt/ccxt/builds/267809189#L2540",
                "ask":"same"
            }
        }
    },
    "tokocrypto": {
<<<<<<< HEAD
        "httpProxy": "http://5.75.153.75:8002",
        "skipPhpAsync": true
=======
        "httpsProxy": "http://5.75.153.75:8002",
        "skipPhpAsync": true,
        "skipWs": true
>>>>>>> 9be29c77
    },
    "bitbank": {
    },
    "bitbay": {
        "skipMethods": {
            "loadMarkets": {
                "expiry": "expiry not set for future markets",
                "expiryDatetime": "expiry not set for future markets"
            }
        }
    },
    "bitbns": {
        "skipMethods": {
            "loadMarkets": {
                "limits": "only one market has min>max limit",
                "active": "not provided",
                "currencyIdAndCode": "broken"
            },
            "fetchTickers": "unknown symbol might be returned"
        }
    },
    "bitcoincom": {
    },
    "bitfinex": {
        "skipMethods": {
            "loadMarkets": "linear and inverse values are same",
            "fetchTickers": {
                "symbol": "something broken with symbol",
                "ask": "https://app.travis-ci.com/github/ccxt/ccxt/builds/262965121#L3179",
                "bid": "same"
            }
        }
    },
    "bitfinex2": {
        "skipMethods": {
            "loadMarkets": {
                "currencyIdAndCode": "broken currencies"
            },
            "fetchCurrencies": {
                "withdraw": "not provided",
                "deposit": "not provided"
            },
            "fetchOrderBook": "multiple bids might have same value",
            "fetchL2OrderBook": "same",
            "fetchTickers": "negative values"
        }
    },
    "bitflyer": {
        "skipMethods": {
            "loadMarkets": "contract is true, but contractSize is undefined",
            "fetchTrades": {
                "side": "side key has an null value, but is expected to have a value"
            }
        }
    },
    "bitget": {
        "skipMethods": {
            "loadMarkets": {
                "precision": "broken precision",
                "limits": "limit max value is zero, lwer than min",
                "contractSize": "not defined when contract",
                "currencyIdAndCode": "broken currencies"
            },
            "fetchCurrencies": {
                "precision": "not provided",
                "withdraw": "not provided",
                "deposit": "not provided"
            },
            "fetchTickers": {
                "bid":"broken bid-ask",
                "ask":"broken bid-ask",
                "quoteVolume": "quoteVolume >= baseVolume * low is failing",
                "baseVolume": "quoteVolume >= baseVolume * low is failing"
            }
        }
    },
    "bithumb": {
        "skip": "fetchMarkets returning undefined",
        "until": "2023-09-05",
        "skipMethods": {
            "fetchTickers": {
                "quoteVolume": "quoteVolume >= baseVolume * low is failing",
                "baseVolume": "quoteVolume >= baseVolume * low is failing"
            },
            "fetchTicker": {
                "quoteVolume": "quoteVolume >= baseVolume * low is failing",
                "baseVolume": "quoteVolume >= baseVolume * low is failing"
            }
        }
    },
    "bitmart": {
        "skipMethods": {
            "loadMarkets": {
                "expiry":"expiry is expected to be > 0",
                "settle": "not defined when contract",
                "settleId": "not defined when contract",
                "currencyIdAndCode": "broken currencies"
            },
            "fetchCurrencies": {
                "precision":"not provided",
                "networks": "missing"
            },
            "fetchTickers": {
                "quoteVolume": "quoteVolume >= baseVolume * low is failing",
                "baseVolume": "same"
            },
            "fetchTicker": {
                "quoteVolume": "quoteVolume >= baseVolume * low is failing",
                "baseVolume": "same"
            },
            "fetchL2OrderBook": "bid==ask , https://app.travis-ci.com/github/ccxt/ccxt/builds/263304041#L2170",
            "fetchLOrderBook": "same"
        }
    },
    "bitmex": {
        "skipMethods": {
            "loadMarkets": "some market types are out of expected market-types",
            "fetchOHLCV": "open might be greater than high",
            "fetchTickers": "negative values",
            "fetchPositions": {
                "stopLossPrice": "undefined",
                "takeProfitPrice": "undefined",
                "marginRatio": "undefined",
                "lastPrice": "undefined",
                "collateral": "undefined",
                "hedged": "undefined",
                "lastUpdateTimestamp": "undefined",
                "entryPrice": "undefined",
                "markPrice": "undefined",
                "leverage": "undefined",
                "initialMargin": "undefined",
                "maintenanceMargin": "can be zero for default position",
                "notional": "can be zero for default position",
                "contracts": "contracts",
                "unrealizedPnl": "undefined",
                "realizedPnl": "undefined",
                "liquidationPrice": "can be 0",
                "percentage": "might be 0"
            },
            "fetchMyTrades": {
                "side": "sometimes side is not available"
            },
            "fetchLedger": {
                "referenceId": "undefined",
                "amount": "undefined",
                "before":"not provided",
                "tag": "undefined",
                "tagFrom": "undefined",
                "tagTo": "undefined",
                "type": "unmapped types",
                "timestamp": "default value might be invalid"
            },
            "fetchDepositsWithdrawals": {
                "currency": "undefined",
                "currencyIdAndCode": "messes codes"
            },
            "fetchTransactions": "skip"
        }
    },
    "bitopro": {
        "skipMethods": {
            "fetchCurrencies": {
                "precision": "not provided",
                "networks": "missing"
            },
            "loadMarkets": {
                "currencyIdAndCode": "broken currencies"
            }
        }
    },
    "bitpanda": {
        "skipMethods": {
            "fetchOrderBook": "some bid might be lower than next bid",
            "fetchL2OrderBook": "same",
            "fetchCurrencies": {
                "withdraw": "not provided",
                "deposit": "not provided"
            }
        }
    },
    "bitrue": {
        "skipMethods": {
            "loadMarkets": {
                "currencyIdAndCode": "broken currencies",
                "limits": "max is below min"
            },
            "fetchCurrencies": {
                "precision": "not provided",
                "withdraw": "not provided",
                "deposit": "not provided"
            },
            "fetchTrades": {
                "side": "not set"
            },
            "fetchTickers": {
                "quoteVolume": "quoteVolume >= baseVolume * low is failing",
                "baseVolume": "quoteVolume >= baseVolume * low is failing",
                "bid": "bid ask crossed",
                "ask": "bid ask crossed"
            },
            "fetchTicker": {
                "quoteVolume": "quoteVolume >= baseVolume * low is failing",
                "baseVolume": "quoteVolume >= baseVolume * low is failing"
            }
        }
    },
    "bitso": {
        "skipMethods": {
            "loadMarkets": {
                "active": "not provided"
            },
            "fetchOHLCV": "randomly failing with 404 not found"
        }
    },
    "bitstamp": {
        "skipMethods": {
            "fetchOrderBook": "bid/ask might be 0",
            "fetchL2OrderBook": "same",
            "fetchCurrencies": {
                "withdraw": "not provided",
                "deposit": "not provided"
            },
            "fetchTicker": {
                "bid": "greater than ask https://app.travis-ci.com/github/ccxt/ccxt/builds/264241638#L3027",
                "baseVolume": "baseVolume * low = 8.43e-6 * 3692.59081464 = 0.03112854056 < 0.0311285405674152",
                "quoteVolume": "quoteVolume >= baseVolume * low <<< bitstamp fetchTickers"
            },
            "fetchTickers": {
                "bid": "same",
                "baseVolume": "same",
                "quoteVolume": "same"
            }
        }
    },
    "bitstamp1": {
        "skipMethods": {
            "loadMarkets": {
                "info": "null",
                "precision":"not provided",
                "active": "not provided"
            },
            "fetchOrderBook": "bid/ask might be 0",
            "fetchL2OrderBook": "same",
            "fetchTicker": {
                "bid": "greater than ask https://app.travis-ci.com/github/ccxt/ccxt/builds/264241638#L3027"
            },
            "fetchTickers": {
                "bid": "same"
            }
        }
    },
    "bl3p": {
        "skipMethods": {
            "loadMarkets": {
                "precision":"not provided",
                "active": "not provided",
                "info": "null"
            },
            "fetchTrades": {
                "side": "side is undefined"
            }
        }
    },
    "bitvavo": {
        "httpsProxy": "http://51.83.140.52:11230",
        "skipMethods": {
            "fetchCurrencies": {
                "precision": "not provided",
                "networks": "missing"
            },
            "loadMarkets": {
                "currencyIdAndCode": "broken currencies",
                "taker": "is undefined",
                "maker": "is undefined"
            },
            "fetchTickers": {
                "bid":"broken bid-ask",
                "ask":"broken bid-ask",
                "quoteVolume": "quoteVolume >= baseVolume * low is failing https://app.travis-ci.com/github/ccxt/ccxt/builds/266144312#L2220"
            }
        }
    },
    "blockchaincom": {
        "skipWs": "https://app.travis-ci.com/github/ccxt/ccxt/builds/265225134#L2304",
        "skipMethods": {
            "loadMarkets": {
                "taker":"not provided",
                "maker":"not provided"
            },
            "fetchOrderBook": "bid should be greater than next bid",
            "fetchL2OrderBook": "same"
        }
    },
    "bkex": {
        "skipMethods": {
            "fetchOrderBook": "system busy",
            "loadMarkets": {
                "currencyIdAndCode": "broken currencies",
                "contractSize": "broken for some markets"
            },
            "fetchCurrencies": {
                "precision": "not provided",
                "networks": "missing"
            },
            "fetchTickers": {
                "quoteVolume": "quoteVolume >= baseVolume * low is failing",
                "baseVolume": "quoteVolume >= baseVolume * low is failing"
            },
            "fetchOHLCV": "open might be greater than high"
        }
    },
    "btcbox": {
        "skipMethods": {
            "loadMarkets": {
                "precision":"is undefined",
                "active":"is undefined",
                "info": "null"
            },
            "fetchOrderBook": "bids[0][0] (3787971.0) should be < than asks[0][0] (3787971.0) <<< btcbox ",
            "fetchL2OrderBook": "bids[0][0] (3787971.0) should be < than asks[0][0] (3787971.0) <<< btcbox ",
            "fetchTickers": {
                "bid":"broken bid-ask",
                "ask":"broken bid-ask"
            },
            "fetchTicker": {
                "bid":"broken bid-ask",
                "ask":"broken bid-ask"
            }
        }
    },
    "btcex": {
        "skipMethods": {
            "loadMarkets": {
                "active": "is undefined",
                "limits": "sometimes 'max' value is zero, lower than 'min'"
            },
            "fetchCurrencies": {
                "withdraw": "not provided",
                "deposit": "not provided"
            },
            "fetchTickers": {
                "bid": "messed bid-ask : https://app.travis-ci.com/github/ccxt/ccxt/builds/263319874#L2090",
                "ask": "same as above"
            },
            "fetchTicker": {
                "bid": "same as above",
                "ask": "same as above"
            }
        }
    },
    "btcalpha": {
	"skip": true,
        "skipMethods": {
            "fetchOrderBook": "bids[0][0] is not < asks[0][0]",
            "fetchL2OrderBook": "same",
            "fetchTickers": {
                "symbol": "https://app.travis-ci.com/github/ccxt/ccxt/builds/265171549#L2518",
                "percentage": "broken",
                "bid": "messed bid-ask",
                "ask": "messed bid-ask"
            },
            "fetchTicker": {
                "percentage": "",
                "symbol": "",
                "bid": "",
                "ask": ""
            }
        }
    },
    "btcmarkets": {
        "skipMethods": {
            "loadMarkets":{
                "active":"is undefined"
            },
            "fetchOrderBook": "bid should be greater than next bid",
            "fetchL2OrderBook": "same"
        }
    },
    "btctradeua": {
        "skipMethods": {
            "loadMarkets": {
                "precision":"is undefined",
                "active":"is undefined",
                "taker":"is undefined",
                "maker":"is undefined",
                "info":"null"
            },
            "fetchOrderBook": "bid should be greater than next bid",
            "fetchL2OrderBook": "same"
        }
    },
    "btcturk": {
        "skipMethods": {
            "fetchOrderBook": "https://app.travis-ci.com/github/ccxt/ccxt/builds/263287870#L2201"
        }
    },
    "bybit": {
        "skipWs": "temporarily skipped because of RL issues. after proxy merge, turn it back on",
        "skipMethods": {
            "fetchTickers": {
                "symbol" :"returned symbol is not same as requested symbol. i.e. BTC/USDT:USDT vs BTC/USDT"
            },
            "fetchTicker": {
                "symbol" :"same"
            },
            "fetchTrades": "endpoint return Internal System Error",
            "fetchCurrencies": {
                "currencyIdAndCode": "temp skip"
            },
            "loadMarkets": {
                "currencyIdAndCode": "temp skip"
            },
            "fetchPositions": "currently returns a lot of default/non open positions",
            "fetchLedger": {
                "account": "account is not provided",
                "status": "status is not provided",
                "fee": "undefined"
            },
            "fetchOpenInterestHistory": {
                "openInterestAmount": "openInterestAmount is not provided"
            },
            "fetchBorrowRate": "does not work with unified account"
        }
    },
    "buda": {
        "httpsProxy": "http://5.75.153.75:8002"
    },
    "bigone": {
        "skipMethods": {
            "fetchCurrencies": {
                "withdraw": "not provided",
                "deposit": "not provided"
            },
            "fetchTickers": {
                "bid": "broken bid-ask",
                "ask": "broken bid-ask",
                "baseVolume": "negative value"
            }
        }
    },
    "coincheck": {
        "skipMethods": {
            "loadMarkets":{
                "info":"not provided",
                "precision":"not provided",
                "active":"is undefined",
                "taker":"is undefined",
                "maker":"is undefined"
            }
        }
    },
    "coinbase": {
        "skip": "private endpoints",
        "skipMethods": {
            "fetchCurrencies": {
                "precision": "not provided"
            },
            "fetchTrades": "datetime is not same as timestamp"
        }
    },
    "coinbasepro": {
        "skipPhpAsync": true,
        "skipMethods": {
            "fetchStatus": "request timeout",
            "fetchCurrencies": {
                "withdraw": "not provided",
                "deposit": "not provided"
            }
        }
    },
    "coinbaseprime": {
        "skipPhpAsync": true,
        "skipMethods": {
            "fetchStatus": "request timeout",
            "fetchCurrencies": {
                "withdraw": "not provided",
                "deposit": "not provided"
            }
        }
    },
    "coinone": {
        "skipMethods": {
            "loadMarkets": {
                "active":"is undefined"
            }
        }
    },
    "coinspot": {
        "skipMethods": {
            "loadMarkets": "precision key has an null value, but is expected to have a value| taker key missing from structure (markets are created from constructor .options, so needs to fill with default values in base)",
            "fetchTickers": {
                "ask": "broken bid-ask",
                "bid": "broken bid-ask",
                "quoteVolume": "quoteVolume >= baseVolume * low is failing"
            }
        }
    },
    "coinsph": {
        "skipMethods": {
            "loadMarkets": {
                "taker":"messed",
                "maker":"messed"
            },
            "fetchTickers": {
                "quoteVolume": "quoteVolume >= baseVolume * low is failing",
                "baseVolume": "quoteVolume >= baseVolume * low is failing"
            },
            "fetchTicker": {
                "quoteVolume": "quoteVolume >= baseVolume * low is failing",
                "baseVolume": "quoteVolume >= baseVolume * low is failing"
            }
        }
    },
    "cex": {
        "skipPhpAsync": true,
        "skipMethods": {
            "proxies": "probably they do not permit our proxy location",
            "loadMarkets": {
                "active":"is undefined"
            },
            "fetchOHLCV": "unexpected issue",
            "fetchCurrencies": {
                "limits": "min is negative",
                "withdraw": "not provided",
                "deposit": "not provided",
                "networks": "missing"
            }
        }
    },
    "coinex": {
        "skipMethods": {
            "loadMarkets": {
                "currencyIdAndCode":"broken",
                "active":"is undefined"
            }
        }
    },
    "coinmate": {
        "skipMethods": {
            "loadMarkets": {
                "active":"is undefined"
            },
            "fetchOrderBook": "ask should be less than next ask",
            "fetchL2OrderBook": "same"
        }
    },
    "cryptocom": {
        "skipPhpAsync": true,
        "skipMethods": {
            "proxies": "probably they do not permit our proxy",
            "loadMarkets": {
                "limits":"max is below min",
                "active":"is undefined",
                "currencyIdAndCode": "from travis location (USA) these webapi endpoints cant be loaded"
            },
            "fetchTickers": {
                "timestamp": "timestamp might be of 1970-01-01T00:00:00.000Z",
                "quoteVolume": "can't be infered"
            },
            "fetchTicker": {
                "timestamp": "timestamp might be of 1970-01-01T00:00:00.000Z",
                "quoteVolume": "can't be infered"

            },
            "fetchPositions": {
                "entryPrice": "entryPrice is not provided",
                "markPrice": "undefined",
                "notional": "undefined",
                "leverage": "undefined",
                "liquidationPrice": "undefined",
                "marginMode": "undefined",
                "percentage": "undefined",
                "marginRatio": "undefined",
                "stopLossPrice": "undefined",
                "takeProfitPrice": "undefined",
                "maintenanceMargin": "undefined",
                "initialMarginPercentage": "undefined",
                "maintenanceMarginPercentage": "undefined",
                "hedged": "undefined",
                "side": "undefined",
                "contracts": "undefined"
            },
            "fetchAccounts": {
                "type": "type is not provided",
                "code": "not provided"
            }
        }
    },
    "currencycom": {
        "skipMethods": {
            "loadMarkets": {
                "type": "unexpected market type",
                "contractSize": "not defined when contract",
                "settle": "not defined when contract",
                "settleId": "not defined when contract"
            },
            "fetchTickers": {
                "ask": "not above bid https://app.travis-ci.com/github/ccxt/ccxt/builds/263871244#L2163",
                "quoteVolume": "quoteVolume >= baseVolume * low is failing",
                "baseVolume": "quoteVolume >= baseVolume * low is failing"
            },
            "fetchTicker": {
                "ask": "not above bid https://app.travis-ci.com/github/ccxt/ccxt/builds/263871244#L2163",
                "quoteVolume": "quoteVolume >= baseVolume * low is failing",
                "baseVolume": "quoteVolume >= baseVolume * low is failing"
            }
        }
    },
    "delta": {
        "skipMethods": {
            "loadMarkets": "expiryDatetime must be equal to expiry in iso8601 format",
            "fetchOrderBook": "ask crossing bids test failing",
            "fetchTickers": {
                "quoteVolume": "quoteVolume >= baseVolume * low is failing",
                "baseVolume": "quoteVolume >= baseVolume * low is failing",
                "ask": "failing the test",
                "bid": "failing the test"
            },
            "fetchTicker": {
                "quoteVolume": "quoteVolume >= baseVolume * low is failing",
                "baseVolume": "quoteVolume >= baseVolume * low is failing",
                "ask": "failing the test",
                "bid": "failing the test"
            }
        }
    },
    "deribit": {
        "skipMethods": {
            "fetchCurrencies": "deposit/withdraw not provided",
            "loadMarkets": "strike is set when option is not true",
            "fetchTickers": "something wrong",
            "fetchBalance": "does not add up",
            "fetchPositions": {
                "percentage": "undefined",
                "hedged": "undefined",
                "stopLossPrice": "undefined",
                "takeProfitPrice": "undefined",
                "lastPrice": "undefined",
                "collateral": "undefined",
                "marginMode": "undefined",
                "marginRatio": "undefined",
                "contracts": "undefined",
                "id": "undefined"
            },
            "fetchDeposits": {
                "id": "undefined",
                "network": "undefined",
                "addressFrom": "undefined",
                "tag": "undefined",
                "tagTo": "undefined",
                "tagFrom": "undefined",
                "fee": "undefined"
            }
        }
    },
    "flowbtc": {
        "skipMethods": {
            "fetchTrades": "timestamp is more than current utc timestamp",
            "fetchOHLCV": "same"
        }
    },
    "fmfwio": {
        "skipMethods": {
            "fetchCurrencies": {
                "fee": "not provided"
            },
            "fetchTickers": {
                "bid":"messed bid-ask",
                "ask":"messed bid-ask"
            }
        }
    },
    "gemini": {
        "skipMethods": {
            "loadMarkets": {
                "currencyIdAndCode": "messed codes",
                "active": "not provided"
            },
            "fetchCurrencies":{
                "withdraw": "not provided",
                "deposit": "not provided"
            }
        }
    },
    "hitbtc": {
        "skipMethods": {
            "loadMarkets": {
                "currencyIdAndCode": "messed codes"
            },
            "fetchCurrencies": {
                "fee": "not provided"
            },
            "fetchTickers": {
                "bid":"messed bid-ask",
                "ask":"messed bid-ask"
            }
        }
    },
    "hitbtc3": {
        "skipMethods": {
            "loadMarkets": {
                "limits": "messed min max",
                "currencyIdAndCode": "messed codes"
            },
            "fetchCurrencies": {
                "fee": "not provided"
            },
            "fetchTickers": {
                "bid":"messed bid-ask",
                "ask":"messed bid-ask"
            }
        }
    },
    "digifinex": {
        "skipMethods": {
            "loadMarkets": {
                "currencyIdAndCode": "messed codes"
            },
            "fetchCurrencies": {
                "precision": "messed"
            },
            "fetchTicker": "unexpected symbol is being returned | safeMarket() requires a fourth argument for BTC_USDT to disambiguate between different markets with the same market id",
            "fetchTickers": "unexpected symbol is being returned | safeMarket() requires a fourth argument for BTC_USDT to disambiguate between different markets with the same market id",
            "fetchLeverageTiers": {
                "minNotional": "undefined",
                "currencyIdAndCode": "messed codes",
                "currency": "messed"
            },
            "fetchBorrowRates": {
                "currencyIdAndCode": "messed codes",
                "currency": "messed"
            },
            "fetchBorrowInterest":  "symbol is messed",
            "fetchPositions": {
                "percentage": "undefined",
                "stopLossPrice": "undefined",
                "takeProfitPrice": "undefined",
                "collateral": "undefined",
                "initialMargin": "undefined",
                "initialMarginPercentage": "undefined",
                "hedged": "undefined",
                "id": "undefined",
                "notional":"undefined"
            },
            "fetchBalance": "tmp skip"
        }
    },
    "gate": {
        "skipMethods": {
            "loadMarkets": {
                "currencyIdAndCode": "messed codes",
                "fetchCurrencies": {
                    "fee":"not provided"
                },
                "limits": "max should be above min",
                "contractSize": "broken for some markets",
                "strike": "incorrect number type"
            },
            "fetchTrades":  {
                "timestamp": "timestamp is in decimals"
            },
            "fetchTickers": {
                "bid":"messed bid-ask",
                "ask":"messed bid-ask",
                "quoteVolume": "https://app.travis-ci.com/github/ccxt/ccxt/builds/262963390#L3138",
                "baseVolume": "https://app.travis-ci.com/github/ccxt/ccxt/builds/262963390#L3138"
            },
            "fetchTicker": {
                "bid":"same",
                "ask":"same",
                "quoteVolume": "same",
                "baseVolume": "same"
            },
            "fetchPositions":  "currently returns a lot of default/non open positions",
            "fetchLedger": {
                "currency": "undefined",
                "status": "undefined",
                "fee": "undefined",
                "account": "undefined",
                "referenceAccount": "undefined",
                "referenceId": "undefined"
            },
            "fetchTradingFees": "sandbox does not have this endpoint",
            "fetchDeposits": "sandbox does not have this endpoint",
            "fetchWithdrawals": "sandbox does not have this endpoint"
        }
    },
    "hollaex": {
    },
    "htx": {
        "skipMethods": {
            "loadMarkets": {
                "limits":"messed",
                "currencyIdAndCode": "messed codes"
            },
            "fetchCurrencies": {
                "withdraw":"not provided",
                "deposit":"not provided",
                "precision":"is undefined",
                "limits": "broken somewhere"
            },
            "fetchTickers": {
                "quoteVolume": "quoteVolume >= baseVolume * low is failing",
                "baseVolume": "quoteVolume >= baseVolume * low is failing",
                "bid":"messed bid-ask",
                "ask":"messed bid-ask"
            },
            "fetchTicker": {
                "quoteVolume": "quoteVolume >= baseVolume * low is failing",
                "baseVolume": "quoteVolume >= baseVolume * low is failing",
                "bid":"messed bid-ask",
                "ask":"messed bid-ask"
            }
        }
    },
    "huobijp": {
        "skipMethods": {
            "loadMarkets": {
                "limits": "messed"
            },
            "fetchCurrencies": {
                "fee": "not defined",
                "networks": "missing"
            },
            "fetchTickers": {
                "quoteVolume": "quoteVolume >= baseVolume * low is failing",
                "baseVolume": "quoteVolume >= baseVolume * low is failing"
            },
            "fetchTicker": {
                "quoteVolume": "quoteVolume >= baseVolume * low is failing",
                "baseVolume": "quoteVolume >= baseVolume * low is failing"
            },
            "fetchTrades": {
                "fees": "missing"
            }
        }
    },
    "stex": {
        "skipMethods": {
            "fetchCurrencies":{
                "withdraw":"not provided",
                "deposit":"not provided"
            },
            "fetchTickers":  {
                "quoteVolume": "quoteVolume >= baseVolume * low is failing",
                "baseVolume": "quoteVolume >= baseVolume * low is failing",
                "bid":"messed bid-ask",
                "ask":"messed bid-ask"
            },
            "fetchTicker":  {
                "quoteVolume": "quoteVolume >= baseVolume * low is failing",
                "baseVolume": "quoteVolume >= baseVolume * low is failing",
                "bid":"messed bid-ask",
                "ask":"messed bid-ask"
            }
        }
    },
    "probit": {
		"skipMethods": {
            "loadMarkets": "needs fixing",
            "fetchCurrencies": {
                "limits": "messed"
            },
            "fetchTickers":  {
                "quoteVolume": "quoteVolume >= baseVolume * low is failing",
                "baseVolume": "quoteVolume >= baseVolume * low is failing"
            },
            "fetchTicker":  {
                "quoteVolume": "quoteVolume >= baseVolume * low is failing",
                "baseVolume": "quoteVolume >= baseVolume * low is failing"
            }
        }
    },
    "idex": {
        "skipMethods": {
            "fetchCurrencies": {
                "withdraw":"not provided",
                "deposit":"not provided",
                "networks": "missing"
            },
            "fetchTickers": {
                "quoteVolume": "quoteVolume >= baseVolume * low is failing",
                "baseVolume": "quoteVolume >= baseVolume * low is failing",
                "ask":"messed bid-ask",
                "bid":"messed bid-ask"
            },
            "fetchTicker": {
                "quoteVolume": "quoteVolume >= baseVolume * low is failing",
                "baseVolume": "quoteVolume >= baseVolume * low is failing",
                "ask":"messed bid-ask",
                "bid":"messed bid-ask"
            }
        }
    },
    "independentreserve": {
        "skipMethods": {
            "loadMarkets": {
                "active":"is undefined"
            },
            "fetchTrades": {
                "side":"side is undefined"
            },
            "fetchOrderBook": "bid should be greater than next bid",
            "fetchL2OrderBook": "same"
        }
    },
    "coinfalcon": {
        "skipMethods": {
            "fetchTickers": "negative values"
        }
    },
    "kuna": {
        "skip": "temporary glitches with this exchange: https://app.travis-ci.com/github/ccxt/ccxt/builds/267517440#L2304",
        "httpsProxy": "http://5.75.153.75:8002",
        "skipPhpAsync": true,
        "skipMethods": {
            "loadMarkets": {
                "active":"is undefined"
            },
            "fetchCurrencies": {
                "deposit":"is undefined",
                "withdraw":"is undefined",
                "active":"is undefined",
                "precision":"somewhat strange atm https://app.travis-ci.com/github/ccxt/ccxt/builds/267515280#L2337"
            }
        }
    },
    "kucoin": {
        "skipMethods":{
            "fetchCurrencies": {
                "depositForNonCrypto": "not provided",
                "withdrawForNonCrypto": "not provided"
            },
            "loadMarkets": {
                "currencyIdAndCode": "messed"
            },
            "fetchTickers": {
                "bid":"messed bid-ask",
                "ask":"messed bid-ask",
                "quoteVolume": "quoteVolume <= baseVolume * high https://app.travis-ci.com/github/ccxt/ccxt/builds/263304041#L2190",
                "baseVolume": "same"
            }
        }
    },
    "kucoinfutures": {
        "skipMethods":{
            "loadMarkets": {
                "currencyIdAndCode": "messed"
            },
            "fetchPositions": {
                "percentage": "percentage is not provided"
            }
        }
    },
    "latoken": {
        "skipMethods":{
            "loadMarkets": {
                "currencyIdAndCode": "messed"
            },
            "fetchCurrencies": {
                "withdraw":"not provided",
                "deposit":"not provided"
            },
            "fetchTickers": "negative values"
        }
    },
    "luno": {
        "skipMethods": {
            "fetchOrderBook": "bid should be greater than next bid",
            "fetchL2OrderBook": "same"
        }
    },
    "lbank": {
        "skipMethods": {
            "loadMarkets": "settle must be defined when contract is true",
            "fetchTickers": {
                "quoteVolume": "quoteVolume >= baseVolume * low is failing",
                "baseVolume": "quoteVolume >= baseVolume * low is failing"
            },
            "fetchTicker": {
                "quoteVolume": "quoteVolume >= baseVolume * low is failing",
                "baseVolume": "quoteVolume >= baseVolume * low is failing"
            }
        }
    },
    "lykke": {
        "skipMethods": {
            "loadMarkets": {
                "currencyIdAndCode": "messed codes"
            },
            "fetchCurrencies": {
                "fee":"not provided"
            },
            "fetchOrderBook": "bid should be greater than next bid",
            "fetchL2OrderBook": "same",
            "fetchTickers": "negative values",
            "fetchTicker": {
                "quoteVolume": "quoteVolume >= baseVolume * low is failing",
                "baseVolume": "quoteVolume >= baseVolume * low is failing"
            }
        }
    },
    "mercado": {
        "skipMethods": {
            "loadMarkets": "needs migration to v4, as raw info is not being used. granular can be used for skipping 'info'",
            "fetchOrderBook": "bid > ask",
            "fetchL2OrderBook": "bid > ask",
            "fetchTickers": "bid > ask",
            "fetchTicker": "bid > ask",
            "fetchCurrencies": "info key is missing"
        }
    },
    "novadax": {
        "skipMethods": {
            "fetchTickers": {
                "quoteVolume": "quoteVolume >= baseVolume * low is failing",
                "baseVolume": "quoteVolume >= baseVolume * low is failing",
                "ask": "https://app.travis-ci.com/github/ccxt/ccxt/builds/266029139",
                "bid": "https://app.travis-ci.com/github/ccxt/ccxt/builds/266029139"
            },
            "fetchTicker": {
                "quoteVolume": "quoteVolume >= baseVolume * low is failing",
                "baseVolume": "quoteVolume >= baseVolume * low is failing"
            }
        }
    },
    "ndax": {
        "skipMethods": {
            "fetchCurrencies": {
                "withdraw": "not provided",
                "deposit": "not provided"
            }
        }
    },
    "mexc": {
        "skipMethods": {
            "loadMarkets":{
                "currencyIdAndCode": "messed"
            },
            "fetchCurrencies":{
                "precision":"is undefined"
            },
            "fetchTrades": {
                "side": "side is not buy/sell"
            },
            "fetchTickers": {
                "quoteVolume": "quoteVolume >= baseVolume * low is failing",
                "baseVolume": "quoteVolume >= baseVolume * low is failing",
                "bid":"messed bid-ask",
                "ask":"messed bid-ask"
            },
            "fetchTicker": {
                "quoteVolume": "quoteVolume >= baseVolume * low is failing",
                "baseVolume": "quoteVolume >= baseVolume * low is failing",
                "bid":"messed bid-ask",
                "ask":"messed bid-ask"
            },
            "fetchAccounts": {
                "type": "type is not provided"
            },
            "fetchLeverageTiers": "swap only supported"
        }
    },
    "oceanex": {
        "skipMethods": {
            "loadMarkets":{
                "active":"is undefined"
            },
            "fetchOrderBooks": "fetchOrderBooks returned 0 length"
        }
    },
    "p2b": {
        "httpsProxy": "http://51.83.140.52:11230",
        "skipMethods": {
            "loadMarkets": "invalid URL",
            "fetchTrades": "requires order id"
        }
    },
    "paymium": {
        "skip": "exchange is down",
        "skipMethods": {
            "loadMarkets": {
                "precision": "not provided",
                "active": "not provided",
                "info": "null",
                "taker":"is undefined",
                "maker":"is undefined"
            },
            "fetchTickers": {
                "quoteVolume": "quoteVolume >= baseVolume * low is failing",
                "baseVolume": "quoteVolume >= baseVolume * low is failing"
            },
            "fetchTicker": {
                "quoteVolume": "quoteVolume >= baseVolume * low is failing",
                "baseVolume": "quoteVolume >= baseVolume * low is failing"
            }
        }
    },
    "phemex": {
        "skipPhpAsync": true,
        "skipMethods": {
            "loadMarkets": {
                "contractSize": "broken for some markets",
                "active": "not provided",
                "currencyIdAndCode": "messed",
                "taker": "null",
                "maker": "null"
            },
            "fetchCurrencies": {
                "withdraw": "not provided",
                "deposit": "not provided"
            },
            "fetchTickers": {
                "quoteVolume": "quoteVolume >= baseVolume * low is failing",
                "baseVolume": "quoteVolume >= baseVolume * low is failing",
                "ask": "messed bid-ask",
                "bid": "messed bid-ask"
            },
            "fetchTicker": {
                "quoteVolume": "quoteVolume >= baseVolume * low is failing",
                "baseVolume": "quoteVolume >= baseVolume * low is failing",
                "ask": "messed bid-ask",
                "bid": "messed bid-ask"
            }
        }
    },
    "okcoin": {
        "skipMethods": {
            "fetchTickers": {
                "quoteVolume": "quoteVolume >= baseVolume * low is failing",
                "baseVolume": "quoteVolume >= baseVolume * low is failing"
            },
            "fetchTicker": {
                "quoteVolume": "quoteVolume >= baseVolume * low is failing",
                "baseVolume": "quoteVolume >= baseVolume * low is failing"
            }
        }
    },
    "exmo": {
        "skipMethods": {
            "loadMarkets": {
                "active":"is undefined"
            },
            "fetchCurrencies":{
                "info":"null",
                "withdraw":"not provided",
                "deposit":"not provided"
            },
            "fetchTickers": {
                "quoteVolume": "quoteVolume >= baseVolume * low is failing",
                "baseVolume": "quoteVolume >= baseVolume * low is failing"
            },
            "fetchTicker": {
                "quoteVolume": "quoteVolume >= baseVolume * low is failing",
                "baseVolume": "quoteVolume >= baseVolume * low is failing"
            }
        }
    },
    "poloniex": {
        "skipMethods": {
            "loadMarkets": {
                "currencyIdAndCode": "some currencies does not exist in currencies"
            },
            "fetchCurrencies": {
                "withdraw": "undefined",
                "deposit": "undefined",
                "networks": "networks key is missing",
                "precision": "not provided"
            },
            "fetchTrades": {
                "side": "side is not buy/sell"
            },
            "fetchTicker": {
                "quoteVolume": "quoteVolume <= baseVolume * high | https://app.travis-ci.com/github/ccxt/ccxt/builds/263884643#L2462",
                "baseVolume": "same"
            },
            "fetchTickers": {
                "quoteVolume": "same",
                "baseVolume": "same"
            }
        }
    },
    "okx": {
        "skipMethods": {
            "loadMarkets": "linear & inverse must not be same",
            "fetchCurrencies": {
                "info": "null",
                "currencyIdAndCode": "temp skip"

            },
            "fetchTickers": {
                "quoteVolume": "quoteVolume <= baseVolume * high : https://app.travis-ci.com/github/ccxt/ccxt/builds/263319874#L2132",
                "baseVolume": "same"
            },
            "fetchTicker": {
                "quoteVolume": "quoteVolume <= baseVolume * high <<< okx fetchTicker"
            },
            "fetchBorrowRate": "some fields that we can't skip missing",
            "fetchBorrowRates": "same"
        }
    },
    "tidex": {
        "skip": "exchange unavailable, probably api upgrade needed"
    },
    "kraken": {
        "skipPhpAsync": true,
        "skipMethods": {
            "loadMarkets": {
                "currencyIdAndCode": "https://app.travis-ci.com/github/ccxt/ccxt/builds/267515280#L2314"
            },
            "fetchCurrencies": {
                "withdraw": "undefined",
                "deposit": "undefined",
                "currencyIdAndCode": "same as in loadMarkets"
            },
            "fetchTickers": {
                "quoteVolume": "quoteVolume <= baseVolume * high is failing",
                "baseVolume": "quoteVolume <= baseVolume * high is failing"
            }
        }
    },
    "krakenfutures": {
        "skip": "continious timeouts https://app.travis-ci.com/github/ccxt/ccxt/builds/265225134#L2431",
        "skipMethods": {
            "loadMarkets": "skip loadMarkets",
            "fetchCurrencies": {
                "withdraw": "undefined",
                "deposit": "undefined"
            },
            "fetchTickers": "timeouts this call specifically",
            "fetchTicker": "timeouts this call specifically"
        },
        "timeout": 120000
    },
    "upbit": {
        "skipMethods": {
            "fetchTickers": {
                "quoteVolume": "quoteVolume >= baseVolume * low is failing",
                "baseVolume": "quoteVolume >= baseVolume * low is failing"
            },
            "fetchTicker": {
                "quoteVolume": "quoteVolume >= baseVolume * low is failing",
                "baseVolume": "quoteVolume >= baseVolume * low is failing"
            }
        }
    },
    "ripio": {
<<<<<<< HEAD
        "httpProxy": "http://5.75.153.75:8002"
=======
        "httpsProxy": "http://5.75.153.75:8002",
        "skipWs": true
>>>>>>> 9be29c77
    },
    "timex": {
        "skipMethods": {
            "loadMarkets": {
                "currencyIdAndCode": "messed"
            },
            "fetchCurrencies": {
                "fee":"is undefined",
                "networks": "key not present"
            },
            "fetchTrades": {
                "fees": "missingn from structure"
            },
            "fetchTickers": "temporary issues"
        }
    },
    "wavesexchange": {
        "skipMethods": {
            "loadMarkets": "missing key",
            "fetchOHLCV": "index 1 (open price) is undefined",
            "fetchTickers": {
                "quoteVolume": "quoteVolume >= baseVolume * low is failing",
                "baseVolume": "quoteVolume >= baseVolume * low is failing"
            },
            "fetchTicker": {
                "quoteVolume": "quoteVolume >= baseVolume * low is failing",
                "baseVolume": "quoteVolume >= baseVolume * low is failing"
            }
        }
    },
    "whitebit": {
        "skipMethods": {
            "loadMarkets": "contractSize must be undefined when contract is false",
            "fetchCurrencies": {
                "info": "missing key",
                "precision":"not provided",
                "fee":"is undefined",
                "networks":"missing",
                "limits": "broken for some markets"
            }
        }
    },
	"woo": {
        "skipMethods":{
            "loadMarkets":{
                "active": "undefined",
                "currencyIdAndCode": "messed"
            },
            "fetchCurrencies":{
                "withdraw": "undefined",
                "deposit": "undefined"
            },
            "fetchPositions": {
                "leverage": "undefined",
                "percentage": "undefined",
                "hedged": "undefined",
                "stopLossPrice": "undefined",
                "takeProfitPrice": "undefined",
                "id": "undefined",
                "marginRatio": "undefined",
                "collateral": "undefined"
            }
        }
	},
    "xt": {
        "skipMethods": {
            "loadMarkets": "expiry and expiryDatetime are defined for non future/options markets",
            "fetchCurrencies": {
                "precision":"is undefined",
                "withdraw": "undefined",
                "deposit": "undefined",
                "fee": "undefined"
            },
            "fetchTickers": "some outaded contracts, eg RICHARLISONGBALL2022/USDT:USDT-221219 return bid > ask",
            "fetchTicker": "same",
            "fetchTrades": {
                "side": "messed"
            }
        }
    },
    "yobit": {
        "skipMethods": {
            "loadMarkets":{
                "currencyIdAndCode": "messed"
            },
            "fetchTickers": "all tickers request exceedes max url length"
        }
    },
    "zaif": {
        "skipMethods": {
            "fetchCurrencies": {
                "info": "key is missing"
            },
            "loadMarkets": {
                "active": "is undefined"
            }
        }
    },
    "zonda": {
        "skipMethods": {
            "loadMarkets": {
                "active":"is undefined"
            }
        }
    },
    "bingx": {
        "skipMethods": {
            "loadMarkets": {
                "taker": "is undefined",
                "maker": "is undefined",
                "currencyIdAndCode": "not all currencies are available"
            },
            "fetchTrades": {
                "side": "undefined"
            },
            "fetchTicker": "spot not supported",
            "fetchTickers": {
                "quoteVolume": "not supported"
            },
            "fetchOHLCV": "spot not supported",
            "fetchCurrencies": {
                "deposit": "not provided",
                "precision": "not provided"
            },
            "fetchOrderBook": {
                "ask": "multiple ask prices are equal in ob https://app.travis-ci.com/github/ccxt/ccxt/builds/264706670#L2228",
                "bid": "multiple bid prices are equal https://app.travis-ci.com/github/ccxt/ccxt/builds/265172859#L2745"
            },
            "watchTrades": {
                "side": "undefined"
            },
            "fetchPositions": {
                "marginRatio": "undefined",
                "stopLossPrice": "undefined",
                "takeProfitPrice": "undefined",
                "initialMarginPercentage": "undefined",
                "hedged": "undefined",
                "timestamp": "undefined",
                "datetime": "undefined",
                "lastUpdateTimestamp": "undefined",
                "maintenanceMargin": "undefined",
                "contractSize": "undefined",
                "markPrice": "undefined",
                "lastPrice": "undefined",
                "percentage": "undefined",
                "liquidationPrice": "undefined"
            }
        }
    },
    "coinlist": {
        "skipMethods": {
            "fetchTicker": {
                "quoteVolume": "quoteVolume >= baseVolume * low  is failing"
            },
            "fetchTickers": {
                "quoteVolume": "quoteVolume >= baseVolume * low  is failing",
                "ask": "invalid"
            }
        }
    }
}<|MERGE_RESOLUTION|>--- conflicted
+++ resolved
@@ -139,14 +139,8 @@
         }
     },
     "tokocrypto": {
-<<<<<<< HEAD
-        "httpProxy": "http://5.75.153.75:8002",
+        "httpsProxy": "http://5.75.153.75:8002",
         "skipPhpAsync": true
-=======
-        "httpsProxy": "http://5.75.153.75:8002",
-        "skipPhpAsync": true,
-        "skipWs": true
->>>>>>> 9be29c77
     },
     "bitbank": {
     },
@@ -1394,12 +1388,7 @@
         }
     },
     "ripio": {
-<<<<<<< HEAD
-        "httpProxy": "http://5.75.153.75:8002"
-=======
-        "httpsProxy": "http://5.75.153.75:8002",
-        "skipWs": true
->>>>>>> 9be29c77
+        "httpsProxy": "http://5.75.153.75:8002"
     },
     "timex": {
         "skipMethods": {
