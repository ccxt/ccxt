{
    "ace": {
        "skip": "temp",
        "skipMethods": {
            "loadMarkets": {
                "currencyIdAndCode": "temporary skip, because ids are numeric and we are in wip for numeric id tests",
                "quoteId": "numeric",
                "quote": "numeric",
                "baseId": "numeric",
                "base": "numeric",
                "settleId": "numeric",
                "settle": "numeric",
                "active":"is undefined"
            },
            "fetchOrderBook": "needs reversion of amount/price",
            "fetchL2OrderBook": "same"
        }
    },
    "alpaca": {
        "skip": "private endpoints",
        "skipWs": "private endpoints"
    },
    "ascendex": {
        "skipMethods": {
            "loadMarkets": {
                "currencyIdAndCode": "broken currencies"
            },
            "fetchCurrencies": {
                "withdraw": "not provided",
                "deposit": "not provided"
            },
            "fetchTickers": {
                "low":"16 Aug - happened weird negative 24hr low",
                "bid":"messed bid-ask",
                "ask":"messed bid-ask"
            },
            "watchOrderBook": {
                "bid":"messed bid-ask",
                "ask":"messed bid-ask"
            }
        }
    },
    "bequant": {
        "skipMethods": {
            "loadMarkets": {
                "currencyIdAndCode": "https://app.travis-ci.com/github/ccxt/ccxt/builds/264802937#L2194"
            },
            "fetchTickers": {
                "bid":"broken bid-ask",
                "ask":"broken bid-ask"
            },
            "fetchOrderBook": {
                "spread": "https://app.travis-ci.com/github/ccxt/ccxt/builds/269129438#L3841"
            },
            "fetchL2OrderBook": {
                "spread": "same"
            },
            "watchOrderBook": {
                "spread": "same" 
            },
            "watchOrderBookForSymbols": {
                "spread": "same"
            }
        }
    },
    "binance": {
        "httpsProxy": "http://5.75.153.75:8002",
        "wsProxy": "http://5.75.153.75:8002",
        "skipMethods": {
            "fetchStatus": "temporarily failing",
            "loadMarkets": {
                "currencyIdAndCode": "i.e. binance does not have currency code BCC",
                "expiry": "expiry not set for future markets",
                "expiryDatetime": "expiry not set for future markets"
            },
            "fetchCurrencies": {
                "precision": "not provided in public api",
                "networks": "not yet unified"
            },
            "watchTicker": {
                "quoteVolume": "https://app.travis-ci.com/github/ccxt/ccxt/builds/267900037#L2466"
            }
        }
    },
    "binanceus": {
        "skipMethods": {
            "loadMarkets": {
                "expiry": "expiry not set for future markets",
                "expiryDatetime": "expiry not set for future markets"
            },
            "fetchTickers": {
                "quoteVolume": "quoteVolume >= baseVolume * low is failing",
                "baseVolume": "quoteVolume >= baseVolume * low is failing"
            },
            "fetchTicker": {
                "quoteVolume": "quoteVolume >= baseVolume * low is failing",
                "baseVolume": "quoteVolume >= baseVolume * low is failing"
            },
            "fetchStatus": "private endpoints",
            "watchTicker": {
                "quoteVolume": "https://app.travis-ci.com/github/ccxt/ccxt/builds/267900037#L2466"
            }
        }
    },
    "binancecoinm": {
        "httpsProxy": "http://5.75.153.75:8002",
        "skipMethods": {
            "loadMarkets": {
                "expiry": "expiry not set for future markets",
                "expiryDatetime": "expiry not set for future markets"
            },
            "fetchTickers": {
                "quoteVolume": "quoteVolume >= baseVolume * low is failing",
                "baseVolume": "quoteVolume >= baseVolume * low is failing"
            },
            "fetchTicker": {
                "quoteVolume": "quoteVolume >= baseVolume * low is failing",
                "baseVolume": "quoteVolume >= baseVolume * low is failing"
            },
            "watchTicker": {
                "quoteVolume": "https://app.travis-ci.com/github/ccxt/ccxt/builds/267900037#L2466"
            },
            "watchTickers": {
                "quoteVolume": "https://app.travis-ci.com/github/ccxt/ccxt/builds/268171081#L2414"
            },
            "watchOrderBook": "out of order update"
        }
    },
    "binanceusdm": {
        "httpsProxy": "http://5.75.153.75:8002",
        "skipMethods": {
            "fetchTickers": {
                "quoteVolume": "quoteVolume >= baseVolume * low is failing",
                "baseVolume": "quoteVolume >= baseVolume * low is failing"
            },
            "fetchTicker": {
                "quoteVolume": "quoteVolume >= baseVolume * low is failing",
                "baseVolume": "quoteVolume >= baseVolume * low is failing"
            },
            "fetchPositions": "currently returns a lot of default/non open positions",
            "fetchLedger": {
                "account": "empty",
                "status": "not provided",
                "before": "not provided",
                "after": "not provided",
                "fee": "not provided",
                "code": "not provided",
                "referenceId": "not provided"
            },
            "fetchBalance": "tmp skip",
            "watchTicker": {
                "quoteVolume": "https://app.travis-ci.com/github/ccxt/ccxt/builds/267900037#L2466"
            }
        }
    },
    "bit2c": {
        "skip": "temporary certificate issues",
        "until": "2023-11-25",
        "skipMethods": {
            "loadMarkets": {
                "precision": "not provided",
                "active": "not provided",
                "taker": "not provided",
                "maker": "not provided",
                "info":"null"
            },
            "fetchOrderBook": {
                "bid":"sometimes equals to zero: https://app.travis-ci.com/github/ccxt/ccxt/builds/267809189#L2540",
                "ask":"same"
            }
        }
    },
    "tokocrypto": {
        "httpsProxy": "http://5.75.153.75:8002"
    },
    "bitbank": {
    },
    "bitbay": {
        "skipMethods": {
            "loadMarkets": {
                "expiry": "expiry not set for future markets",
                "expiryDatetime": "expiry not set for future markets"
            }
        }
    },
    "bitbns": {
        "skip": "temp",
        "skipMethods": {
            "loadMarkets": {
                "limits": "only one market has min>max limit",
                "active": "not provided",
                "currencyIdAndCode": "broken"
            },
            "fetchTickers": "unknown symbol might be returned"
        }
    },
    "bitcoincom": {
        "skipWs": true
    },
    "bitfinex": {
        "skipMethods": {
            "loadMarkets": "linear and inverse values are same",
            "fetchTickers": {
                "symbol": "something broken with symbol",
                "ask": "https://app.travis-ci.com/github/ccxt/ccxt/builds/262965121#L3179",
                "bid": "same"
            },
            "watchOrderBook":{
                "symbol": "missing https://app.travis-ci.com/github/ccxt/ccxt/builds/267900037#L3846"
            }
        }
    },
    "bitfinex2": {
        "skipMethods": {
            "loadMarkets": {
                "currencyIdAndCode": "broken currencies"
            },
            "fetchCurrencies": {
                "withdraw": "not provided",
                "deposit": "not provided"
            },
            "fetchTickers": {
                "open": "https://app.travis-ci.com/github/ccxt/ccxt/builds/269177570#L3624"
            },
            "watchTickers": {
                "open": "same"
            },
            "fetchOrderBook": {
                "bid": "multiple bids might have same value"
            },
            "fetchL2OrderBook": {
                "bid": "same"
            },
            "watchOrderBook": {
                "bid": "https://app.travis-ci.com/github/ccxt/ccxt/builds/269129438#L3999"  
            },
            "watchOrderBookForSymbols": {
                "bid": "same"  
            }
        }
    },
    "bitflyer": {
        "skip": true,
        "until": "2024-02-14",
        "skipMethods": {
            "loadMarkets": "contract is true, but contractSize is undefined",
            "fetchTrades": {
                "side": "side key has an null value, but is expected to have a value"
            }
        }
    },
    "bitget": {
        "skipMethods": {
            "loadMarkets": {
                "precision": "broken precision",
                "limits": "limit max value is zero, lwer than min",
                "contractSize": "not defined when contract",
                "currencyIdAndCode": "broken currencies"
            },
            "fetchCurrencies": {
                "precision": "not provided",
                "withdraw": "not provided",
                "deposit": "not provided"
            },
            "fetchTickers": {
                "bid":"broken bid-ask",
                "ask":"broken bid-ask",
                "open": "https://app.travis-ci.com/github/ccxt/ccxt/builds/269099593#L3833",
                "quoteVolume": "quoteVolume >= baseVolume * low is failing",
                "baseVolume": "quoteVolume >= baseVolume * low is failing"
            },
            "watchTrades": {
                "timestamp": "ts order is reverted (descending)"
            }
        }
    },
    "bithumb": {
        "skip": "fetchMarkets returning undefined",
        "until": "2023-09-05",
        "skipMethods": {
            "fetchTickers": {
                "quoteVolume": "quoteVolume >= baseVolume * low is failing",
                "baseVolume": "quoteVolume >= baseVolume * low is failing"
            },
            "fetchTicker": {
                "quoteVolume": "quoteVolume >= baseVolume * low is failing",
                "baseVolume": "quoteVolume >= baseVolume * low is failing"
            }
        }
    },
    "bitmart": {
        "skipWs": true,
        "skipMethods": {
            "loadMarkets": {
                "expiry":"expiry is expected to be > 0",
                "settle": "not defined when contract",
                "settleId": "not defined when contract",
                "currencyIdAndCode": "broken currencies"
            },
            "fetchCurrencies": {
                "precision":"not provided",
                "networks": "missing"
            },
            "fetchTickers": {
                "spread": "https://app.travis-ci.com/github/ccxt/ccxt/builds/269177564#L3615",
                "quoteVolume": "quoteVolume >= baseVolume * low is failing"
            },
            "fetchTicker": {
                "spread": "same",
                "quoteVolume": "same"
            },
            "watchTickers": {
                "spread": "same",
                "quoteVolume": "same"
            },
            "fetchOrderBook": {
                "spread": "https://app.travis-ci.com/github/ccxt/ccxt/builds/269177564#L3946"
            },
            "fetchL2OrderBook": {
                "spread": "same"
            },
            "watchOrderBook": {
                "nonce":"missing https://app.travis-ci.com/github/ccxt/ccxt/builds/267900037#L4256",
                "spread": "same"
            },
            "watchOrderBookForSymbols": {
                "nonce":"same",
                "spread": "same"
            },
            "watchTrades":{
                "side": "not set https://app.travis-ci.com/github/ccxt/ccxt/builds/267900037#L4312"
            }
        }
    },
    "bitmex": {
        "skipWs": "timeouts",
        "skipMethods": {
            "loadMarkets": "some market types are out of expected market-types",
            "fetchOHLCV": "open might be greater than high",
            "fetchTickers": "negative values",
            "fetchPositions": {
                "stopLossPrice": "undefined",
                "takeProfitPrice": "undefined",
                "marginRatio": "undefined",
                "lastPrice": "undefined",
                "collateral": "undefined",
                "hedged": "undefined",
                "lastUpdateTimestamp": "undefined",
                "entryPrice": "undefined",
                "markPrice": "undefined",
                "leverage": "undefined",
                "initialMargin": "undefined",
                "maintenanceMargin": "can be zero for default position",
                "notional": "can be zero for default position",
                "contracts": "contracts",
                "unrealizedPnl": "undefined",
                "realizedPnl": "undefined",
                "liquidationPrice": "can be 0",
                "percentage": "might be 0"
            },
            "fetchMyTrades": {
                "side": "sometimes side is not available"
            },
            "fetchLedger": {
                "referenceId": "undefined",
                "amount": "undefined",
                "before":"not provided",
                "tag": "undefined",
                "tagFrom": "undefined",
                "tagTo": "undefined",
                "type": "unmapped types",
                "timestamp": "default value might be invalid"
            },
            "fetchDepositsWithdrawals": {
                "currency": "undefined",
                "currencyIdAndCode": "messes codes"
            },
            "fetchTransactions": "skip"
        }
    },
    "bitopro": {
        "skipWs": true,
        "skipMethods": {
            "fetchCurrencies": {
                "precision": "not provided",
                "networks": "missing"
            },
            "loadMarkets": {
                "currencyIdAndCode": "broken currencies"
            },
            "watchTicker": "datetime error: https://app.travis-ci.com/github/ccxt/ccxt/builds/267900037#L4373",
            "watchOrderBook": {
                "nonce": "missing https://app.travis-ci.com/github/ccxt/ccxt/builds/267900037#L4373"
            }
        }
    },
    "onetrading": {
        "skip": true,
        "until": "2024-03-28",
        "skipWs": true,
        "skipMethods": {
            "fetchOrderBook": "some bid might be lower than next bid",
            "fetchL2OrderBook": "same",
            "fetchCurrencies": {
                "withdraw": "not provided",
                "deposit": "not provided"
            }
        }
    },
    "bitrue": {
        "skipMethods": {
            "loadMarkets": {
                "currencyIdAndCode": "broken currencies",
                "limits": "max is below min"
            },
            "fetchCurrencies": {
                "precision": "not provided",
                "withdraw": "not provided",
                "deposit": "not provided",
                "currencyIdAndCode": "broken currencies"
            },
            "fetchTrades": {
                "side": "not set"
            },
            "fetchTickers": "skip",
            "fetchTicker": "skip"
        }
    },
    "bitso": {
        "skipWs": true,
        "skipMethods": {
            "loadMarkets": {
                "active": "not provided"
            },
            "fetchOrderBook": "https://app.travis-ci.com/github/ccxt/ccxt/builds/269129438#L4148",
            "fetchOHLCV": "randomly failing with 404 not found"
        }
    },
    "bitstamp": {
        "skipMethods": {
            "fetchOrderBook": "bid/ask might be 0",
            "fetchL2OrderBook": "same",
            "fetchCurrencies": {
                "withdraw": "not provided",
                "deposit": "not provided"
            },
            "fetchTicker": {
                "bid": "greater than ask https://app.travis-ci.com/github/ccxt/ccxt/builds/264241638#L3027",
                "baseVolume": "baseVolume * low = 8.43e-6 * 3692.59081464 = 0.03112854056 < 0.0311285405674152",
                "quoteVolume": "quoteVolume >= baseVolume * low <<< bitstamp fetchTickers"
            },
            "fetchTickers": {
                "bid": "same",
                "baseVolume": "same",
                "quoteVolume": "same"
            },
            "watchOrderBook": "something broken https://app.travis-ci.com/github/ccxt/ccxt/builds/267900037#L4473 and https://app.travis-ci.com/github/ccxt/ccxt/builds/267900037#L4504"
        }
    },
    "bl3p": {
        "skipMethods": {
            "loadMarkets": {
                "precision":"not provided",
                "active": "not provided",
                "info": "null"
            },
            "fetchTrades": {
                "side": "side is undefined"
            }
        }
    },
    "bitvavo": {
        "skipMethods": {
            "fetchCurrencies": {
                "precision": "not provided",
                "networks": "missing"
            },
            "loadMarkets": {
                "currencyIdAndCode": "broken currencies",
                "taker": "is undefined",
                "maker": "is undefined"
            },
            "fetchTickers": {
                "bid":"broken bid-ask",
                "ask":"broken bid-ask",
                "quoteVolume": "quoteVolume >= baseVolume * low is failing https://app.travis-ci.com/github/ccxt/ccxt/builds/266144312#L2220"
            }
        }
    },
    "blockchaincom": {
        "skipMethods": {
            "loadMarkets": {
                "taker":"not provided",
                "maker":"not provided"
            },
            "fetchOrderBook": "bid should be greater than next bid",
            "fetchL2OrderBook": "same",
            "watchOrderBook": {
                "nonce": "missing https://app.travis-ci.com/github/ccxt/ccxt/builds/267900037#L4517 and https://app.travis-ci.com/github/ccxt/ccxt/builds/267900037#L4562"
            }
        }
    },
    "btcbox": {
        "skipMethods": {
            "loadMarkets": {
                "precision":"is undefined",
                "active":"is undefined",
                "info": "null"
            },
            "fetchOrderBook": "bids[0][0] (3787971.0) should be < than asks[0][0] (3787971.0) <<< btcbox ",
            "fetchL2OrderBook": "bids[0][0] (3787971.0) should be < than asks[0][0] (3787971.0) <<< btcbox ",
            "fetchTickers": {
                "bid":"broken bid-ask",
                "ask":"broken bid-ask"
            },
            "fetchTicker": {
                "bid":"broken bid-ask",
                "ask":"broken bid-ask"
            }
        }
    },
    "btcalpha": {
	    "skip": true,
        "skipMethods": {
            "fetchOrderBook": "bids[0][0] is not < asks[0][0]",
            "fetchL2OrderBook": "same",
            "fetchTickers": {
                "symbol": "https://app.travis-ci.com/github/ccxt/ccxt/builds/265171549#L2518",
                "percentage": "broken",
                "bid": "messed bid-ask",
                "ask": "messed bid-ask"
            },
            "fetchTicker": {
                "percentage": "",
                "symbol": "",
                "bid": "",
                "ask": ""
            }
        }
    },
    "btcmarkets": {
        "skipMethods": {
            "loadMarkets":{
                "active":"is undefined"
            },
            "fetchOrderBook": "bid should be greater than next bid",
            "fetchL2OrderBook": "same"
        }
    },
    "btcturk": {
        "skipMethods": {
            "fetchOrderBook": "https://app.travis-ci.com/github/ccxt/ccxt/builds/263287870#L2201"
        }
    },
    "bybit": {
        "httpsProxy": "http://5.75.153.75:8002",
        "wsProxy": "http://5.75.153.75:8002",
        "skipMethods": {
            "fetchTickers": {
                "symbol" :"returned symbol is not same as requested symbol. i.e. BTC/USDT:USDT vs BTC/USDT"
            },
            "fetchTicker": {
                "symbol" :"same"
            },
            "fetchTrades": "endpoint return Internal System Error",
            "fetchCurrencies": {
                "currencyIdAndCode": "temp skip"
            },
            "loadMarkets": {
                "currencyIdAndCode": "temp skip"
            },
            "fetchPositions": "currently returns a lot of default/non open positions",
            "fetchLedger": {
                "account": "account is not provided",
                "status": "status is not provided",
                "fee": "undefined"
            },
            "fetchOpenInterestHistory": {
                "openInterestAmount": "openInterestAmount is not provided"
            },
            "fetchBorrowRate": "does not work with unified account"
        }
    },
    "bigone": {
        "skipMethods": {
            "fetchCurrencies": {
                "withdraw": "not provided",
                "deposit": "not provided"
            },
            "fetchTickers": {
                "bid": "broken bid-ask",
                "ask": "broken bid-ask",
                "baseVolume": "negative value"
            },
            "loadMarkets": {
                "taker": "key is there when run locally, but not on travis",
                "maker": "key is there when run locally, but not on travis",
                "currencyIdAndCode": true
            }
        }
    },
    "coincheck": {
        "skipWs": true,
        "skipMethods": {
            "loadMarkets":{
                "info":"not provided",
                "precision":"not provided",
                "active":"is undefined",
                "taker":"is undefined",
                "maker":"is undefined"
            }
        }
    },
    "coinbase": {
        "skipWs": "needs auth",
        "skip": "private endpoints",
        "skipMethods": {
            "fetchCurrencies": {
                "precision": "not provided"
            },
            "fetchTrades": "datetime is not same as timestamp"
        }
    },
    "coinbasepro": {
        "skipWs": "needs auth",
        "skipMethods": {
            "fetchStatus": "request timeout",
            "fetchCurrencies": {
                "withdraw": "not provided",
                "deposit": "not provided"
            }
        }
    },
<<<<<<< HEAD
    "coinbaseinternational": {
        "skipMethods": {
            "loadMarkets": {
                "currencyIdAndCode": "i.e. coinbase does not have currency code TIA"
            },
            "fetchCurrencies": {
                "precision": "not provided",
                "networks": "not provided",
                "withdraw": "not provided",
                "deposit": "not provided"
            }
        }
    },
    "coinbaseprime": {
        "skipMethods": {
            "fetchStatus": "request timeout",
            "fetchCurrencies": {
                "withdraw": "not provided",
                "deposit": "not provided"
            }
        }
    },
=======
>>>>>>> 55a428ed
    "coinmetro": {
        "skipMethods": {
            "fetchTrades": {
                "side":"side is undefined"
            }
        }
    },
    "coinone": {
        "skipWs": true,
        "skipMethods": {
            "loadMarkets": {
                "active":"is undefined"
            },
            "fetchTicker": {
                "quoteVolume": "quote scale isn't right"
            },
            "fetchTickers": {
                "quoteVolume": "quote scale isn't right"
            }
        }
    },
    "coinspot": {
        "skip":"temp",
        "skipMethods": {
            "loadMarkets": "precision key has an null value, but is expected to have a value| taker key missing from structure (markets are created from constructor .options, so needs to fill with default values in base)",
            "fetchTickers": {
                "ask": "broken bid-ask",
                "bid": "broken bid-ask",
                "quoteVolume": "quoteVolume >= baseVolume * low is failing"
            }
        }
    },
    "coinsph": {
        "skip": true,
        "until": "2024-02-20",
        "skipMethods": {
            "loadMarkets": {
                "taker":"messed",
                "maker":"messed"
            },
            "fetchTickers": {
                "quoteVolume": "quoteVolume >= baseVolume * low is failing",
                "baseVolume": "quoteVolume >= baseVolume * low is failing"
            },
            "fetchTicker": {
                "quoteVolume": "quoteVolume >= baseVolume * low is failing",
                "baseVolume": "quoteVolume >= baseVolume * low is failing"
            }
        }
    },
    "cex": {
        "skipWs": "timeouts",
        "skipMethods": {
            "proxies": "probably they do not permit our proxy location",
            "loadMarkets": {
                "active":"is undefined",
                "currencyIdAndCode": "messes codes"
            },
            "fetchOHLCV": "unexpected issue",
            "fetchCurrencies": {
                "limits": "min is negative",
                "withdraw": "not provided",
                "deposit": "not provided",
                "networks": "missing"
            }
        }
    },
    "coinex": {
        "skipWs": "timeouts",
        "skipMethods": {
            "loadMarkets": {
                "currencyIdAndCode":"broken",
                "active":"is undefined"
            }
        }
    },
    "coinmate": {
        "skip": "clourderror error",
        "skipMethods": {
            "loadMarkets": {
                "active":"is undefined"
            },
            "fetchOrderBook": "ask should be less than next ask",
            "fetchL2OrderBook": "same"
        }
    },
    "cryptocom": {
        "skipMethods": {
            "proxies": "probably they do not permit our proxy",
            "loadMarkets": {
                "limits":"max is below min",
                "active":"is undefined",
                "currencyIdAndCode": "from travis location (USA) these webapi endpoints cant be loaded"
            },
            "fetchTickers": {
                "timestamp": "timestamp might be of 1970-01-01T00:00:00.000Z",
                "quoteVolume": "can't be infered"
            },
            "fetchTicker": {
                "timestamp": "timestamp might be of 1970-01-01T00:00:00.000Z",
                "quoteVolume": "can't be infered"

            },
            "fetchPositions": {
                "entryPrice": "entryPrice is not provided",
                "markPrice": "undefined",
                "notional": "undefined",
                "leverage": "undefined",
                "liquidationPrice": "undefined",
                "marginMode": "undefined",
                "percentage": "undefined",
                "marginRatio": "undefined",
                "stopLossPrice": "undefined",
                "takeProfitPrice": "undefined",
                "maintenanceMargin": "undefined",
                "initialMarginPercentage": "undefined",
                "maintenanceMarginPercentage": "undefined",
                "hedged": "undefined",
                "side": "undefined",
                "contracts": "undefined"
            },
            "fetchAccounts": {
                "type": "type is not provided",
                "code": "not provided"
            },
            "watchOrderBook": {
                "nonce": "missing https://app.travis-ci.com/github/ccxt/ccxt/builds/267900037#L4756"
            }
        }
    },
    "currencycom": {
        "skipMethods": {
            "loadMarkets": {
                "type": "unexpected market type",
                "contractSize": "not defined when contract",
                "settle": "not defined when contract",
                "settleId": "not defined when contract"
            },
            "fetchTickers": {
                "ask": "not above bid https://app.travis-ci.com/github/ccxt/ccxt/builds/263871244#L2163",
                "quoteVolume": "quoteVolume >= baseVolume * low is failing",
                "baseVolume": "quoteVolume >= baseVolume * low is failing"
            },
            "fetchTicker": {
                "ask": "not above bid https://app.travis-ci.com/github/ccxt/ccxt/builds/263871244#L2163",
                "quoteVolume": "quoteVolume >= baseVolume * low is failing",
                "baseVolume": "quoteVolume >= baseVolume * low is failing"
            }
        }
    },
    "delta": {
        "httpsProxy": "http://5.75.153.75:8002",
        "skipMethods": {
            "loadMarkets": "expiryDatetime must be equal to expiry in iso8601 format",
            "fetchOrderBook": "ask crossing bids test failing",
            "fetchTickers": {
                "quoteVolume": "quoteVolume >= baseVolume * low is failing",
                "baseVolume": "quoteVolume >= baseVolume * low is failing",
                "ask": "failing the test",
                "bid": "failing the test"
            },
            "fetchTicker": {
                "quoteVolume": "quoteVolume >= baseVolume * low is failing",
                "baseVolume": "quoteVolume >= baseVolume * low is failing",
                "ask": "failing the test",
                "bid": "failing the test"
            }
        }
    },
    "deribit": {
        "skipMethods": {
            "fetchCurrencies": "deposit/withdraw not provided",
            "loadMarkets": "strike is set when option is not true",
            "fetchTickers": "something wrong",
            "fetchBalance": "does not add up",
            "fetchPositions": {
                "percentage": "undefined",
                "hedged": "undefined",
                "stopLossPrice": "undefined",
                "takeProfitPrice": "undefined",
                "lastPrice": "undefined",
                "collateral": "undefined",
                "marginMode": "undefined",
                "marginRatio": "undefined",
                "contracts": "undefined",
                "id": "undefined"
            },
            "fetchDeposits": {
                "id": "undefined",
                "network": "undefined",
                "addressFrom": "undefined",
                "tag": "undefined",
                "tagTo": "undefined",
                "tagFrom": "undefined",
                "fee": "undefined"
            }
        }
    },
    "fmfwio": {
        "skipMethods": {
            "fetchCurrencies": {
                "fee": "not provided"
            },
            "fetchTickers": {
                "bid":"messed bid-ask",
                "ask":"messed bid-ask"
            }
        }
    },
    "gemini": {
        "skipMethods": {
            "loadMarkets": {
                "currencyIdAndCode": "messed codes",
                "active": "not provided"
            },
            "fetchCurrencies":{
                "withdraw": "not provided",
                "deposit": "not provided"
            },
            "watchOrderBook": {
                "nonce": "missing https://app.travis-ci.com/github/ccxt/ccxt/builds/267900037#L4833"
            }
        }
    },
    "hitbtc": {
        "skipMethods": {
            "loadMarkets": {
                "currencyIdAndCode": "messed codes"
            },
            "fetchCurrencies": {
                "fee": "not provided",
                "currencyIdAndCode": "https://app.travis-ci.com/github/ccxt/ccxt/builds/268371892#L2455"
            },
            "fetchTickers": {
                "bid":"messed bid-ask",
                "ask":"messed bid-ask"
            },
            "watchOrderBook": {
                "bid": "https://app.travis-ci.com/github/ccxt/ccxt/builds/268349324#L2400"
            }
        }
    },
    "digifinex": {
        "skipMethods": {
            "loadMarkets": {
                "currencyIdAndCode": "messed codes"
            },
            "fetchCurrencies": {
                "precision": "messed"
            },
            "fetchTicker": "unexpected symbol is being returned | safeMarket() requires a fourth argument for BTC_USDT to disambiguate between different markets with the same market id",
            "fetchTickers": "unexpected symbol is being returned | safeMarket() requires a fourth argument for BTC_USDT to disambiguate between different markets with the same market id",
            "fetchLeverageTiers": {
                "minNotional": "undefined",
                "currencyIdAndCode": "messed codes",
                "currency": "messed"
            },
            "fetchBorrowRates": {
                "currencyIdAndCode": "messed codes",
                "currency": "messed"
            },
            "fetchBorrowInterest":  "symbol is messed",
            "fetchPositions": {
                "percentage": "undefined",
                "stopLossPrice": "undefined",
                "takeProfitPrice": "undefined",
                "collateral": "undefined",
                "initialMargin": "undefined",
                "initialMarginPercentage": "undefined",
                "hedged": "undefined",
                "id": "undefined",
                "notional":"undefined"
            },
            "fetchBalance": "tmp skip"
        }
    },
    "gate": {
        "skipMethods": {
            "loadMarkets": {
                "currencyIdAndCode": "messed codes",
                "fetchCurrencies": {
                    "fee":"not provided"
                },
                "limits": "max should be above min",
                "contractSize": "broken for some markets",
                "strike": "incorrect number type"
            },
            "fetchCurrencies": {
                "currencyIdAndCode": "https://app.travis-ci.com/github/ccxt/ccxt/builds/268371892#L2559"
            },
            "fetchTrades":  {
                "timestamp": "timestamp is in decimals"
            },
            "fetchTickers": {
                "bid":"messed bid-ask",
                "ask":"messed bid-ask",
                "quoteVolume": "https://app.travis-ci.com/github/ccxt/ccxt/builds/262963390#L3138",
                "baseVolume": "https://app.travis-ci.com/github/ccxt/ccxt/builds/262963390#L3138"
            },
            "fetchTicker": {
                "bid":"same",
                "ask":"same",
                "quoteVolume": "same",
                "baseVolume": "same"
            },
            "fetchPositions":  "currently returns a lot of default/non open positions",
            "fetchLedger": {
                "currency": "undefined",
                "status": "undefined",
                "fee": "undefined",
                "account": "undefined",
                "referenceAccount": "undefined",
                "referenceId": "undefined"
            },
            "fetchTradingFees": "sandbox does not have this endpoint",
            "fetchDeposits": "sandbox does not have this endpoint",
            "fetchWithdrawals": "sandbox does not have this endpoint"
        }
    },
    "hollaex": {
        "skipWs": "temp",
        "skipMethods": {
            "watchOrderBook": {
                "nonce": "https://app.travis-ci.com/github/ccxt/ccxt/builds/267900037#L4957"
            }
        }
    },
    "htx": {
        "skipMethods": {
            "loadMarkets": {
                "limits":"messed",
                "currencyIdAndCode": "messed codes"
            },
            "fetchCurrencies": {
                "withdraw":"not provided",
                "deposit":"not provided",
                "precision":"is undefined",
                "limits": "broken somewhere"
            },
            "fetchTickers": {
                "quoteVolume": "quoteVolume >= baseVolume * low is failing",
                "baseVolume": "quoteVolume >= baseVolume * low is failing",
                "bid":"messed bid-ask",
                "ask":"messed bid-ask"
            },
            "fetchTicker": {
                "quoteVolume": "quoteVolume >= baseVolume * low is failing",
                "baseVolume": "quoteVolume >= baseVolume * low is failing",
                "bid":"messed bid-ask",
                "ask":"messed bid-ask"
            },
            "watchTicker": {
                "quoteVolume":"https://app.travis-ci.com/github/ccxt/ccxt/builds/267900037#L4860"
            }
        }
    },
    "huobijp": {
        "skipWs": "timeouts",
        "skipMethods": {
            "loadMarkets": {
                "limits": "messed"
            },
            "fetchCurrencies": {
                "fee": "not defined",
                "networks": "missing"
            },
            "fetchTickers": {
                "quoteVolume": "quoteVolume >= baseVolume * low is failing",
                "baseVolume": "quoteVolume >= baseVolume * low is failing"
            },
            "fetchTicker": {
                "quoteVolume": "quoteVolume >= baseVolume * low is failing",
                "baseVolume": "quoteVolume >= baseVolume * low is failing"
            },
            "fetchTrades": {
                "fees": "missing"
            }
        }
    },
    "probit": {
        "skipWs": "timeouts",
		"skipMethods": {
            "loadMarkets": "needs fixing",
            "fetchCurrencies": {
                "limits": "messed"
            },
            "fetchTickers":  {
                "quoteVolume": "quoteVolume >= baseVolume * low is failing",
                "baseVolume": "quoteVolume >= baseVolume * low is failing"
            },
            "fetchTicker":  {
                "quoteVolume": "quoteVolume >= baseVolume * low is failing",
                "baseVolume": "quoteVolume >= baseVolume * low is failing"
            }
        }
    },
    "idex": {
        "skipWs": "timeouts",
        "skipMethods": {
            "fetchCurrencies": {
                "withdraw":"not provided",
                "deposit":"not provided",
                "networks": "missing"
            },
            "fetchTickers": {
                "quoteVolume": "quoteVolume >= baseVolume * low is failing",
                "baseVolume": "quoteVolume >= baseVolume * low is failing",
                "ask":"messed bid-ask",
                "bid":"messed bid-ask"
            },
            "fetchTicker": {
                "quoteVolume": "quoteVolume >= baseVolume * low is failing",
                "baseVolume": "quoteVolume >= baseVolume * low is failing",
                "ask":"messed bid-ask",
                "bid":"messed bid-ask"
            }
        }
    },
    "independentreserve": {
        "skipWs": "timeouts",
        "skipMethods": {
            "loadMarkets": {
                "active":"is undefined"
            },
            "fetchTrades": {
                "side":"side is undefined"
            },
            "fetchOrderBook": "bid should be greater than next bid",
            "fetchL2OrderBook": "same"
        }
    },
    "kuna": {
        "skip": "temporary glitches with this exchange: https://app.travis-ci.com/github/ccxt/ccxt/builds/267517440#L2304",
        "httpsProxy": "http://5.75.153.75:8002",
        "skipMethods": {
            "loadMarkets": {
                "active":"is undefined"
            },
            "fetchCurrencies": {
                "deposit":"is undefined",
                "withdraw":"is undefined",
                "active":"is undefined",
                "precision":"somewhat strange atm https://app.travis-ci.com/github/ccxt/ccxt/builds/267515280#L2337"
            }
        }
    },
    "kucoin": {
        "skipMethods":{
            "fetchCurrencies": {
                "depositForNonCrypto": "not provided",
                "withdrawForNonCrypto": "not provided"
            },
            "loadMarkets": {
                "currencyIdAndCode": "messed"
            },
            "fetchTickers": {
                "bid":"messed bid-ask",
                "ask":"messed bid-ask",
                "quoteVolume": "quoteVolume <= baseVolume * high https://app.travis-ci.com/github/ccxt/ccxt/builds/263304041#L2190",
                "baseVolume": "same"
            }
        }
    },
    "kucoinfutures": {
        "skipCSharp": true,
        "skipMethods":{
            "loadMarkets": {
                "currencyIdAndCode": "messed"
            },
            "fetchPositions": {
                "percentage": "percentage is not provided"
            }
        }
    },
    "latoken": {
        "skipMethods":{
            "loadMarkets": {
                "currencyIdAndCode": "messed"
            },
            "fetchCurrencies": {
                "currencyIdAndCode": "https://app.travis-ci.com/github/ccxt/ccxt/builds/269188556#L4337",
                "withdraw":"not provided",
                "deposit":"not provided"
            },
            "fetchTickers": "negative values"
        }
    },
    "luno": {
        "skipWs": "temp",
        "skipMethods": {
            "fetchOrderBook": "bid should be greater than next bid",
            "fetchL2OrderBook": "same"
        }
    },
    "lbank": {
        "skipWs": true,
        "skipMethods": {
            "loadMarkets": "settle must be defined when contract is true",
            "fetchTickers": {
                "quoteVolume": "quoteVolume >= baseVolume * low is failing",
                "baseVolume": "quoteVolume >= baseVolume * low is failing"
            },
            "fetchTicker": {
                "quoteVolume": "quoteVolume >= baseVolume * low is failing",
                "baseVolume": "quoteVolume >= baseVolume * low is failing"
            }
        }
    },
    "lykke": {
        "skipMethods": {
            "loadMarkets": {
                "currencyIdAndCode": "messed codes"
            },
            "fetchCurrencies": {
                "fee":"not provided"
            },
            "fetchOrderBook": "bid should be greater than next bid",
            "fetchL2OrderBook": "same",
            "fetchTickers": "negative values",
            "fetchTicker": {
                "quoteVolume": "quoteVolume >= baseVolume * low is failing",
                "baseVolume": "quoteVolume >= baseVolume * low is failing"
            }
        }
    },
    "mercado": {
        "skipMethods": {
            "loadMarkets": "needs migration to v4, as raw info is not being used. granular can be used for skipping 'info'",
            "fetchOrderBook": "bid > ask",
            "fetchL2OrderBook": "bid > ask",
            "fetchTickers": "bid > ask",
            "fetchTicker": "bid > ask",
            "fetchCurrencies": "info key is missing"
        }
    },
    "novadax": {
        "skipMethods": {
            "fetchTickers": {
                "quoteVolume": "quoteVolume >= baseVolume * low is failing",
                "baseVolume": "quoteVolume >= baseVolume * low is failing",
                "ask": "https://app.travis-ci.com/github/ccxt/ccxt/builds/266029139",
                "bid": "https://app.travis-ci.com/github/ccxt/ccxt/builds/266029139"
            },
            "fetchTicker": {
                "quoteVolume": "quoteVolume >= baseVolume * low is failing",
                "baseVolume": "quoteVolume >= baseVolume * low is failing"
            }
        }
    },
    "ndax": {
        "skipWs": "timeouts",
        "skipMethods": {
            "fetchCurrencies": {
                "withdraw": "not provided",
                "deposit": "not provided"
            }
        }
    },
    "mexc": {
        "skipWs": "temp",
        "skipMethods": {
            "loadMarkets":{
                "currencyIdAndCode": "messed"
            },
            "fetchCurrencies":{
                "precision":"is undefined"
            },
            "fetchTrades": {
                "side": "side is not buy/sell"
            },
            "fetchTickers": {
                "quoteVolume": "quoteVolume >= baseVolume * low is failing",
                "baseVolume": "quoteVolume >= baseVolume * low is failing",
                "bid":"messed bid-ask",
                "ask":"messed bid-ask"
            },
            "fetchTicker": {
                "quoteVolume": "quoteVolume >= baseVolume * low is failing",
                "baseVolume": "quoteVolume >= baseVolume * low is failing",
                "bid":"messed bid-ask",
                "ask":"messed bid-ask"
            },
            "fetchAccounts": {
                "type": "type is not provided"
            },
            "fetchLeverageTiers": "swap only supported",
            "watchTicker": {
                "quoteVolume": "https://app.travis-ci.com/github/ccxt/ccxt/builds/267900037#L6610"
            }
        }
    },
    "oceanex": {
        "skipMethods": {
            "loadMarkets":{
                "active":"is undefined"
            },
            "fetchOrderBooks": "fetchOrderBooks returned 0 length"
        }
    },
    "p2b": {
        "skip": "temp issues",
        "skipWs": "flaky",
        "httpsProxy": "http://51.83.140.52:11230",
        "skipMethods": {
            "loadMarkets": "invalid URL",
            "fetchTrades": "requires order id"
        }
    },
    "paymium": {
        "skip": "exchange is down",
        "skipMethods": {
            "loadMarkets": {
                "precision": "not provided",
                "active": "not provided",
                "info": "null",
                "taker":"is undefined",
                "maker":"is undefined"
            },
            "fetchTickers": {
                "quoteVolume": "quoteVolume >= baseVolume * low is failing",
                "baseVolume": "quoteVolume >= baseVolume * low is failing"
            },
            "fetchTicker": {
                "quoteVolume": "quoteVolume >= baseVolume * low is failing",
                "baseVolume": "quoteVolume >= baseVolume * low is failing"
            }
        }
    },
    "phemex": {
        "skipPhpAsync": true,
        "skipMethods": {
            "loadMarkets": {
                "contractSize": "broken for some markets",
                "active": "not provided",
                "currencyIdAndCode": "messed",
                "taker": "null",
                "maker": "null"
            },
            "fetchCurrencies": {
                "withdraw": "not provided",
                "deposit": "not provided"
            },
            "fetchTickers": {
                "quoteVolume": "quoteVolume >= baseVolume * low is failing",
                "baseVolume": "quoteVolume >= baseVolume * low is failing",
                "ask": "messed bid-ask",
                "bid": "messed bid-ask"
            },
            "fetchTicker": {
                "quoteVolume": "quoteVolume >= baseVolume * low is failing",
                "baseVolume": "quoteVolume >= baseVolume * low is failing",
                "ask": "messed bid-ask",
                "bid": "messed bid-ask"
            }
        }
    },
    "okcoin": {
        "skipWs": "temp",
        "skipMethods": {
            "fetchTickers": {
                "quoteVolume": "quoteVolume >= baseVolume * low is failing",
                "baseVolume": "quoteVolume >= baseVolume * low is failing"
            },
            "fetchTicker": {
                "quoteVolume": "quoteVolume >= baseVolume * low is failing",
                "baseVolume": "quoteVolume >= baseVolume * low is failing"
            },
            "watchTicker": {
                "symbol": "missing https://app.travis-ci.com/github/ccxt/ccxt/builds/267900037#L6721"
            }
        }
    },
    "exmo": {
        "skipMethods": {
            "loadMarkets": {
                "active":"is undefined"
            },
            "fetchCurrencies":{
                "info":"null",
                "withdraw":"not provided",
                "deposit":"not provided"
            },
            "fetchTickers": {
                "quoteVolume": "quoteVolume >= baseVolume * low is failing",
                "baseVolume": "quoteVolume >= baseVolume * low is failing"
            },
            "fetchTicker": {
                "quoteVolume": "quoteVolume >= baseVolume * low is failing",
                "baseVolume": "quoteVolume >= baseVolume * low is failing"
            },
            "watchOrderBook": {
                "nonce": "missing https://app.travis-ci.com/github/ccxt/ccxt/builds/267900037#L4807"
            }
        }
    },
    "poloniex": {
        "skipMethods": {
            "loadMarkets": {
                "currencyIdAndCode": "some currencies does not exist in currencies"
            },
            "fetchCurrencies": {
                "withdraw": "undefined",
                "deposit": "undefined",
                "networks": "networks key is missing",
                "precision": "not provided"
            },
            "fetchTrades": {
                "side": "side is not buy/sell"
            },
            "fetchTicker": {
                "quoteVolume": "quoteVolume <= baseVolume * high | https://app.travis-ci.com/github/ccxt/ccxt/builds/263884643#L2462",
                "baseVolume": "same"
            },
            "fetchTickers": {
                "quoteVolume": "same",
                "baseVolume": "same"
            },
            "watchOrderBook": {
                "nonce": "missing https://app.travis-ci.com/github/ccxt/ccxt/builds/267900037#L6909"
            },
            "watchTickers": {
                "quoteVolume": "same",
                "baseVolume": "same"
            }
        }
    },
    "poloniexfutures": {
        "skipCSharp": "too flaky, check the reason later"
    },
    "okx": {
        "skipCSharp": true,
        "skipMethods": {
            "loadMarkets": "linear & inverse must not be same",
            "fetchCurrencies": {
                "info": "null",
                "currencyIdAndCode": "temp skip"

            },
            "fetchTickers": {
                "quoteVolume": "quoteVolume <= baseVolume * high : https://app.travis-ci.com/github/ccxt/ccxt/builds/263319874#L2132",
                "baseVolume": "same"
            },
            "fetchTicker": {
                "quoteVolume": "quoteVolume <= baseVolume * high <<< okx fetchTicker"
            },
            "fetchBorrowRate": "some fields that we can't skip missing",
            "fetchBorrowRates": "same",
            "watchOrderBook": {
                "nonce": "missing https://app.travis-ci.com/github/ccxt/ccxt/builds/267900037#L6721"
            }
        }
    },
    "kraken": {
        "skipMethods": {
            "loadMarkets": {
                "currencyIdAndCode": "https://app.travis-ci.com/github/ccxt/ccxt/builds/267515280#L2314"
            },
            "fetchCurrencies": {
                "withdraw": "undefined",
                "deposit": "undefined",
                "currencyIdAndCode": "same as in loadMarkets"
            },
            "fetchTickers": {
                "quoteVolume": "quoteVolume <= baseVolume * high is failing",
                "baseVolume": "quoteVolume <= baseVolume * high is failing"
            }
        }
    },
    "krakenfutures": {
        "skip": "continious timeouts https://app.travis-ci.com/github/ccxt/ccxt/builds/265225134#L2431",
        "skipMethods": {
            "loadMarkets": "skip loadMarkets",
            "fetchCurrencies": {
                "withdraw": "undefined",
                "deposit": "undefined"
            },
            "fetchTickers": "timeouts this call specifically",
            "fetchTicker": "timeouts this call specifically",
            "watchTrades": "reverse timestamps"
        },
        "timeout": 120000
    },
    "upbit": {
        "skipMethods": {
            "fetchTickers": {
                "quoteVolume": "quoteVolume >= baseVolume * low is failing",
                "baseVolume": "quoteVolume >= baseVolume * low is failing"
            },
            "fetchTicker": {
                "quoteVolume": "quoteVolume >= baseVolume * low is failing",
                "baseVolume": "quoteVolume >= baseVolume * low is failing"
            }
        }
    },
    "timex": {
        "skipMethods": {
            "loadMarkets": {
                "currencyIdAndCode": "messed"
            },
            "fetchCurrencies": {
                "fee":"is undefined",
                "networks": "key not present"
            },
            "fetchTrades": {
                "fees": "missingn from structure"
            },
            "fetchTickers": "temporary issues"
        }
    },
    "wavesexchange": {
        "skipMethods": {
            "loadMarkets": "missing key",
            "fetchOHLCV": "index 1 (open price) is undefined",
            "fetchTickers": {
                "quoteVolume": "quoteVolume >= baseVolume * low is failing",
                "baseVolume": "quoteVolume >= baseVolume * low is failing"
            },
            "fetchTicker": {
                "quoteVolume": "quoteVolume >= baseVolume * low is failing",
                "baseVolume": "quoteVolume >= baseVolume * low is failing"
            }
        }
    },
    "whitebit": {
        "skipWs": "timeouts",
        "skipMethods": {
            "loadMarkets": "contractSize must be undefined when contract is false",
            "fetchCurrencies": {
                "info": "missing key",
                "precision":"not provided",
                "fee":"is undefined",
                "networks":"missing",
                "limits": "broken for some markets"
            }
        }
    },
	"woo": {
        "skipWs": "requires auth",
        "skipMethods":{
            "loadMarkets":{
                "active": "undefined",
                "currencyIdAndCode": "messed"
            },
            "fetchCurrencies":{
                "withdraw": "undefined",
                "deposit": "undefined"
            },
            "fetchPositions": {
                "leverage": "undefined",
                "percentage": "undefined",
                "hedged": "undefined",
                "stopLossPrice": "undefined",
                "takeProfitPrice": "undefined",
                "id": "undefined",
                "marginRatio": "undefined",
                "collateral": "undefined"
            }
        }
	},
    "yobit": {
        "skipMethods": {
            "loadMarkets":{
                "currencyIdAndCode": "messed"
            },
            "fetchTickers": "all tickers request exceedes max url length",
            "fetchOHLCV": "does not exist"
        }
    },
    "zaif": {
        "skipMethods": {
            "fetchCurrencies": {
                "info": "key is missing"
            },
            "loadMarkets": {
                "active": "is undefined"
            }
        }
    },
    "zonda": {
        "skipMethods": {
            "loadMarkets": {
                "active":"is undefined"
            }
        }
    },
    "bingx": {
        "skipWs": "broken symbols returned",
        "skipMethods": {
            "loadMarkets": {
                "taker": "is undefined",
                "maker": "is undefined",
                "currencyIdAndCode": "not all currencies are available"
            },
            "fetchTrades": {
                "side": "undefined"
            },
            "fetchTicker": "spot not supported",
            "fetchTickers": {
                "quoteVolume": "not supported"
            },
            "fetchOHLCV": "spot not supported",
            "fetchCurrencies": {
                "deposit": "not provided",
                "precision": "not provided"
            },
            "fetchOrderBook": {
                "ask": "multiple ask prices are equal in ob https://app.travis-ci.com/github/ccxt/ccxt/builds/264706670#L2228",
                "bid": "multiple bid prices are equal https://app.travis-ci.com/github/ccxt/ccxt/builds/265172859#L2745"
            },
            "watchTrades": {
                "side": "undefined"
            },
            "fetchPositions": {
                "marginRatio": "undefined",
                "stopLossPrice": "undefined",
                "takeProfitPrice": "undefined",
                "initialMarginPercentage": "undefined",
                "hedged": "undefined",
                "timestamp": "undefined",
                "datetime": "undefined",
                "lastUpdateTimestamp": "undefined",
                "maintenanceMargin": "undefined",
                "contractSize": "undefined",
                "markPrice": "undefined",
                "lastPrice": "undefined",
                "percentage": "undefined",
                "liquidationPrice": "undefined"
            }
        }
    },
    "wazirx": {
        "skipWs": "timeouts"
    },
    "coinlist": {
        "skipMethods": {
            "fetchTicker": {
                "quoteVolume": "quoteVolume >= baseVolume * low  is failing"
            },
            "fetchTickers": {
                "quoteVolume": "quoteVolume >= baseVolume * low  is failing",
                "ask": "invalid"
            }
        }
    },
    "bitteam": {
        "skip": "tmp timeout",
        "skipPhpAsync": true,
        "skipMethods": {
            "loadMarkets": {
                "taker": "is undefined",
                "maker": "is undefined"
            },
            "fetchCurrencies": {
                "deposit": "not provided",
                "withdraw": "not provided"
            }
        }
    }
}<|MERGE_RESOLUTION|>--- conflicted
+++ resolved
@@ -631,7 +631,6 @@
             }
         }
     },
-<<<<<<< HEAD
     "coinbaseinternational": {
         "skipMethods": {
             "loadMarkets": {
@@ -645,17 +644,6 @@
             }
         }
     },
-    "coinbaseprime": {
-        "skipMethods": {
-            "fetchStatus": "request timeout",
-            "fetchCurrencies": {
-                "withdraw": "not provided",
-                "deposit": "not provided"
-            }
-        }
-    },
-=======
->>>>>>> 55a428ed
     "coinmetro": {
         "skipMethods": {
             "fetchTrades": {
