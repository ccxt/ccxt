--- conflicted
+++ resolved
@@ -239,9 +239,10 @@
         "pear/console_table": "1.3.1",
         "react/http": ">=1.6.0",
         "react/async": "^4.0.0",
-<<<<<<< HEAD
         "react/promise": "^3.0.0",
-        "react/promise-timer": "^1.10"
+        "react/promise-timer": "^1.10",
+        "evenement/evenement": "^3.0",
+        "guzzlehttp/psr7": "^2.0"
     },
     "suggest": {
         "recoil/recoil": "Required for asynchronous API calls to exchanges with PHP",
@@ -250,14 +251,7 @@
         "clue/buzz-react": "Required for asynchronous API calls to exchanges with PHP",
         "react/event-loop": "Required for asynchronous API calls to exchanges with PHP",
         "clue/http-proxy-react": "Required for using a proxy when doing asynchronous API calls to exchanges with PHP"
-=======
-        "react/promise": "^2.9.0",
-        "react/promise-timer": "^1.10",
-        "evenement/evenement": "^3.0",
-        "guzzlehttp/psr7": "^2.0"
->>>>>>> 3002e48d
     },
-    "suggest": { },
     "archive": {
         "exclude": [
             "/build",
